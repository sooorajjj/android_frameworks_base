#
# Copyright (C) 2008 The Android Open Source Project
# Copyright (c) 2009, Code Aurora Forum. All rights reserved.
#
# Licensed under the Apache License, Version 2.0 (the "License");
# you may not use this file except in compliance with the License.
# You may obtain a copy of the License at
#
#      http://www.apache.org/licenses/LICENSE-2.0
#
# Unless required by applicable law or agreed to in writing, software
# distributed under the License is distributed on an "AS IS" BASIS,
# WITHOUT WARRANTIES OR CONDITIONS OF ANY KIND, either express or implied.
# See the License for the specific language governing permissions and
# limitations under the License.
#
LOCAL_PATH := $(call my-dir)

# We have a special case here where we build the library's resources
# independently from its code, so we need to find where the resource
# class source got placed in the course of building the resources.
# Thus, the magic here.
# Also, this module cannot depend directly on the R.java file; if it
# did, the PRIVATE_* vars for R.java wouldn't be guaranteed to be correct.
# Instead, it depends on the R.stamp file, which lists the corresponding
# R.java file as a prerequisite.
# TODO: find a more appropriate way to do this.
framework-res-source-path := APPS/framework-res_intermediates/src

# the library
# ============================================================
include $(CLEAR_VARS)

# FRAMEWORKS_BASE_SUBDIRS comes from build/core/pathmap.mk
LOCAL_SRC_FILES := $(call find-other-java-files,$(FRAMEWORKS_BASE_SUBDIRS))

# The following filters out code we are temporarily not including at all.
# TODO: Move AWT and beans (and associated harmony code) back into libcore.
# TODO: Maybe remove javax.microedition entirely?
# TODO: Move SyncML (org.mobilecontrol.*) into its own library.
LOCAL_SRC_FILES := $(filter-out \
			org/mobilecontrol/% \
			,$(LOCAL_SRC_FILES))

# Include a different set of source files when building a debug build.
# TODO: Maybe build these into a separate .jar and put it on the classpath
#       in front of framework.jar.
# NOTE: Do not use this as an example; this is a very special situation.
#       Do not modify LOCAL_SRC_FILES based on any variable other
#       than TARGET_BUILD_TYPE, otherwise builds can become inconsistent.
ifeq ($(TARGET_BUILD_TYPE),debug)
  LOCAL_SRC_FILES += $(call find-other-java-files,core/config/debug)
else
  LOCAL_SRC_FILES += $(call find-other-java-files,core/config/ndebug)
endif

## READ ME: ########################################################
##
## When updating this list of aidl files, consider if that aidl is
## part of the SDK API.  If it is, also add it to the list below that
## is preprocessed and distributed with the SDK.  This list should
## not contain any aidl files for parcelables, but the one below should
## if you intend for 3rd parties to be able to send those objects
## across process boundaries.
##
## READ ME: ########################################################
LOCAL_SRC_FILES += \
	core/java/android/accessibilityservice/IAccessibilityServiceConnection.aidl \
	core/java/android/accessibilityservice/IEventListener.aidl \
	core/java/android/accounts/IAccountsService.aidl \
	core/java/android/app/IActivityController.aidl \
	core/java/android/app/IActivityPendingResult.aidl \
	core/java/android/app/IActivityWatcher.aidl \
	core/java/android/app/IAlarmManager.aidl \
	core/java/android/app/IBackupAgent.aidl \
	core/java/android/app/IInstrumentationWatcher.aidl \
	core/java/android/app/INotificationManager.aidl \
	core/java/android/app/ISearchManager.aidl \
	core/java/android/app/ISearchManagerCallback.aidl \
	core/java/android/app/IServiceConnection.aidl \
	core/java/android/app/IStatusBar.aidl \
	core/java/android/app/IThumbnailReceiver.aidl \
	core/java/android/app/ITransientNotification.aidl \
	core/java/android/app/IWallpaperService.aidl \
	core/java/android/app/IWallpaperServiceCallback.aidl \
	core/java/android/backup/IBackupManager.aidl \
	core/java/android/backup/IRestoreObserver.aidl \
	core/java/android/backup/IRestoreSession.aidl \
	core/java/android/bluetooth/IBluetoothA2dp.aidl \
	core/java/android/bluetooth/IBluetoothDevice.aidl \
	core/java/android/bluetooth/IBluetoothDeviceCallback.aidl \
	core/java/android/bluetooth/IBluetoothHeadset.aidl \
	core/java/android/bluetooth/obex/IBluetoothOpp.aidl \
	core/java/android/bluetooth/obex/IBluetoothFtp.aidl \
	core/java/android/bluetooth/obex/IBluetoothFtpCallback.aidl \
	core/java/android/content/IContentService.aidl \
	core/java/android/content/IIntentReceiver.aidl \
	core/java/android/content/IIntentSender.aidl \
	core/java/android/content/ISyncAdapter.aidl \
	core/java/android/content/ISyncContext.aidl \
	core/java/android/content/ISyncStatusObserver.aidl \
	core/java/android/content/pm/IPackageDataObserver.aidl \
	core/java/android/content/pm/IPackageDeleteObserver.aidl \
	core/java/android/content/pm/IPackageInstallObserver.aidl \
	core/java/android/content/pm/IPackageManager.aidl \
	core/java/android/content/pm/IPackageStatsObserver.aidl \
	core/java/android/database/IContentObserver.aidl \
	core/java/android/hardware/ISensorService.aidl \
	core/java/android/net/IConnectivityManager.aidl \
	core/java/android/os/ICheckinService.aidl \
	core/java/android/os/IHardwareService.aidl \
	core/java/android/os/IMessenger.aidl \
	core/java/android/os/IMountService.aidl \
	core/java/android/os/INetStatService.aidl \
	core/java/android/os/IParentalControlCallback.aidl \
	core/java/android/os/IPermissionController.aidl \
	core/java/android/os/IPowerManager.aidl \
	core/java/android/text/IClipboard.aidl \
	core/java/android/view/accessibility/IAccessibilityManager.aidl \
	core/java/android/view/accessibility/IAccessibilityManagerClient.aidl \
	core/java/android/view/IApplicationToken.aidl \
	core/java/android/view/IOnKeyguardExitResult.aidl \
	core/java/android/view/IRotationWatcher.aidl \
	core/java/android/view/IWindow.aidl \
	core/java/android/view/IWindowManager.aidl \
	core/java/android/view/IWindowSession.aidl \
	core/java/android/speech/IRecognitionListener.aidl \
	core/java/android/speech/IRecognitionService.aidl \
	core/java/android/speech/tts/ITts.aidl \
	core/java/android/speech/tts/ITtsCallback.aidl \
	core/java/com/android/internal/app/IBatteryStats.aidl \
	core/java/com/android/internal/app/IUsageStats.aidl \
	core/java/com/android/internal/appwidget/IAppWidgetService.aidl \
	core/java/com/android/internal/appwidget/IAppWidgetHost.aidl \
	core/java/com/android/internal/backup/IBackupTransport.aidl \
	core/java/com/android/internal/os/IResultReceiver.aidl \
	core/java/com/android/internal/view/IInputContext.aidl \
	core/java/com/android/internal/view/IInputContextCallback.aidl \
	core/java/com/android/internal/view/IInputMethod.aidl \
	core/java/com/android/internal/view/IInputMethodCallback.aidl \
	core/java/com/android/internal/view/IInputMethodClient.aidl \
	core/java/com/android/internal/view/IInputMethodManager.aidl \
	core/java/com/android/internal/view/IInputMethodSession.aidl \
	im/java/android/im/IImPlugin.aidl \
	location/java/android/location/IGeocodeProvider.aidl \
	location/java/android/location/IGpsStatusListener.aidl \
	location/java/android/location/IGpsStatusProvider.aidl \
	location/java/android/location/ILocationListener.aidl \
	location/java/android/location/ILocationManager.aidl \
	location/java/android/location/ILocationProvider.aidl \
	location/java/android/location/INetInitiatedListener.aidl \
	media/java/android/media/IAudioService.aidl \
	media/java/android/media/IMediaScannerListener.aidl \
	media/java/android/media/IMediaScannerService.aidl \
	telephony/java/com/android/internal/telephony/IPhoneStateListener.aidl \
	telephony/java/com/android/internal/telephony/IPhoneSubInfo.aidl \
	telephony/java/com/android/internal/telephony/ITelephony.aidl \
	telephony/java/com/android/internal/telephony/ITelephonyRegistry.aidl \
	telephony/java/com/android/internal/telephony/IIccPhoneBook.aidl \
	telephony/java/com/android/internal/telephony/ISms.aidl \
	wifi/java/android/net/wifi/IWifiManager.aidl \
	telephony/java/com/android/internal/telephony/IExtendedNetworkService.aidl \
	vpn/java/android/net/vpn/IVpnService.aidl \

# FRAMEWORKS_BASE_JAVA_SRC_DIRS comes from build/core/pathmap.mk
LOCAL_AIDL_INCLUDES += $(FRAMEWORKS_BASE_JAVA_SRC_DIRS)

LOCAL_INTERMEDIATE_SOURCES := \
			$(framework-res-source-path)/android/R.java \
			$(framework-res-source-path)/android/Manifest.java \
			$(framework-res-source-path)/com/android/internal/R.java

LOCAL_NO_STANDARD_LIBRARIES := true
LOCAL_JAVA_LIBRARIES := core ext

LOCAL_MODULE := framework
LOCAL_MODULE_CLASS := JAVA_LIBRARIES

# List of classes and interfaces which should be loaded by the Zygote.
LOCAL_JAVA_RESOURCE_FILES += $(LOCAL_PATH)/preloaded-classes

#LOCAL_JARJAR_RULES := $(LOCAL_PATH)/jarjar-rules.txt

LOCAL_DX_FLAGS := --core-library

include $(BUILD_JAVA_LIBRARY)

# Make sure that R.java and Manifest.java are built before we build
# the source for this library.
framework_res_R_stamp := \
	$(call intermediates-dir-for,APPS,framework-res,,COMMON)/src/R.stamp
$(full_classes_compiled_jar): $(framework_res_R_stamp)

# Make sure that framework-res is installed when framework is.
$(LOCAL_INSTALLED_MODULE): | $(dir $(LOCAL_INSTALLED_MODULE))framework-res.apk

framework_built := $(LOCAL_BUILT_MODULE)

# AIDL files to be preprocessed and included in the SDK,
# relative to the root of the build tree.
# ============================================================
aidl_files := \
	frameworks/base/core/java/android/accounts/IAccountsService.aidl \
	frameworks/base/core/java/android/app/Notification.aidl \
	frameworks/base/core/java/android/app/PendingIntent.aidl \
	frameworks/base/core/java/android/content/ComponentName.aidl \
	frameworks/base/core/java/android/content/Intent.aidl \
	frameworks/base/core/java/android/content/IntentSender.aidl \
	frameworks/base/core/java/android/content/SyncStats.aidl \
	frameworks/base/core/java/android/content/res/Configuration.aidl \
	frameworks/base/core/java/android/appwidget/AppWidgetProviderInfo.aidl \
	frameworks/base/core/java/android/net/Uri.aidl \
	frameworks/base/core/java/android/os/Bundle.aidl \
	frameworks/base/core/java/android/os/ParcelFileDescriptor.aidl \
	frameworks/base/core/java/android/view/KeyEvent.aidl \
	frameworks/base/core/java/android/view/MotionEvent.aidl \
	frameworks/base/core/java/android/view/Surface.aidl \
	frameworks/base/core/java/android/view/WindowManager.aidl \
	frameworks/base/core/java/android/widget/RemoteViews.aidl \
	frameworks/base/core/java/com/android/internal/view/IInputContext.aidl \
	frameworks/base/core/java/com/android/internal/view/IInputMethod.aidl \
	frameworks/base/core/java/com/android/internal/view/IInputMethodCallback.aidl \
	frameworks/base/core/java/com/android/internal/view/IInputMethodClient.aidl \
	frameworks/base/core/java/com/android/internal/view/IInputMethodManager.aidl \
	frameworks/base/core/java/com/android/internal/view/IInputMethodSession.aidl \
	frameworks/base/graphics/java/android/graphics/Bitmap.aidl \
	frameworks/base/graphics/java/android/graphics/Rect.aidl \
	frameworks/base/graphics/java/android/graphics/Region.aidl \
	frameworks/base/im/java/android/im/IImPlugin.aidl \
	frameworks/base/location/java/android/location/Criteria.aidl \
	frameworks/base/location/java/android/location/Location.aidl \
	frameworks/base/telephony/java/android/telephony/ServiceState.aidl \
	frameworks/base/telephony/java/com/android/internal/telephony/IPhoneSubInfo.aidl \
	frameworks/base/telephony/java/com/android/internal/telephony/ITelephony.aidl \
	frameworks/base/vpn/java/android/net/vpn/IVpnService.aidl \

gen := $(TARGET_OUT_COMMON_INTERMEDIATES)/framework.aidl
$(gen): PRIVATE_SRC_FILES := $(aidl_files)
ALL_SDK_FILES += $(gen)
$(gen): $(aidl_files) | $(AIDL)
		@echo Aidl Preprocess: $@
		$(hide) $(AIDL) --preprocess $@ $(PRIVATE_SRC_FILES)

# the documentation
# ============================================================

# TODO: deal with com/google/android/googleapps
packages_to_document := \
	android \
	javax/microedition/khronos

# Search through the base framework dirs for these packages.
# The result will be relative to frameworks/base.
fwbase_dirs_to_document := \
	test-runner \
	$(patsubst $(LOCAL_PATH)/%,%, \
	  $(wildcard \
	    $(foreach dir, $(FRAMEWORKS_BASE_JAVA_SRC_DIRS), \
	      $(addprefix $(dir)/, $(packages_to_document)) \
	     ) \
	   ) \
	 )

# Pass a special "fake-out" version of some classes to the doc/API tools.
# ConfigBuildFlags uses this trick to prevent certain fields from appearing
# as "final" in the official SDK APIs.
fwbase_dirs_to_document += core/config/sdk

# These are relative to dalvik/libcore
# Intentionally not included from libcore:
#     icu openssl suncompat support
libcore_to_document := \
	annotation/src/main/java/java \
	archive/src/main/java/java \
	auth/src/main/java/javax \
	awt-kernel/src/main/java/java \
	concurrent/src/main/java \
	crypto/src/main/java/javax \
	dalvik/src/main/java/dalvik \
	json/src/main/java \
	junit/src/main/java \
	logging/src/main/java/java \
	luni/src/main/java/java \
	luni-kernel/src/main/java/java \
	math/src/main/java/java \
	nio/src/main/java/java \
	nio_char/src/main/java/java \
	prefs/src/main/java/java \
	regex/src/main/java/java \
	security/src/main/java/java \
	security/src/main/java/javax \
	security-kernel/src/main/java/java \
	sql/src/main/java/java \
	sql/src/main/java/javax \
	text/src/main/java/java \
	x-net/src/main/java/javax \
	xml/src/main/java/javax \
	xml/src/main/java/org/xml/sax \
	xml/src/main/java/org/xmlpull/v1 \
	xml/src/main/java/org/w3c

non_base_dirs := \
	../../external/apache-http/src/org/apache/http

# These are relative to frameworks/base
dirs_to_document := \
	$(fwbase_dirs_to_document) \
	$(non_base_dirs) \
	$(addprefix ../../dalvik/libcore/, $(libcore_to_document))

html_dirs := \
	$(FRAMEWORKS_BASE_SUBDIRS) \
	$(non_base_dirs)

# These are relative to frameworks/base
framework_docs_LOCAL_SRC_FILES := \
	$(call find-other-java-files, $(dirs_to_document)) \
	$(call find-other-html-files, $(html_dirs))

framework_docs_LOCAL_DROIDDOC_SOURCE_PATH := \
	$(FRAMEWORKS_BASE_JAVA_SRC_DIRS)

framework_docs_LOCAL_INTERMEDIATE_SOURCES := \
			$(framework-res-source-path)/android/R.java \
			$(framework-res-source-path)/android/Manifest.java \
			$(framework-res-source-path)/com/android/internal/R.java

framework_docs_LOCAL_JAVA_LIBRARIES := \
			core \
			ext \

framework_docs_LOCAL_MODULE_CLASS := JAVA_LIBRARIES
framework_docs_LOCAL_DROIDDOC_HTML_DIR := docs/html
# The since flag (-since N.xml API_LEVEL) is used to add API Level information
# to the reference documentation. Must be in order of oldest to newest.
framework_docs_LOCAL_DROIDDOC_OPTIONS := \
    -since ./frameworks/base/api/1.xml 1 \
    -since ./frameworks/base/api/2.xml 2 \
    -since ./frameworks/base/api/3.xml 3 \
    -since ./frameworks/base/api/4.xml 4 \
		-error 1 -error 2 -warning 3 -error 4 -error 6 -error 8 \
		-overview $(LOCAL_PATH)/core/java/overview.html

framework_docs_LOCAL_ADDITIONAL_JAVA_DIR:=$(call intermediates-dir-for,JAVA_LIBRARIES,framework)

sample_dir := development/samples

web_docs_sample_code_flags := \
		-hdf android.hasSamples 1 \
		-samplecode $(sample_dir)/ApiDemos \
		            guide/samples/ApiDemos "API Demos" \
		-samplecode $(sample_dir)/Home \
		            guide/samples/Home "Home" \
		-samplecode $(sample_dir)/JetBoy \
		            guide/samples/JetBoy "JetBoy" \
		-samplecode $(sample_dir)/LunarLander \
		            guide/samples/LunarLander "Lunar Lander" \
		-samplecode $(sample_dir)/NotePad \
<<<<<<< HEAD
		            guide/samples/NotePad "Note Pad"

# SDK version identifiers used in the published docs.

# major[.minor] version for SDK. Typically identical to the
# most current Android platform version included in the SDK package.
framework_docs_SDK_VERSION :=  1.5
# release version for SDK (ie "Release x")
framework_docs_SDK_REL_ID :=   3
framework_docs_SDK_CURRENT_DIR := $(framework_docs_SDK_VERSION)_r$(framework_docs_SDK_REL_ID)
=======
		            guide/samples/NotePad "Note Pad" \
		-samplecode $(sample_dir)/SearchableDictionary \
		            guide/samples/SearchableDictionary "Searchable Dictionary" \
		-samplecode $(sample_dir)/Snake \
		            guide/samples/Snake "Snake" \
		-samplecode $(sample_dir)/SoftKeyboard \
		            guide/samples/SoftKeyboard "Soft Keyboard"

## SDK version identifiers used in the published docs
  # major[.minor] version for current SDK. (full releases only)
framework_docs_SDK_VERSION:=1.5
  # release version (ie "Release x")  (full releases only)
framework_docs_SDK_REL_ID:=3
  # name of current SDK directory (full releases only)
framework_docs_SDK_CURRENT_DIR:=$(framework_docs_SDK_VERSION)_r$(framework_docs_SDK_REL_ID)
  # flag to build offline docs for a preview release
framework_docs_SDK_PREVIEW:=true
>>>>>>> 8f4b5a56

framework_docs_LOCAL_DROIDDOC_OPTIONS += \
		-hdf sdk.version $(framework_docs_SDK_VERSION) \
		-hdf sdk.rel.id $(framework_docs_SDK_REL_ID) \
		-hdf sdk.current $(framework_docs_SDK_CURRENT_DIR)

# ====  static html in the sdk ==================================
include $(CLEAR_VARS)

LOCAL_SRC_FILES:=$(framework_docs_LOCAL_SRC_FILES)
LOCAL_INTERMEDIATE_SOURCES:=$(framework_docs_LOCAL_INTERMEDIATE_SOURCES)
LOCAL_JAVA_LIBRARIES:=$(framework_docs_LOCAL_JAVA_LIBRARIES)
LOCAL_MODULE_CLASS:=$(framework_docs_LOCAL_MODULE_CLASS)
LOCAL_DROIDDOC_SOURCE_PATH:=$(framework_docs_LOCAL_DROIDDOC_SOURCE_PATH)
LOCAL_DROIDDOC_HTML_DIR:=$(framework_docs_LOCAL_DROIDDOC_HTML_DIR)
LOCAL_ADDITIONAL_JAVA_DIR:=$(framework_docs_LOCAL_ADDITIONAL_JAVA_DIR)

LOCAL_MODULE := offline-sdk

LOCAL_DROIDDOC_OPTIONS:=\
		$(framework_docs_LOCAL_DROIDDOC_OPTIONS) \
		-title "Android SDK" \
		-proofread $(OUT_DOCS)/$(LOCAL_MODULE)-proofread.txt \
		-todo $(OUT_DOCS)/$(LOCAL_MODULE)-docs-todo.html \
		-stubs $(TARGET_OUT_COMMON_INTERMEDIATES)/JAVA_LIBRARIES/android_stubs_current_intermediates/src \
		-apixml $(INTERNAL_PLATFORM_API_FILE) \
		-sdkvalues $(OUT_DOCS) \
		-warning 3 \
		-hdf android.whichdoc offline 

ifeq ($(framework_docs_SDK_PREVIEW),true)
  LOCAL_DROIDDOC_OPTIONS += -hdf sdk.current preview 
endif

LOCAL_DROIDDOC_CUSTOM_TEMPLATE_DIR:=build/tools/droiddoc/templates-sdk
LOCAL_DROIDDOC_CUSTOM_ASSET_DIR:=assets-sdk

include $(BUILD_DROIDDOC)

static_doc_index_redirect := $(out_dir)/index.html
$(static_doc_index_redirect): \
	$(LOCAL_PATH)/docs/docs-documentation-redirect.html | $(ACP)
	$(hide) mkdir -p $(dir $@)
	$(hide) $(ACP) $< $@

$(full_target): $(static_doc_index_redirect)
$(full_target): $(framework_built)
$(INTERNAL_PLATFORM_API_FILE): $(full_target)
$(call dist-for-goals,sdk,$(INTERNAL_PLATFORM_API_FILE))


# ==== docs for the web (on the google app engine server) =======================
include $(CLEAR_VARS)

LOCAL_SRC_FILES:=$(framework_docs_LOCAL_SRC_FILES)
LOCAL_INTERMEDIATE_SOURCES:=$(framework_docs_LOCAL_INTERMEDIATE_SOURCES)
LOCAL_STATIC_JAVA_LIBRARIES:=$(framework_docs_LOCAL_STATIC_JAVA_LIBRARIES)
LOCAL_JAVA_LIBRARIES:=$(framework_docs_LOCAL_JAVA_LIBRARIES)
LOCAL_MODULE_CLASS:=$(framework_docs_LOCAL_MODULE_CLASS)
LOCAL_DROIDDOC_SOURCE_PATH:=$(framework_docs_LOCAL_DROIDDOC_SOURCE_PATH)
LOCAL_DROIDDOC_HTML_DIR:=$(framework_docs_LOCAL_DROIDDOC_HTML_DIR)
LOCAL_ADDITIONAL_JAVA_DIR:=$(framework_docs_LOCAL_ADDITIONAL_JAVA_DIR)

LOCAL_MODULE := online-sdk

LOCAL_DROIDDOC_OPTIONS:= \
		$(framework_docs_LOCAL_DROIDDOC_OPTIONS) \
		$(web_docs_sample_code_flags) \
		-toroot / \
		-hdf android.whichdoc online \
		-hdf template.showLanguageMenu true

LOCAL_DROIDDOC_CUSTOM_TEMPLATE_DIR:=build/tools/droiddoc/templates-sdk
LOCAL_DROIDDOC_CUSTOM_ASSET_DIR:=assets-sdk

include $(BUILD_DROIDDOC)


# ==== docs that have all of the stuff that's @hidden =======================
include $(CLEAR_VARS)

LOCAL_SRC_FILES:=$(framework_docs_LOCAL_SRC_FILES)
LOCAL_INTERMEDIATE_SOURCES:=$(framework_docs_LOCAL_INTERMEDIATE_SOURCES)
LOCAL_JAVA_LIBRARIES:=$(framework_docs_LOCAL_JAVA_LIBRARIES) framework
LOCAL_MODULE_CLASS:=$(framework_docs_LOCAL_MODULE_CLASS)
LOCAL_DROIDDOC_SOURCE_PATH:=$(framework_docs_LOCAL_DROIDDOC_SOURCE_PATH)
LOCAL_DROIDDOC_HTML_DIR:=$(framework_docs_LOCAL_DROIDDOC_HTML_DIR)
LOCAL_ADDITIONAL_JAVA_DIR:=$(call intermediates-dir-for,JAVA_LIBRARIES,framework)

LOCAL_MODULE := hidden
LOCAL_DROIDDOC_OPTIONS:=\
		$(framework_docs_LOCAL_DROIDDOC_OPTIONS) \
        -title "Android SDK - Including hidden APIs."
#        -hidden

LOCAL_DROIDDOC_CUSTOM_TEMPLATE_DIR:=build/tools/droiddoc/templates-sdk
LOCAL_DROIDDOC_CUSTOM_ASSET_DIR:=assets-sdk

include $(BUILD_DROIDDOC)

# Build ext.jar
# ============================================================

ext_dirs := \
	../../external/apache-http/src \
	../../external/gdata/src \
	../../external/protobuf/src \
	../../external/tagsoup/src

ext_src_files := $(call all-java-files-under,$(ext_dirs))

# ====  the library  =========================================
include $(CLEAR_VARS)

LOCAL_SRC_FILES := $(ext_src_files)

LOCAL_NO_STANDARD_LIBRARIES := true
LOCAL_JAVA_LIBRARIES := core
LOCAL_STATIC_JAVA_LIBRARIES := libgoogleclient

LOCAL_MODULE := ext

include $(BUILD_JAVA_LIBRARY)


# Include subdirectory makefiles
# ============================================================

# If we're building with ONE_SHOT_MAKEFILE (mm, mmm), then what the framework
# team really wants is to build the stuff defined by this makefile.
ifeq (,$(ONE_SHOT_MAKEFILE))
include $(call first-makefiles-under,$(LOCAL_PATH))
endif

<|MERGE_RESOLUTION|>--- conflicted
+++ resolved
@@ -356,18 +356,6 @@
 		-samplecode $(sample_dir)/LunarLander \
 		            guide/samples/LunarLander "Lunar Lander" \
 		-samplecode $(sample_dir)/NotePad \
-<<<<<<< HEAD
-		            guide/samples/NotePad "Note Pad"
-
-# SDK version identifiers used in the published docs.
-
-# major[.minor] version for SDK. Typically identical to the
-# most current Android platform version included in the SDK package.
-framework_docs_SDK_VERSION :=  1.5
-# release version for SDK (ie "Release x")
-framework_docs_SDK_REL_ID :=   3
-framework_docs_SDK_CURRENT_DIR := $(framework_docs_SDK_VERSION)_r$(framework_docs_SDK_REL_ID)
-=======
 		            guide/samples/NotePad "Note Pad" \
 		-samplecode $(sample_dir)/SearchableDictionary \
 		            guide/samples/SearchableDictionary "Searchable Dictionary" \
@@ -385,7 +373,6 @@
 framework_docs_SDK_CURRENT_DIR:=$(framework_docs_SDK_VERSION)_r$(framework_docs_SDK_REL_ID)
   # flag to build offline docs for a preview release
 framework_docs_SDK_PREVIEW:=true
->>>>>>> 8f4b5a56
 
 framework_docs_LOCAL_DROIDDOC_OPTIONS += \
 		-hdf sdk.version $(framework_docs_SDK_VERSION) \
