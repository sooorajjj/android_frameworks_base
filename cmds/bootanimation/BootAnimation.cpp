/*
 * Copyright (C) 2007 The Android Open Source Project
 *
 * Licensed under the Apache License, Version 2.0 (the "License");
 * you may not use this file except in compliance with the License.
 * You may obtain a copy of the License at
 *
 *      http://www.apache.org/licenses/LICENSE-2.0
 *
 * Unless required by applicable law or agreed to in writing, software
 * distributed under the License is distributed on an "AS IS" BASIS,
 * WITHOUT WARRANTIES OR CONDITIONS OF ANY KIND, either express or implied.
 * See the License for the specific language governing permissions and
 * limitations under the License.
 */

#define LOG_NDEBUG 0
#define LOG_TAG "BootAnimation"

#include <stdint.h>
#include <sys/inotify.h>
#include <sys/poll.h>
#include <sys/stat.h>
#include <sys/types.h>
#include <math.h>
#include <fcntl.h>
#include <utils/misc.h>
#include <signal.h>
#include <time.h>

#include <cutils/properties.h>

#include <androidfw/AssetManager.h>
#include <binder/IPCThreadState.h>
#include <utils/Atomic.h>
#include <utils/Errors.h>
#include <utils/Log.h>

#include <ui/PixelFormat.h>
#include <ui/Rect.h>
#include <ui/Region.h>
#include <ui/DisplayInfo.h>

#include <gui/ISurfaceComposer.h>
#include <gui/Surface.h>
#include <gui/SurfaceComposerClient.h>

// TODO: Fix Skia.
#pragma GCC diagnostic push
#pragma GCC diagnostic ignored "-Wunused-parameter"
#include <SkBitmap.h>
#include <SkImage.h>
#include <SkStream.h>
#pragma GCC diagnostic pop

#include <GLES/gl.h>
#include <GLES/glext.h>
#include <EGL/eglext.h>

#include "BootAnimation.h"
#include "audioplay.h"

namespace android {

static const char OEM_BOOTANIMATION_FILE[] = "/oem/media/bootanimation.zip";
static const char SYSTEM_BOOTANIMATION_FILE[] = "/system/media/bootanimation.zip";
static const char SYSTEM_ENCRYPTED_BOOTANIMATION_FILE[] = "/system/media/bootanimation-encrypted.zip";
static const char SYSTEM_DATA_DIR_PATH[] = "/data/system";
static const char SYSTEM_TIME_DIR_NAME[] = "time";
static const char SYSTEM_TIME_DIR_PATH[] = "/data/system/time";
static const char CLOCK_FONT_ASSET[] = "images/clock_font.png";
static const char CLOCK_FONT_ZIP_NAME[] = "clock_font.png";
static const char LAST_TIME_CHANGED_FILE_NAME[] = "last_time_change";
static const char LAST_TIME_CHANGED_FILE_PATH[] = "/data/system/time/last_time_change";
static const char ACCURATE_TIME_FLAG_FILE_NAME[] = "time_is_accurate";
static const char ACCURATE_TIME_FLAG_FILE_PATH[] = "/data/system/time/time_is_accurate";
// Java timestamp format. Don't show the clock if the date is before 2000-01-01 00:00:00.
static const long long ACCURATE_TIME_EPOCH = 946684800000;
static constexpr char FONT_BEGIN_CHAR = ' ';
static constexpr char FONT_END_CHAR = '~' + 1;
static constexpr size_t FONT_NUM_CHARS = FONT_END_CHAR - FONT_BEGIN_CHAR + 1;
static constexpr size_t FONT_NUM_COLS = 16;
static constexpr size_t FONT_NUM_ROWS = FONT_NUM_CHARS / FONT_NUM_COLS;
static const int TEXT_CENTER_VALUE = INT_MAX;
static const int TEXT_MISSING_VALUE = INT_MIN;
static const char EXIT_PROP_NAME[] = "service.bootanim.exit";
static const char PLAY_SOUND_PROP_NAME[] = "persist.sys.bootanim.play_sound";
static const int ANIM_ENTRY_NAME_MAX = 256;
static constexpr size_t TEXT_POS_LEN_MAX = 16;
static const char BOOT_COMPLETED_PROP_NAME[] = "sys.boot_completed";
static const char BOOTREASON_PROP_NAME[] = "ro.boot.bootreason";
// bootreasons list in "system/core/bootstat/bootstat.cpp".
static const std::vector<std::string> PLAY_SOUND_BOOTREASON_BLACKLIST {
  "kernel_panic",
  "Panic",
  "Watchdog",
};

// ---------------------------------------------------------------------------

BootAnimation::BootAnimation() : Thread(false), mClockEnabled(true), mTimeIsAccurate(false),
        mTimeCheckThread(NULL) {
    mSession = new SurfaceComposerClient();

    // If the system has already booted, the animation is not being used for a boot.
    mSystemBoot = !property_get_bool(BOOT_COMPLETED_PROP_NAME, 0);
}

BootAnimation::~BootAnimation() {}

void BootAnimation::onFirstRef() {
    status_t err = mSession->linkToComposerDeath(this);
    ALOGE_IF(err, "linkToComposerDeath failed (%s) ", strerror(-err));
    if (err == NO_ERROR) {
        run("BootAnimation", PRIORITY_DISPLAY);
    }
}

sp<SurfaceComposerClient> BootAnimation::session() const {
    return mSession;
}


void BootAnimation::binderDied(const wp<IBinder>&)
{
    // woah, surfaceflinger died!
    ALOGD("SurfaceFlinger died, exiting...");

    // calling requestExit() is not enough here because the Surface code
    // might be blocked on a condition variable that will never be updated.
    kill( getpid(), SIGKILL );
    requestExit();
    audioplay::destroy();
}

status_t BootAnimation::initTexture(Texture* texture, AssetManager& assets,
        const char* name) {
    Asset* asset = assets.open(name, Asset::ACCESS_BUFFER);
    if (asset == NULL)
        return NO_INIT;
    SkBitmap bitmap;
    sk_sp<SkData> data = SkData::MakeWithoutCopy(asset->getBuffer(false),
            asset->getLength());
    sk_sp<SkImage> image = SkImage::MakeFromEncoded(data);
    image->asLegacyBitmap(&bitmap, SkImage::kRO_LegacyBitmapMode);
    asset->close();
    delete asset;

    // ensure we can call getPixels(). No need to call unlock, since the
    // bitmap will go out of scope when we return from this method.
    bitmap.lockPixels();

    const int w = bitmap.width();
    const int h = bitmap.height();
    const void* p = bitmap.getPixels();

    GLint crop[4] = { 0, h, w, -h };
    texture->w = w;
    texture->h = h;

    glGenTextures(1, &texture->name);
    glBindTexture(GL_TEXTURE_2D, texture->name);

    switch (bitmap.colorType()) {
        case kAlpha_8_SkColorType:
            glTexImage2D(GL_TEXTURE_2D, 0, GL_ALPHA, w, h, 0, GL_ALPHA,
                    GL_UNSIGNED_BYTE, p);
            break;
        case kARGB_4444_SkColorType:
            glTexImage2D(GL_TEXTURE_2D, 0, GL_RGBA, w, h, 0, GL_RGBA,
                    GL_UNSIGNED_SHORT_4_4_4_4, p);
            break;
        case kN32_SkColorType:
            glTexImage2D(GL_TEXTURE_2D, 0, GL_RGBA, w, h, 0, GL_RGBA,
                    GL_UNSIGNED_BYTE, p);
            break;
        case kRGB_565_SkColorType:
            glTexImage2D(GL_TEXTURE_2D, 0, GL_RGB, w, h, 0, GL_RGB,
                    GL_UNSIGNED_SHORT_5_6_5, p);
            break;
        default:
            break;
    }

    glTexParameteriv(GL_TEXTURE_2D, GL_TEXTURE_CROP_RECT_OES, crop);
    glTexParameterx(GL_TEXTURE_2D, GL_TEXTURE_MIN_FILTER, GL_NEAREST);
    glTexParameterx(GL_TEXTURE_2D, GL_TEXTURE_MAG_FILTER, GL_NEAREST);
    glTexParameterx(GL_TEXTURE_2D, GL_TEXTURE_WRAP_S, GL_REPEAT);
    glTexParameterx(GL_TEXTURE_2D, GL_TEXTURE_WRAP_T, GL_REPEAT);

    return NO_ERROR;
}

status_t BootAnimation::initTexture(FileMap* map, int* width, int* height)
{
    SkBitmap bitmap;
<<<<<<< HEAD
    sk_sp<SkData> data = SkData::MakeWithoutCopy(frame.map->getDataPtr(),
            frame.map->getDataLength());
    sk_sp<SkImage> image = SkImage::MakeFromEncoded(data);
    image->asLegacyBitmap(&bitmap, SkImage::kRO_LegacyBitmapMode);
=======
    SkMemoryStream  stream(map->getDataPtr(), map->getDataLength());
    SkImageDecoder* codec = SkImageDecoder::Factory(&stream);
    if (codec != NULL) {
        codec->setDitherImage(false);
        codec->decode(&stream, &bitmap,
                kN32_SkColorType,
                SkImageDecoder::kDecodePixels_Mode);
        delete codec;
    }
>>>>>>> 6574d9ca

    // FileMap memory is never released until application exit.
    // Release it now as the texture is already loaded and the memory used for
    // the packed resource can be released.
    delete map;

    // ensure we can call getPixels(). No need to call unlock, since the
    // bitmap will go out of scope when we return from this method.
    bitmap.lockPixels();

    const int w = bitmap.width();
    const int h = bitmap.height();
    const void* p = bitmap.getPixels();

    GLint crop[4] = { 0, h, w, -h };
    int tw = 1 << (31 - __builtin_clz(w));
    int th = 1 << (31 - __builtin_clz(h));
    if (tw < w) tw <<= 1;
    if (th < h) th <<= 1;

    switch (bitmap.colorType()) {
        case kN32_SkColorType:
            if (!mUseNpotTextures && (tw != w || th != h)) {
                glTexImage2D(GL_TEXTURE_2D, 0, GL_RGBA, tw, th, 0, GL_RGBA,
                        GL_UNSIGNED_BYTE, 0);
                glTexSubImage2D(GL_TEXTURE_2D, 0,
                        0, 0, w, h, GL_RGBA, GL_UNSIGNED_BYTE, p);
            } else {
                glTexImage2D(GL_TEXTURE_2D, 0, GL_RGBA, w, h, 0, GL_RGBA,
                        GL_UNSIGNED_BYTE, p);
            }
            break;

        case kRGB_565_SkColorType:
            if (!mUseNpotTextures && (tw != w || th != h)) {
                glTexImage2D(GL_TEXTURE_2D, 0, GL_RGB, tw, th, 0, GL_RGB,
                        GL_UNSIGNED_SHORT_5_6_5, 0);
                glTexSubImage2D(GL_TEXTURE_2D, 0,
                        0, 0, w, h, GL_RGB, GL_UNSIGNED_SHORT_5_6_5, p);
            } else {
                glTexImage2D(GL_TEXTURE_2D, 0, GL_RGB, w, h, 0, GL_RGB,
                        GL_UNSIGNED_SHORT_5_6_5, p);
            }
            break;
        default:
            break;
    }

    glTexParameteriv(GL_TEXTURE_2D, GL_TEXTURE_CROP_RECT_OES, crop);

    *width = w;
    *height = h;

    return NO_ERROR;
}

status_t BootAnimation::readyToRun() {
    mAssets.addDefaultAssets();

    sp<IBinder> dtoken(SurfaceComposerClient::getBuiltInDisplay(
            ISurfaceComposer::eDisplayIdMain));
    DisplayInfo dinfo;
    status_t status = SurfaceComposerClient::getDisplayInfo(dtoken, &dinfo);
    if (status)
        return -1;

    // create the native surface
    sp<SurfaceControl> control = session()->createSurface(String8("BootAnimation"),
            dinfo.w, dinfo.h, PIXEL_FORMAT_RGB_565);

    SurfaceComposerClient::openGlobalTransaction();
    control->setLayer(0x40000000);
    SurfaceComposerClient::closeGlobalTransaction();

    sp<Surface> s = control->getSurface();

    // initialize opengl and egl
    const EGLint attribs[] = {
            EGL_RED_SIZE,   8,
            EGL_GREEN_SIZE, 8,
            EGL_BLUE_SIZE,  8,
            EGL_DEPTH_SIZE, 0,
            EGL_NONE
    };
    EGLint w, h;
    EGLint numConfigs;
    EGLConfig config;
    EGLSurface surface;
    EGLContext context;

    EGLDisplay display = eglGetDisplay(EGL_DEFAULT_DISPLAY);

    eglInitialize(display, 0, 0);
    eglChooseConfig(display, attribs, &config, 1, &numConfigs);
    surface = eglCreateWindowSurface(display, config, s.get(), NULL);
    context = eglCreateContext(display, config, NULL, NULL);
    eglQuerySurface(display, surface, EGL_WIDTH, &w);
    eglQuerySurface(display, surface, EGL_HEIGHT, &h);

    if (eglMakeCurrent(display, surface, surface, context) == EGL_FALSE)
        return NO_INIT;

    mDisplay = display;
    mContext = context;
    mSurface = surface;
    mWidth = w;
    mHeight = h;
    mFlingerSurfaceControl = control;
    mFlingerSurface = s;

    // If the device has encryption turned on or is in process
    // of being encrypted we show the encrypted boot animation.
    char decrypt[PROPERTY_VALUE_MAX];
    property_get("vold.decrypt", decrypt, "");

    bool encryptedAnimation = atoi(decrypt) != 0 || !strcmp("trigger_restart_min_framework", decrypt);

    if (encryptedAnimation && (access(SYSTEM_ENCRYPTED_BOOTANIMATION_FILE, R_OK) == 0)) {
        mZipFileName = SYSTEM_ENCRYPTED_BOOTANIMATION_FILE;
    }
    else if (access(OEM_BOOTANIMATION_FILE, R_OK) == 0) {
        mZipFileName = OEM_BOOTANIMATION_FILE;
    }
    else if (access(SYSTEM_BOOTANIMATION_FILE, R_OK) == 0) {
        mZipFileName = SYSTEM_BOOTANIMATION_FILE;
    }
    return NO_ERROR;
}

bool BootAnimation::threadLoop()
{
    bool r;
    // We have no bootanimation file, so we use the stock android logo
    // animation.
    if (mZipFileName.isEmpty()) {
        r = android();
    } else {
        r = movie();
    }

    eglMakeCurrent(mDisplay, EGL_NO_SURFACE, EGL_NO_SURFACE, EGL_NO_CONTEXT);
    eglDestroyContext(mDisplay, mContext);
    eglDestroySurface(mDisplay, mSurface);
    mFlingerSurface.clear();
    mFlingerSurfaceControl.clear();
    eglTerminate(mDisplay);
    eglReleaseThread();
    IPCThreadState::self()->stopProcess();
    return r;
}

bool BootAnimation::android()
{
    initTexture(&mAndroid[0], mAssets, "images/android-logo-mask.png");
    initTexture(&mAndroid[1], mAssets, "images/android-logo-shine.png");

    // clear screen
    glShadeModel(GL_FLAT);
    glDisable(GL_DITHER);
    glDisable(GL_SCISSOR_TEST);
    glClearColor(0,0,0,1);
    glClear(GL_COLOR_BUFFER_BIT);
    eglSwapBuffers(mDisplay, mSurface);

    glEnable(GL_TEXTURE_2D);
    glTexEnvx(GL_TEXTURE_ENV, GL_TEXTURE_ENV_MODE, GL_REPLACE);

    const GLint xc = (mWidth  - mAndroid[0].w) / 2;
    const GLint yc = (mHeight - mAndroid[0].h) / 2;
    const Rect updateRect(xc, yc, xc + mAndroid[0].w, yc + mAndroid[0].h);

    glScissor(updateRect.left, mHeight - updateRect.bottom, updateRect.width(),
            updateRect.height());

    // Blend state
    glBlendFunc(GL_SRC_ALPHA, GL_ONE_MINUS_SRC_ALPHA);
    glTexEnvx(GL_TEXTURE_ENV, GL_TEXTURE_ENV_MODE, GL_REPLACE);

    const nsecs_t startTime = systemTime();
    do {
        nsecs_t now = systemTime();
        double time = now - startTime;
        float t = 4.0f * float(time / us2ns(16667)) / mAndroid[1].w;
        GLint offset = (1 - (t - floorf(t))) * mAndroid[1].w;
        GLint x = xc - offset;

        glDisable(GL_SCISSOR_TEST);
        glClear(GL_COLOR_BUFFER_BIT);

        glEnable(GL_SCISSOR_TEST);
        glDisable(GL_BLEND);
        glBindTexture(GL_TEXTURE_2D, mAndroid[1].name);
        glDrawTexiOES(x,                 yc, 0, mAndroid[1].w, mAndroid[1].h);
        glDrawTexiOES(x + mAndroid[1].w, yc, 0, mAndroid[1].w, mAndroid[1].h);

        glEnable(GL_BLEND);
        glBindTexture(GL_TEXTURE_2D, mAndroid[0].name);
        glDrawTexiOES(xc, yc, 0, mAndroid[0].w, mAndroid[0].h);

        EGLBoolean res = eglSwapBuffers(mDisplay, mSurface);
        if (res == EGL_FALSE)
            break;

        // 12fps: don't animate too fast to preserve CPU
        const nsecs_t sleepTime = 83333 - ns2us(systemTime() - now);
        if (sleepTime > 0)
            usleep(sleepTime);

        checkExit();
    } while (!exitPending());

    glDeleteTextures(1, &mAndroid[0].name);
    glDeleteTextures(1, &mAndroid[1].name);
    return false;
}

void BootAnimation::checkExit() {
    // Allow surface flinger to gracefully request shutdown
    char value[PROPERTY_VALUE_MAX];
    property_get(EXIT_PROP_NAME, value, "0");
    int exitnow = atoi(value);
    if (exitnow) {
        requestExit();
    }
}

bool BootAnimation::validClock(const Animation::Part& part) {
    return part.clockPosX != TEXT_MISSING_VALUE && part.clockPosY != TEXT_MISSING_VALUE;
}

bool parseTextCoord(const char* str, int* dest) {
    if (strcmp("c", str) == 0) {
        *dest = TEXT_CENTER_VALUE;
        return true;
    }

    char* end;
    int val = (int) strtol(str, &end, 0);
    if (end == str || *end != '\0' || val == INT_MAX || val == INT_MIN) {
        return false;
    }
    *dest = val;
    return true;
}

// Parse two position coordinates. If only string is non-empty, treat it as the y value.
void parsePosition(const char* str1, const char* str2, int* x, int* y) {
    bool success = false;
    if (strlen(str1) == 0) {  // No values were specified
        // success = false
    } else if (strlen(str2) == 0) {  // we have only one value
        if (parseTextCoord(str1, y)) {
            *x = TEXT_CENTER_VALUE;
            success = true;
        }
    } else {
        if (parseTextCoord(str1, x) && parseTextCoord(str2, y)) {
            success = true;
        }
    }

    if (!success) {
        *x = TEXT_MISSING_VALUE;
        *y = TEXT_MISSING_VALUE;
    }
}

// Parse a color represented as an HTML-style 'RRGGBB' string: each pair of
// characters in str is a hex number in [0, 255], which are converted to
// floating point values in the range [0.0, 1.0] and placed in the
// corresponding elements of color.
//
// If the input string isn't valid, parseColor returns false and color is
// left unchanged.
static bool parseColor(const char str[7], float color[3]) {
    float tmpColor[3];
    for (int i = 0; i < 3; i++) {
        int val = 0;
        for (int j = 0; j < 2; j++) {
            val *= 16;
            char c = str[2*i + j];
            if      (c >= '0' && c <= '9') val += c - '0';
            else if (c >= 'A' && c <= 'F') val += (c - 'A') + 10;
            else if (c >= 'a' && c <= 'f') val += (c - 'a') + 10;
            else                           return false;
        }
        tmpColor[i] = static_cast<float>(val) / 255.0f;
    }
    memcpy(color, tmpColor, sizeof(tmpColor));
    return true;
}


static bool readFile(ZipFileRO* zip, const char* name, String8& outString)
{
    ZipEntryRO entry = zip->findEntryByName(name);
    ALOGE_IF(!entry, "couldn't find %s", name);
    if (!entry) {
        return false;
    }

    FileMap* entryMap = zip->createEntryFileMap(entry);
    zip->releaseEntry(entry);
    ALOGE_IF(!entryMap, "entryMap is null");
    if (!entryMap) {
        return false;
    }

    outString.setTo((char const*)entryMap->getDataPtr(), entryMap->getDataLength());
    delete entryMap;
    return true;
}

// The font image should be a 96x2 array of character images.  The
// columns are the printable ASCII characters 0x20 - 0x7f.  The
// top row is regular text; the bottom row is bold.
status_t BootAnimation::initFont(Font* font, const char* fallback) {
    status_t status = NO_ERROR;

    if (font->map != nullptr) {
        glGenTextures(1, &font->texture.name);
        glBindTexture(GL_TEXTURE_2D, font->texture.name);

        status = initTexture(font->map, &font->texture.w, &font->texture.h);

        glTexParameterx(GL_TEXTURE_2D, GL_TEXTURE_MIN_FILTER, GL_NEAREST);
        glTexParameterx(GL_TEXTURE_2D, GL_TEXTURE_MAG_FILTER, GL_NEAREST);
        glTexParameterx(GL_TEXTURE_2D, GL_TEXTURE_WRAP_S, GL_REPEAT);
        glTexParameterx(GL_TEXTURE_2D, GL_TEXTURE_WRAP_T, GL_REPEAT);
    } else if (fallback != nullptr) {
        status = initTexture(&font->texture, mAssets, fallback);
    } else {
        return NO_INIT;
    }

    if (status == NO_ERROR) {
        font->char_width = font->texture.w / FONT_NUM_COLS;
        font->char_height = font->texture.h / FONT_NUM_ROWS / 2;  // There are bold and regular rows
    }

    return status;
}

void BootAnimation::drawText(const char* str, const Font& font, bool bold, int* x, int* y) {
    glEnable(GL_BLEND);  // Allow us to draw on top of the animation
    glBindTexture(GL_TEXTURE_2D, font.texture.name);

    const int len = strlen(str);
    const int strWidth = font.char_width * len;

    if (*x == TEXT_CENTER_VALUE) {
        *x = (mWidth - strWidth) / 2;
    } else if (*x < 0) {
        *x = mWidth + *x - strWidth;
    }
    if (*y == TEXT_CENTER_VALUE) {
        *y = (mHeight - font.char_height) / 2;
    } else if (*y < 0) {
        *y = mHeight + *y - font.char_height;
    }

    int cropRect[4] = { 0, 0, font.char_width, -font.char_height };

    for (int i = 0; i < len; i++) {
        char c = str[i];

        if (c < FONT_BEGIN_CHAR || c > FONT_END_CHAR) {
            c = '?';
        }

        // Crop the texture to only the pixels in the current glyph
        const int charPos = (c - FONT_BEGIN_CHAR);  // Position in the list of valid characters
        const int row = charPos / FONT_NUM_COLS;
        const int col = charPos % FONT_NUM_COLS;
        cropRect[0] = col * font.char_width;  // Left of column
        cropRect[1] = row * font.char_height * 2; // Top of row
        // Move down to bottom of regular (one char_heigh) or bold (two char_heigh) line
        cropRect[1] += bold ? 2 * font.char_height : font.char_height;
        glTexParameteriv(GL_TEXTURE_2D, GL_TEXTURE_CROP_RECT_OES, cropRect);

        glDrawTexiOES(*x, *y, 0, font.char_width, font.char_height);

        *x += font.char_width;
    }

    glDisable(GL_BLEND);  // Return to the animation's default behaviour
    glBindTexture(GL_TEXTURE_2D, 0);
}

// We render 24 hour time.
void BootAnimation::drawClock(const Font& font, const int xPos, const int yPos) {
    static constexpr char TIME_FORMAT[] = "%H:%M";
    static constexpr int TIME_LENGTH = 6;

    time_t rawtime;
    time(&rawtime);
    struct tm* timeInfo = localtime(&rawtime);

    char timeBuff[TIME_LENGTH];
    size_t length = strftime(timeBuff, TIME_LENGTH, TIME_FORMAT, timeInfo);

    if (length != TIME_LENGTH - 1) {
        ALOGE("Couldn't format time; abandoning boot animation clock");
        mClockEnabled = false;
        return;
    }

    int x = xPos;
    int y = yPos;
    drawText(timeBuff, font, false, &x, &y);
}

bool BootAnimation::parseAnimationDesc(Animation& animation)
{
    String8 desString;

    if (!readFile(animation.zip, "desc.txt", desString)) {
        return false;
    }
    char const* s = desString.string();

    // Parse the description file
    for (;;) {
        const char* endl = strstr(s, "\n");
        if (endl == NULL) break;
        String8 line(s, endl - s);
        const char* l = line.string();
        int fps = 0;
        int width = 0;
        int height = 0;
        int count = 0;
        int pause = 0;
        char path[ANIM_ENTRY_NAME_MAX];
        char color[7] = "000000"; // default to black if unspecified
        char clockPos1[TEXT_POS_LEN_MAX + 1] = "";
        char clockPos2[TEXT_POS_LEN_MAX + 1] = "";

        char pathType;
        if (sscanf(l, "%d %d %d", &width, &height, &fps) == 3) {
            // ALOGD("> w=%d, h=%d, fps=%d", width, height, fps);
            animation.width = width;
            animation.height = height;
            animation.fps = fps;
        } else if (sscanf(l, " %c %d %d %s #%6s %16s %16s",
                          &pathType, &count, &pause, path, color, clockPos1, clockPos2) >= 4) {
            //ALOGD("> type=%c, count=%d, pause=%d, path=%s, color=%s, clockPos1=%s, clockPos2=%s",
            //    pathType, count, pause, path, color, clockPos1, clockPos2);
            Animation::Part part;
            part.playUntilComplete = pathType == 'c';
            part.count = count;
            part.pause = pause;
            part.path = path;
            part.audioData = NULL;
            part.animation = NULL;
            if (!parseColor(color, part.backgroundColor)) {
                ALOGE("> invalid color '#%s'", color);
                part.backgroundColor[0] = 0.0f;
                part.backgroundColor[1] = 0.0f;
                part.backgroundColor[2] = 0.0f;
            }
            parsePosition(clockPos1, clockPos2, &part.clockPosX, &part.clockPosY);
            animation.parts.add(part);
        }
        else if (strcmp(l, "$SYSTEM") == 0) {
            // ALOGD("> SYSTEM");
            Animation::Part part;
            part.playUntilComplete = false;
            part.count = 1;
            part.pause = 0;
            part.audioData = NULL;
            part.animation = loadAnimation(String8(SYSTEM_BOOTANIMATION_FILE));
            if (part.animation != NULL)
                animation.parts.add(part);
        }
        s = ++endl;
    }

    return true;
}

bool BootAnimation::preloadZip(Animation& animation)
{
    // read all the data structures
    const size_t pcount = animation.parts.size();
    void *cookie = NULL;
    ZipFileRO* zip = animation.zip;
    if (!zip->startIteration(&cookie)) {
        return false;
    }

    Animation::Part* partWithAudio = NULL;
    ZipEntryRO entry;
    char name[ANIM_ENTRY_NAME_MAX];
    while ((entry = zip->nextEntry(cookie)) != NULL) {
        const int foundEntryName = zip->getEntryFileName(entry, name, ANIM_ENTRY_NAME_MAX);
        if (foundEntryName > ANIM_ENTRY_NAME_MAX || foundEntryName == -1) {
            ALOGE("Error fetching entry file name");
            continue;
        }

        const String8 entryName(name);
        const String8 path(entryName.getPathDir());
        const String8 leaf(entryName.getPathLeaf());
        if (leaf.size() > 0) {
            if (entryName == CLOCK_FONT_ZIP_NAME) {
                FileMap* map = zip->createEntryFileMap(entry);
                if (map) {
                    animation.clockFont.map = map;
                }
                continue;
            }

            for (size_t j = 0; j < pcount; j++) {
                if (path == animation.parts[j].path) {
                    uint16_t method;
                    // supports only stored png files
                    if (zip->getEntryInfo(entry, &method, NULL, NULL, NULL, NULL, NULL)) {
                        if (method == ZipFileRO::kCompressStored) {
                            FileMap* map = zip->createEntryFileMap(entry);
                            if (map) {
                                Animation::Part& part(animation.parts.editItemAt(j));
                                if (leaf == "audio.wav") {
                                    // a part may have at most one audio file
                                    part.audioData = (uint8_t *)map->getDataPtr();
                                    part.audioLength = map->getDataLength();
                                    partWithAudio = &part;
                                } else if (leaf == "trim.txt") {
                                    part.trimData.setTo((char const*)map->getDataPtr(),
                                                        map->getDataLength());
                                } else {
                                    Animation::Frame frame;
                                    frame.name = leaf;
                                    frame.map = map;
                                    frame.trimWidth = animation.width;
                                    frame.trimHeight = animation.height;
                                    frame.trimX = 0;
                                    frame.trimY = 0;
                                    part.frames.add(frame);
                                }
                            }
                        } else {
                            ALOGE("bootanimation.zip is compressed; must be only stored");
                        }
                    }
                }
            }
        }
    }

    // If there is trimData present, override the positioning defaults.
    for (Animation::Part& part : animation.parts) {
        const char* trimDataStr = part.trimData.string();
        for (size_t frameIdx = 0; frameIdx < part.frames.size(); frameIdx++) {
            const char* endl = strstr(trimDataStr, "\n");
            // No more trimData for this part.
            if (endl == NULL) {
                break;
            }
            String8 line(trimDataStr, endl - trimDataStr);
            const char* lineStr = line.string();
            trimDataStr = ++endl;
            int width = 0, height = 0, x = 0, y = 0;
            if (sscanf(lineStr, "%dx%d+%d+%d", &width, &height, &x, &y) == 4) {
                Animation::Frame& frame(part.frames.editItemAt(frameIdx));
                frame.trimWidth = width;
                frame.trimHeight = height;
                frame.trimX = x;
                frame.trimY = y;
            } else {
                ALOGE("Error parsing trim.txt, line: %s", lineStr);
                break;
            }
        }
    }

    // Create and initialize audioplay if there is a wav file in any of the animations.
    if (partWithAudio != NULL) {
        ALOGD("found audio.wav, creating playback engine");
        if (!audioplay::create(partWithAudio->audioData, partWithAudio->audioLength)) {
            return false;
        }
    }

    zip->endIteration(cookie);

    return true;
}

bool BootAnimation::movie()
{
    Animation* animation = loadAnimation(mZipFileName);
    if (animation == NULL)
        return false;

    bool anyPartHasClock = false;
    for (size_t i=0; i < animation->parts.size(); i++) {
        if(validClock(animation->parts[i])) {
            anyPartHasClock = true;
            break;
        }
    }
    if (!anyPartHasClock) {
        mClockEnabled = false;
    }

    // Check if npot textures are supported
    mUseNpotTextures = false;
    String8 gl_extensions;
    const char* exts = reinterpret_cast<const char*>(glGetString(GL_EXTENSIONS));
    if (!exts) {
        glGetError();
    } else {
        gl_extensions.setTo(exts);
        if ((gl_extensions.find("GL_ARB_texture_non_power_of_two") != -1) ||
            (gl_extensions.find("GL_OES_texture_npot") != -1)) {
            mUseNpotTextures = true;
        }
    }

    // Blend required to draw time on top of animation frames.
    glBlendFunc(GL_SRC_ALPHA, GL_ONE_MINUS_SRC_ALPHA);
    glShadeModel(GL_FLAT);
    glDisable(GL_DITHER);
    glDisable(GL_SCISSOR_TEST);
    glDisable(GL_BLEND);

    glBindTexture(GL_TEXTURE_2D, 0);
    glEnable(GL_TEXTURE_2D);
    glTexEnvx(GL_TEXTURE_ENV, GL_TEXTURE_ENV_MODE, GL_REPLACE);
    glTexParameterx(GL_TEXTURE_2D, GL_TEXTURE_WRAP_S, GL_REPEAT);
    glTexParameterx(GL_TEXTURE_2D, GL_TEXTURE_WRAP_T, GL_REPEAT);
    glTexParameterx(GL_TEXTURE_2D, GL_TEXTURE_MIN_FILTER, GL_LINEAR);
    glTexParameterx(GL_TEXTURE_2D, GL_TEXTURE_MAG_FILTER, GL_LINEAR);

    bool clockFontInitialized = false;
    if (mClockEnabled) {
        clockFontInitialized =
            (initFont(&animation->clockFont, CLOCK_FONT_ASSET) == NO_ERROR);
        mClockEnabled = clockFontInitialized;
    }

    if (mClockEnabled && !updateIsTimeAccurate()) {
        mTimeCheckThread = new TimeCheckThread(this);
        mTimeCheckThread->run("BootAnimation::TimeCheckThread", PRIORITY_NORMAL);
    }

    playAnimation(*animation);

    if (mTimeCheckThread != NULL) {
        mTimeCheckThread->requestExit();
        mTimeCheckThread = NULL;
    }

    releaseAnimation(animation);

    if (clockFontInitialized) {
        glDeleteTextures(1, &animation->clockFont.texture.name);
    }

    return false;
}

bool BootAnimation::playAnimation(const Animation& animation)
{
    const size_t pcount = animation.parts.size();
    nsecs_t frameDuration = s2ns(1) / animation.fps;
    const int animationX = (mWidth - animation.width) / 2;
    const int animationY = (mHeight - animation.height) / 2;

    for (size_t i=0 ; i<pcount ; i++) {
        const Animation::Part& part(animation.parts[i]);
        const size_t fcount = part.frames.size();
        glBindTexture(GL_TEXTURE_2D, 0);

        // Handle animation package
        if (part.animation != NULL) {
            playAnimation(*part.animation);
            if (exitPending())
                break;
            continue; //to next part
        }

        for (int r=0 ; !part.count || r<part.count ; r++) {
            // Exit any non playuntil complete parts immediately
            if(exitPending() && !part.playUntilComplete)
                break;

            // only play audio file the first time we animate the part
            if (r == 0 && part.audioData && playSoundsAllowed()) {
                ALOGD("playing clip for part%d, size=%d", (int) i, part.audioLength);
                audioplay::playClip(part.audioData, part.audioLength);
            }

            glClearColor(
                    part.backgroundColor[0],
                    part.backgroundColor[1],
                    part.backgroundColor[2],
                    1.0f);

            for (size_t j=0 ; j<fcount && (!exitPending() || part.playUntilComplete) ; j++) {
                const Animation::Frame& frame(part.frames[j]);
                nsecs_t lastFrame = systemTime();

                if (r > 0) {
                    glBindTexture(GL_TEXTURE_2D, frame.tid);
                } else {
                    if (part.count != 1) {
                        glGenTextures(1, &frame.tid);
                        glBindTexture(GL_TEXTURE_2D, frame.tid);
                        glTexParameterx(GL_TEXTURE_2D, GL_TEXTURE_MIN_FILTER, GL_LINEAR);
                        glTexParameterx(GL_TEXTURE_2D, GL_TEXTURE_MAG_FILTER, GL_LINEAR);
                    }
                    int w, h;
                    initTexture(frame.map, &w, &h);
                }

                const int xc = animationX + frame.trimX;
                const int yc = animationY + frame.trimY;
                Region clearReg(Rect(mWidth, mHeight));
                clearReg.subtractSelf(Rect(xc, yc, xc+frame.trimWidth, yc+frame.trimHeight));
                if (!clearReg.isEmpty()) {
                    Region::const_iterator head(clearReg.begin());
                    Region::const_iterator tail(clearReg.end());
                    glEnable(GL_SCISSOR_TEST);
                    while (head != tail) {
                        const Rect& r2(*head++);
                        glScissor(r2.left, mHeight - r2.bottom, r2.width(), r2.height());
                        glClear(GL_COLOR_BUFFER_BIT);
                    }
                    glDisable(GL_SCISSOR_TEST);
                }
                // specify the y center as ceiling((mHeight - frame.trimHeight) / 2)
                // which is equivalent to mHeight - (yc + frame.trimHeight)
                glDrawTexiOES(xc, mHeight - (yc + frame.trimHeight),
                              0, frame.trimWidth, frame.trimHeight);
                if (mClockEnabled && mTimeIsAccurate && validClock(part)) {
                    drawClock(animation.clockFont, part.clockPosX, part.clockPosY);
                }

                eglSwapBuffers(mDisplay, mSurface);

                nsecs_t now = systemTime();
                nsecs_t delay = frameDuration - (now - lastFrame);
                //ALOGD("%lld, %lld", ns2ms(now - lastFrame), ns2ms(delay));
                lastFrame = now;

                if (delay > 0) {
                    struct timespec spec;
                    spec.tv_sec  = (now + delay) / 1000000000;
                    spec.tv_nsec = (now + delay) % 1000000000;
                    int err;
                    do {
                        err = clock_nanosleep(CLOCK_MONOTONIC, TIMER_ABSTIME, &spec, NULL);
                    } while (err<0 && errno == EINTR);
                }

                checkExit();
            }

            usleep(part.pause * ns2us(frameDuration));

            // For infinite parts, we've now played them at least once, so perhaps exit
            if(exitPending() && !part.count)
                break;
        }

    }

    // Free textures created for looping parts now that the animation is done.
    for (const Animation::Part& part : animation.parts) {
        if (part.count != 1) {
            const size_t fcount = part.frames.size();
            for (size_t j = 0; j < fcount; j++) {
                const Animation::Frame& frame(part.frames[j]);
                glDeleteTextures(1, &frame.tid);
            }
        }
    }

    // we've finally played everything we're going to play
    audioplay::setPlaying(false);
    audioplay::destroy();

    return true;
}

void BootAnimation::releaseAnimation(Animation* animation) const
{
    for (Vector<Animation::Part>::iterator it = animation->parts.begin(),
         e = animation->parts.end(); it != e; ++it) {
        if (it->animation)
            releaseAnimation(it->animation);
    }
    if (animation->zip)
        delete animation->zip;
    delete animation;
}

BootAnimation::Animation* BootAnimation::loadAnimation(const String8& fn)
{
    if (mLoadedFiles.indexOf(fn) >= 0) {
        ALOGE("File \"%s\" is already loaded. Cyclic ref is not allowed",
            fn.string());
        return NULL;
    }
    ZipFileRO *zip = ZipFileRO::open(fn);
    if (zip == NULL) {
        ALOGE("Failed to open animation zip \"%s\": %s",
            fn.string(), strerror(errno));
        return NULL;
    }

    Animation *animation =  new Animation;
    animation->fileName = fn;
    animation->zip = zip;
    animation->clockFont.map = nullptr;
    mLoadedFiles.add(animation->fileName);

    parseAnimationDesc(*animation);
    if (!preloadZip(*animation)) {
        return NULL;
    }


    mLoadedFiles.remove(fn);
    return animation;
}

bool BootAnimation::playSoundsAllowed() const {
    // Only play sounds for system boots, not runtime restarts.
    if (!mSystemBoot) {
        return false;
    }

    // Read the system property to see if we should play the sound.
    // If it's not present, default to allowed.
    if (!property_get_bool(PLAY_SOUND_PROP_NAME, 1)) {
        return false;
    }

    // Don't play sounds if this is a reboot due to an error.
    char bootreason[PROPERTY_VALUE_MAX];
    if (property_get(BOOTREASON_PROP_NAME, bootreason, nullptr) > 0) {
        for (const auto& str : PLAY_SOUND_BOOTREASON_BLACKLIST) {
            if (strcasecmp(str.c_str(), bootreason) == 0) {
                return false;
            }
        }
    }
    return true;
}

bool BootAnimation::updateIsTimeAccurate() {
    static constexpr long long MAX_TIME_IN_PAST =   60000LL * 60LL * 24LL * 30LL;  // 30 days
    static constexpr long long MAX_TIME_IN_FUTURE = 60000LL * 90LL;  // 90 minutes

    if (mTimeIsAccurate) {
        return true;
    }

    struct stat statResult;
    if(stat(ACCURATE_TIME_FLAG_FILE_PATH, &statResult) == 0) {
        mTimeIsAccurate = true;
        return true;
    }

    FILE* file = fopen(LAST_TIME_CHANGED_FILE_PATH, "r");
    if (file != NULL) {
      long long lastChangedTime = 0;
      fscanf(file, "%lld", &lastChangedTime);
      fclose(file);
      if (lastChangedTime > 0) {
        struct timespec now;
        clock_gettime(CLOCK_REALTIME, &now);
        // Match the Java timestamp format
        long long rtcNow = (now.tv_sec * 1000LL) + (now.tv_nsec / 1000000LL);
        if (ACCURATE_TIME_EPOCH < rtcNow
            && lastChangedTime > (rtcNow - MAX_TIME_IN_PAST)
            && lastChangedTime < (rtcNow + MAX_TIME_IN_FUTURE)) {
            mTimeIsAccurate = true;
        }
      }
    }

    return mTimeIsAccurate;
}

BootAnimation::TimeCheckThread::TimeCheckThread(BootAnimation* bootAnimation) : Thread(false),
    mInotifyFd(-1), mSystemWd(-1), mTimeWd(-1), mBootAnimation(bootAnimation) {}

BootAnimation::TimeCheckThread::~TimeCheckThread() {
    // mInotifyFd may be -1 but that's ok since we're not at risk of attempting to close a valid FD.
    close(mInotifyFd);
}

bool BootAnimation::TimeCheckThread::threadLoop() {
    bool shouldLoop = doThreadLoop() && !mBootAnimation->mTimeIsAccurate
        && mBootAnimation->mClockEnabled;
    if (!shouldLoop) {
        close(mInotifyFd);
        mInotifyFd = -1;
    }
    return shouldLoop;
}

bool BootAnimation::TimeCheckThread::doThreadLoop() {
    static constexpr int BUFF_LEN (10 * (sizeof(struct inotify_event) + NAME_MAX + 1));

    // Poll instead of doing a blocking read so the Thread can exit if requested.
    struct pollfd pfd = { mInotifyFd, POLLIN, 0 };
    ssize_t pollResult = poll(&pfd, 1, 1000);

    if (pollResult == 0) {
        return true;
    } else if (pollResult < 0) {
        ALOGE("Could not poll inotify events");
        return false;
    }

    char buff[BUFF_LEN] __attribute__ ((aligned(__alignof__(struct inotify_event))));;
    ssize_t length = read(mInotifyFd, buff, BUFF_LEN);
    if (length == 0) {
        return true;
    } else if (length < 0) {
        ALOGE("Could not read inotify events");
        return false;
    }

    const struct inotify_event *event;
    for (char* ptr = buff; ptr < buff + length; ptr += sizeof(struct inotify_event) + event->len) {
        event = (const struct inotify_event *) ptr;
        if (event->wd == mSystemWd && strcmp(SYSTEM_TIME_DIR_NAME, event->name) == 0) {
            addTimeDirWatch();
        } else if (event->wd == mTimeWd && (strcmp(LAST_TIME_CHANGED_FILE_NAME, event->name) == 0
                || strcmp(ACCURATE_TIME_FLAG_FILE_NAME, event->name) == 0)) {
            return !mBootAnimation->updateIsTimeAccurate();
        }
    }

    return true;
}

void BootAnimation::TimeCheckThread::addTimeDirWatch() {
        mTimeWd = inotify_add_watch(mInotifyFd, SYSTEM_TIME_DIR_PATH,
                IN_CLOSE_WRITE | IN_MOVED_TO | IN_ATTRIB);
        if (mTimeWd > 0) {
            // No need to watch for the time directory to be created if it already exists
            inotify_rm_watch(mInotifyFd, mSystemWd);
            mSystemWd = -1;
        }
}

status_t BootAnimation::TimeCheckThread::readyToRun() {
    mInotifyFd = inotify_init();
    if (mInotifyFd < 0) {
        ALOGE("Could not initialize inotify fd");
        return NO_INIT;
    }

    mSystemWd = inotify_add_watch(mInotifyFd, SYSTEM_DATA_DIR_PATH, IN_CREATE | IN_ATTRIB);
    if (mSystemWd < 0) {
        close(mInotifyFd);
        mInotifyFd = -1;
        ALOGE("Could not add watch for %s", SYSTEM_DATA_DIR_PATH);
        return NO_INIT;
    }

    addTimeDirWatch();

    if (mBootAnimation->updateIsTimeAccurate()) {
        close(mInotifyFd);
        mInotifyFd = -1;
        return ALREADY_EXISTS;
    }

    return NO_ERROR;
}

// ---------------------------------------------------------------------------

}
; // namespace android<|MERGE_RESOLUTION|>--- conflicted
+++ resolved
@@ -194,22 +194,10 @@
 status_t BootAnimation::initTexture(FileMap* map, int* width, int* height)
 {
     SkBitmap bitmap;
-<<<<<<< HEAD
-    sk_sp<SkData> data = SkData::MakeWithoutCopy(frame.map->getDataPtr(),
-            frame.map->getDataLength());
+    sk_sp<SkData> data = SkData::MakeWithoutCopy(map->getDataPtr(),
+            map->getDataLength());
     sk_sp<SkImage> image = SkImage::MakeFromEncoded(data);
     image->asLegacyBitmap(&bitmap, SkImage::kRO_LegacyBitmapMode);
-=======
-    SkMemoryStream  stream(map->getDataPtr(), map->getDataLength());
-    SkImageDecoder* codec = SkImageDecoder::Factory(&stream);
-    if (codec != NULL) {
-        codec->setDitherImage(false);
-        codec->decode(&stream, &bitmap,
-                kN32_SkColorType,
-                SkImageDecoder::kDecodePixels_Mode);
-        delete codec;
-    }
->>>>>>> 6574d9ca
 
     // FileMap memory is never released until application exit.
     // Release it now as the texture is already loaded and the memory used for
