/*
 * Copyright (C) 2007 The Android Open Source Project
 * This code has been modified.  Portions copyright (C) 2010, T-Mobile USA, Inc.
 *
 * Licensed under the Apache License, Version 2.0 (the "License");
 * you may not use this file except in compliance with the License.
 * You may obtain a copy of the License at
 *
 *      http://www.apache.org/licenses/LICENSE-2.0
 *
 * Unless required by applicable law or agreed to in writing, software
 * distributed under the License is distributed on an "AS IS" BASIS,
 * WITHOUT WARRANTIES OR CONDITIONS OF ANY KIND, either express or implied.
 * See the License for the specific language governing permissions and
 * limitations under the License.
 */

package android.app;

import com.android.internal.app.IUsageStats;
import com.android.internal.os.PkgUsageStats;
import com.android.internal.util.MemInfoReader;

import android.content.ComponentName;
import android.content.Context;
import android.content.Intent;
import android.content.pm.ApplicationInfo;
import android.content.pm.ConfigurationInfo;
import android.content.pm.IPackageDataObserver;
import android.content.res.Configuration;
<<<<<<< HEAD
import android.content.res.Resources;
=======
>>>>>>> 44ffc93b
import android.graphics.Bitmap;
import android.graphics.Point;
import android.os.Debug;
import android.os.Handler;
import android.os.Parcel;
import android.os.Parcelable;
import android.os.RemoteException;
import android.os.ServiceManager;
import android.os.SystemProperties;
import android.text.TextUtils;
import android.util.DisplayMetrics;
import android.util.Log;
import android.util.Slog;
import android.view.Display;

import java.util.ArrayList;
import java.util.HashMap;
import java.util.List;
import java.util.Map;

/**
 * Interact with the overall activities running in the system.
 */
public class ActivityManager {
    private static String TAG = "ActivityManager";
    private static boolean localLOGV = false;

    private final Context mContext;
    private final Handler mHandler;

    /*package*/ ActivityManager(Context context, Handler handler) {
        mContext = context;
        mHandler = handler;
    }

    /**
     * Screen compatibility mode: the application most always run in
     * compatibility mode.
     * @hide
     */
    public static final int COMPAT_MODE_ALWAYS = -1;

    /**
     * Screen compatibility mode: the application can never run in
     * compatibility mode.
     * @hide
     */
    public static final int COMPAT_MODE_NEVER = -2;

    /**
     * Screen compatibility mode: unknown.
     * @hide
     */
    public static final int COMPAT_MODE_UNKNOWN = -3;

    /**
     * Screen compatibility mode: the application currently has compatibility
     * mode disabled.
     * @hide
     */
    public static final int COMPAT_MODE_DISABLED = 0;

    /**
     * Screen compatibility mode: the application currently has compatibility
     * mode enabled.
     * @hide
     */
    public static final int COMPAT_MODE_ENABLED = 1;

    /**
     * Screen compatibility mode: request to toggle the application's
     * compatibility mode.
     * @hide
     */
    public static final int COMPAT_MODE_TOGGLE = 2;

    /** @hide */
    public int getFrontActivityScreenCompatMode() {
        try {
            return ActivityManagerNative.getDefault().getFrontActivityScreenCompatMode();
        } catch (RemoteException e) {
            // System dead, we will be dead too soon!
            return 0;
        }
    }

    /** @hide */
    public void setFrontActivityScreenCompatMode(int mode) {
        try {
            ActivityManagerNative.getDefault().setFrontActivityScreenCompatMode(mode);
        } catch (RemoteException e) {
            // System dead, we will be dead too soon!
        }
    }

    /** @hide */
    public int getPackageScreenCompatMode(String packageName) {
        try {
            return ActivityManagerNative.getDefault().getPackageScreenCompatMode(packageName);
        } catch (RemoteException e) {
            // System dead, we will be dead too soon!
            return 0;
        }
    }

    /** @hide */
    public void setPackageScreenCompatMode(String packageName, int mode) {
        try {
            ActivityManagerNative.getDefault().setPackageScreenCompatMode(packageName, mode);
        } catch (RemoteException e) {
            // System dead, we will be dead too soon!
        }
    }

    /** @hide */
    public boolean getPackageAskScreenCompat(String packageName) {
        try {
            return ActivityManagerNative.getDefault().getPackageAskScreenCompat(packageName);
        } catch (RemoteException e) {
            // System dead, we will be dead too soon!
            return false;
        }
    }

    /** @hide */
    public void setPackageAskScreenCompat(String packageName, boolean ask) {
        try {
            ActivityManagerNative.getDefault().setPackageAskScreenCompat(packageName, ask);
        } catch (RemoteException e) {
            // System dead, we will be dead too soon!
        }
    }

    /**
     * Return the approximate per-application memory class of the current
     * device.  This gives you an idea of how hard a memory limit you should
     * impose on your application to let the overall system work best.  The
     * returned value is in megabytes; the baseline Android memory class is
     * 16 (which happens to be the Java heap limit of those devices); some
     * device with more memory may return 24 or even higher numbers.
     */
    public int getMemoryClass() {
        return staticGetMemoryClass();
    }
    
    /** @hide */
    static public int staticGetMemoryClass() {
        // Really brain dead right now -- just take this from the configured
        // vm heap size, and assume it is in megabytes and thus ends with "m".
        String vmHeapSize = SystemProperties.get("dalvik.vm.heapgrowthlimit", "");
        if (vmHeapSize != null && !"".equals(vmHeapSize)) {
            return Integer.parseInt(vmHeapSize.substring(0, vmHeapSize.length()-1));
        }
        return staticGetLargeMemoryClass();
    }
    
    /**
     * Return the approximate per-application memory class of the current
     * device when an application is running with a large heap.  This is the
     * space available for memory-intensive applications; most applications
     * should not need this amount of memory, and should instead stay with the
     * {@link #getMemoryClass()} limit.  The returned value is in megabytes.
     * This may be the same size as {@link #getMemoryClass()} on memory
     * constrained devices, or it may be significantly larger on devices with
     * a large amount of available RAM.
     *
     * <p>The is the size of the application's Dalvik heap if it has
     * specified <code>android:largeHeap="true"</code> in its manifest.
     */
    public int getLargeMemoryClass() {
        return staticGetLargeMemoryClass();
    }
    
    /** @hide */
    static public int staticGetLargeMemoryClass() {
        // Really brain dead right now -- just take this from the configured
        // vm heap size, and assume it is in megabytes and thus ends with "m".
        String vmHeapSize = SystemProperties.get("dalvik.vm.heapsize", "16m");
        return Integer.parseInt(vmHeapSize.substring(0, vmHeapSize.length()-1));
    }
    
    /**
     * Used by persistent processes to determine if they are running on a
     * higher-end device so should be okay using hardware drawing acceleration
     * (which tends to consume a lot more RAM). Alternatively, setting
     * ro.config.disable_hw_accel=true disables hardware acceleration even if the
     * device meets the other criteria since not all devices currently have
     * the ability to support it.
     * @hide
     */
    static public boolean isHighEndGfx(Display display) {
        if (SystemProperties.get("ro.config.disable_hw_accel").equals("true")) {
            return false;
        } else {
            MemInfoReader reader = new MemInfoReader();
            reader.readMemInfo();
            if (reader.getTotalSize() >= (512*1024*1024)) {
                // If the device has at least 512MB RAM available to the kernel,
                // we can afford the overhead of graphics acceleration.
                return true;
            }
            Point p = new Point();
            display.getRealSize(p);
            int pixels = p.x * p.y;
            if (pixels >= (1024*600)) {
                // If this is a sufficiently large screen, then there are enough
                // pixels on it that we'd really like to use hw drawing.
                return true;
            }
            return false;
        }
    }

    /**
     * Use to decide whether the running device can be considered a "large
     * RAM" device.  Exactly what memory limit large RAM is will vary, but
     * it essentially means there is plenty of RAM to have lots of background
     * processes running under decent loads.
     * @hide
     */
    static public boolean isLargeRAM() {
        MemInfoReader reader = new MemInfoReader();
        reader.readMemInfo();
        if (reader.getTotalSize() >= (640*1024*1024)) {
            // Currently 640MB RAM available to the kernel is the point at
            // which we have plenty of RAM to spare.
            return true;
        }
        return false;
    }

    /**
     * Information you can retrieve about tasks that the user has most recently
     * started or visited.
     */
    public static class RecentTaskInfo implements Parcelable {
        /**
         * If this task is currently running, this is the identifier for it.
         * If it is not running, this will be -1.
         */
        public int id;

        /**
         * The true identifier of this task, valid even if it is not running.
         */
        public int persistentId;
        
        /**
         * The original Intent used to launch the task.  You can use this
         * Intent to re-launch the task (if it is no longer running) or bring
         * the current task to the front.
         */
        public Intent baseIntent;

        /**
         * If this task was started from an alias, this is the actual
         * activity component that was initially started; the component of
         * the baseIntent in this case is the name of the actual activity
         * implementation that the alias referred to.  Otherwise, this is null.
         */
        public ComponentName origActivity;

        /**
         * Description of the task's last state.
         */
        public CharSequence description;
        
        public RecentTaskInfo() {
        }

        public int describeContents() {
            return 0;
        }

        public void writeToParcel(Parcel dest, int flags) {
            dest.writeInt(id);
            dest.writeInt(persistentId);
            if (baseIntent != null) {
                dest.writeInt(1);
                baseIntent.writeToParcel(dest, 0);
            } else {
                dest.writeInt(0);
            }
            ComponentName.writeToParcel(origActivity, dest);
            TextUtils.writeToParcel(description, dest,
                    Parcelable.PARCELABLE_WRITE_RETURN_VALUE);
        }

        public void readFromParcel(Parcel source) {
            id = source.readInt();
            persistentId = source.readInt();
            if (source.readInt() != 0) {
                baseIntent = Intent.CREATOR.createFromParcel(source);
            } else {
                baseIntent = null;
            }
            origActivity = ComponentName.readFromParcel(source);
            description = TextUtils.CHAR_SEQUENCE_CREATOR.createFromParcel(source);
        }
        
        public static final Creator<RecentTaskInfo> CREATOR
                = new Creator<RecentTaskInfo>() {
            public RecentTaskInfo createFromParcel(Parcel source) {
                return new RecentTaskInfo(source);
            }
            public RecentTaskInfo[] newArray(int size) {
                return new RecentTaskInfo[size];
            }
        };

        private RecentTaskInfo(Parcel source) {
            readFromParcel(source);
        }
    }

    /**
     * Flag for use with {@link #getRecentTasks}: return all tasks, even those
     * that have set their
     * {@link android.content.Intent#FLAG_ACTIVITY_EXCLUDE_FROM_RECENTS} flag.
     */
    public static final int RECENT_WITH_EXCLUDED = 0x0001;
    
    /**
     * Provides a list that does not contain any
     * recent tasks that currently are not available to the user.
     */
    public static final int RECENT_IGNORE_UNAVAILABLE = 0x0002;

    /**
     * Return a list of the tasks that the user has recently launched, with
     * the most recent being first and older ones after in order.
     * 
     * @param maxNum The maximum number of entries to return in the list.  The
     * actual number returned may be smaller, depending on how many tasks the
     * user has started and the maximum number the system can remember.
     * @param flags Information about what to return.  May be any combination
     * of {@link #RECENT_WITH_EXCLUDED} and {@link #RECENT_IGNORE_UNAVAILABLE}.
     * 
     * @return Returns a list of RecentTaskInfo records describing each of
     * the recent tasks.
     * 
     * @throws SecurityException Throws SecurityException if the caller does
     * not hold the {@link android.Manifest.permission#GET_TASKS} permission.
     */
    public List<RecentTaskInfo> getRecentTasks(int maxNum, int flags)
            throws SecurityException {
        try {
            return ActivityManagerNative.getDefault().getRecentTasks(maxNum,
                    flags);
        } catch (RemoteException e) {
            // System dead, we will be dead too soon!
            return null;
        }
    }

    /**
     * Information you can retrieve about a particular task that is currently
     * "running" in the system.  Note that a running task does not mean the
     * given task actually has a process it is actively running in; it simply
     * means that the user has gone to it and never closed it, but currently
     * the system may have killed its process and is only holding on to its
     * last state in order to restart it when the user returns.
     */
    public static class RunningTaskInfo implements Parcelable {
        /**
         * A unique identifier for this task.
         */
        public int id;

        /**
         * The component launched as the first activity in the task.  This can
         * be considered the "application" of this task.
         */
        public ComponentName baseActivity;

        /**
         * The activity component at the top of the history stack of the task.
         * This is what the user is currently doing.
         */
        public ComponentName topActivity;

        /**
         * Thumbnail representation of the task's current state.  Currently
         * always null.
         */
        public Bitmap thumbnail;

        /**
         * Description of the task's current state.
         */
        public CharSequence description;

        /**
         * Number of activities in this task.
         */
        public int numActivities;

        /**
         * Number of activities that are currently running (not stopped
         * and persisted) in this task.
         */
        public int numRunning;

        public RunningTaskInfo() {
        }

        public int describeContents() {
            return 0;
        }

        public void writeToParcel(Parcel dest, int flags) {
            dest.writeInt(id);
            ComponentName.writeToParcel(baseActivity, dest);
            ComponentName.writeToParcel(topActivity, dest);
            if (thumbnail != null) {
                dest.writeInt(1);
                thumbnail.writeToParcel(dest, 0);
            } else {
                dest.writeInt(0);
            }
            TextUtils.writeToParcel(description, dest,
                    Parcelable.PARCELABLE_WRITE_RETURN_VALUE);
            dest.writeInt(numActivities);
            dest.writeInt(numRunning);
        }

        public void readFromParcel(Parcel source) {
            id = source.readInt();
            baseActivity = ComponentName.readFromParcel(source);
            topActivity = ComponentName.readFromParcel(source);
            if (source.readInt() != 0) {
                thumbnail = Bitmap.CREATOR.createFromParcel(source);
            } else {
                thumbnail = null;
            }
            description = TextUtils.CHAR_SEQUENCE_CREATOR.createFromParcel(source);
            numActivities = source.readInt();
            numRunning = source.readInt();
        }
        
        public static final Creator<RunningTaskInfo> CREATOR = new Creator<RunningTaskInfo>() {
            public RunningTaskInfo createFromParcel(Parcel source) {
                return new RunningTaskInfo(source);
            }
            public RunningTaskInfo[] newArray(int size) {
                return new RunningTaskInfo[size];
            }
        };

        private RunningTaskInfo(Parcel source) {
            readFromParcel(source);
        }
    }
    
    /**
     * Return a list of the tasks that are currently running, with
     * the most recent being first and older ones after in order.  Note that
     * "running" does not mean any of the task's code is currently loaded or
     * activity -- the task may have been frozen by the system, so that it
     * can be restarted in its previous state when next brought to the
     * foreground.
     * 
     * @param maxNum The maximum number of entries to return in the list.  The
     * actual number returned may be smaller, depending on how many tasks the
     * user has started.
     *
     * @param flags Optional flags
     * @param receiver Optional receiver for delayed thumbnails
     *
     * @return Returns a list of RunningTaskInfo records describing each of
     * the running tasks.
     * 
     * Some thumbnails may not be available at the time of this call. The optional
     * receiver may be used to receive those thumbnails.
     *
     * @throws SecurityException Throws SecurityException if the caller does
     * not hold the {@link android.Manifest.permission#GET_TASKS} permission.
     *
     * @hide
     */
    public List<RunningTaskInfo> getRunningTasks(int maxNum, int flags, IThumbnailReceiver receiver)
            throws SecurityException {
        try {
            return ActivityManagerNative.getDefault().getTasks(maxNum, flags, receiver);
        } catch (RemoteException e) {
            // System dead, we will be dead too soon!
            return null;
        }
    }

    /**
     * Return a list of the tasks that are currently running, with
     * the most recent being first and older ones after in order.  Note that
     * "running" does not mean any of the task's code is currently loaded or
     * activity -- the task may have been frozen by the system, so that it
     * can be restarted in its previous state when next brought to the
     * foreground.
     *
     * @param maxNum The maximum number of entries to return in the list.  The
     * actual number returned may be smaller, depending on how many tasks the
     * user has started.
     *
     * @return Returns a list of RunningTaskInfo records describing each of
     * the running tasks.
     *
     * @throws SecurityException Throws SecurityException if the caller does
     * not hold the {@link android.Manifest.permission#GET_TASKS} permission.
     */
    public List<RunningTaskInfo> getRunningTasks(int maxNum)
            throws SecurityException {
        return getRunningTasks(maxNum, 0, null);
    }

    /**
     * Remove some end of a task's activity stack that is not part of
     * the main application.  The selected activities will be finished, so
     * they are no longer part of the main task.
     *
     * @param taskId The identifier of the task.
     * @param subTaskIndex The number of the sub-task; this corresponds
     * to the index of the thumbnail returned by {@link #getTaskThumbnails(int)}.
     * @return Returns true if the sub-task was found and was removed.
     *
     * @hide
     */
    public boolean removeSubTask(int taskId, int subTaskIndex)
            throws SecurityException {
        try {
            return ActivityManagerNative.getDefault().removeSubTask(taskId, subTaskIndex);
        } catch (RemoteException e) {
            // System dead, we will be dead too soon!
            return false;
        }
    }

    /**
     * If set, the process of the root activity of the task will be killed
     * as part of removing the task.
     * @hide
     */
    public static final int REMOVE_TASK_KILL_PROCESS = 0x0001;

    /**
     * Completely remove the given task.
     *
     * @param taskId Identifier of the task to be removed.
     * @param flags Additional operational flags.  May be 0 or
     * {@link #REMOVE_TASK_KILL_PROCESS}.
     * @return Returns true if the given task was found and removed.
     *
     * @hide
     */
    public boolean removeTask(int taskId, int flags)
            throws SecurityException {
        try {
            return ActivityManagerNative.getDefault().removeTask(taskId, flags);
        } catch (RemoteException e) {
            // System dead, we will be dead too soon!
            return false;
        }
    }

    /** @hide */
    public static class TaskThumbnails implements Parcelable {
        public Bitmap mainThumbnail;

        public int numSubThumbbails;

        /** @hide */
        public IThumbnailRetriever retriever;

        public TaskThumbnails() {
        }

        public Bitmap getSubThumbnail(int index) {
            try {
                return retriever.getThumbnail(index);
            } catch (RemoteException e) {
                return null;
            }
        }

        public int describeContents() {
            return 0;
        }

        public void writeToParcel(Parcel dest, int flags) {
            if (mainThumbnail != null) {
                dest.writeInt(1);
                mainThumbnail.writeToParcel(dest, 0);
            } else {
                dest.writeInt(0);
            }
            dest.writeInt(numSubThumbbails);
            dest.writeStrongInterface(retriever);
        }

        public void readFromParcel(Parcel source) {
            if (source.readInt() != 0) {
                mainThumbnail = Bitmap.CREATOR.createFromParcel(source);
            } else {
                mainThumbnail = null;
            }
            numSubThumbbails = source.readInt();
            retriever = IThumbnailRetriever.Stub.asInterface(source.readStrongBinder());
        }

        public static final Creator<TaskThumbnails> CREATOR = new Creator<TaskThumbnails>() {
            public TaskThumbnails createFromParcel(Parcel source) {
                return new TaskThumbnails(source);
            }
            public TaskThumbnails[] newArray(int size) {
                return new TaskThumbnails[size];
            }
        };

        private TaskThumbnails(Parcel source) {
            readFromParcel(source);
        }
    }

    /** @hide */
    public TaskThumbnails getTaskThumbnails(int id) throws SecurityException {
        try {
            return ActivityManagerNative.getDefault().getTaskThumbnails(id);
        } catch (RemoteException e) {
            // System dead, we will be dead too soon!
            return null;
        }
    }
    
    /**
     * Flag for {@link #moveTaskToFront(int, int)}: also move the "home"
     * activity along with the task, so it is positioned immediately behind
     * the task.
     */
    public static final int MOVE_TASK_WITH_HOME = 0x00000001;

    /**
     * Flag for {@link #moveTaskToFront(int, int)}: don't count this as a
     * user-instigated action, so the current activity will not receive a
     * hint that the user is leaving.
     */
    public static final int MOVE_TASK_NO_USER_ACTION = 0x00000002;

    /**
     * Ask that the task associated with a given task ID be moved to the
     * front of the stack, so it is now visible to the user.  Requires that
     * the caller hold permission {@link android.Manifest.permission#REORDER_TASKS}
     * or a SecurityException will be thrown.
     *
     * @param taskId The identifier of the task to be moved, as found in
     * {@link RunningTaskInfo} or {@link RecentTaskInfo}.
     * @param flags Additional operational flags, 0 or more of
     * {@link #MOVE_TASK_WITH_HOME}.
     */
    public void moveTaskToFront(int taskId, int flags) {
        try {
            ActivityManagerNative.getDefault().moveTaskToFront(taskId, flags);
        } catch (RemoteException e) {
            // System dead, we will be dead too soon!
        }
    }

    /**
     * Information you can retrieve about a particular Service that is
     * currently running in the system.
     */
    public static class RunningServiceInfo implements Parcelable {
        /**
         * The service component.
         */
        public ComponentName service;

        /**
         * If non-zero, this is the process the service is running in.
         */
        public int pid;
        
        /**
         * The UID that owns this service.
         */
        public int uid;
        
        /**
         * The name of the process this service runs in.
         */
        public String process;
        
        /**
         * Set to true if the service has asked to run as a foreground process.
         */
        public boolean foreground;
        
        /**
         * The time when the service was first made active, either by someone
         * starting or binding to it.  This
         * is in units of {@link android.os.SystemClock#elapsedRealtime()}.
         */
        public long activeSince;
        
        /**
         * Set to true if this service has been explicitly started.
         */
        public boolean started;
        
        /**
         * Number of clients connected to the service.
         */
        public int clientCount;
        
        /**
         * Number of times the service's process has crashed while the service
         * is running.
         */
        public int crashCount;
        
        /**
         * The time when there was last activity in the service (either
         * explicit requests to start it or clients binding to it).  This
         * is in units of {@link android.os.SystemClock#uptimeMillis()}.
         */
        public long lastActivityTime;
        
        /**
         * If non-zero, this service is not currently running, but scheduled to
         * restart at the given time.
         */
        public long restarting;
        
        /**
         * Bit for {@link #flags}: set if this service has been
         * explicitly started.
         */
        public static final int FLAG_STARTED = 1<<0;
        
        /**
         * Bit for {@link #flags}: set if the service has asked to
         * run as a foreground process.
         */
        public static final int FLAG_FOREGROUND = 1<<1;
        
        /**
         * Bit for {@link #flags): set if the service is running in a
         * core system process.
         */
        public static final int FLAG_SYSTEM_PROCESS = 1<<2;
        
        /**
         * Bit for {@link #flags): set if the service is running in a
         * persistent process.
         */
        public static final int FLAG_PERSISTENT_PROCESS = 1<<3;
        
        /**
         * Running flags.
         */
        public int flags;
        
        /**
         * For special services that are bound to by system code, this is
         * the package that holds the binding.
         */
        public String clientPackage;
        
        /**
         * For special services that are bound to by system code, this is
         * a string resource providing a user-visible label for who the
         * client is.
         */
        public int clientLabel;
        
        public RunningServiceInfo() {
        }

        public int describeContents() {
            return 0;
        }

        public void writeToParcel(Parcel dest, int flags) {
            ComponentName.writeToParcel(service, dest);
            dest.writeInt(pid);
            dest.writeInt(uid);
            dest.writeString(process);
            dest.writeInt(foreground ? 1 : 0);
            dest.writeLong(activeSince);
            dest.writeInt(started ? 1 : 0);
            dest.writeInt(clientCount);
            dest.writeInt(crashCount);
            dest.writeLong(lastActivityTime);
            dest.writeLong(restarting);
            dest.writeInt(this.flags);
            dest.writeString(clientPackage);
            dest.writeInt(clientLabel);
        }

        public void readFromParcel(Parcel source) {
            service = ComponentName.readFromParcel(source);
            pid = source.readInt();
            uid = source.readInt();
            process = source.readString();
            foreground = source.readInt() != 0;
            activeSince = source.readLong();
            started = source.readInt() != 0;
            clientCount = source.readInt();
            crashCount = source.readInt();
            lastActivityTime = source.readLong();
            restarting = source.readLong();
            flags = source.readInt();
            clientPackage = source.readString();
            clientLabel = source.readInt();
        }
        
        public static final Creator<RunningServiceInfo> CREATOR = new Creator<RunningServiceInfo>() {
            public RunningServiceInfo createFromParcel(Parcel source) {
                return new RunningServiceInfo(source);
            }
            public RunningServiceInfo[] newArray(int size) {
                return new RunningServiceInfo[size];
            }
        };

        private RunningServiceInfo(Parcel source) {
            readFromParcel(source);
        }
    }

    /**
     * Return a list of the services that are currently running.
     * 
     * @param maxNum The maximum number of entries to return in the list.  The
     * actual number returned may be smaller, depending on how many services
     * are running.
     * 
     * @return Returns a list of RunningServiceInfo records describing each of
     * the running tasks.
     */
    public List<RunningServiceInfo> getRunningServices(int maxNum)
            throws SecurityException {
        try {
            return ActivityManagerNative.getDefault()
                    .getServices(maxNum, 0);
        } catch (RemoteException e) {
            // System dead, we will be dead too soon!
            return null;
        }
    }
    
    /**
     * Returns a PendingIntent you can start to show a control panel for the
     * given running service.  If the service does not have a control panel,
     * null is returned.
     */
    public PendingIntent getRunningServiceControlPanel(ComponentName service)
            throws SecurityException {
        try {
            return ActivityManagerNative.getDefault()
                    .getRunningServiceControlPanel(service);
        } catch (RemoteException e) {
            // System dead, we will be dead too soon!
            return null;
        }
    }
    
    /**
     * Information you can retrieve about the available memory through
     * {@link ActivityManager#getMemoryInfo}.
     */
    public static class MemoryInfo implements Parcelable {
        /**
         * The total available memory on the system.  This number should not
         * be considered absolute: due to the nature of the kernel, a significant
         * portion of this memory is actually in use and needed for the overall
         * system to run well.
         */
        public long availMem;
        
        /**
         * The threshold of {@link #availMem} at which we consider memory to be
         * low and start killing background services and other non-extraneous
         * processes.
         */
        public long threshold;
        
        /**
         * Set to true if the system considers itself to currently be in a low
         * memory situation.
         */
        public boolean lowMemory;

        /** @hide */
        public long hiddenAppThreshold;
        /** @hide */
        public long secondaryServerThreshold;
        /** @hide */
        public long visibleAppThreshold;
        /** @hide */
        public long foregroundAppThreshold;

        public MemoryInfo() {
        }

        public int describeContents() {
            return 0;
        }

        public void writeToParcel(Parcel dest, int flags) {
            dest.writeLong(availMem);
            dest.writeLong(threshold);
            dest.writeInt(lowMemory ? 1 : 0);
            dest.writeLong(hiddenAppThreshold);
            dest.writeLong(secondaryServerThreshold);
            dest.writeLong(visibleAppThreshold);
            dest.writeLong(foregroundAppThreshold);
        }
        
        public void readFromParcel(Parcel source) {
            availMem = source.readLong();
            threshold = source.readLong();
            lowMemory = source.readInt() != 0;
            hiddenAppThreshold = source.readLong();
            secondaryServerThreshold = source.readLong();
            visibleAppThreshold = source.readLong();
            foregroundAppThreshold = source.readLong();
        }

        public static final Creator<MemoryInfo> CREATOR
                = new Creator<MemoryInfo>() {
            public MemoryInfo createFromParcel(Parcel source) {
                return new MemoryInfo(source);
            }
            public MemoryInfo[] newArray(int size) {
                return new MemoryInfo[size];
            }
        };

        private MemoryInfo(Parcel source) {
            readFromParcel(source);
        }
    }

    public void getMemoryInfo(MemoryInfo outInfo) {
        try {
            ActivityManagerNative.getDefault().getMemoryInfo(outInfo);
        } catch (RemoteException e) {
        }
    }
    
    /**
     * @hide
     */
    public boolean clearApplicationUserData(String packageName, IPackageDataObserver observer) {
        try {
            return ActivityManagerNative.getDefault().clearApplicationUserData(packageName, 
                    observer);
        } catch (RemoteException e) {
            return false;
        }
    }
    
    /**
     * Information you can retrieve about any processes that are in an error condition.
     */
    public static class ProcessErrorStateInfo implements Parcelable {
        /**
         * Condition codes
         */
        public static final int NO_ERROR = 0;
        public static final int CRASHED = 1;
        public static final int NOT_RESPONDING = 2;

        /**
         * The condition that the process is in.
         */
        public int condition;

        /**
         * The process name in which the crash or error occurred.
         */
        public String processName;
        
        /**
         * The pid of this process; 0 if none
         */
        public int pid;

        /**
         * The kernel user-ID that has been assigned to this process;
         * currently this is not a unique ID (multiple applications can have
         * the same uid).
         */
        public int uid;
        
        /**
         * The activity name associated with the error, if known.  May be null.
         */
        public String tag;

        /**
         * A short message describing the error condition.
         */
        public String shortMsg;

        /**
         * A long message describing the error condition.
         */
        public String longMsg;

        /**
         * The stack trace where the error originated.  May be null.
         */
        public String stackTrace;

        /**
         * to be deprecated: This value will always be null.
         */
        public byte[] crashData = null;

        public ProcessErrorStateInfo() {
        }

        public int describeContents() {
            return 0;
        }

        public void writeToParcel(Parcel dest, int flags) {
            dest.writeInt(condition);
            dest.writeString(processName);
            dest.writeInt(pid);
            dest.writeInt(uid);
            dest.writeString(tag);
            dest.writeString(shortMsg);
            dest.writeString(longMsg);
            dest.writeString(stackTrace);
        }
        
        public void readFromParcel(Parcel source) {
            condition = source.readInt();
            processName = source.readString();
            pid = source.readInt();
            uid = source.readInt();
            tag = source.readString();
            shortMsg = source.readString();
            longMsg = source.readString();
            stackTrace = source.readString();
        }
        
        public static final Creator<ProcessErrorStateInfo> CREATOR = 
                new Creator<ProcessErrorStateInfo>() {
            public ProcessErrorStateInfo createFromParcel(Parcel source) {
                return new ProcessErrorStateInfo(source);
            }
            public ProcessErrorStateInfo[] newArray(int size) {
                return new ProcessErrorStateInfo[size];
            }
        };

        private ProcessErrorStateInfo(Parcel source) {
            readFromParcel(source);
        }
    }
    
    /**
     * Returns a list of any processes that are currently in an error condition.  The result 
     * will be null if all processes are running properly at this time.
     * 
     * @return Returns a list of ProcessErrorStateInfo records, or null if there are no
     * current error conditions (it will not return an empty list).  This list ordering is not
     * specified.
     */
    public List<ProcessErrorStateInfo> getProcessesInErrorState() {
        try {
            return ActivityManagerNative.getDefault().getProcessesInErrorState();
        } catch (RemoteException e) {
            return null;
        }
    }

    /**
     * Information you can retrieve about a running process.
     */
    public static class RunningAppProcessInfo implements Parcelable {        
        /**
         * The name of the process that this object is associated with
         */
        public String processName;

        /**
         * The pid of this process; 0 if none
         */
        public int pid;
        
        /**
         * The user id of this process.
         */
        public int uid;
        
        /**
         * All packages that have been loaded into the process.
         */
        public String pkgList[];
        
        /**
         * Constant for {@link #flags}: this is an app that is unable to
         * correctly save its state when going to the background,
         * so it can not be killed while in the background.
         * @hide
         */
        public static final int FLAG_CANT_SAVE_STATE = 1<<0;
        
        /**
         * Constant for {@link #flags}: this process is associated with a
         * persistent system app.
         * @hide
         */
        public static final int FLAG_PERSISTENT = 1<<1;

        /**
         * Flags of information.  May be any of
         * {@link #FLAG_CANT_SAVE_STATE}.
         * @hide
         */
        public int flags;
        
        /**
         * Constant for {@link #importance}: this process is running the
         * foreground UI.
         */
        public static final int IMPORTANCE_FOREGROUND = 100;
        
        /**
         * Constant for {@link #importance}: this process is running something
         * that is actively visible to the user, though not in the immediate
         * foreground.
         */
        public static final int IMPORTANCE_VISIBLE = 200;
        
        /**
         * Constant for {@link #importance}: this process is running something
         * that is considered to be actively perceptible to the user.  An
         * example would be an application performing background music playback.
         */
        public static final int IMPORTANCE_PERCEPTIBLE = 130;
        
        /**
         * Constant for {@link #importance}: this process is running an
         * application that can not save its state, and thus can't be killed
         * while in the background.
         * @hide
         */
        public static final int IMPORTANCE_CANT_SAVE_STATE = 170;
        
        /**
         * Constant for {@link #importance}: this process is contains services
         * that should remain running.
         */
        public static final int IMPORTANCE_SERVICE = 300;
        
        /**
         * Constant for {@link #importance}: this process process contains
         * background code that is expendable.
         */
        public static final int IMPORTANCE_BACKGROUND = 400;
        
        /**
         * Constant for {@link #importance}: this process is empty of any
         * actively running code.
         */
        public static final int IMPORTANCE_EMPTY = 500;
        
        /**
         * The relative importance level that the system places on this
         * process.  May be one of {@link #IMPORTANCE_FOREGROUND},
         * {@link #IMPORTANCE_VISIBLE}, {@link #IMPORTANCE_SERVICE},
         * {@link #IMPORTANCE_BACKGROUND}, or {@link #IMPORTANCE_EMPTY}.  These
         * constants are numbered so that "more important" values are always
         * smaller than "less important" values.
         */
        public int importance;
        
        /**
         * An additional ordering within a particular {@link #importance}
         * category, providing finer-grained information about the relative
         * utility of processes within a category.  This number means nothing
         * except that a smaller values are more recently used (and thus
         * more important).  Currently an LRU value is only maintained for
         * the {@link #IMPORTANCE_BACKGROUND} category, though others may
         * be maintained in the future.
         */
        public int lru;
        
        /**
         * Constant for {@link #importanceReasonCode}: nothing special has
         * been specified for the reason for this level.
         */
        public static final int REASON_UNKNOWN = 0;
        
        /**
         * Constant for {@link #importanceReasonCode}: one of the application's
         * content providers is being used by another process.  The pid of
         * the client process is in {@link #importanceReasonPid} and the
         * target provider in this process is in
         * {@link #importanceReasonComponent}.
         */
        public static final int REASON_PROVIDER_IN_USE = 1;
        
        /**
         * Constant for {@link #importanceReasonCode}: one of the application's
         * content providers is being used by another process.  The pid of
         * the client process is in {@link #importanceReasonPid} and the
         * target provider in this process is in
         * {@link #importanceReasonComponent}.
         */
        public static final int REASON_SERVICE_IN_USE = 2;
        
        /**
         * The reason for {@link #importance}, if any.
         */
        public int importanceReasonCode;
        
        /**
         * For the specified values of {@link #importanceReasonCode}, this
         * is the process ID of the other process that is a client of this
         * process.  This will be 0 if no other process is using this one.
         */
        public int importanceReasonPid;
        
        /**
         * For the specified values of {@link #importanceReasonCode}, this
         * is the name of the component that is being used in this process.
         */
        public ComponentName importanceReasonComponent;
        
        /**
         * When {@link importanceReasonPid} is non-0, this is the importance
         * of the other pid. @hide
         */
        public int importanceReasonImportance;

        public RunningAppProcessInfo() {
            importance = IMPORTANCE_FOREGROUND;
            importanceReasonCode = REASON_UNKNOWN;
        }
        
        public RunningAppProcessInfo(String pProcessName, int pPid, String pArr[]) {
            processName = pProcessName;
            pid = pPid;
            pkgList = pArr;
        }

        public int describeContents() {
            return 0;
        }

        public void writeToParcel(Parcel dest, int flags) {
            dest.writeString(processName);
            dest.writeInt(pid);
            dest.writeInt(uid);
            dest.writeStringArray(pkgList);
            dest.writeInt(this.flags);
            dest.writeInt(importance);
            dest.writeInt(lru);
            dest.writeInt(importanceReasonCode);
            dest.writeInt(importanceReasonPid);
            ComponentName.writeToParcel(importanceReasonComponent, dest);
            dest.writeInt(importanceReasonImportance);
        }

        public void readFromParcel(Parcel source) {
            processName = source.readString();
            pid = source.readInt();
            uid = source.readInt();
            pkgList = source.readStringArray();
            flags = source.readInt();
            importance = source.readInt();
            lru = source.readInt();
            importanceReasonCode = source.readInt();
            importanceReasonPid = source.readInt();
            importanceReasonComponent = ComponentName.readFromParcel(source);
            importanceReasonImportance = source.readInt();
        }

        public static final Creator<RunningAppProcessInfo> CREATOR = 
            new Creator<RunningAppProcessInfo>() {
            public RunningAppProcessInfo createFromParcel(Parcel source) {
                return new RunningAppProcessInfo(source);
            }
            public RunningAppProcessInfo[] newArray(int size) {
                return new RunningAppProcessInfo[size];
            }
        };

        private RunningAppProcessInfo(Parcel source) {
            readFromParcel(source);
        }
    }
    
    /**
     * Returns a list of application processes installed on external media
     * that are running on the device.
     *
     * @return Returns a list of ApplicationInfo records, or null if none
     * This list ordering is not specified.
     * @hide
     */
    public List<ApplicationInfo> getRunningExternalApplications() {
        try {
            return ActivityManagerNative.getDefault().getRunningExternalApplications();
        } catch (RemoteException e) {
            return null;
        }
    }

    /**
     * Returns a list of application processes that are running on the device.
     * 
     * @return Returns a list of RunningAppProcessInfo records, or null if there are no
     * running processes (it will not return an empty list).  This list ordering is not
     * specified.
     */
    public List<RunningAppProcessInfo> getRunningAppProcesses() {
        try {
            return ActivityManagerNative.getDefault().getRunningAppProcesses();
        } catch (RemoteException e) {
            return null;
        }
    }
    
    /**
     * Return information about the memory usage of one or more processes.
     * 
     * @param pids The pids of the processes whose memory usage is to be
     * retrieved.
     * @return Returns an array of memory information, one for each
     * requested pid.
     */
    public Debug.MemoryInfo[] getProcessMemoryInfo(int[] pids) {
        try {
            return ActivityManagerNative.getDefault().getProcessMemoryInfo(pids);
        } catch (RemoteException e) {
            return null;
        }
    }
    
    /**
     * @deprecated This is now just a wrapper for
     * {@link #killBackgroundProcesses(String)}; the previous behavior here
     * is no longer available to applications because it allows them to
     * break other applications by removing their alarms, stopping their
     * services, etc.
     */
    @Deprecated
    public void restartPackage(String packageName) {
        killBackgroundProcesses(packageName);
    }
    
    /**
     * Have the system immediately kill all background processes associated
     * with the given package.  This is the same as the kernel killing those
     * processes to reclaim memory; the system will take care of restarting
     * these processes in the future as needed.
     * 
     * <p>You must hold the permission
     * {@link android.Manifest.permission#KILL_BACKGROUND_PROCESSES} to be able to
     * call this method.
     * 
     * @param packageName The name of the package whose processes are to
     * be killed.
     */
    public void killBackgroundProcesses(String packageName) {
        try {
            ActivityManagerNative.getDefault().killBackgroundProcesses(packageName);
        } catch (RemoteException e) {
        }
    }
    
    /**
     * Have the system perform a force stop of everything associated with
     * the given application package.  All processes that share its uid
     * will be killed, all services it has running stopped, all activities
     * removed, etc.  In addition, a {@link Intent#ACTION_PACKAGE_RESTARTED}
     * broadcast will be sent, so that any of its registered alarms can
     * be stopped, notifications removed, etc.
     * 
     * <p>You must hold the permission
     * {@link android.Manifest.permission#FORCE_STOP_PACKAGES} to be able to
     * call this method.
     * 
     * @param packageName The name of the package to be stopped.
     * 
     * @hide This is not available to third party applications due to
     * it allowing them to break other applications by stopping their
     * services, removing their alarms, etc.
     */
    public void forceStopPackage(String packageName) {
        try {
            ActivityManagerNative.getDefault().forceStopPackage(packageName);
        } catch (RemoteException e) {
        }
    }
    
    /**
     * Get the device configuration attributes.
     */
    public ConfigurationInfo getDeviceConfigurationInfo() {
        try {
            return ActivityManagerNative.getDefault().getDeviceConfigurationInfo();
        } catch (RemoteException e) {
        }
        return null;
    }

    /**
     * Get the preferred density of icons for the launcher. This is used when
     * custom drawables are created (e.g., for shortcuts).
     *
     * @return density in terms of DPI
     */
    public int getLauncherLargeIconDensity() {
        final Resources res = mContext.getResources();
        final int density = res.getDisplayMetrics().densityDpi;

        if ((res.getConfiguration().screenLayout & Configuration.SCREENLAYOUT_SIZE_MASK)
                != Configuration.SCREENLAYOUT_SIZE_XLARGE) {
            return density;
        }

        switch (density) {
            case DisplayMetrics.DENSITY_LOW:
                return DisplayMetrics.DENSITY_MEDIUM;
            case DisplayMetrics.DENSITY_MEDIUM:
                return DisplayMetrics.DENSITY_HIGH;
            case DisplayMetrics.DENSITY_HIGH:
                return DisplayMetrics.DENSITY_XHIGH;
            case DisplayMetrics.DENSITY_XHIGH:
                return DisplayMetrics.DENSITY_MEDIUM * 2;
            default:
                return density;
        }
    }

    /**
     * Get the preferred launcher icon size. This is used when custom drawables
     * are created (e.g., for shortcuts).
     *
     * @return dimensions of square icons in terms of pixels
     */
    public int getLauncherLargeIconSize() {
        final Resources res = mContext.getResources();
        final int size = res.getDimensionPixelSize(android.R.dimen.app_icon_size);

        if ((res.getConfiguration().screenLayout & Configuration.SCREENLAYOUT_SIZE_MASK)
                != Configuration.SCREENLAYOUT_SIZE_XLARGE) {
            return size;
        }

        final int density = res.getDisplayMetrics().densityDpi;

        switch (density) {
            case DisplayMetrics.DENSITY_LOW:
                return (size * DisplayMetrics.DENSITY_MEDIUM) / DisplayMetrics.DENSITY_LOW;
            case DisplayMetrics.DENSITY_MEDIUM:
                return (size * DisplayMetrics.DENSITY_HIGH) / DisplayMetrics.DENSITY_MEDIUM;
            case DisplayMetrics.DENSITY_HIGH:
                return (size * DisplayMetrics.DENSITY_XHIGH) / DisplayMetrics.DENSITY_HIGH;
            case DisplayMetrics.DENSITY_XHIGH:
                return (size * DisplayMetrics.DENSITY_MEDIUM * 2) / DisplayMetrics.DENSITY_XHIGH;
            default:
                return size;
        }
    }

    /**
     * Returns "true" if the user interface is currently being messed with
     * by a monkey.
     */
    public static boolean isUserAMonkey() {
        try {
            return ActivityManagerNative.getDefault().isUserAMonkey();
        } catch (RemoteException e) {
        }
        return false;
    }

    /**
<<<<<<< HEAD
     * Returns "true" if device is running in a test harness.
     */
    public static boolean isRunningInTestHarness() {
        return SystemProperties.getBoolean("ro.test_harness", false);
    }

    /**
     * Returns the launch count of each installed package.
     *
     * @hide
     */
    public Map<String, Integer> getAllPackageLaunchCounts() {
        try {
            IUsageStats usageStatsService = IUsageStats.Stub.asInterface(
                    ServiceManager.getService("usagestats"));
            if (usageStatsService == null) {
                return new HashMap<String, Integer>();
            }

            PkgUsageStats[] allPkgUsageStats = usageStatsService.getAllPkgUsageStats();
            if (allPkgUsageStats == null) {
                return new HashMap<String, Integer>();
            }

            Map<String, Integer> launchCounts = new HashMap<String, Integer>();
            for (PkgUsageStats pkgUsageStats : allPkgUsageStats) {
                launchCounts.put(pkgUsageStats.packageName, pkgUsageStats.launchCount);
            }

            return launchCounts;
        } catch (RemoteException e) {
            Log.w(TAG, "Could not query launch counts", e);
            return new HashMap<String, Integer>();
        }
    }

    /**
     * Returns the usage statistics of each installed package.
     *
     * @hide
     */
    public PkgUsageStats[] getAllPackageUsageStats() {
        try {
            IUsageStats usageStatsService = IUsageStats.Stub.asInterface(
                    ServiceManager.getService("usagestats"));
            if (usageStatsService != null) {
                return usageStatsService.getAllPkgUsageStats();
            }
        } catch (RemoteException e) {
            Log.w(TAG, "Could not query usage stats", e);
        }
        return new PkgUsageStats[0];
    }

    /**
     * @param userid the user's id. Zero indicates the default user 
     * @hide
     */
    public boolean switchUser(int userid) {
        try {
            return ActivityManagerNative.getDefault().switchUser(userid);
        } catch (RemoteException e) {
            return false;
        }
    }

=======
     * @hide
     */
    public Configuration getConfiguration() {
        try {
            return ActivityManagerNative.getDefault().getConfiguration();
        } catch (RemoteException e) {
            return null;
        }
    }

    /**
     * @throws SecurityException Throws SecurityException if the caller does
     * not hold the {@link android.Manifest.permission#CHANGE_CONFIGURATION} permission.
     *
     * @hide
     */
    public void updateConfiguration(Configuration values) throws SecurityException {
        try {
            ActivityManagerNative.getDefault().updateConfiguration(values);
        } catch (RemoteException e) {
        }
    }
>>>>>>> 44ffc93b
}<|MERGE_RESOLUTION|>--- conflicted
+++ resolved
@@ -28,10 +28,7 @@
 import android.content.pm.ConfigurationInfo;
 import android.content.pm.IPackageDataObserver;
 import android.content.res.Configuration;
-<<<<<<< HEAD
 import android.content.res.Resources;
-=======
->>>>>>> 44ffc93b
 import android.graphics.Bitmap;
 import android.graphics.Point;
 import android.os.Debug;
@@ -1517,7 +1514,6 @@
     }
 
     /**
-<<<<<<< HEAD
      * Returns "true" if device is running in a test harness.
      */
     public static boolean isRunningInTestHarness() {
@@ -1553,6 +1549,16 @@
             return new HashMap<String, Integer>();
         }
     }
+    /**
+     * @hide
+     */
+    public Configuration getConfiguration() {
+        try {
+            return ActivityManagerNative.getDefault().getConfiguration();
+        } catch (RemoteException e) {
+            return null;
+        }
+    }
 
     /**
      * Returns the usage statistics of each installed package.
@@ -1584,17 +1590,6 @@
         }
     }
 
-=======
-     * @hide
-     */
-    public Configuration getConfiguration() {
-        try {
-            return ActivityManagerNative.getDefault().getConfiguration();
-        } catch (RemoteException e) {
-            return null;
-        }
-    }
-
     /**
      * @throws SecurityException Throws SecurityException if the caller does
      * not hold the {@link android.Manifest.permission#CHANGE_CONFIGURATION} permission.
@@ -1607,5 +1602,4 @@
         } catch (RemoteException e) {
         }
     }
->>>>>>> 44ffc93b
 }