--- conflicted
+++ resolved
@@ -637,14 +637,11 @@
     int INPUT_DISPATCHING_TIMED_OUT_TRANSACTION = IBinder.FIRST_CALL_TRANSACTION+158;
     int CLEAR_PENDING_BACKUP_TRANSACTION = IBinder.FIRST_CALL_TRANSACTION+159;
     int GET_INTENT_FOR_INTENT_SENDER_TRANSACTION = IBinder.FIRST_CALL_TRANSACTION+160;
-<<<<<<< HEAD
-    int IS_PRIVACY_GUARD_ENABLED_TRANSACTION = IBinder.FIRST_CALL_TRANSACTION+161;
-=======
     int GET_TOP_ACTIVITY_EXTRAS_TRANSACTION = IBinder.FIRST_CALL_TRANSACTION+161;
     int REPORT_TOP_ACTIVITY_EXTRAS_TRANSACTION = IBinder.FIRST_CALL_TRANSACTION+162;
     int GET_LAUNCHED_FROM_PACKAGE_TRANSACTION = IBinder.FIRST_CALL_TRANSACTION+163;
     int KILL_UID_TRANSACTION = IBinder.FIRST_CALL_TRANSACTION+164;
     int SET_USER_IS_MONKEY_TRANSACTION = IBinder.FIRST_CALL_TRANSACTION+165;
     int HANG_TRANSACTION = IBinder.FIRST_CALL_TRANSACTION+166;
->>>>>>> a34a64d2
+    int IS_PRIVACY_GUARD_ENABLED_TRANSACTION = IBinder.FIRST_CALL_TRANSACTION+167;
 }