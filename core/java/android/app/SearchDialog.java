--- conflicted
+++ resolved
@@ -159,8 +159,7 @@
      * @param context Application Context we can use for system acess
      */
     public SearchDialog(Context context) {
-<<<<<<< HEAD
-        super(context, com.android.internal.R.style.Theme_GlobalSearchBar);
+        super(context, resolveDefaultTheme(context, 0));
 
         // Save voice intent for later queries/launching
         mVoiceWebSearchIntent = new Intent(RecognizerIntent.ACTION_WEB_SEARCH);
@@ -170,15 +169,12 @@
 
         mVoiceAppSearchIntent = new Intent(RecognizerIntent.ACTION_RECOGNIZE_SPEECH);
         mVoiceAppSearchIntent.addFlags(Intent.FLAG_ACTIVITY_NEW_TASK);
-=======
-        super(context, resolveDefaultTheme(context, 0));
     }
 
     static int resolveDefaultTheme(Context context, int theme) {
         return Dialog.resolveDefaultTheme(context, theme,
                 android.R.styleable.Theme_searchDialogTheme,
                 com.android.internal.R.style.Theme_SearchBar);
->>>>>>> 9effa6db
     }
 
     /**
