--- conflicted
+++ resolved
@@ -35,11 +35,7 @@
     void unregisterStateChangeCallback(in IBluetoothStateChangeCallback callback);
     boolean isEnabled();
     boolean enable(String packageName);
-<<<<<<< HEAD
-    boolean enableNoAutoConnect();
-=======
     boolean enableNoAutoConnect(String packageName);
->>>>>>> c816141b
     boolean disable(String packageName, boolean persist);
     int getState();
     IBluetoothGatt getBluetoothGatt();
