/*
 * Copyright (c) 2013-2014, The Linux Foundation. All rights reserved.
 * Not a Contribution.
 *
 * Copyright (C) 2006 The Android Open Source Project
 *
 * Licensed under the Apache License, Version 2.0 (the "License");
 * you may not use this file except in compliance with the License.
 * You may obtain a copy of the License at
 *
 *      http://www.apache.org/licenses/LICENSE-2.0
 *
 * Unless required by applicable law or agreed to in writing, software
 * distributed under the License is distributed on an "AS IS" BASIS,
 * WITHOUT WARRANTIES OR CONDITIONS OF ANY KIND, either express or implied.
 * See the License for the specific language governing permissions and
 * limitations under the License.
 */

package android.content;

import static android.content.pm.PackageManager.PERMISSION_GRANTED;
import static android.Manifest.permission.INTERACT_ACROSS_USERS;

import android.app.AppOpsManager;
import android.content.pm.PathPermission;
import android.content.pm.ProviderInfo;
import android.content.res.AssetFileDescriptor;
import android.content.res.Configuration;
import android.database.Cursor;
import android.database.SQLException;
import android.net.Uri;
import android.os.AsyncTask;
import android.os.Binder;
import android.os.Bundle;
import android.os.CancellationSignal;
import android.os.IBinder;
import android.os.ICancellationSignal;
import android.os.OperationCanceledException;
import android.os.ParcelFileDescriptor;
import android.os.Process;
import android.os.UserHandle;
import android.util.Log;
import android.text.TextUtils;

import java.io.File;
import java.io.FileDescriptor;
import java.io.FileNotFoundException;
import java.io.IOException;
import java.io.PrintWriter;
import java.util.ArrayList;

/**
 * Content providers are one of the primary building blocks of Android applications, providing
 * content to applications. They encapsulate data and provide it to applications through the single
 * {@link ContentResolver} interface. A content provider is only required if you need to share
 * data between multiple applications. For example, the contacts data is used by multiple
 * applications and must be stored in a content provider. If you don't need to share data amongst
 * multiple applications you can use a database directly via
 * {@link android.database.sqlite.SQLiteDatabase}.
 *
 * <p>When a request is made via
 * a {@link ContentResolver} the system inspects the authority of the given URI and passes the
 * request to the content provider registered with the authority. The content provider can interpret
 * the rest of the URI however it wants. The {@link UriMatcher} class is helpful for parsing
 * URIs.</p>
 *
 * <p>The primary methods that need to be implemented are:
 * <ul>
 *   <li>{@link #onCreate} which is called to initialize the provider</li>
 *   <li>{@link #query} which returns data to the caller</li>
 *   <li>{@link #insert} which inserts new data into the content provider</li>
 *   <li>{@link #update} which updates existing data in the content provider</li>
 *   <li>{@link #delete} which deletes data from the content provider</li>
 *   <li>{@link #getType} which returns the MIME type of data in the content provider</li>
 * </ul></p>
 *
 * <p class="caution">Data access methods (such as {@link #insert} and
 * {@link #update}) may be called from many threads at once, and must be thread-safe.
 * Other methods (such as {@link #onCreate}) are only called from the application
 * main thread, and must avoid performing lengthy operations.  See the method
 * descriptions for their expected thread behavior.</p>
 *
 * <p>Requests to {@link ContentResolver} are automatically forwarded to the appropriate
 * ContentProvider instance, so subclasses don't have to worry about the details of
 * cross-process calls.</p>
 *
 * <div class="special reference">
 * <h3>Developer Guides</h3>
 * <p>For more information about using content providers, read the
 * <a href="{@docRoot}guide/topics/providers/content-providers.html">Content Providers</a>
 * developer guide.</p>
 */
public abstract class ContentProvider implements ComponentCallbacks2 {
    private static final String TAG = "ContentProvider";

    /*
     * Note: if you add methods to ContentProvider, you must add similar methods to
     *       MockContentProvider.
     */

    private Context mContext = null;
    private int mMyUid;

    // Since most Providers have only one authority, we keep both a String and a String[] to improve
    // performance.
    private String mAuthority;
    private String[] mAuthorities;
    private String mReadPermission;
    private String mWritePermission;
    private PathPermission[] mPathPermissions;
    private boolean mExported;
    private boolean mNoPerms;
    private boolean mSingleUser;

    private final ThreadLocal<String> mCallingPackage = new ThreadLocal<String>();

    private Transport mTransport = new Transport();

    /**
     * Construct a ContentProvider instance.  Content providers must be
     * <a href="{@docRoot}guide/topics/manifest/provider-element.html">declared
     * in the manifest</a>, accessed with {@link ContentResolver}, and created
     * automatically by the system, so applications usually do not create
     * ContentProvider instances directly.
     *
     * <p>At construction time, the object is uninitialized, and most fields and
     * methods are unavailable.  Subclasses should initialize themselves in
     * {@link #onCreate}, not the constructor.
     *
     * <p>Content providers are created on the application main thread at
     * application launch time.  The constructor must not perform lengthy
     * operations, or application startup will be delayed.
     */
    public ContentProvider() {
    }

    /**
     * Constructor just for mocking.
     *
     * @param context A Context object which should be some mock instance (like the
     * instance of {@link android.test.mock.MockContext}).
     * @param readPermission The read permision you want this instance should have in the
     * test, which is available via {@link #getReadPermission()}.
     * @param writePermission The write permission you want this instance should have
     * in the test, which is available via {@link #getWritePermission()}.
     * @param pathPermissions The PathPermissions you want this instance should have
     * in the test, which is available via {@link #getPathPermissions()}.
     * @hide
     */
    public ContentProvider(
            Context context,
            String readPermission,
            String writePermission,
            PathPermission[] pathPermissions) {
        mContext = context;
        mReadPermission = readPermission;
        mWritePermission = writePermission;
        mPathPermissions = pathPermissions;
    }

    /**
     * Given an IContentProvider, try to coerce it back to the real
     * ContentProvider object if it is running in the local process.  This can
     * be used if you know you are running in the same process as a provider,
     * and want to get direct access to its implementation details.  Most
     * clients should not nor have a reason to use it.
     *
     * @param abstractInterface The ContentProvider interface that is to be
     *              coerced.
     * @return If the IContentProvider is non-{@code null} and local, returns its actual
     * ContentProvider instance.  Otherwise returns {@code null}.
     * @hide
     */
    public static ContentProvider coerceToLocalContentProvider(
            IContentProvider abstractInterface) {
        if (abstractInterface instanceof Transport) {
            return ((Transport)abstractInterface).getContentProvider();
        }
        return null;
    }

    /**
     * Binder object that deals with remoting.
     *
     * @hide
     */
    class Transport extends ContentProviderNative {
        AppOpsManager mAppOpsManager = null;
        int mReadOp = AppOpsManager.OP_NONE;
        int mWriteOp = AppOpsManager.OP_NONE;

        ContentProvider getContentProvider() {
            return ContentProvider.this;
        }

        @Override
        public String getProviderName() {
            return getContentProvider().getClass().getName();
        }

        @Override
        public Cursor query(String callingPkg, Uri uri, String[] projection,
                String selection, String[] selectionArgs, String sortOrder,
                ICancellationSignal cancellationSignal) {
            validateIncomingUri(uri);
            uri = getUriWithoutUserId(uri);
            if (enforceReadPermission(callingPkg, uri, null) != AppOpsManager.MODE_ALLOWED) {
                return rejectQuery(uri, projection, selection, selectionArgs, sortOrder,
                        CancellationSignal.fromTransport(cancellationSignal));
            }
            final String original = setCallingPackage(callingPkg);
            try {
                return ContentProvider.this.query(
                        uri, projection, selection, selectionArgs, sortOrder,
                        CancellationSignal.fromTransport(cancellationSignal));
            } finally {
                setCallingPackage(original);
            }
        }

        @Override
        public String getType(Uri uri) {
            validateIncomingUri(uri);
            uri = getUriWithoutUserId(uri);
            return ContentProvider.this.getType(uri);
        }

        @Override
        public Uri insert(String callingPkg, Uri uri, ContentValues initialValues) {
            validateIncomingUri(uri);
            int userId = getUserIdFromUri(uri);
            uri = getUriWithoutUserId(uri);
            if (enforceWritePermission(callingPkg, uri, null) != AppOpsManager.MODE_ALLOWED) {
                return rejectInsert(uri, initialValues);
            }
            final String original = setCallingPackage(callingPkg);
            try {
                return maybeAddUserId(ContentProvider.this.insert(uri, initialValues), userId);
            } finally {
                setCallingPackage(original);
            }
        }

        @Override
        public int bulkInsert(String callingPkg, Uri uri, ContentValues[] initialValues) {
            validateIncomingUri(uri);
            uri = getUriWithoutUserId(uri);
            if (enforceWritePermission(callingPkg, uri, null) != AppOpsManager.MODE_ALLOWED) {
                return 0;
            }
            final String original = setCallingPackage(callingPkg);
            try {
                return ContentProvider.this.bulkInsert(uri, initialValues);
            } finally {
                setCallingPackage(original);
            }
        }

        @Override
        public ContentProviderResult[] applyBatch(String callingPkg,
                ArrayList<ContentProviderOperation> operations)
                throws OperationApplicationException {
            int numOperations = operations.size();
            final int[] userIds = new int[numOperations];
            for (int i = 0; i < numOperations; i++) {
                ContentProviderOperation operation = operations.get(i);
                Uri uri = operation.getUri();
                validateIncomingUri(uri);
                userIds[i] = getUserIdFromUri(uri);
                if (userIds[i] != UserHandle.USER_CURRENT) {
                    // Removing the user id from the uri.
                    operation = new ContentProviderOperation(operation, true);
                    operations.set(i, operation);
                }
                if (operation.isReadOperation()) {
                    if (enforceReadPermission(callingPkg, uri, null)
                            != AppOpsManager.MODE_ALLOWED) {
                        throw new OperationApplicationException("App op not allowed", 0);
                    }
                }

                if (operation.isDeleteOperation()) {
                    if (enforceDeletePermission(callingPkg, uri)
                            != AppOpsManager.MODE_ALLOWED) {
                        throw new OperationApplicationException("App op not allowed", 0);
                    }
                } else if (operation.isWriteOperation()) {
<<<<<<< HEAD
                    if (enforceWritePermission(callingPkg, uri)
=======
                    if (enforceWritePermission(callingPkg, uri, null)
>>>>>>> 073b8a01
                            != AppOpsManager.MODE_ALLOWED) {
                        throw new OperationApplicationException("App op not allowed", 0);
                    }
                }
            }
            final String original = setCallingPackage(callingPkg);
            try {
                ContentProviderResult[] results = ContentProvider.this.applyBatch(operations);
                if (results != null) {
                    for (int i = 0; i < results.length ; i++) {
                        if (userIds[i] != UserHandle.USER_CURRENT) {
                            // Adding the userId to the uri.
                            results[i] = new ContentProviderResult(results[i], userIds[i]);
                        }
                    }
                }
                return results;
            } finally {
                setCallingPackage(original);
            }
        }

        @Override
        public int delete(String callingPkg, Uri uri, String selection, String[] selectionArgs) {
            validateIncomingUri(uri);
            uri = getUriWithoutUserId(uri);
            if (enforceDeletePermission(callingPkg, uri) != AppOpsManager.MODE_ALLOWED) {
                return 0;
            }
            final String original = setCallingPackage(callingPkg);
            try {
                return ContentProvider.this.delete(uri, selection, selectionArgs);
            } finally {
                setCallingPackage(original);
            }
        }

        @Override
        public int update(String callingPkg, Uri uri, ContentValues values, String selection,
                String[] selectionArgs) {
            validateIncomingUri(uri);
            uri = getUriWithoutUserId(uri);
            if (enforceWritePermission(callingPkg, uri, null) != AppOpsManager.MODE_ALLOWED) {
                return 0;
            }
            final String original = setCallingPackage(callingPkg);
            try {
                return ContentProvider.this.update(uri, values, selection, selectionArgs);
            } finally {
                setCallingPackage(original);
            }
        }

        @Override
        public ParcelFileDescriptor openFile(
                String callingPkg, Uri uri, String mode, ICancellationSignal cancellationSignal,
                IBinder callerToken) throws FileNotFoundException {
            validateIncomingUri(uri);
            uri = getUriWithoutUserId(uri);
            enforceFilePermission(callingPkg, uri, mode, callerToken);
            final String original = setCallingPackage(callingPkg);
            try {
                return ContentProvider.this.openFile(
                        uri, mode, CancellationSignal.fromTransport(cancellationSignal));
            } finally {
                setCallingPackage(original);
            }
        }

        @Override
        public AssetFileDescriptor openAssetFile(
                String callingPkg, Uri uri, String mode, ICancellationSignal cancellationSignal)
                throws FileNotFoundException {
            validateIncomingUri(uri);
            uri = getUriWithoutUserId(uri);
            enforceFilePermission(callingPkg, uri, mode, null);
            final String original = setCallingPackage(callingPkg);
            try {
                return ContentProvider.this.openAssetFile(
                        uri, mode, CancellationSignal.fromTransport(cancellationSignal));
            } finally {
                setCallingPackage(original);
            }
        }

        @Override
        public Bundle call(String callingPkg, String method, String arg, Bundle extras) {
            final String original = setCallingPackage(callingPkg);
            try {
                return ContentProvider.this.call(method, arg, extras);
            } finally {
                setCallingPackage(original);
            }
        }

        @Override
        public String[] getStreamTypes(Uri uri, String mimeTypeFilter) {
            validateIncomingUri(uri);
            uri = getUriWithoutUserId(uri);
            return ContentProvider.this.getStreamTypes(uri, mimeTypeFilter);
        }

        @Override
        public AssetFileDescriptor openTypedAssetFile(String callingPkg, Uri uri, String mimeType,
                Bundle opts, ICancellationSignal cancellationSignal) throws FileNotFoundException {
            validateIncomingUri(uri);
            uri = getUriWithoutUserId(uri);
            enforceFilePermission(callingPkg, uri, "r", null);
            final String original = setCallingPackage(callingPkg);
            try {
                return ContentProvider.this.openTypedAssetFile(
                        uri, mimeType, opts, CancellationSignal.fromTransport(cancellationSignal));
            } finally {
                setCallingPackage(original);
            }
        }

        @Override
        public ICancellationSignal createCancellationSignal() {
            return CancellationSignal.createTransport();
        }

        @Override
        public Uri canonicalize(String callingPkg, Uri uri) {
            validateIncomingUri(uri);
            int userId = getUserIdFromUri(uri);
            uri = getUriWithoutUserId(uri);
            if (enforceReadPermission(callingPkg, uri, null) != AppOpsManager.MODE_ALLOWED) {
                return null;
            }
            final String original = setCallingPackage(callingPkg);
            try {
                return maybeAddUserId(ContentProvider.this.canonicalize(uri), userId);
            } finally {
                setCallingPackage(original);
            }
        }

        @Override
        public Uri uncanonicalize(String callingPkg, Uri uri) {
            validateIncomingUri(uri);
            int userId = getUserIdFromUri(uri);
            uri = getUriWithoutUserId(uri);
            if (enforceReadPermission(callingPkg, uri, null) != AppOpsManager.MODE_ALLOWED) {
                return null;
            }
            final String original = setCallingPackage(callingPkg);
            try {
                return maybeAddUserId(ContentProvider.this.uncanonicalize(uri), userId);
            } finally {
                setCallingPackage(original);
            }
        }

        private void enforceFilePermission(String callingPkg, Uri uri, String mode,
                IBinder callerToken) throws FileNotFoundException, SecurityException {
            if (mode != null && mode.indexOf('w') != -1) {
                if (enforceWritePermission(callingPkg, uri, callerToken)
                        != AppOpsManager.MODE_ALLOWED) {
                    throw new FileNotFoundException("App op not allowed");
                }
            } else {
                if (enforceReadPermission(callingPkg, uri, callerToken)
                        != AppOpsManager.MODE_ALLOWED) {
                    throw new FileNotFoundException("App op not allowed");
                }
            }
        }

        private int enforceReadPermission(String callingPkg, Uri uri, IBinder callerToken)
                throws SecurityException {
            enforceReadPermissionInner(uri, callerToken);
            if (mReadOp != AppOpsManager.OP_NONE) {
                return mAppOpsManager.noteOp(mReadOp, Binder.getCallingUid(), callingPkg);
            }
            return AppOpsManager.MODE_ALLOWED;
        }

        private int enforceWritePermission(String callingPkg, Uri uri, IBinder callerToken)
                throws SecurityException {
            enforceWritePermissionInner(uri, callerToken);
            if (mWriteOp != AppOpsManager.OP_NONE) {
                return mAppOpsManager.noteOp(mWriteOp, Binder.getCallingUid(), callingPkg);
            }
            return AppOpsManager.MODE_ALLOWED;
        }

        private int enforceDeletePermission(String callingPkg, Uri uri) throws SecurityException {
<<<<<<< HEAD
            enforceWritePermissionInner(uri);
=======
            enforceWritePermissionInner(uri, null);
>>>>>>> 073b8a01
            if (mWriteOp != AppOpsManager.OP_NONE) {
                int op = mWriteOp;
                switch (mWriteOp) {
                case AppOpsManager.OP_WRITE_SMS:
                    op = AppOpsManager.OP_DELETE_SMS;
                    break;
                case AppOpsManager.OP_WRITE_MMS:
                    op = AppOpsManager.OP_DELETE_MMS;
                    break;
                case AppOpsManager.OP_WRITE_CONTACTS:
                    op = AppOpsManager.OP_DELETE_CONTACTS;
                    break;
                case AppOpsManager.OP_WRITE_CALL_LOG:
                    op = AppOpsManager.OP_DELETE_CALL_LOG;
                    break;
                default:
                    break;
                }
                return mAppOpsManager.noteOp(op, Binder.getCallingUid(), callingPkg);
            }
            return AppOpsManager.MODE_ALLOWED;
        }
    }

    boolean checkUser(int pid, int uid, Context context) {
        return UserHandle.getUserId(uid) == context.getUserId()
                || mSingleUser
                || context.checkPermission(INTERACT_ACROSS_USERS, pid, uid)
                == PERMISSION_GRANTED;
    }

    /** {@hide} */
    protected void enforceReadPermissionInner(Uri uri, IBinder callerToken)
            throws SecurityException {
        final Context context = getContext();
        final int pid = Binder.getCallingPid();
        final int uid = Binder.getCallingUid();
        String missingPerm = null;

        if (UserHandle.isSameApp(uid, mMyUid)) {
            return;
        }

        if (mExported && checkUser(pid, uid, context)) {
            final String componentPerm = getReadPermission();
            if (componentPerm != null) {
                if (context.checkPermission(componentPerm, pid, uid, callerToken)
                        == PERMISSION_GRANTED) {
                    return;
                } else {
                    missingPerm = componentPerm;
                }
            }

            // track if unprotected read is allowed; any denied
            // <path-permission> below removes this ability
            boolean allowDefaultRead = (componentPerm == null);

            final PathPermission[] pps = getPathPermissions();
            if (pps != null) {
                final String path = uri.getPath();
                for (PathPermission pp : pps) {
                    final String pathPerm = pp.getReadPermission();
                    if (pathPerm != null && pp.match(path)) {
                        if (context.checkPermission(pathPerm, pid, uid, callerToken)
                                == PERMISSION_GRANTED) {
                            return;
                        } else {
                            // any denied <path-permission> means we lose
                            // default <provider> access.
                            allowDefaultRead = false;
                            missingPerm = pathPerm;
                        }
                    }
                }
            }

            // if we passed <path-permission> checks above, and no default
            // <provider> permission, then allow access.
            if (allowDefaultRead) return;
        }

        // last chance, check against any uri grants
        final int callingUserId = UserHandle.getUserId(uid);
        final Uri userUri = (mSingleUser && !UserHandle.isSameUser(mMyUid, uid))
                ? maybeAddUserId(uri, callingUserId) : uri;
        if (context.checkUriPermission(userUri, pid, uid, Intent.FLAG_GRANT_READ_URI_PERMISSION,
                callerToken) == PERMISSION_GRANTED) {
            return;
        }

        final String failReason = mExported
                ? " requires " + missingPerm + ", or grantUriPermission()"
                : " requires the provider be exported, or grantUriPermission()";
        throw new SecurityException("Permission Denial: reading "
                + ContentProvider.this.getClass().getName() + " uri " + uri + " from pid=" + pid
                + ", uid=" + uid + failReason);
    }

    /** {@hide} */
    protected void enforceWritePermissionInner(Uri uri, IBinder callerToken)
            throws SecurityException {
        final Context context = getContext();
        final int pid = Binder.getCallingPid();
        final int uid = Binder.getCallingUid();
        String missingPerm = null;

        if (UserHandle.isSameApp(uid, mMyUid)) {
            return;
        }

        if (mExported && checkUser(pid, uid, context)) {
            final String componentPerm = getWritePermission();
            if (componentPerm != null) {
                if (context.checkPermission(componentPerm, pid, uid, callerToken)
                        == PERMISSION_GRANTED) {
                    return;
                } else {
                    missingPerm = componentPerm;
                }
            }

            // track if unprotected write is allowed; any denied
            // <path-permission> below removes this ability
            boolean allowDefaultWrite = (componentPerm == null);

            final PathPermission[] pps = getPathPermissions();
            if (pps != null) {
                final String path = uri.getPath();
                for (PathPermission pp : pps) {
                    final String pathPerm = pp.getWritePermission();
                    if (pathPerm != null && pp.match(path)) {
                        if (context.checkPermission(pathPerm, pid, uid, callerToken)
                                == PERMISSION_GRANTED) {
                            return;
                        } else {
                            // any denied <path-permission> means we lose
                            // default <provider> access.
                            allowDefaultWrite = false;
                            missingPerm = pathPerm;
                        }
                    }
                }
            }

            // if we passed <path-permission> checks above, and no default
            // <provider> permission, then allow access.
            if (allowDefaultWrite) return;
        }

        // last chance, check against any uri grants
        if (context.checkUriPermission(uri, pid, uid, Intent.FLAG_GRANT_WRITE_URI_PERMISSION,
                callerToken) == PERMISSION_GRANTED) {
            return;
        }

        final String failReason = mExported
                ? " requires " + missingPerm + ", or grantUriPermission()"
                : " requires the provider be exported, or grantUriPermission()";
        throw new SecurityException("Permission Denial: writing "
                + ContentProvider.this.getClass().getName() + " uri " + uri + " from pid=" + pid
                + ", uid=" + uid + failReason);
    }

    /**
     * Retrieves the Context this provider is running in.  Only available once
     * {@link #onCreate} has been called -- this will return {@code null} in the
     * constructor.
     */
    public final Context getContext() {
        return mContext;
    }

    /**
     * Set the calling package, returning the current value (or {@code null})
     * which can be used later to restore the previous state.
     */
    private String setCallingPackage(String callingPackage) {
        final String original = mCallingPackage.get();
        mCallingPackage.set(callingPackage);
        return original;
    }

    /**
     * Return the package name of the caller that initiated the request being
     * processed on the current thread. The returned package will have been
     * verified to belong to the calling UID. Returns {@code null} if not
     * currently processing a request.
     * <p>
     * This will always return {@code null} when processing
     * {@link #getType(Uri)} or {@link #getStreamTypes(Uri, String)} requests.
     *
     * @see Binder#getCallingUid()
     * @see Context#grantUriPermission(String, Uri, int)
     * @throws SecurityException if the calling package doesn't belong to the
     *             calling UID.
     */
    public final String getCallingPackage() {
        final String pkg = mCallingPackage.get();
        if (pkg != null) {
            mTransport.mAppOpsManager.checkPackage(Binder.getCallingUid(), pkg);
        }
        return pkg;
    }

    /**
     * Change the authorities of the ContentProvider.
     * This is normally set for you from its manifest information when the provider is first
     * created.
     * @hide
     * @param authorities the semi-colon separated authorities of the ContentProvider.
     */
    protected final void setAuthorities(String authorities) {
        if (authorities != null) {
            if (authorities.indexOf(';') == -1) {
                mAuthority = authorities;
                mAuthorities = null;
            } else {
                mAuthority = null;
                mAuthorities = authorities.split(";");
            }
        }
    }

    /** @hide */
    protected final boolean matchesOurAuthorities(String authority) {
        if (mAuthority != null) {
            return mAuthority.equals(authority);
        }
        if (mAuthorities != null) {
            int length = mAuthorities.length;
            for (int i = 0; i < length; i++) {
                if (mAuthorities[i].equals(authority)) return true;
            }
        }
        return false;
    }


    /**
     * Change the permission required to read data from the content
     * provider.  This is normally set for you from its manifest information
     * when the provider is first created.
     *
     * @param permission Name of the permission required for read-only access.
     */
    protected final void setReadPermission(String permission) {
        mReadPermission = permission;
    }

    /**
     * Return the name of the permission required for read-only access to
     * this content provider.  This method can be called from multiple
     * threads, as described in
     * <a href="{@docRoot}guide/topics/fundamentals/processes-and-threads.html#Threads">Processes
     * and Threads</a>.
     */
    public final String getReadPermission() {
        return mReadPermission;
    }

    /**
     * Change the permission required to read and write data in the content
     * provider.  This is normally set for you from its manifest information
     * when the provider is first created.
     *
     * @param permission Name of the permission required for read/write access.
     */
    protected final void setWritePermission(String permission) {
        mWritePermission = permission;
    }

    /**
     * Return the name of the permission required for read/write access to
     * this content provider.  This method can be called from multiple
     * threads, as described in
     * <a href="{@docRoot}guide/topics/fundamentals/processes-and-threads.html#Threads">Processes
     * and Threads</a>.
     */
    public final String getWritePermission() {
        return mWritePermission;
    }

    /**
     * Change the path-based permission required to read and/or write data in
     * the content provider.  This is normally set for you from its manifest
     * information when the provider is first created.
     *
     * @param permissions Array of path permission descriptions.
     */
    protected final void setPathPermissions(PathPermission[] permissions) {
        mPathPermissions = permissions;
    }

    /**
     * Return the path-based permissions required for read and/or write access to
     * this content provider.  This method can be called from multiple
     * threads, as described in
     * <a href="{@docRoot}guide/topics/fundamentals/processes-and-threads.html#Threads">Processes
     * and Threads</a>.
     */
    public final PathPermission[] getPathPermissions() {
        return mPathPermissions;
    }

    /** @hide */
    public final void setAppOps(int readOp, int writeOp) {
        if (!mNoPerms) {
            mTransport.mReadOp = readOp;
            mTransport.mWriteOp = writeOp;
        }
    }

    /** @hide */
    public AppOpsManager getAppOpsManager() {
        return mTransport.mAppOpsManager;
    }

    /**
     * Implement this to initialize your content provider on startup.
     * This method is called for all registered content providers on the
     * application main thread at application launch time.  It must not perform
     * lengthy operations, or application startup will be delayed.
     *
     * <p>You should defer nontrivial initialization (such as opening,
     * upgrading, and scanning databases) until the content provider is used
     * (via {@link #query}, {@link #insert}, etc).  Deferred initialization
     * keeps application startup fast, avoids unnecessary work if the provider
     * turns out not to be needed, and stops database errors (such as a full
     * disk) from halting application launch.
     *
     * <p>If you use SQLite, {@link android.database.sqlite.SQLiteOpenHelper}
     * is a helpful utility class that makes it easy to manage databases,
     * and will automatically defer opening until first use.  If you do use
     * SQLiteOpenHelper, make sure to avoid calling
     * {@link android.database.sqlite.SQLiteOpenHelper#getReadableDatabase} or
     * {@link android.database.sqlite.SQLiteOpenHelper#getWritableDatabase}
     * from this method.  (Instead, override
     * {@link android.database.sqlite.SQLiteOpenHelper#onOpen} to initialize the
     * database when it is first opened.)
     *
     * @return true if the provider was successfully loaded, false otherwise
     */
    public abstract boolean onCreate();

    /**
     * {@inheritDoc}
     * This method is always called on the application main thread, and must
     * not perform lengthy operations.
     *
     * <p>The default content provider implementation does nothing.
     * Override this method to take appropriate action.
     * (Content providers do not usually care about things like screen
     * orientation, but may want to know about locale changes.)
     */
    public void onConfigurationChanged(Configuration newConfig) {
    }

    /**
     * {@inheritDoc}
     * This method is always called on the application main thread, and must
     * not perform lengthy operations.
     *
     * <p>The default content provider implementation does nothing.
     * Subclasses may override this method to take appropriate action.
     */
    public void onLowMemory() {
    }

    public void onTrimMemory(int level) {
    }

    /**
     * @hide
     * Implementation when a caller has performed a query on the content
     * provider, but that call has been rejected for the operation given
     * to {@link #setAppOps(int, int)}.  The default implementation
     * rewrites the <var>selection</var> argument to include a condition
     * that is never true (so will always result in an empty cursor)
     * and calls through to {@link #query(android.net.Uri, String[], String, String[],
     * String, android.os.CancellationSignal)} with that.
     */
    public Cursor rejectQuery(Uri uri, String[] projection,
            String selection, String[] selectionArgs, String sortOrder,
            CancellationSignal cancellationSignal) {
        // The read is not allowed...  to fake it out, we replace the given
        // selection statement with a dummy one that will always be false.
        // This way we will get a cursor back that has the correct structure
        // but contains no rows.
        if (selection == null || selection.isEmpty()) {
            selection = "'A' = 'B'";
        } else {
            selection = "'A' = 'B' AND (" + selection + ")";
        }
        return query(uri, projection, selection, selectionArgs, sortOrder, cancellationSignal);
    }

    /**
     * Implement this to handle query requests from clients.
     * This method can be called from multiple threads, as described in
     * <a href="{@docRoot}guide/topics/fundamentals/processes-and-threads.html#Threads">Processes
     * and Threads</a>.
     * <p>
     * Example client call:<p>
     * <pre>// Request a specific record.
     * Cursor managedCursor = managedQuery(
                ContentUris.withAppendedId(Contacts.People.CONTENT_URI, 2),
                projection,    // Which columns to return.
                null,          // WHERE clause.
                null,          // WHERE clause value substitution
                People.NAME + " ASC");   // Sort order.</pre>
     * Example implementation:<p>
     * <pre>// SQLiteQueryBuilder is a helper class that creates the
        // proper SQL syntax for us.
        SQLiteQueryBuilder qBuilder = new SQLiteQueryBuilder();

        // Set the table we're querying.
        qBuilder.setTables(DATABASE_TABLE_NAME);

        // If the query ends in a specific record number, we're
        // being asked for a specific record, so set the
        // WHERE clause in our query.
        if((URI_MATCHER.match(uri)) == SPECIFIC_MESSAGE){
            qBuilder.appendWhere("_id=" + uri.getPathLeafId());
        }

        // Make the query.
        Cursor c = qBuilder.query(mDb,
                projection,
                selection,
                selectionArgs,
                groupBy,
                having,
                sortOrder);
        c.setNotificationUri(getContext().getContentResolver(), uri);
        return c;</pre>
     *
     * @param uri The URI to query. This will be the full URI sent by the client;
     *      if the client is requesting a specific record, the URI will end in a record number
     *      that the implementation should parse and add to a WHERE or HAVING clause, specifying
     *      that _id value.
     * @param projection The list of columns to put into the cursor. If
     *      {@code null} all columns are included.
     * @param selection A selection criteria to apply when filtering rows.
     *      If {@code null} then all rows are included.
     * @param selectionArgs You may include ?s in selection, which will be replaced by
     *      the values from selectionArgs, in order that they appear in the selection.
     *      The values will be bound as Strings.
     * @param sortOrder How the rows in the cursor should be sorted.
     *      If {@code null} then the provider is free to define the sort order.
     * @return a Cursor or {@code null}.
     */
    public abstract Cursor query(Uri uri, String[] projection,
            String selection, String[] selectionArgs, String sortOrder);

    /**
     * Implement this to handle query requests from clients with support for cancellation.
     * This method can be called from multiple threads, as described in
     * <a href="{@docRoot}guide/topics/fundamentals/processes-and-threads.html#Threads">Processes
     * and Threads</a>.
     * <p>
     * Example client call:<p>
     * <pre>// Request a specific record.
     * Cursor managedCursor = managedQuery(
                ContentUris.withAppendedId(Contacts.People.CONTENT_URI, 2),
                projection,    // Which columns to return.
                null,          // WHERE clause.
                null,          // WHERE clause value substitution
                People.NAME + " ASC");   // Sort order.</pre>
     * Example implementation:<p>
     * <pre>// SQLiteQueryBuilder is a helper class that creates the
        // proper SQL syntax for us.
        SQLiteQueryBuilder qBuilder = new SQLiteQueryBuilder();

        // Set the table we're querying.
        qBuilder.setTables(DATABASE_TABLE_NAME);

        // If the query ends in a specific record number, we're
        // being asked for a specific record, so set the
        // WHERE clause in our query.
        if((URI_MATCHER.match(uri)) == SPECIFIC_MESSAGE){
            qBuilder.appendWhere("_id=" + uri.getPathLeafId());
        }

        // Make the query.
        Cursor c = qBuilder.query(mDb,
                projection,
                selection,
                selectionArgs,
                groupBy,
                having,
                sortOrder);
        c.setNotificationUri(getContext().getContentResolver(), uri);
        return c;</pre>
     * <p>
     * If you implement this method then you must also implement the version of
     * {@link #query(Uri, String[], String, String[], String)} that does not take a cancellation
     * signal to ensure correct operation on older versions of the Android Framework in
     * which the cancellation signal overload was not available.
     *
     * @param uri The URI to query. This will be the full URI sent by the client;
     *      if the client is requesting a specific record, the URI will end in a record number
     *      that the implementation should parse and add to a WHERE or HAVING clause, specifying
     *      that _id value.
     * @param projection The list of columns to put into the cursor. If
     *      {@code null} all columns are included.
     * @param selection A selection criteria to apply when filtering rows.
     *      If {@code null} then all rows are included.
     * @param selectionArgs You may include ?s in selection, which will be replaced by
     *      the values from selectionArgs, in order that they appear in the selection.
     *      The values will be bound as Strings.
     * @param sortOrder How the rows in the cursor should be sorted.
     *      If {@code null} then the provider is free to define the sort order.
     * @param cancellationSignal A signal to cancel the operation in progress, or {@code null} if none.
     * If the operation is canceled, then {@link OperationCanceledException} will be thrown
     * when the query is executed.
     * @return a Cursor or {@code null}.
     */
    public Cursor query(Uri uri, String[] projection,
            String selection, String[] selectionArgs, String sortOrder,
            CancellationSignal cancellationSignal) {
        return query(uri, projection, selection, selectionArgs, sortOrder);
    }

    /**
     * Implement this to handle requests for the MIME type of the data at the
     * given URI.  The returned MIME type should start with
     * <code>vnd.android.cursor.item</code> for a single record,
     * or <code>vnd.android.cursor.dir/</code> for multiple items.
     * This method can be called from multiple threads, as described in
     * <a href="{@docRoot}guide/topics/fundamentals/processes-and-threads.html#Threads">Processes
     * and Threads</a>.
     *
     * <p>Note that there are no permissions needed for an application to
     * access this information; if your content provider requires read and/or
     * write permissions, or is not exported, all applications can still call
     * this method regardless of their access permissions.  This allows them
     * to retrieve the MIME type for a URI when dispatching intents.
     *
     * @param uri the URI to query.
     * @return a MIME type string, or {@code null} if there is no type.
     */
    public abstract String getType(Uri uri);

    /**
     * Implement this to support canonicalization of URIs that refer to your
     * content provider.  A canonical URI is one that can be transported across
     * devices, backup/restore, and other contexts, and still be able to refer
     * to the same data item.  Typically this is implemented by adding query
     * params to the URI allowing the content provider to verify that an incoming
     * canonical URI references the same data as it was originally intended for and,
     * if it doesn't, to find that data (if it exists) in the current environment.
     *
     * <p>For example, if the content provider holds people and a normal URI in it
     * is created with a row index into that people database, the cananical representation
     * may have an additional query param at the end which specifies the name of the
     * person it is intended for.  Later calls into the provider with that URI will look
     * up the row of that URI's base index and, if it doesn't match or its entry's
     * name doesn't match the name in the query param, perform a query on its database
     * to find the correct row to operate on.</p>
     *
     * <p>If you implement support for canonical URIs, <b>all</b> incoming calls with
     * URIs (including this one) must perform this verification and recovery of any
     * canonical URIs they receive.  In addition, you must also implement
     * {@link #uncanonicalize} to strip the canonicalization of any of these URIs.</p>
     *
     * <p>The default implementation of this method returns null, indicating that
     * canonical URIs are not supported.</p>
     *
     * @param url The Uri to canonicalize.
     *
     * @return Return the canonical representation of <var>url</var>, or null if
     * canonicalization of that Uri is not supported.
     */
    public Uri canonicalize(Uri url) {
        return null;
    }

    /**
     * Remove canonicalization from canonical URIs previously returned by
     * {@link #canonicalize}.  For example, if your implementation is to add
     * a query param to canonicalize a URI, this method can simply trip any
     * query params on the URI.  The default implementation always returns the
     * same <var>url</var> that was passed in.
     *
     * @param url The Uri to remove any canonicalization from.
     *
     * @return Return the non-canonical representation of <var>url</var>, return
     * the <var>url</var> as-is if there is nothing to do, or return null if
     * the data identified by the canonical representation can not be found in
     * the current environment.
     */
    public Uri uncanonicalize(Uri url) {
        return url;
    }

    /**
     * @hide
     * Implementation when a caller has performed an insert on the content
     * provider, but that call has been rejected for the operation given
     * to {@link #setAppOps(int, int)}.  The default implementation simply
     * returns a dummy URI that is the base URI with a 0 path element
     * appended.
     */
    public Uri rejectInsert(Uri uri, ContentValues values) {
        // If not allowed, we need to return some reasonable URI.  Maybe the
        // content provider should be responsible for this, but for now we
        // will just return the base URI with a dummy '0' tagged on to it.
        // You shouldn't be able to read if you can't write, anyway, so it
        // shouldn't matter much what is returned.
        return uri.buildUpon().appendPath("0").build();
    }

    /**
     * Implement this to handle requests to insert a new row.
     * As a courtesy, call {@link ContentResolver#notifyChange(android.net.Uri ,android.database.ContentObserver) notifyChange()}
     * after inserting.
     * This method can be called from multiple threads, as described in
     * <a href="{@docRoot}guide/topics/fundamentals/processes-and-threads.html#Threads">Processes
     * and Threads</a>.
     * @param uri The content:// URI of the insertion request. This must not be {@code null}.
     * @param values A set of column_name/value pairs to add to the database.
     *     This must not be {@code null}.
     * @return The URI for the newly inserted item.
     */
    public abstract Uri insert(Uri uri, ContentValues values);

    /**
     * Override this to handle requests to insert a set of new rows, or the
     * default implementation will iterate over the values and call
     * {@link #insert} on each of them.
     * As a courtesy, call {@link ContentResolver#notifyChange(android.net.Uri ,android.database.ContentObserver) notifyChange()}
     * after inserting.
     * This method can be called from multiple threads, as described in
     * <a href="{@docRoot}guide/topics/fundamentals/processes-and-threads.html#Threads">Processes
     * and Threads</a>.
     *
     * @param uri The content:// URI of the insertion request.
     * @param values An array of sets of column_name/value pairs to add to the database.
     *    This must not be {@code null}.
     * @return The number of values that were inserted.
     */
    public int bulkInsert(Uri uri, ContentValues[] values) {
        int numValues = values.length;
        for (int i = 0; i < numValues; i++) {
            insert(uri, values[i]);
        }
        return numValues;
    }

    /**
     * Implement this to handle requests to delete one or more rows.
     * The implementation should apply the selection clause when performing
     * deletion, allowing the operation to affect multiple rows in a directory.
     * As a courtesy, call {@link ContentResolver#notifyChange(android.net.Uri ,android.database.ContentObserver) notifyChange()}
     * after deleting.
     * This method can be called from multiple threads, as described in
     * <a href="{@docRoot}guide/topics/fundamentals/processes-and-threads.html#Threads">Processes
     * and Threads</a>.
     *
     * <p>The implementation is responsible for parsing out a row ID at the end
     * of the URI, if a specific row is being deleted. That is, the client would
     * pass in <code>content://contacts/people/22</code> and the implementation is
     * responsible for parsing the record number (22) when creating a SQL statement.
     *
     * @param uri The full URI to query, including a row ID (if a specific record is requested).
     * @param selection An optional restriction to apply to rows when deleting.
     * @return The number of rows affected.
     * @throws SQLException
     */
    public abstract int delete(Uri uri, String selection, String[] selectionArgs);

    /**
     * Implement this to handle requests to update one or more rows.
     * The implementation should update all rows matching the selection
     * to set the columns according to the provided values map.
     * As a courtesy, call {@link ContentResolver#notifyChange(android.net.Uri ,android.database.ContentObserver) notifyChange()}
     * after updating.
     * This method can be called from multiple threads, as described in
     * <a href="{@docRoot}guide/topics/fundamentals/processes-and-threads.html#Threads">Processes
     * and Threads</a>.
     *
     * @param uri The URI to query. This can potentially have a record ID if this
     * is an update request for a specific record.
     * @param values A set of column_name/value pairs to update in the database.
     *     This must not be {@code null}.
     * @param selection An optional filter to match rows to update.
     * @return the number of rows affected.
     */
    public abstract int update(Uri uri, ContentValues values, String selection,
            String[] selectionArgs);

    /**
     * Override this to handle requests to open a file blob.
     * The default implementation always throws {@link FileNotFoundException}.
     * This method can be called from multiple threads, as described in
     * <a href="{@docRoot}guide/topics/fundamentals/processes-and-threads.html#Threads">Processes
     * and Threads</a>.
     *
     * <p>This method returns a ParcelFileDescriptor, which is returned directly
     * to the caller.  This way large data (such as images and documents) can be
     * returned without copying the content.
     *
     * <p>The returned ParcelFileDescriptor is owned by the caller, so it is
     * their responsibility to close it when done.  That is, the implementation
     * of this method should create a new ParcelFileDescriptor for each call.
     * <p>
     * If opened with the exclusive "r" or "w" modes, the returned
     * ParcelFileDescriptor can be a pipe or socket pair to enable streaming
     * of data. Opening with the "rw" or "rwt" modes implies a file on disk that
     * supports seeking.
     * <p>
     * If you need to detect when the returned ParcelFileDescriptor has been
     * closed, or if the remote process has crashed or encountered some other
     * error, you can use {@link ParcelFileDescriptor#open(File, int,
     * android.os.Handler, android.os.ParcelFileDescriptor.OnCloseListener)},
     * {@link ParcelFileDescriptor#createReliablePipe()}, or
     * {@link ParcelFileDescriptor#createReliableSocketPair()}.
     *
     * <p class="note">For use in Intents, you will want to implement {@link #getType}
     * to return the appropriate MIME type for the data returned here with
     * the same URI.  This will allow intent resolution to automatically determine the data MIME
     * type and select the appropriate matching targets as part of its operation.</p>
     *
     * <p class="note">For better interoperability with other applications, it is recommended
     * that for any URIs that can be opened, you also support queries on them
     * containing at least the columns specified by {@link android.provider.OpenableColumns}.
     * You may also want to support other common columns if you have additional meta-data
     * to supply, such as {@link android.provider.MediaStore.MediaColumns#DATE_ADDED}
     * in {@link android.provider.MediaStore.MediaColumns}.</p>
     *
     * @param uri The URI whose file is to be opened.
     * @param mode Access mode for the file.  May be "r" for read-only access,
     * "rw" for read and write access, or "rwt" for read and write access
     * that truncates any existing file.
     *
     * @return Returns a new ParcelFileDescriptor which you can use to access
     * the file.
     *
     * @throws FileNotFoundException Throws FileNotFoundException if there is
     * no file associated with the given URI or the mode is invalid.
     * @throws SecurityException Throws SecurityException if the caller does
     * not have permission to access the file.
     *
     * @see #openAssetFile(Uri, String)
     * @see #openFileHelper(Uri, String)
     * @see #getType(android.net.Uri)
     * @see ParcelFileDescriptor#parseMode(String)
     */
    public ParcelFileDescriptor openFile(Uri uri, String mode)
            throws FileNotFoundException {
        throw new FileNotFoundException("No files supported by provider at "
                + uri);
    }

    /**
     * Override this to handle requests to open a file blob.
     * The default implementation always throws {@link FileNotFoundException}.
     * This method can be called from multiple threads, as described in
     * <a href="{@docRoot}guide/topics/fundamentals/processes-and-threads.html#Threads">Processes
     * and Threads</a>.
     *
     * <p>This method returns a ParcelFileDescriptor, which is returned directly
     * to the caller.  This way large data (such as images and documents) can be
     * returned without copying the content.
     *
     * <p>The returned ParcelFileDescriptor is owned by the caller, so it is
     * their responsibility to close it when done.  That is, the implementation
     * of this method should create a new ParcelFileDescriptor for each call.
     * <p>
     * If opened with the exclusive "r" or "w" modes, the returned
     * ParcelFileDescriptor can be a pipe or socket pair to enable streaming
     * of data. Opening with the "rw" or "rwt" modes implies a file on disk that
     * supports seeking.
     * <p>
     * If you need to detect when the returned ParcelFileDescriptor has been
     * closed, or if the remote process has crashed or encountered some other
     * error, you can use {@link ParcelFileDescriptor#open(File, int,
     * android.os.Handler, android.os.ParcelFileDescriptor.OnCloseListener)},
     * {@link ParcelFileDescriptor#createReliablePipe()}, or
     * {@link ParcelFileDescriptor#createReliableSocketPair()}.
     *
     * <p class="note">For use in Intents, you will want to implement {@link #getType}
     * to return the appropriate MIME type for the data returned here with
     * the same URI.  This will allow intent resolution to automatically determine the data MIME
     * type and select the appropriate matching targets as part of its operation.</p>
     *
     * <p class="note">For better interoperability with other applications, it is recommended
     * that for any URIs that can be opened, you also support queries on them
     * containing at least the columns specified by {@link android.provider.OpenableColumns}.
     * You may also want to support other common columns if you have additional meta-data
     * to supply, such as {@link android.provider.MediaStore.MediaColumns#DATE_ADDED}
     * in {@link android.provider.MediaStore.MediaColumns}.</p>
     *
     * @param uri The URI whose file is to be opened.
     * @param mode Access mode for the file. May be "r" for read-only access,
     *            "w" for write-only access, "rw" for read and write access, or
     *            "rwt" for read and write access that truncates any existing
     *            file.
     * @param signal A signal to cancel the operation in progress, or
     *            {@code null} if none. For example, if you are downloading a
     *            file from the network to service a "rw" mode request, you
     *            should periodically call
     *            {@link CancellationSignal#throwIfCanceled()} to check whether
     *            the client has canceled the request and abort the download.
     *
     * @return Returns a new ParcelFileDescriptor which you can use to access
     * the file.
     *
     * @throws FileNotFoundException Throws FileNotFoundException if there is
     * no file associated with the given URI or the mode is invalid.
     * @throws SecurityException Throws SecurityException if the caller does
     * not have permission to access the file.
     *
     * @see #openAssetFile(Uri, String)
     * @see #openFileHelper(Uri, String)
     * @see #getType(android.net.Uri)
     * @see ParcelFileDescriptor#parseMode(String)
     */
    public ParcelFileDescriptor openFile(Uri uri, String mode, CancellationSignal signal)
            throws FileNotFoundException {
        return openFile(uri, mode);
    }

    /**
     * This is like {@link #openFile}, but can be implemented by providers
     * that need to be able to return sub-sections of files, often assets
     * inside of their .apk.
     * This method can be called from multiple threads, as described in
     * <a href="{@docRoot}guide/topics/fundamentals/processes-and-threads.html#Threads">Processes
     * and Threads</a>.
     *
     * <p>If you implement this, your clients must be able to deal with such
     * file slices, either directly with
     * {@link ContentResolver#openAssetFileDescriptor}, or by using the higher-level
     * {@link ContentResolver#openInputStream ContentResolver.openInputStream}
     * or {@link ContentResolver#openOutputStream ContentResolver.openOutputStream}
     * methods.
     * <p>
     * The returned AssetFileDescriptor can be a pipe or socket pair to enable
     * streaming of data.
     *
     * <p class="note">If you are implementing this to return a full file, you
     * should create the AssetFileDescriptor with
     * {@link AssetFileDescriptor#UNKNOWN_LENGTH} to be compatible with
     * applications that cannot handle sub-sections of files.</p>
     *
     * <p class="note">For use in Intents, you will want to implement {@link #getType}
     * to return the appropriate MIME type for the data returned here with
     * the same URI.  This will allow intent resolution to automatically determine the data MIME
     * type and select the appropriate matching targets as part of its operation.</p>
     *
     * <p class="note">For better interoperability with other applications, it is recommended
     * that for any URIs that can be opened, you also support queries on them
     * containing at least the columns specified by {@link android.provider.OpenableColumns}.</p>
     *
     * @param uri The URI whose file is to be opened.
     * @param mode Access mode for the file.  May be "r" for read-only access,
     * "w" for write-only access (erasing whatever data is currently in
     * the file), "wa" for write-only access to append to any existing data,
     * "rw" for read and write access on any existing data, and "rwt" for read
     * and write access that truncates any existing file.
     *
     * @return Returns a new AssetFileDescriptor which you can use to access
     * the file.
     *
     * @throws FileNotFoundException Throws FileNotFoundException if there is
     * no file associated with the given URI or the mode is invalid.
     * @throws SecurityException Throws SecurityException if the caller does
     * not have permission to access the file.
     * 
     * @see #openFile(Uri, String)
     * @see #openFileHelper(Uri, String)
     * @see #getType(android.net.Uri)
     */
    public AssetFileDescriptor openAssetFile(Uri uri, String mode)
            throws FileNotFoundException {
        ParcelFileDescriptor fd = openFile(uri, mode);
        return fd != null ? new AssetFileDescriptor(fd, 0, -1) : null;
    }

    /**
     * This is like {@link #openFile}, but can be implemented by providers
     * that need to be able to return sub-sections of files, often assets
     * inside of their .apk.
     * This method can be called from multiple threads, as described in
     * <a href="{@docRoot}guide/topics/fundamentals/processes-and-threads.html#Threads">Processes
     * and Threads</a>.
     *
     * <p>If you implement this, your clients must be able to deal with such
     * file slices, either directly with
     * {@link ContentResolver#openAssetFileDescriptor}, or by using the higher-level
     * {@link ContentResolver#openInputStream ContentResolver.openInputStream}
     * or {@link ContentResolver#openOutputStream ContentResolver.openOutputStream}
     * methods.
     * <p>
     * The returned AssetFileDescriptor can be a pipe or socket pair to enable
     * streaming of data.
     *
     * <p class="note">If you are implementing this to return a full file, you
     * should create the AssetFileDescriptor with
     * {@link AssetFileDescriptor#UNKNOWN_LENGTH} to be compatible with
     * applications that cannot handle sub-sections of files.</p>
     *
     * <p class="note">For use in Intents, you will want to implement {@link #getType}
     * to return the appropriate MIME type for the data returned here with
     * the same URI.  This will allow intent resolution to automatically determine the data MIME
     * type and select the appropriate matching targets as part of its operation.</p>
     *
     * <p class="note">For better interoperability with other applications, it is recommended
     * that for any URIs that can be opened, you also support queries on them
     * containing at least the columns specified by {@link android.provider.OpenableColumns}.</p>
     *
     * @param uri The URI whose file is to be opened.
     * @param mode Access mode for the file.  May be "r" for read-only access,
     * "w" for write-only access (erasing whatever data is currently in
     * the file), "wa" for write-only access to append to any existing data,
     * "rw" for read and write access on any existing data, and "rwt" for read
     * and write access that truncates any existing file.
     * @param signal A signal to cancel the operation in progress, or
     *            {@code null} if none. For example, if you are downloading a
     *            file from the network to service a "rw" mode request, you
     *            should periodically call
     *            {@link CancellationSignal#throwIfCanceled()} to check whether
     *            the client has canceled the request and abort the download.
     *
     * @return Returns a new AssetFileDescriptor which you can use to access
     * the file.
     *
     * @throws FileNotFoundException Throws FileNotFoundException if there is
     * no file associated with the given URI or the mode is invalid.
     * @throws SecurityException Throws SecurityException if the caller does
     * not have permission to access the file.
     *
     * @see #openFile(Uri, String)
     * @see #openFileHelper(Uri, String)
     * @see #getType(android.net.Uri)
     */
    public AssetFileDescriptor openAssetFile(Uri uri, String mode, CancellationSignal signal)
            throws FileNotFoundException {
        return openAssetFile(uri, mode);
    }

    /**
     * Convenience for subclasses that wish to implement {@link #openFile}
     * by looking up a column named "_data" at the given URI.
     *
     * @param uri The URI to be opened.
     * @param mode The file mode.  May be "r" for read-only access,
     * "w" for write-only access (erasing whatever data is currently in
     * the file), "wa" for write-only access to append to any existing data,
     * "rw" for read and write access on any existing data, and "rwt" for read
     * and write access that truncates any existing file.
     *
     * @return Returns a new ParcelFileDescriptor that can be used by the
     * client to access the file.
     */
    protected final ParcelFileDescriptor openFileHelper(Uri uri,
            String mode) throws FileNotFoundException {
        Cursor c = query(uri, new String[]{"_data"}, null, null, null);
        int count = (c != null) ? c.getCount() : 0;
        if (count != 1) {
            // If there is not exactly one result, throw an appropriate
            // exception.
            if (c != null) {
                c.close();
            }
            if (count == 0) {
                throw new FileNotFoundException("No entry for " + uri);
            }
            throw new FileNotFoundException("Multiple items at " + uri);
        }

        c.moveToFirst();
        int i = c.getColumnIndex("_data");
        String path = (i >= 0 ? c.getString(i) : null);
        c.close();
        if (path == null) {
            throw new FileNotFoundException("Column _data not found.");
        }

        int modeBits = ParcelFileDescriptor.parseMode(mode);
        return ParcelFileDescriptor.open(new File(path), modeBits);
    }

    /**
     * Called by a client to determine the types of data streams that this
     * content provider supports for the given URI.  The default implementation
     * returns {@code null}, meaning no types.  If your content provider stores data
     * of a particular type, return that MIME type if it matches the given
     * mimeTypeFilter.  If it can perform type conversions, return an array
     * of all supported MIME types that match mimeTypeFilter.
     *
     * @param uri The data in the content provider being queried.
     * @param mimeTypeFilter The type of data the client desires.  May be
     * a pattern, such as *&#47;* to retrieve all possible data types.
     * @return Returns {@code null} if there are no possible data streams for the
     * given mimeTypeFilter.  Otherwise returns an array of all available
     * concrete MIME types.
     *
     * @see #getType(Uri)
     * @see #openTypedAssetFile(Uri, String, Bundle)
     * @see ClipDescription#compareMimeTypes(String, String)
     */
    public String[] getStreamTypes(Uri uri, String mimeTypeFilter) {
        return null;
    }

    /**
     * Called by a client to open a read-only stream containing data of a
     * particular MIME type.  This is like {@link #openAssetFile(Uri, String)},
     * except the file can only be read-only and the content provider may
     * perform data conversions to generate data of the desired type.
     *
     * <p>The default implementation compares the given mimeType against the
     * result of {@link #getType(Uri)} and, if they match, simply calls
     * {@link #openAssetFile(Uri, String)}.
     *
     * <p>See {@link ClipData} for examples of the use and implementation
     * of this method.
     * <p>
     * The returned AssetFileDescriptor can be a pipe or socket pair to enable
     * streaming of data.
     *
     * <p class="note">For better interoperability with other applications, it is recommended
     * that for any URIs that can be opened, you also support queries on them
     * containing at least the columns specified by {@link android.provider.OpenableColumns}.
     * You may also want to support other common columns if you have additional meta-data
     * to supply, such as {@link android.provider.MediaStore.MediaColumns#DATE_ADDED}
     * in {@link android.provider.MediaStore.MediaColumns}.</p>
     *
     * @param uri The data in the content provider being queried.
     * @param mimeTypeFilter The type of data the client desires.  May be
     * a pattern, such as *&#47;*, if the caller does not have specific type
     * requirements; in this case the content provider will pick its best
     * type matching the pattern.
     * @param opts Additional options from the client.  The definitions of
     * these are specific to the content provider being called.
     *
     * @return Returns a new AssetFileDescriptor from which the client can
     * read data of the desired type.
     *
     * @throws FileNotFoundException Throws FileNotFoundException if there is
     * no file associated with the given URI or the mode is invalid.
     * @throws SecurityException Throws SecurityException if the caller does
     * not have permission to access the data.
     * @throws IllegalArgumentException Throws IllegalArgumentException if the
     * content provider does not support the requested MIME type.
     *
     * @see #getStreamTypes(Uri, String)
     * @see #openAssetFile(Uri, String)
     * @see ClipDescription#compareMimeTypes(String, String)
     */
    public AssetFileDescriptor openTypedAssetFile(Uri uri, String mimeTypeFilter, Bundle opts)
            throws FileNotFoundException {
        if ("*/*".equals(mimeTypeFilter)) {
            // If they can take anything, the untyped open call is good enough.
            return openAssetFile(uri, "r");
        }
        String baseType = getType(uri);
        if (baseType != null && ClipDescription.compareMimeTypes(baseType, mimeTypeFilter)) {
            // Use old untyped open call if this provider has a type for this
            // URI and it matches the request.
            return openAssetFile(uri, "r");
        }
        throw new FileNotFoundException("Can't open " + uri + " as type " + mimeTypeFilter);
    }


    /**
     * Called by a client to open a read-only stream containing data of a
     * particular MIME type.  This is like {@link #openAssetFile(Uri, String)},
     * except the file can only be read-only and the content provider may
     * perform data conversions to generate data of the desired type.
     *
     * <p>The default implementation compares the given mimeType against the
     * result of {@link #getType(Uri)} and, if they match, simply calls
     * {@link #openAssetFile(Uri, String)}.
     *
     * <p>See {@link ClipData} for examples of the use and implementation
     * of this method.
     * <p>
     * The returned AssetFileDescriptor can be a pipe or socket pair to enable
     * streaming of data.
     *
     * <p class="note">For better interoperability with other applications, it is recommended
     * that for any URIs that can be opened, you also support queries on them
     * containing at least the columns specified by {@link android.provider.OpenableColumns}.
     * You may also want to support other common columns if you have additional meta-data
     * to supply, such as {@link android.provider.MediaStore.MediaColumns#DATE_ADDED}
     * in {@link android.provider.MediaStore.MediaColumns}.</p>
     *
     * @param uri The data in the content provider being queried.
     * @param mimeTypeFilter The type of data the client desires.  May be
     * a pattern, such as *&#47;*, if the caller does not have specific type
     * requirements; in this case the content provider will pick its best
     * type matching the pattern.
     * @param opts Additional options from the client.  The definitions of
     * these are specific to the content provider being called.
     * @param signal A signal to cancel the operation in progress, or
     *            {@code null} if none. For example, if you are downloading a
     *            file from the network to service a "rw" mode request, you
     *            should periodically call
     *            {@link CancellationSignal#throwIfCanceled()} to check whether
     *            the client has canceled the request and abort the download.
     *
     * @return Returns a new AssetFileDescriptor from which the client can
     * read data of the desired type.
     *
     * @throws FileNotFoundException Throws FileNotFoundException if there is
     * no file associated with the given URI or the mode is invalid.
     * @throws SecurityException Throws SecurityException if the caller does
     * not have permission to access the data.
     * @throws IllegalArgumentException Throws IllegalArgumentException if the
     * content provider does not support the requested MIME type.
     *
     * @see #getStreamTypes(Uri, String)
     * @see #openAssetFile(Uri, String)
     * @see ClipDescription#compareMimeTypes(String, String)
     */
    public AssetFileDescriptor openTypedAssetFile(
            Uri uri, String mimeTypeFilter, Bundle opts, CancellationSignal signal)
            throws FileNotFoundException {
        return openTypedAssetFile(uri, mimeTypeFilter, opts);
    }

    /**
     * Interface to write a stream of data to a pipe.  Use with
     * {@link ContentProvider#openPipeHelper}.
     */
    public interface PipeDataWriter<T> {
        /**
         * Called from a background thread to stream data out to a pipe.
         * Note that the pipe is blocking, so this thread can block on
         * writes for an arbitrary amount of time if the client is slow
         * at reading.
         *
         * @param output The pipe where data should be written.  This will be
         * closed for you upon returning from this function.
         * @param uri The URI whose data is to be written.
         * @param mimeType The desired type of data to be written.
         * @param opts Options supplied by caller.
         * @param args Your own custom arguments.
         */
        public void writeDataToPipe(ParcelFileDescriptor output, Uri uri, String mimeType,
                Bundle opts, T args);
    }

    /**
     * A helper function for implementing {@link #openTypedAssetFile}, for
     * creating a data pipe and background thread allowing you to stream
     * generated data back to the client.  This function returns a new
     * ParcelFileDescriptor that should be returned to the caller (the caller
     * is responsible for closing it).
     *
     * @param uri The URI whose data is to be written.
     * @param mimeType The desired type of data to be written.
     * @param opts Options supplied by caller.
     * @param args Your own custom arguments.
     * @param func Interface implementing the function that will actually
     * stream the data.
     * @return Returns a new ParcelFileDescriptor holding the read side of
     * the pipe.  This should be returned to the caller for reading; the caller
     * is responsible for closing it when done.
     */
    public <T> ParcelFileDescriptor openPipeHelper(final Uri uri, final String mimeType,
            final Bundle opts, final T args, final PipeDataWriter<T> func)
            throws FileNotFoundException {
        try {
            final ParcelFileDescriptor[] fds = ParcelFileDescriptor.createPipe();

            AsyncTask<Object, Object, Object> task = new AsyncTask<Object, Object, Object>() {
                @Override
                protected Object doInBackground(Object... params) {
                    func.writeDataToPipe(fds[1], uri, mimeType, opts, args);
                    try {
                        fds[1].close();
                    } catch (IOException e) {
                        Log.w(TAG, "Failure closing pipe", e);
                    }
                    return null;
                }
            };
            task.executeOnExecutor(AsyncTask.THREAD_POOL_EXECUTOR, (Object[])null);

            return fds[0];
        } catch (IOException e) {
            throw new FileNotFoundException("failure making pipe");
        }
    }

    /**
     * Returns true if this instance is a temporary content provider.
     * @return true if this instance is a temporary content provider
     */
    protected boolean isTemporary() {
        return false;
    }

    /**
     * Returns the Binder object for this provider.
     *
     * @return the Binder object for this provider
     * @hide
     */
    public IContentProvider getIContentProvider() {
        return mTransport;
    }

    /**
     * Like {@link #attachInfo(Context, android.content.pm.ProviderInfo)}, but for use
     * when directly instantiating the provider for testing.
     * @hide
     */
    public void attachInfoForTesting(Context context, ProviderInfo info) {
        attachInfo(context, info, true);
    }

    /**
     * After being instantiated, this is called to tell the content provider
     * about itself.
     *
     * @param context The context this provider is running in
     * @param info Registered information about this content provider
     */
    public void attachInfo(Context context, ProviderInfo info) {
        attachInfo(context, info, false);
    }

    private void attachInfo(Context context, ProviderInfo info, boolean testing) {
        mNoPerms = testing;

        /*
         * Only allow it to be set once, so after the content service gives
         * this to us clients can't change it.
         */
        if (mContext == null) {
            mContext = context;
            if (context != null) {
                mTransport.mAppOpsManager = (AppOpsManager) context.getSystemService(
                        Context.APP_OPS_SERVICE);
            }
            mMyUid = Process.myUid();
            if (info != null) {
                setReadPermission(info.readPermission);
                setWritePermission(info.writePermission);
                setPathPermissions(info.pathPermissions);
                mExported = info.exported;
                mSingleUser = (info.flags & ProviderInfo.FLAG_SINGLE_USER) != 0;
                setAuthorities(info.authority);
            }
            ContentProvider.this.onCreate();
        }
    }

    /**
     * Override this to handle requests to perform a batch of operations, or the
     * default implementation will iterate over the operations and call
     * {@link ContentProviderOperation#apply} on each of them.
     * If all calls to {@link ContentProviderOperation#apply} succeed
     * then a {@link ContentProviderResult} array with as many
     * elements as there were operations will be returned.  If any of the calls
     * fail, it is up to the implementation how many of the others take effect.
     * This method can be called from multiple threads, as described in
     * <a href="{@docRoot}guide/topics/fundamentals/processes-and-threads.html#Threads">Processes
     * and Threads</a>.
     *
     * @param operations the operations to apply
     * @return the results of the applications
     * @throws OperationApplicationException thrown if any operation fails.
     * @see ContentProviderOperation#apply
     */
    public ContentProviderResult[] applyBatch(ArrayList<ContentProviderOperation> operations)
            throws OperationApplicationException {
        final int numOperations = operations.size();
        final ContentProviderResult[] results = new ContentProviderResult[numOperations];
        for (int i = 0; i < numOperations; i++) {
            results[i] = operations.get(i).apply(this, results, i);
        }
        return results;
    }

    /**
     * Call a provider-defined method.  This can be used to implement
     * interfaces that are cheaper and/or unnatural for a table-like
     * model.
     *
     * <p class="note"><strong>WARNING:</strong> The framework does no permission checking
     * on this entry into the content provider besides the basic ability for the application
     * to get access to the provider at all.  For example, it has no idea whether the call
     * being executed may read or write data in the provider, so can't enforce those
     * individual permissions.  Any implementation of this method <strong>must</strong>
     * do its own permission checks on incoming calls to make sure they are allowed.</p>
     *
     * @param method method name to call.  Opaque to framework, but should not be {@code null}.
     * @param arg provider-defined String argument.  May be {@code null}.
     * @param extras provider-defined Bundle argument.  May be {@code null}.
     * @return provider-defined return value.  May be {@code null}, which is also
     *   the default for providers which don't implement any call methods.
     */
    public Bundle call(String method, String arg, Bundle extras) {
        return null;
    }

    /**
     * Implement this to shut down the ContentProvider instance. You can then
     * invoke this method in unit tests.
     * 
     * <p>
     * Android normally handles ContentProvider startup and shutdown
     * automatically. You do not need to start up or shut down a
     * ContentProvider. When you invoke a test method on a ContentProvider,
     * however, a ContentProvider instance is started and keeps running after
     * the test finishes, even if a succeeding test instantiates another
     * ContentProvider. A conflict develops because the two instances are
     * usually running against the same underlying data source (for example, an
     * sqlite database).
     * </p>
     * <p>
     * Implementing shutDown() avoids this conflict by providing a way to
     * terminate the ContentProvider. This method can also prevent memory leaks
     * from multiple instantiations of the ContentProvider, and it can ensure
     * unit test isolation by allowing you to completely clean up the test
     * fixture before moving on to the next test.
     * </p>
     */
    public void shutdown() {
        Log.w(TAG, "implement ContentProvider shutdown() to make sure all database " +
                "connections are gracefully shutdown");
    }

    /**
     * Print the Provider's state into the given stream.  This gets invoked if
     * you run "adb shell dumpsys activity provider &lt;provider_component_name&gt;".
     *
     * @param fd The raw file descriptor that the dump is being sent to.
     * @param writer The PrintWriter to which you should dump your state.  This will be
     * closed for you after you return.
     * @param args additional arguments to the dump request.
     */
    public void dump(FileDescriptor fd, PrintWriter writer, String[] args) {
        writer.println("nothing to dump");
    }

    /** @hide */
    private void validateIncomingUri(Uri uri) throws SecurityException {
        String auth = uri.getAuthority();
        int userId = getUserIdFromAuthority(auth, UserHandle.USER_CURRENT);
        if (userId != UserHandle.USER_CURRENT && userId != mContext.getUserId()) {
            throw new SecurityException("trying to query a ContentProvider in user "
                    + mContext.getUserId() + " with a uri belonging to user " + userId);
        }
        if (!matchesOurAuthorities(getAuthorityWithoutUserId(auth))) {
            String message = "The authority of the uri " + uri + " does not match the one of the "
                    + "contentProvider: ";
            if (mAuthority != null) {
                message += mAuthority;
            } else {
                message += mAuthorities;
            }
            throw new SecurityException(message);
        }
    }

    /** @hide */
    public static int getUserIdFromAuthority(String auth, int defaultUserId) {
        if (auth == null) return defaultUserId;
        int end = auth.lastIndexOf('@');
        if (end == -1) return defaultUserId;
        String userIdString = auth.substring(0, end);
        try {
            return Integer.parseInt(userIdString);
        } catch (NumberFormatException e) {
            Log.w(TAG, "Error parsing userId.", e);
            return UserHandle.USER_NULL;
        }
    }

    /** @hide */
    public static int getUserIdFromAuthority(String auth) {
        return getUserIdFromAuthority(auth, UserHandle.USER_CURRENT);
    }

    /** @hide */
    public static int getUserIdFromUri(Uri uri, int defaultUserId) {
        if (uri == null) return defaultUserId;
        return getUserIdFromAuthority(uri.getAuthority(), defaultUserId);
    }

    /** @hide */
    public static int getUserIdFromUri(Uri uri) {
        return getUserIdFromUri(uri, UserHandle.USER_CURRENT);
    }

    /**
     * Removes userId part from authority string. Expects format:
     * userId@some.authority
     * If there is no userId in the authority, it symply returns the argument
     * @hide
     */
    public static String getAuthorityWithoutUserId(String auth) {
        if (auth == null) return null;
        int end = auth.lastIndexOf('@');
        return auth.substring(end+1);
    }

    /** @hide */
    public static Uri getUriWithoutUserId(Uri uri) {
        if (uri == null) return null;
        Uri.Builder builder = uri.buildUpon();
        builder.authority(getAuthorityWithoutUserId(uri.getAuthority()));
        return builder.build();
    }

    /** @hide */
    public static boolean uriHasUserId(Uri uri) {
        if (uri == null) return false;
        return !TextUtils.isEmpty(uri.getUserInfo());
    }

    /** @hide */
    public static Uri maybeAddUserId(Uri uri, int userId) {
        if (uri == null) return null;
        if (userId != UserHandle.USER_CURRENT
                && ContentResolver.SCHEME_CONTENT.equals(uri.getScheme())) {
            if (!uriHasUserId(uri)) {
                //We don't add the user Id if there's already one
                Uri.Builder builder = uri.buildUpon();
                builder.encodedAuthority("" + userId + "@" + uri.getEncodedAuthority());
                return builder.build();
            }
        }
        return uri;
    }
}<|MERGE_RESOLUTION|>--- conflicted
+++ resolved
@@ -286,11 +286,7 @@
                         throw new OperationApplicationException("App op not allowed", 0);
                     }
                 } else if (operation.isWriteOperation()) {
-<<<<<<< HEAD
-                    if (enforceWritePermission(callingPkg, uri)
-=======
                     if (enforceWritePermission(callingPkg, uri, null)
->>>>>>> 073b8a01
                             != AppOpsManager.MODE_ALLOWED) {
                         throw new OperationApplicationException("App op not allowed", 0);
                     }
@@ -479,11 +475,7 @@
         }
 
         private int enforceDeletePermission(String callingPkg, Uri uri) throws SecurityException {
-<<<<<<< HEAD
-            enforceWritePermissionInner(uri);
-=======
             enforceWritePermissionInner(uri, null);
->>>>>>> 073b8a01
             if (mWriteOp != AppOpsManager.OP_NONE) {
                 int op = mWriteOp;
                 switch (mWriteOp) {
