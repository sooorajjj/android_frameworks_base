--- conflicted
+++ resolved
@@ -1,6 +1,5 @@
 /*
  * Copyright (C) 2006 The Android Open Source Project
- * This code has been modified.  Portions copyright (C) 2010, T-Mobile USA, Inc.
  *
  * Licensed under the Apache License, Version 2.0 (the "License");
  * you may not use this file except in compliance with the License.
@@ -86,13 +85,8 @@
     // single-threaded, and after that these are immutable.
     private static final LongSparseArray<Drawable.ConstantState> sPreloadedDrawables
             = new LongSparseArray<Drawable.ConstantState>();
-<<<<<<< HEAD
     private static final LongSparseArray<ColorStateList> sPreloadedColorStateLists
             = new LongSparseArray<ColorStateList>();
-=======
-    private static final SparseArray<ColorStateList> mPreloadedColorStateLists
-            = new SparseArray<ColorStateList>();
->>>>>>> 44ffc93b
     private static final LongSparseArray<Drawable.ConstantState> sPreloadedColorDrawables
             = new LongSparseArray<Drawable.ConstantState>();
     private static boolean mPreloaded;
@@ -103,13 +97,8 @@
     // These are protected by the mTmpValue lock.
     private final LongSparseArray<WeakReference<Drawable.ConstantState> > mDrawableCache
             = new LongSparseArray<WeakReference<Drawable.ConstantState> >();
-<<<<<<< HEAD
     private final LongSparseArray<WeakReference<ColorStateList> > mColorStateListCache
             = new LongSparseArray<WeakReference<ColorStateList> >();
-=======
-    private final SparseArray<WeakReference<ColorStateList> > mColorStateListCache
-            = new SparseArray<WeakReference<ColorStateList> >();
->>>>>>> 44ffc93b
     private final LongSparseArray<WeakReference<Drawable.ConstantState> > mColorDrawableCache
             = new LongSparseArray<WeakReference<Drawable.ConstantState> >();
     private boolean mPreloading;
@@ -1452,7 +1441,15 @@
                     mTmpConfig.locale = Locale.getDefault();
                 }
                 configChanges = mConfiguration.updateFrom(mTmpConfig);
-                configChanges = ActivityInfo.activityInfoConfigToNative(configChanges);
+
+                /* This is ugly, but modifying the activityInfoConfigToNative
+                 * adapter would be messier */
+                if ((configChanges & ActivityInfo.CONFIG_THEME_RESOURCE) != 0) {
+                    configChanges = ActivityInfo.activityInfoConfigToNative(configChanges);
+                    configChanges |= ActivityInfo.CONFIG_THEME_RESOURCE;
+                } else {
+                    configChanges = ActivityInfo.activityInfoConfigToNative(configChanges);
+                }
             }
             if (mConfiguration.locale == null) {
                 mConfiguration.locale = Locale.getDefault();
@@ -1487,7 +1484,6 @@
                     mConfiguration.touchscreen,
                     (int)(mMetrics.density*160), mConfiguration.keyboard,
                     keyboardHidden, mConfiguration.navigation, width, height,
-<<<<<<< HEAD
                     mConfiguration.smallestScreenWidthDp,
                     mConfiguration.screenWidthDp, mConfiguration.screenHeightDp,
                     mConfiguration.screenLayout, mConfiguration.uiMode,
@@ -1513,27 +1509,6 @@
     }
 
     private void clearDrawableCache(
-            LongSparseArray<WeakReference<ConstantState>> cache,
-            int configChanges) {
-=======
-                    mConfiguration.screenLayout, mConfiguration.uiMode, sSdkVersion);
-
-            drawableCacheClear(mDrawableCache, configChanges);
-            drawableCacheClear(mColorDrawableCache, configChanges);
-
-            mColorStateListCache.clear();
-
-
-            flushLayoutCache();
-        }
-        synchronized (mSync) {
-            if (mPluralRule != null) {
-                mPluralRule = PluralRules.ruleForLocale(config.locale);
-            }
-        }
-    }
-
-    private void drawableCacheClear(
             LongSparseArray<WeakReference<ConstantState>> cache,
             int configChanges) {
         /*
@@ -1548,7 +1523,6 @@
             cache.clear();
             return;
         }
->>>>>>> 44ffc93b
         int N = cache.size();
         if (DEBUG_CONFIG) {
             Log.d(TAG, "Cleaning up drawables config changes: 0x"
@@ -1901,15 +1875,12 @@
         }
     }
 
-    /**
-     * {@hide}
-     */
     public final void updateStringCache() {
         synchronized (mTmpValue) {
             mAssets.recreateStringBlocks();
         }
     }
-
+ 
     /*package*/ Drawable loadDrawable(TypedValue value, int id)
             throws NotFoundException {
 
@@ -1933,12 +1904,8 @@
             return dr;
         }
 
-<<<<<<< HEAD
         Drawable.ConstantState cs = isColorDrawable ?
                 sPreloadedColorDrawables.get(key) : sPreloadedDrawables.get(key);
-=======
-        Drawable.ConstantState cs = isColorDrawable ? sPreloadedColorDrawables.get(key) : sPreloadedDrawables.get(key);
->>>>>>> 44ffc93b
         if (cs != null) {
             dr = cs.newDrawable(this);
         } else {
@@ -2040,7 +2007,7 @@
                     //Log.i(TAG, "Returning cached drawable @ #" +
                     //        Integer.toHexString(((Integer)key).intValue())
                     //        + " in " + this + ": " + entry);
-                    return entry.newDrawable();
+                    return entry.newDrawable(this);
                 }
                 else {  // our entry has been purged
                     drawableCache.delete(key);
