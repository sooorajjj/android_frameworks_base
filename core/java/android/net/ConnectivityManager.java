--- conflicted
+++ resolved
@@ -218,15 +218,11 @@
 
     /** {@hide} */
     public static final int TYPE_DUMMY       = 8;
-<<<<<<< HEAD
-
-    /** {@hide} */
-=======
+
     /**
      * The Default Ethernet data connection.  When active, all data traffic
      * will use this connection by default.
      */
->>>>>>> 8de47a2f
     public static final int TYPE_ETHERNET    = 9;
     /**
      * Over the air Adminstration.
