--- conflicted
+++ resolved
@@ -138,9 +138,6 @@
     int checkMobileProvisioning(boolean sendNotification, int suggestedTimeOutMs, in ResultReceiver resultReceiver);
 
     String getMobileProvisioningUrl();
-<<<<<<< HEAD
-=======
 
     String getMobileRedirectedProvisioningUrl();
->>>>>>> 79c8965b
 }