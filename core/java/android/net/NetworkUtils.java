/*
 * Copyright (C) 2008 The Android Open Source Project
 *
 * Licensed under the Apache License, Version 2.0 (the "License");
 * you may not use this file except in compliance with the License.
 * You may obtain a copy of the License at
 *
 *      http://www.apache.org/licenses/LICENSE-2.0
 *
 * Unless required by applicable law or agreed to in writing, software
 * distributed under the License is distributed on an "AS IS" BASIS,
 * WITHOUT WARRANTIES OR CONDITIONS OF ANY KIND, either express or implied.
 * See the License for the specific language governing permissions and
 * limitations under the License.
 */

package android.net;

import java.net.InetAddress;
import java.net.Inet4Address;
import java.net.Inet6Address;
import java.net.UnknownHostException;

import android.util.Log;

/**
 * Native methods for managing network interfaces.
 *
 * {@hide}
 */
public class NetworkUtils {

    private static final String TAG = "NetworkUtils";

    /** Bring the named network interface up. */
    public native static int enableInterface(String interfaceName);

    /** Bring the named network interface down. */
    public native static int disableInterface(String interfaceName);

    /** Add a route to the specified host or gateway via the named interface. */
    public native static int addRoute(String interfaceName, String hostAddr, int prefixLength);

    /** Return the gateway address for the default route for the named interface. */
    public native static int getDefaultRoute(String interfaceName);

    /** Remove host routes that uses the named interface. */
    public native static int removeHostRoutes(String interfaceName);

    /** Remove the default route for the named interface. */
    public native static int removeDefaultRoute(String interfaceName);

    /** Reset any sockets that are connected via the named interface. */
    public native static int resetConnections(String interfaceName);

    /**
     * Start the DHCP client daemon, in order to have it request addresses
     * for the named interface, and then configure the interface with those
     * addresses. This call blocks until it obtains a result (either success
     * or failure) from the daemon.
     * @param interfaceName the name of the interface to configure
     * @param ipInfo if the request succeeds, this object is filled in with
     * the IP address information.
     * @return {@code true} for success, {@code false} for failure
     */
    public native static boolean runDhcp(String interfaceName, DhcpInfo ipInfo);

    /**
     * Shut down the DHCP client daemon.
     * @param interfaceName the name of the interface for which the daemon
     * should be stopped
     * @return {@code true} for success, {@code false} for failure
     */
    public native static boolean stopDhcp(String interfaceName);

    /**
     * Release the current DHCP lease.
     * @param interfaceName the name of the interface for which the lease should
     * be released
     * @return {@code true} for success, {@code false} for failure
     */
    public native static boolean releaseDhcpLease(String interfaceName);

    /**
     * Return the last DHCP-related error message that was recorded.
     * <p/>NOTE: This string is not localized, but currently it is only
     * used in logging.
     * @return the most recent error message, if any
     */
    public native static String getDhcpError();

    /**
     * When static IP configuration has been specified, configure the network
     * interface according to the values supplied.
     * @param interfaceName the name of the interface to configure
     * @param ipInfo the IP address, default gateway, and DNS server addresses
     * with which to configure the interface.
     * @return {@code true} for success, {@code false} for failure
     */
    public static boolean configureInterface(String interfaceName, DhcpInfo ipInfo) {
        return configureNative(interfaceName,
            ipInfo.ipAddress,
            ipInfo.netmask,
            ipInfo.gateway,
            ipInfo.dns1,
            ipInfo.dns2);
    }

    private native static boolean configureNative(
        String interfaceName, int ipAddress, int netmask, int gateway, int dns1, int dns2);

    /**
     * Look up a host name and return the result as an int. Works if the argument
     * is an IP address in dot notation. Obviously, this can only be used for IPv4
     * addresses.
     * @param hostname the name of the host (or the IP address)
     * @return the IP address as an {@code int} in network byte order
     */
    public static int lookupHost(String hostname) {
        InetAddress inetAddress;
        try {
            inetAddress = InetAddress.getByName(hostname);
        } catch (UnknownHostException e) {
            return -1;
        }
        byte[] addrBytes;
        int addr;
        addrBytes = inetAddress.getAddress();
        addr = ((addrBytes[3] & 0xff) << 24)
                | ((addrBytes[2] & 0xff) << 16)
                | ((addrBytes[1] & 0xff) << 8)
                |  (addrBytes[0] & 0xff);
        return addr;
    }

    public static int v4StringToInt(String str) {
        int result = 0;
        String[] array = str.split("\\.");
        if (array.length != 4) return 0;
        try {
            result = Integer.parseInt(array[3]);
            result = (result << 8) + Integer.parseInt(array[2]);
            result = (result << 8) + Integer.parseInt(array[1]);
            result = (result << 8) + Integer.parseInt(array[0]);
        } catch (NumberFormatException e) {
            return 0;
        }
        return result;
    }

<<<<<<< HEAD
    public static byte[] ipStringToByteArray(String str) {
        byte []result = null;
        try {
            InetAddress addr = InetAddress.getByName(str);
            result = addr.getAddress();
        } catch (UnknownHostException e) {
            return null;
        }
        return result;
    }

    public static InetAddress byteArrayToInetAddress(byte []address) {
        InetAddress result = null;
        try {
            result = InetAddress.getByAddress(address);
        } catch (UnknownHostException e) {
            return null;
        }
        return result;
    }

    /**
     * Look up a host name and return the result as an InetAddress.
     * This can only be used for IPv4 addresses.
     * @param hostAddr is an Int corresponding to the IPv4 address in network
     * byte order
     * @return the IP address as an {@code InetAddress}, returns null if
     * unable to lookup host address.
     */
    public static InetAddress intToInetAddress(int hostAddress) {
        InetAddress inetAddress;
        String hostName;

        hostName = (0xff & hostAddress) + "." + (0xff & (hostAddress >> 8)) + "." +
            (0xff & (hostAddress >> 16)) + "." + (0xff & (hostAddress >> 24));

        try {
            inetAddress = InetAddress.getByName(hostName);
        } catch (UnknownHostException e) {
            return null;
        }

        return inetAddress;
    }

    /**
     * Add a route to the specified host/gateway.
     * @param interfaceName interface on which the route should be added
     * @param hostAddress the IP address to which the route is desired,
     * in network byte order.
     * @param prefixLength specifies default or host route, value=32/128 for IPv4/IPv6
     * Host route respectively and value=0 for Default IPv4/IPv6 route.
     * @return {@code true} on success, {@code false} on failure
     */
    public static boolean addRoute(String interfaceName, InetAddress hostAddress, int prefixLength) {
        String address = hostAddress.getHostAddress();
        return addRoute(interfaceName, address, prefixLength) == 0;
    }

    /**
     * Add a route to the specified host via the named interface.
     * @param interfaceName interface on which the route should be added
     * @param hostAddress the IP address to which the route is desired,
     * @return {@code true} on success, {@code false} on failure
     */
    public static boolean addHostRoute(String interfaceName, InetAddress hostAddress) {
        int prefixLength;
        String address = hostAddress.getHostAddress();

        if (hostAddress instanceof Inet4Address) {
            prefixLength = 32;
        } else if (hostAddress instanceof Inet6Address) {
            prefixLength = 128;
        } else {
            Log.w(TAG, "addHostRoute failure: address is neither IPv4 nor IPv6" +
                      "(" + address + ")");
            return false;
        }

        return addRoute(interfaceName, address, prefixLength) == 0;
    }
=======
    /**
     * Start the DHCP renew service for wimax,
     * This call blocks until it obtains a result (either success
     * or failure) from the daemon.
     * @param interfaceName the name of the interface to configure
     * @param ipInfo if the request succeeds, this object is filled in with
     * the IP address information.
     * @return {@code true} for success, {@code false} for failure
     * {@hide}
     */
    public native static boolean runDhcpRenew(String interfaceName, DhcpInfo ipInfo);
>>>>>>> 54d3e905
}<|MERGE_RESOLUTION|>--- conflicted
+++ resolved
@@ -148,7 +148,6 @@
         return result;
     }
 
-<<<<<<< HEAD
     public static byte[] ipStringToByteArray(String str) {
         byte []result = null;
         try {
@@ -230,7 +229,7 @@
 
         return addRoute(interfaceName, address, prefixLength) == 0;
     }
-=======
+
     /**
      * Start the DHCP renew service for wimax,
      * This call blocks until it obtains a result (either success
@@ -242,5 +241,4 @@
      * {@hide}
      */
     public native static boolean runDhcpRenew(String interfaceName, DhcpInfo ipInfo);
->>>>>>> 54d3e905
 }