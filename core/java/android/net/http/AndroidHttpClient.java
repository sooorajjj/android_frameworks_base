/*
 * Copyright (c) 2013-2014, The Linux Foundation. All rights reserved.
 * Not a Contribution.
 *
 * Copyright (C) 2007 The Android Open Source Project
 *
 * Licensed under the Apache License, Version 2.0 (the "License");
 * you may not use this file except in compliance with the License.
 * You may obtain a copy of the License at
 *
 *      http://www.apache.org/licenses/LICENSE-2.0
 *
 * Unless required by applicable law or agreed to in writing, software
 * distributed under the License is distributed on an "AS IS" BASIS,
 * WITHOUT WARRANTIES OR CONDITIONS OF ANY KIND, either express or implied.
 * See the License for the specific language governing permissions and
 * limitations under the License.
 */

package android.net.http;

import com.android.internal.http.HttpDateTime;

import org.apache.http.Header;
import org.apache.http.HttpEntity;
import org.apache.http.HttpEntityEnclosingRequest;
import org.apache.http.HttpException;
import org.apache.http.HttpHost;
import org.apache.http.HttpRequest;
import org.apache.http.HttpRequestInterceptor;
import org.apache.http.HttpResponse;
import org.apache.http.client.ClientProtocolException;
import org.apache.http.client.HttpClient;
import org.apache.http.client.ResponseHandler;
import org.apache.http.client.methods.HttpUriRequest;
import org.apache.http.client.params.HttpClientParams;
import org.apache.http.client.protocol.ClientContext;
import org.apache.http.conn.ClientConnectionManager;
import org.apache.http.conn.scheme.PlainSocketFactory;
import org.apache.http.conn.scheme.Scheme;
import org.apache.http.conn.scheme.SchemeRegistry;
import org.apache.http.entity.AbstractHttpEntity;
import org.apache.http.entity.ByteArrayEntity;
import org.apache.http.impl.client.DefaultHttpClient;
import org.apache.http.impl.client.RequestWrapper;
import org.apache.http.impl.conn.tsccm.ThreadSafeClientConnManager;
import org.apache.http.params.BasicHttpParams;
import org.apache.http.params.CoreProtocolPNames;
import org.apache.http.params.HttpConnectionParams;
import org.apache.http.params.HttpParams;
import org.apache.http.params.HttpProtocolParams;
import org.apache.http.protocol.BasicHttpContext;
import org.apache.http.protocol.BasicHttpProcessor;
import org.apache.http.protocol.HttpContext;

import android.app.ActivityThread;
import android.app.AppOpsManager;
import android.content.ContentResolver;
import android.content.Context;
import android.net.SSLCertificateSocketFactory;
import android.net.SSLSessionCache;
import android.os.Binder;
import android.os.Looper;
import android.util.Base64;
import android.util.Log;

import java.io.ByteArrayOutputStream;
import java.io.IOException;
import java.io.InputStream;
import java.io.OutputStream;
import java.net.URI;
import java.util.zip.GZIPInputStream;
import java.util.zip.GZIPOutputStream;

/**
 * Implementation of the Apache {@link DefaultHttpClient} that is configured with
 * reasonable default settings and registered schemes for Android.
 * Don't create this directly, use the {@link #newInstance} factory method.
 *
 * <p>This client processes cookies but does not retain them by default.
 * To retain cookies, simply add a cookie store to the HttpContext:</p>
 *
 * <pre>context.setAttribute(ClientContext.COOKIE_STORE, cookieStore);</pre>
 *
 * @deprecated Please use {@link java.net.URLConnection} and friends instead.
 *     The Apache HTTP client is no longer maintained and may be removed in a future
 *     release. Please visit <a href="http://android-developers.blogspot.com/2011/09/androids-http-clients.html">this webpage</a>
 *     for further details.
 */
@Deprecated
public final class AndroidHttpClient implements HttpClient {

    // Gzip of data shorter than this probably won't be worthwhile
    public static long DEFAULT_SYNC_MIN_GZIP_BYTES = 256;

    // Default connection and socket timeout of 60 seconds.  Tweak to taste.
    private static final int SOCKET_OPERATION_TIMEOUT = 60 * 1000;

    private static final String TAG = "AndroidHttpClient";

    private static String[] textContentTypes = new String[] {
            "text/",
            "application/xml",
            "application/json"
    };

    /** Interceptor throws an exception if the executing thread is blocked */
    private static final HttpRequestInterceptor sThreadCheckInterceptor =
            new HttpRequestInterceptor() {
        public void process(HttpRequest request, HttpContext context) {
            // Prevent the HttpRequest from being sent on the main thread
            if (Looper.myLooper() != null && Looper.myLooper() == Looper.getMainLooper() ) {
                throw new RuntimeException("This thread forbids HTTP requests");
            }
        }
    };

    /**
     * Create a new HttpClient with reasonable defaults (which you can update).
     *
     * @param userAgent to report in your HTTP requests
     * @param context to use for caching SSL sessions (may be null for no caching)
     * @return AndroidHttpClient for you to use for all your requests.
     *
     * @deprecated Please use {@link java.net.URLConnection} and friends instead. See
     *     {@link android.net.SSLCertificateSocketFactory} for SSL cache support. If you'd
     *     like to set a custom useragent, please use {@link java.net.URLConnection#setRequestProperty(String, String)}
     *     with {@code field} set to {@code User-Agent}.
     */
    @Deprecated
    public static AndroidHttpClient newInstance(String userAgent, Context context) {
        HttpParams params = new BasicHttpParams();

        // Turn off stale checking.  Our connections break all the time anyway,
        // and it's not worth it to pay the penalty of checking every time.
        HttpConnectionParams.setStaleCheckingEnabled(params, false);

        HttpConnectionParams.setConnectionTimeout(params, SOCKET_OPERATION_TIMEOUT);
        HttpConnectionParams.setSoTimeout(params, SOCKET_OPERATION_TIMEOUT);
        HttpConnectionParams.setSocketBufferSize(params, 8192);

        // Don't handle redirects -- return them to the caller.  Our code
        // often wants to re-POST after a redirect, which we must do ourselves.
        HttpClientParams.setRedirecting(params, false);

        // Use a session cache for SSL sockets
        SSLSessionCache sessionCache = context == null ? null : new SSLSessionCache(context);

        // Set the specified user agent and register standard protocols.
        HttpProtocolParams.setUserAgent(params, userAgent);
        SchemeRegistry schemeRegistry = new SchemeRegistry();
        schemeRegistry.register(new Scheme("http",
                PlainSocketFactory.getSocketFactory(), 80));
        schemeRegistry.register(new Scheme("https",
                SSLCertificateSocketFactory.getHttpSocketFactory(
                SOCKET_OPERATION_TIMEOUT, sessionCache), 443));

        ClientConnectionManager manager =
                new ThreadSafeClientConnManager(params, schemeRegistry);

        // We use a factory method to modify superclass initialization
        // parameters without the funny call-a-static-method dance.
        return new AndroidHttpClient(manager, params);
    }

    /**
     * Create a new HttpClient with reasonable defaults (which you can update).
     * @param userAgent to report in your HTTP requests.
     * @return AndroidHttpClient for you to use for all your requests.
     *
     * @deprecated Please use {@link java.net.URLConnection} and friends instead. See
     *     {@link android.net.SSLCertificateSocketFactory} for SSL cache support. If you'd
     *     like to set a custom useragent, please use {@link java.net.URLConnection#setRequestProperty(String, String)}
     *     with {@code field} set to {@code User-Agent}.
     */
    @Deprecated
    public static AndroidHttpClient newInstance(String userAgent) {
        return newInstance(userAgent, null /* session cache */);
    }

    private final HttpClient delegate;

    private RuntimeException mLeakedException = new IllegalStateException(
            "AndroidHttpClient created and never closed");

    private AndroidHttpClient(ClientConnectionManager ccm, HttpParams params) {
        this.delegate = new DefaultHttpClient(ccm, params) {
            @Override
            protected BasicHttpProcessor createHttpProcessor() {
                // Add interceptor to prevent making requests from main thread.
                BasicHttpProcessor processor = super.createHttpProcessor();
                processor.addRequestInterceptor(sThreadCheckInterceptor);
                processor.addRequestInterceptor(new CurlLogger());

                return processor;
            }

            @Override
            protected HttpContext createHttpContext() {
                // Same as DefaultHttpClient.createHttpContext() minus the
                // cookie store.
                HttpContext context = new BasicHttpContext();
                context.setAttribute(
                        ClientContext.AUTHSCHEME_REGISTRY,
                        getAuthSchemes());
                context.setAttribute(
                        ClientContext.COOKIESPEC_REGISTRY,
                        getCookieSpecs());
                context.setAttribute(
                        ClientContext.CREDS_PROVIDER,
                        getCredentialsProvider());
                return context;
            }
        };
    }

    @Override
    protected void finalize() throws Throwable {
        super.finalize();
        if (mLeakedException != null) {
            Log.e(TAG, "Leak found", mLeakedException);
            mLeakedException = null;
        }
    }

    /**
     * Modifies a request to indicate to the server that we would like a
     * gzipped response.  (Uses the "Accept-Encoding" HTTP header.)
     * @param request the request to modify
     * @see #getUngzippedContent
     */
    public static void modifyRequestToAcceptGzipResponse(HttpRequest request) {
        request.addHeader("Accept-Encoding", "gzip");
    }

    /**
     * Gets the input stream from a response entity.  If the entity is gzipped
     * then this will get a stream over the uncompressed data.
     *
     * @param entity the entity whose content should be read
     * @return the input stream to read from
     * @throws IOException
     */
    public static InputStream getUngzippedContent(HttpEntity entity)
            throws IOException {
        InputStream responseStream = entity.getContent();
        if (responseStream == null) return responseStream;
        Header header = entity.getContentEncoding();
        if (header == null) return responseStream;
        String contentEncoding = header.getValue();
        if (contentEncoding == null) return responseStream;
        if (contentEncoding.contains("gzip")) responseStream
                = new GZIPInputStream(responseStream);
        return responseStream;
    }

    /**
     * Release resources associated with this client.  You must call this,
     * or significant resources (sockets and memory) may be leaked.
     */
    public void close() {
        if (mLeakedException != null) {
            getConnectionManager().shutdown();
            mLeakedException = null;
        }
    }

    public HttpParams getParams() {
        return delegate.getParams();
    }

    public ClientConnectionManager getConnectionManager() {
        return delegate.getConnectionManager();
    }

    private boolean isMmsRequest()
    {
<<<<<<< HEAD
        if(delegate.getParams().getParameter(CoreProtocolPNames.USER_AGENT).toString().contains("Android-Mms"))
            return true;
=======
        if (delegate != null) {
            HttpParams httpParams = delegate.getParams();
            if (httpParams != null) {
                Object parameter = httpParams.getParameter(CoreProtocolPNames.USER_AGENT);
                if (parameter != null && parameter.toString().contains("Android-Mms")) {
                    return true;
                }
            }
        }
>>>>>>> 23a90283

        return false;
    }

    private boolean checkMmsOps()
    {
        AppOpsManager appOps = (AppOpsManager) ActivityThread.currentApplication().getSystemService(Context.APP_OPS_SERVICE);
        int callingUid = Binder.getCallingUid();
        String callingPackage= ActivityThread.currentPackageName();

        if (appOps.noteOp(AppOpsManager.OP_SEND_MMS, callingUid, callingPackage) !=
                AppOpsManager.MODE_ALLOWED)
                return false;

        return true;
    }

    private String getMethod(HttpUriRequest request) {
        if(request != null)
            return request.getMethod();
        return null;
    }

    private String getMethod(HttpRequest request) {
        if(request != null)
            if(request.getRequestLine() != null)
                return request.getRequestLine().getMethod();
        return null;
    }

    private boolean checkMmsSendPermission(String method) {
        if(isMmsRequest() && method.equals("POST"))
            return checkMmsOps();
        return true;
    }

    public HttpResponse execute(HttpUriRequest request) throws IOException {
        if(!checkMmsSendPermission(getMethod(request)))
            throw new IOException("Permission denied");
        return delegate.execute(request);
    }

    public HttpResponse execute(HttpUriRequest request, HttpContext context)
            throws IOException {
        if(!checkMmsSendPermission(getMethod(request)))
            throw new IOException("Permission denied");
        return delegate.execute(request, context);
    }

    public HttpResponse execute(HttpHost target, HttpRequest request)
            throws IOException {
        if(!checkMmsSendPermission(getMethod(request)))
            throw new IOException("Permission denied");
        return delegate.execute(target, request);
    }

    public HttpResponse execute(HttpHost target, HttpRequest request,
            HttpContext context) throws IOException {
        if(!checkMmsSendPermission(getMethod(request)))
            throw new IOException("Permission denied");
        return delegate.execute(target, request, context);
    }

    public <T> T execute(HttpUriRequest request,
            ResponseHandler<? extends T> responseHandler)
            throws IOException, ClientProtocolException {
        if(!checkMmsSendPermission(getMethod(request)))
            throw new IOException("Permission denied");
        return delegate.execute(request, responseHandler);
    }

    public <T> T execute(HttpUriRequest request,
            ResponseHandler<? extends T> responseHandler, HttpContext context)
            throws IOException, ClientProtocolException {
        if(!checkMmsSendPermission(getMethod(request)))
            throw new IOException("Permission denied");
        return delegate.execute(request, responseHandler, context);
    }

    public <T> T execute(HttpHost target, HttpRequest request,
            ResponseHandler<? extends T> responseHandler) throws IOException,
            ClientProtocolException {
        if(!checkMmsSendPermission(getMethod(request)))
            throw new IOException("Permission denied");
        return delegate.execute(target, request, responseHandler);
    }

    public <T> T execute(HttpHost target, HttpRequest request,
            ResponseHandler<? extends T> responseHandler, HttpContext context)
            throws IOException, ClientProtocolException {
        if(!checkMmsSendPermission(getMethod(request)))
            throw new IOException("Permission denied");
        return delegate.execute(target, request, responseHandler, context);
    }

    /**
     * Compress data to send to server.
     * Creates a Http Entity holding the gzipped data.
     * The data will not be compressed if it is too short.
     * @param data The bytes to compress
     * @return Entity holding the data
     */
    public static AbstractHttpEntity getCompressedEntity(byte data[], ContentResolver resolver)
            throws IOException {
        AbstractHttpEntity entity;
        if (data.length < getMinGzipSize(resolver)) {
            entity = new ByteArrayEntity(data);
        } else {
            ByteArrayOutputStream arr = new ByteArrayOutputStream();
            OutputStream zipper = new GZIPOutputStream(arr);
            zipper.write(data);
            zipper.close();
            entity = new ByteArrayEntity(arr.toByteArray());
            entity.setContentEncoding("gzip");
        }
        return entity;
    }

    /**
     * Retrieves the minimum size for compressing data.
     * Shorter data will not be compressed.
     */
    public static long getMinGzipSize(ContentResolver resolver) {
        return DEFAULT_SYNC_MIN_GZIP_BYTES;  // For now, this is just a constant.
    }

    /* cURL logging support. */

    /**
     * Logging tag and level.
     */
    private static class LoggingConfiguration {

        private final String tag;
        private final int level;

        private LoggingConfiguration(String tag, int level) {
            this.tag = tag;
            this.level = level;
        }

        /**
         * Returns true if logging is turned on for this configuration.
         */
        private boolean isLoggable() {
            return Log.isLoggable(tag, level);
        }

        /**
         * Prints a message using this configuration.
         */
        private void println(String message) {
            Log.println(level, tag, message);
        }
    }

    /** cURL logging configuration. */
    private volatile LoggingConfiguration curlConfiguration;

    /**
     * Enables cURL request logging for this client.
     *
     * @param name to log messages with
     * @param level at which to log messages (see {@link android.util.Log})
     */
    public void enableCurlLogging(String name, int level) {
        if (name == null) {
            throw new NullPointerException("name");
        }
        if (level < Log.VERBOSE || level > Log.ASSERT) {
            throw new IllegalArgumentException("Level is out of range ["
                + Log.VERBOSE + ".." + Log.ASSERT + "]");
        }

        curlConfiguration = new LoggingConfiguration(name, level);
    }

    /**
     * Disables cURL logging for this client.
     */
    public void disableCurlLogging() {
        curlConfiguration = null;
    }

    /**
     * Logs cURL commands equivalent to requests.
     */
    private class CurlLogger implements HttpRequestInterceptor {
        public void process(HttpRequest request, HttpContext context)
                throws HttpException, IOException {
            LoggingConfiguration configuration = curlConfiguration;
            if (configuration != null
                    && configuration.isLoggable()
                    && request instanceof HttpUriRequest) {
                // Never print auth token -- we used to check ro.secure=0 to
                // enable that, but can't do that in unbundled code.
                configuration.println(toCurl((HttpUriRequest) request, false));
            }
        }
    }

    /**
     * Generates a cURL command equivalent to the given request.
     */
    private static String toCurl(HttpUriRequest request, boolean logAuthToken) throws IOException {
        StringBuilder builder = new StringBuilder();

        builder.append("curl ");

        // add in the method
        builder.append("-X ");
        builder.append(request.getMethod());
        builder.append(" ");

        for (Header header: request.getAllHeaders()) {
            if (!logAuthToken
                    && (header.getName().equals("Authorization") ||
                        header.getName().equals("Cookie"))) {
                continue;
            }
            builder.append("--header \"");
            builder.append(header.toString().trim());
            builder.append("\" ");
        }

        URI uri = request.getURI();

        // If this is a wrapped request, use the URI from the original
        // request instead. getURI() on the wrapper seems to return a
        // relative URI. We want an absolute URI.
        if (request instanceof RequestWrapper) {
            HttpRequest original = ((RequestWrapper) request).getOriginal();
            if (original instanceof HttpUriRequest) {
                uri = ((HttpUriRequest) original).getURI();
            }
        }

        builder.append("\"");
        builder.append(uri);
        builder.append("\"");

        if (request instanceof HttpEntityEnclosingRequest) {
            HttpEntityEnclosingRequest entityRequest =
                    (HttpEntityEnclosingRequest) request;
            HttpEntity entity = entityRequest.getEntity();
            if (entity != null && entity.isRepeatable()) {
                if (entity.getContentLength() < 1024) {
                    ByteArrayOutputStream stream = new ByteArrayOutputStream();
                    entity.writeTo(stream);

                    if (isBinaryContent(request)) {
                        String base64 = Base64.encodeToString(stream.toByteArray(), Base64.NO_WRAP);
                        builder.insert(0, "echo '" + base64 + "' | base64 -d > /tmp/$$.bin; ");
                        builder.append(" --data-binary @/tmp/$$.bin");
                    } else {
                        String entityString = stream.toString();
                        builder.append(" --data-ascii \"")
                                .append(entityString)
                                .append("\"");
                    }
                } else {
                    builder.append(" [TOO MUCH DATA TO INCLUDE]");
                }
            }
        }

        return builder.toString();
    }

    private static boolean isBinaryContent(HttpUriRequest request) {
        Header[] headers;
        headers = request.getHeaders(Headers.CONTENT_ENCODING);
        if (headers != null) {
            for (Header header : headers) {
                if ("gzip".equalsIgnoreCase(header.getValue())) {
                    return true;
                }
            }
        }

        headers = request.getHeaders(Headers.CONTENT_TYPE);
        if (headers != null) {
            for (Header header : headers) {
                for (String contentType : textContentTypes) {
                    if (header.getValue().startsWith(contentType)) {
                        return false;
                    }
                }
            }
        }
        return true;
    }

    /**
     * Returns the date of the given HTTP date string. This method can identify
     * and parse the date formats emitted by common HTTP servers, such as
     * <a href="http://www.ietf.org/rfc/rfc0822.txt">RFC 822</a>,
     * <a href="http://www.ietf.org/rfc/rfc0850.txt">RFC 850</a>,
     * <a href="http://www.ietf.org/rfc/rfc1036.txt">RFC 1036</a>,
     * <a href="http://www.ietf.org/rfc/rfc1123.txt">RFC 1123</a> and
     * <a href="http://www.opengroup.org/onlinepubs/007908799/xsh/asctime.html">ANSI
     * C's asctime()</a>.
     *
     * @return the number of milliseconds since Jan. 1, 1970, midnight GMT.
     * @throws IllegalArgumentException if {@code dateString} is not a date or
     *     of an unsupported format.
     */
    public static long parseDate(String dateString) {
        return HttpDateTime.parse(dateString);
    }
}<|MERGE_RESOLUTION|>--- conflicted
+++ resolved
@@ -275,10 +275,6 @@
 
     private boolean isMmsRequest()
     {
-<<<<<<< HEAD
-        if(delegate.getParams().getParameter(CoreProtocolPNames.USER_AGENT).toString().contains("Android-Mms"))
-            return true;
-=======
         if (delegate != null) {
             HttpParams httpParams = delegate.getParams();
             if (httpParams != null) {
@@ -288,7 +284,6 @@
                 }
             }
         }
->>>>>>> 23a90283
 
         return false;
     }
