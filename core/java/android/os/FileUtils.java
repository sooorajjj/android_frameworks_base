/*
 * Copyright (C) 2006 The Android Open Source Project
 *
 * Licensed under the Apache License, Version 2.0 (the "License");
 * you may not use this file except in compliance with the License.
 * You may obtain a copy of the License at
 *
 *      http://www.apache.org/licenses/LICENSE-2.0
 *
 * Unless required by applicable law or agreed to in writing, software
 * distributed under the License is distributed on an "AS IS" BASIS,
 * WITHOUT WARRANTIES OR CONDITIONS OF ANY KIND, either express or implied.
 * See the License for the specific language governing permissions and
 * limitations under the License.
 */

package android.os;

import android.util.Log;
import android.util.Slog;

import libcore.io.ErrnoException;
import libcore.io.IoUtils;
import libcore.io.Libcore;
import libcore.io.OsConstants;

import java.io.BufferedInputStream;
import java.io.ByteArrayOutputStream;
import java.io.File;
import java.io.FileDescriptor;
import java.io.FileInputStream;
import java.io.FileNotFoundException;
import java.io.FileOutputStream;
import java.io.FileWriter;
import java.io.IOException;
import java.io.InputStream;
import java.util.Arrays;
import java.util.Comparator;
import java.util.regex.Pattern;
import java.util.zip.CRC32;
import java.util.zip.CheckedInputStream;

/**
 * Tools for managing files.  Not for public consumption.
 * @hide
 */
public class FileUtils {
    private static final String TAG = "FileUtils";

    public static final int S_IRWXU = 00700;
    public static final int S_IRUSR = 00400;
    public static final int S_IWUSR = 00200;
    public static final int S_IXUSR = 00100;

    public static final int S_IRWXG = 00070;
    public static final int S_IRGRP = 00040;
    public static final int S_IWGRP = 00020;
    public static final int S_IXGRP = 00010;

    public static final int S_IRWXO = 00007;
    public static final int S_IROTH = 00004;
    public static final int S_IWOTH = 00002;
    public static final int S_IXOTH = 00001;

    /** Regular expression for safe filenames: no spaces or metacharacters */
    private static final Pattern SAFE_FILENAME_PATTERN = Pattern.compile("[\\w%+,./=_-]+");

    /**
     * Set owner and mode of of given {@link File}.
     *
     * @param mode to apply through {@code chmod}
     * @param uid to apply through {@code chown}, or -1 to leave unchanged
     * @param gid to apply through {@code chown}, or -1 to leave unchanged
     * @return 0 on success, otherwise errno.
     */
    public static int setPermissions(File path, int mode, int uid, int gid) {
        return setPermissions(path.getAbsolutePath(), mode, uid, gid);
    }

    /**
     * Set owner and mode of of given path.
     *
     * @param mode to apply through {@code chmod}
     * @param uid to apply through {@code chown}, or -1 to leave unchanged
     * @param gid to apply through {@code chown}, or -1 to leave unchanged
     * @return 0 on success, otherwise errno.
     */
    public static int setPermissions(String path, int mode, int uid, int gid) {
        try {
            Libcore.os.chmod(path, mode);
        } catch (ErrnoException e) {
            Slog.w(TAG, "Failed to chmod(" + path + "): " + e);
            return e.errno;
        }

        if (uid >= 0 || gid >= 0) {
            try {
                Libcore.os.chown(path, uid, gid);
            } catch (ErrnoException e) {
                Slog.w(TAG, "Failed to chown(" + path + "): " + e);
                return e.errno;
            }
        }

        return 0;
    }

    /**
     * Set owner and mode of of given {@link FileDescriptor}.
     *
     * @param mode to apply through {@code chmod}
     * @param uid to apply through {@code chown}, or -1 to leave unchanged
     * @param gid to apply through {@code chown}, or -1 to leave unchanged
     * @return 0 on success, otherwise errno.
     */
    public static int setPermissions(FileDescriptor fd, int mode, int uid, int gid) {
        try {
            Libcore.os.fchmod(fd, mode);
        } catch (ErrnoException e) {
            Slog.w(TAG, "Failed to fchmod(): " + e);
            return e.errno;
        }

        if (uid >= 0 || gid >= 0) {
            try {
                Libcore.os.fchown(fd, uid, gid);
            } catch (ErrnoException e) {
                Slog.w(TAG, "Failed to fchown(): " + e);
                return e.errno;
            }
        }

        return 0;
    }

    /**
     * Return owning UID of given path, otherwise -1.
     */
    public static int getUid(String path) {
        try {
            return Libcore.os.stat(path).st_uid;
        } catch (ErrnoException e) {
            return -1;
        }
    }

<<<<<<< HEAD
    /** returns the UUID for the volume mounted
     * at the given mount point, or -1 for failure
     * @param mountPoint point for volume
     * @return UUID or -1
     */
    public static native int getVolumeUUID(String mountPoint);

    /** returns the FAT file system volume ID for the volume mounted 
     * at the given mount point, or -1 for failure
     * @param mountPoint point for FAT volume
     * @return volume ID or -1
     */
    public static native int getFatVolumeId(String mountPoint);

=======
>>>>>>> feef9887
    /**
     * Perform an fsync on the given FileOutputStream.  The stream at this
     * point must be flushed but not yet closed.
     */
    public static boolean sync(FileOutputStream stream) {
        try {
            if (stream != null) {
                stream.getFD().sync();
            }
            return true;
        } catch (IOException e) {
        }
        return false;
    }

    // copy a file from srcFile to destFile, return true if succeed, return
    // false if fail
    public static boolean copyFile(File srcFile, File destFile) {
        boolean result = false;
        try {
            InputStream in = new FileInputStream(srcFile);
            try {
                result = copyToFile(in, destFile);
            } finally  {
                in.close();
            }
        } catch (IOException e) {
            result = false;
        }
        return result;
    }

    /**
     * Copy data from a source stream to destFile.
     * Return true if succeed, return false if failed.
     */
    public static boolean copyToFile(InputStream inputStream, File destFile) {
        try {
            if (destFile.exists()) {
                destFile.delete();
            }
            FileOutputStream out = new FileOutputStream(destFile);
            try {
                byte[] buffer = new byte[4096];
                int bytesRead;
                while ((bytesRead = inputStream.read(buffer)) >= 0) {
                    out.write(buffer, 0, bytesRead);
                }
            } finally {
                out.flush();
                try {
                    out.getFD().sync();
                } catch (IOException e) {
                }
                out.close();
            }
            return true;
        } catch (IOException e) {
            return false;
        }
    }

    /**
     * Check if a filename is "safe" (no metacharacters or spaces).
     * @param file  The file to check
     */
    public static boolean isFilenameSafe(File file) {
        // Note, we check whether it matches what's known to be safe,
        // rather than what's known to be unsafe.  Non-ASCII, control
        // characters, etc. are all unsafe by default.
        return SAFE_FILENAME_PATTERN.matcher(file.getPath()).matches();
    }

    /**
     * Read a text file into a String, optionally limiting the length.
     * @param file to read (will not seek, so things like /proc files are OK)
     * @param max length (positive for head, negative of tail, 0 for no limit)
     * @param ellipsis to add of the file was truncated (can be null)
     * @return the contents of the file, possibly truncated
     * @throws IOException if something goes wrong reading the file
     */
    public static String readTextFile(File file, int max, String ellipsis) throws IOException {
        InputStream input = new FileInputStream(file);
        // wrapping a BufferedInputStream around it because when reading /proc with unbuffered
        // input stream, bytes read not equal to buffer size is not necessarily the correct
        // indication for EOF; but it is true for BufferedInputStream due to its implementation.
        BufferedInputStream bis = new BufferedInputStream(input);
        try {
            long size = file.length();
            if (max > 0 || (size > 0 && max == 0)) {  // "head" mode: read the first N bytes
                if (size > 0 && (max == 0 || size < max)) max = (int) size;
                byte[] data = new byte[max + 1];
                int length = bis.read(data);
                if (length <= 0) return "";
                if (length <= max) return new String(data, 0, length);
                if (ellipsis == null) return new String(data, 0, max);
                return new String(data, 0, max) + ellipsis;
            } else if (max < 0) {  // "tail" mode: keep the last N
                int len;
                boolean rolled = false;
                byte[] last = null;
                byte[] data = null;
                do {
                    if (last != null) rolled = true;
                    byte[] tmp = last; last = data; data = tmp;
                    if (data == null) data = new byte[-max];
                    len = bis.read(data);
                } while (len == data.length);

                if (last == null && len <= 0) return "";
                if (last == null) return new String(data, 0, len);
                if (len > 0) {
                    rolled = true;
                    System.arraycopy(last, len, last, 0, last.length - len);
                    System.arraycopy(data, 0, last, last.length - len, len);
                }
                if (ellipsis == null || !rolled) return new String(last);
                return ellipsis + new String(last);
            } else {  // "cat" mode: size unknown, read it all in streaming fashion
                ByteArrayOutputStream contents = new ByteArrayOutputStream();
                int len;
                byte[] data = new byte[1024];
                do {
                    len = bis.read(data);
                    if (len > 0) contents.write(data, 0, len);
                } while (len == data.length);
                return contents.toString();
            }
        } finally {
            bis.close();
            input.close();
        }
    }

   /**
     * Writes string to file. Basically same as "echo -n $string > $filename"
     *
     * @param filename
     * @param string
     * @throws IOException
     */
    public static void stringToFile(String filename, String string) throws IOException {
        FileWriter out = new FileWriter(filename);
        try {
            out.write(string);
        } finally {
            out.close();
        }
    }

    /**
     * Computes the checksum of a file using the CRC32 checksum routine.
     * The value of the checksum is returned.
     *
     * @param file  the file to checksum, must not be null
     * @return the checksum value or an exception is thrown.
     */
    public static long checksumCrc32(File file) throws FileNotFoundException, IOException {
        CRC32 checkSummer = new CRC32();
        CheckedInputStream cis = null;

        try {
            cis = new CheckedInputStream( new FileInputStream(file), checkSummer);
            byte[] buf = new byte[128];
            while(cis.read(buf) >= 0) {
                // Just read for checksum to get calculated.
            }
            return checkSummer.getValue();
        } finally {
            if (cis != null) {
                try {
                    cis.close();
                } catch (IOException e) {
                }
            }
        }
    }

    /**
     * Delete older files in a directory until only those matching the given
     * constraints remain.
     *
     * @param minCount Always keep at least this many files.
     * @param minAge Always keep files younger than this age.
     */
    public static void deleteOlderFiles(File dir, int minCount, long minAge) {
        if (minCount < 0 || minAge < 0) {
            throw new IllegalArgumentException("Constraints must be positive or 0");
        }

        final File[] files = dir.listFiles();
        if (files == null) return;

        // Sort with newest files first
        Arrays.sort(files, new Comparator<File>() {
            @Override
            public int compare(File lhs, File rhs) {
                return (int) (rhs.lastModified() - lhs.lastModified());
            }
        });

        // Keep at least minCount files
        for (int i = minCount; i < files.length; i++) {
            final File file = files[i];

            // Keep files newer than minAge
            final long age = System.currentTimeMillis() - file.lastModified();
            if (age > minAge) {
                Log.d(TAG, "Deleting old file " + file);
                file.delete();
            }
        }
    }
}<|MERGE_RESOLUTION|>--- conflicted
+++ resolved
@@ -144,7 +144,6 @@
         }
     }
 
-<<<<<<< HEAD
     /** returns the UUID for the volume mounted
      * at the given mount point, or -1 for failure
      * @param mountPoint point for volume
@@ -152,15 +151,6 @@
      */
     public static native int getVolumeUUID(String mountPoint);
 
-    /** returns the FAT file system volume ID for the volume mounted 
-     * at the given mount point, or -1 for failure
-     * @param mountPoint point for FAT volume
-     * @return volume ID or -1
-     */
-    public static native int getFatVolumeId(String mountPoint);
-
-=======
->>>>>>> feef9887
     /**
      * Perform an fsync on the given FileOutputStream.  The stream at this
      * point must be flushed but not yet closed.
