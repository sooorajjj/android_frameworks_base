--- conflicted
+++ resolved
@@ -1179,16 +1179,26 @@
             }
 
             @Override
-<<<<<<< HEAD
+            public void remountUid(int uid) throws RemoteException {
+                Parcel _data = Parcel.obtain();
+                Parcel _reply = Parcel.obtain();
+                try {
+                    _data.writeInterfaceToken(DESCRIPTOR);
+                    _data.writeInt(uid);
+                    mRemote.transact(Stub.TRANSACTION_remountUid, _data, _reply, 0);
+                    _reply.readException();
+                } finally {
+                    _reply.recycle();
+                    _data.recycle();
+                }
+            }
+
+            @Override
             public void createNewUserDir(int userHandle, String path) throws RemoteException {
-=======
-            public void remountUid(int uid) throws RemoteException {
->>>>>>> b02c73d5
-                Parcel _data = Parcel.obtain();
-                Parcel _reply = Parcel.obtain();
-                try {
-                    _data.writeInterfaceToken(DESCRIPTOR);
-<<<<<<< HEAD
+                Parcel _data = Parcel.obtain();
+                Parcel _reply = Parcel.obtain();
+                try {
+                    _data.writeInterfaceToken(DESCRIPTOR);
                     _data.writeInt(userHandle);
                     _data.writeString(path);
                     mRemote.transact(Stub.TRANSACTION_createNewUserDir, _data, _reply, 0);
@@ -1207,10 +1217,6 @@
                     _data.writeInterfaceToken(DESCRIPTOR);
                     _data.writeInt(userHandle);
                     mRemote.transact(Stub.TRANSACTION_deleteUserKey, _data, _reply, 0);
-=======
-                    _data.writeInt(uid);
-                    mRemote.transact(Stub.TRANSACTION_remountUid, _data, _reply, 0);
->>>>>>> b02c73d5
                     _reply.readException();
                 } finally {
                     _reply.recycle();
@@ -1332,13 +1338,11 @@
         static final int TRANSACTION_benchmark = IBinder.FIRST_CALL_TRANSACTION + 59;
         static final int TRANSACTION_setDebugFlags = IBinder.FIRST_CALL_TRANSACTION + 60;
 
-<<<<<<< HEAD
-        static final int TRANSACTION_createNewUserDir = IBinder.FIRST_CALL_TRANSACTION + 61;
-
-        static final int TRANSACTION_deleteUserKey = IBinder.FIRST_CALL_TRANSACTION + 62;
-=======
         static final int TRANSACTION_remountUid = IBinder.FIRST_CALL_TRANSACTION + 61;
->>>>>>> b02c73d5
+
+        static final int TRANSACTION_createNewUserDir = IBinder.FIRST_CALL_TRANSACTION + 62;
+
+        static final int TRANSACTION_deleteUserKey = IBinder.FIRST_CALL_TRANSACTION + 63;
 
         /**
          * Cast an IBinder object into an IMountService interface, generating a
@@ -1893,7 +1897,13 @@
                     reply.writeNoException();
                     return true;
                 }
-<<<<<<< HEAD
+		case TRANSACTION_remountUid: {
+                    data.enforceInterface(DESCRIPTOR);
+                    int uid = data.readInt();
+                    remountUid(uid);
+                    reply.writeNoException();
+                    return true;
+                }
                 case TRANSACTION_createNewUserDir: {
                     data.enforceInterface(DESCRIPTOR);
                     int userHandle = data.readInt();
@@ -1906,12 +1916,6 @@
                     data.enforceInterface(DESCRIPTOR);
                     int userHandle = data.readInt();
                     deleteUserKey(userHandle);
-=======
-                case TRANSACTION_remountUid: {
-                    data.enforceInterface(DESCRIPTOR);
-                    int uid = data.readInt();
-                    remountUid(uid);
->>>>>>> b02c73d5
                     reply.writeNoException();
                     return true;
                 }
@@ -2225,7 +2229,8 @@
     public void setPrimaryStorageUuid(String volumeUuid, IPackageMoveObserver callback)
             throws RemoteException;
 
-<<<<<<< HEAD
+    public void remountUid(int uid) throws RemoteException;
+
     /**
      * Creates the user data directory, possibly encrypted
      * @param userHandle Handle of the user whose directory we are creating
@@ -2240,7 +2245,4 @@
      */
     public void deleteUserKey(int userHandle)
         throws RemoteException;
-=======
-    public void remountUid(int uid) throws RemoteException;
->>>>>>> b02c73d5
 }