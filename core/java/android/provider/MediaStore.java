--- conflicted
+++ resolved
@@ -638,6 +638,7 @@
         static Bitmap getThumbnail(ContentResolver cr, long origId, long groupId, int kind,
                 BitmapFactory.Options options, Uri baseUri, boolean isVideo) {
             Bitmap bitmap = null;
+            String filePath = null;
             // Log.v(TAG, "getThumbnail: origId="+origId+", kind="+kind+", isVideo="+isVideo);
             // If the magic is non-zero, we simply return thumbnail if it does exist.
             // querying MediaProvider and simply return thumbnail.
@@ -709,7 +710,6 @@
                     Uri uri = Uri.parse(
                             baseUri.buildUpon().appendPath(String.valueOf(origId))
                                     .toString().replaceFirst("thumbnails", "media"));
-<<<<<<< HEAD
                     if (filePath == null) {
                         if (c != null) c.close();
                         c = cr.query(uri, PROJECTION, null, null, null);
@@ -722,14 +722,8 @@
                         if (filePath == null) {
                             return null;
                         }
-=======
-                    if (c != null) c.close();
-                    c = cr.query(uri, PROJECTION, null, null, null);
-                    if (c == null || !c.moveToFirst()) {
-                        return null;
->>>>>>> d0f748a7
                     }
-                    String filePath = c.getString(1);
+                    filePath = c.getString(1);
                     if (filePath != null) {
                         if (isVideo) {
                             bitmap = ThumbnailUtils.createVideoThumbnail(filePath, kind);
