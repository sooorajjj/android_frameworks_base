/*
 * Copyright (C) 2006 The Android Open Source Project
 *
 * Licensed under the Apache License, Version 2.0 (the "License");
 * you may not use this file except in compliance with the License.
 * You may obtain a copy of the License at
 *
 *      http://www.apache.org/licenses/LICENSE-2.0
 *
 * Unless required by applicable law or agreed to in writing, software
 * distributed under the License is distributed on an "AS IS" BASIS,
 * WITHOUT WARRANTIES OR CONDITIONS OF ANY KIND, either express or implied.
 * See the License for the specific language governing permissions and
 * limitations under the License.
 */

package android.provider;

import android.annotation.SdkConstant;
import android.annotation.SdkConstant.SdkConstantType;
import android.annotation.SystemApi;
import android.app.SearchManager;
import android.app.WallpaperManager;
import android.content.ComponentName;
import android.content.ContentResolver;
import android.content.ContentValues;
import android.content.Context;
import android.content.IContentProvider;
import android.content.Intent;
import android.content.pm.ActivityInfo;
import android.content.pm.PackageManager;
import android.content.pm.ResolveInfo;
import android.content.res.Configuration;
import android.content.res.Resources;
import android.database.Cursor;
import android.database.SQLException;
import android.location.LocationManager;
import android.net.ConnectivityManager;
import android.net.Uri;
import android.net.wifi.WifiManager;
import android.os.BatteryManager;
import android.os.Bundle;
import android.os.DropBoxManager;
import android.os.IBinder;
import android.os.Process;
import android.os.RemoteException;
import android.os.ServiceManager;
import android.os.SystemProperties;
import android.os.UserHandle;
import android.os.Build.VERSION_CODES;
import android.speech.tts.TextToSpeech;
import android.text.TextUtils;
import android.util.AndroidException;
import android.util.Log;

import com.android.internal.widget.ILockSettings;

import java.net.URISyntaxException;
import java.util.ArrayList;
import java.util.HashMap;
import java.util.HashSet;
import java.util.List;
import java.util.Locale;
import java.util.regex.Pattern;

/**
 * The Settings provider contains global system-level device preferences.
 */
public final class Settings {

    // Intent actions for Settings

    /**
     * Activity Action: Show system settings.
     * <p>
     * Input: Nothing.
     * <p>
     * Output: Nothing.
     */
    @SdkConstant(SdkConstantType.ACTIVITY_INTENT_ACTION)
    public static final String ACTION_SETTINGS = "android.settings.SETTINGS";

    /**
     * Activity Action: Show settings to allow configuration of APNs.
     * <p>
     * Input: Nothing.
     * <p>
     * Output: Nothing.
     */
    @SdkConstant(SdkConstantType.ACTIVITY_INTENT_ACTION)
    public static final String ACTION_APN_SETTINGS = "android.settings.APN_SETTINGS";

    /**
     * Activity Action: Show settings to allow configuration of current location
     * sources.
     * <p>
     * In some cases, a matching Activity may not exist, so ensure you
     * safeguard against this.
     * <p>
     * Input: Nothing.
     * <p>
     * Output: Nothing.
     */
    @SdkConstant(SdkConstantType.ACTIVITY_INTENT_ACTION)
    public static final String ACTION_LOCATION_SOURCE_SETTINGS =
            "android.settings.LOCATION_SOURCE_SETTINGS";

    /**
     * Activity Action: Show settings to allow configuration of wireless controls
     * such as Wi-Fi, Bluetooth and Mobile networks.
     * <p>
     * In some cases, a matching Activity may not exist, so ensure you
     * safeguard against this.
     * <p>
     * Input: Nothing.
     * <p>
     * Output: Nothing.
     */
    @SdkConstant(SdkConstantType.ACTIVITY_INTENT_ACTION)
    public static final String ACTION_WIRELESS_SETTINGS =
            "android.settings.WIRELESS_SETTINGS";

    /**
     * Activity Action: Show settings to allow entering/exiting airplane mode.
     * <p>
     * In some cases, a matching Activity may not exist, so ensure you
     * safeguard against this.
     * <p>
     * Input: Nothing.
     * <p>
     * Output: Nothing.
     */
    @SdkConstant(SdkConstantType.ACTIVITY_INTENT_ACTION)
    public static final String ACTION_AIRPLANE_MODE_SETTINGS =
            "android.settings.AIRPLANE_MODE_SETTINGS";

    /**
     * @hide
     * Activity Action: Modify Airplane mode settings using the users voice.
     * <p>
     * In some cases, a matching Activity may not exist, so ensure you safeguard against this.
     * <p>
     * This intent MUST be started using
     * {@link android.service.voice.VoiceInteractionSession#startVoiceActivity
     * startVoiceActivity}.
     * <p>
     * To tell which state airplane mode should be set to, add the
     * {@link #EXTRA_AIRPLANE_MODE_ENABLED} extra to this Intent with the state specified.
     * If there is no extra in this Intent, no changes will be made.
     * <p>
     * The activity should verify that
     * {@link android.app.Activity#isVoiceInteraction isVoiceInteraction} returns true before
     * modifying the setting.
     * <p>
     * Input: Nothing.
     * <p>
     * Output: Nothing.
     */
    @SdkConstant(SdkConstantType.ACTIVITY_INTENT_ACTION)
    @SystemApi
    public static final String ACTION_VOICE_CONTROL_AIRPLANE_MODE =
            "android.settings.VOICE_CONTROL_AIRPLANE_MODE";

    /**
     * Activity Action: Show settings for accessibility modules.
     * <p>
     * In some cases, a matching Activity may not exist, so ensure you
     * safeguard against this.
     * <p>
     * Input: Nothing.
     * <p>
     * Output: Nothing.
     */
    @SdkConstant(SdkConstantType.ACTIVITY_INTENT_ACTION)
    public static final String ACTION_ACCESSIBILITY_SETTINGS =
            "android.settings.ACCESSIBILITY_SETTINGS";

    /**
     * Activity Action: Show settings to control access to usage information.
     * <p>
     * In some cases, a matching Activity may not exist, so ensure you
     * safeguard against this.
     * <p>
     * Input: Nothing.
     * <p>
     * Output: Nothing.
     */
    @SdkConstant(SdkConstantType.ACTIVITY_INTENT_ACTION)
    public static final String ACTION_USAGE_ACCESS_SETTINGS =
            "android.settings.USAGE_ACCESS_SETTINGS";

    /**
     * Activity Action: Show settings to allow configuration of security and
     * location privacy.
     * <p>
     * In some cases, a matching Activity may not exist, so ensure you
     * safeguard against this.
     * <p>
     * Input: Nothing.
     * <p>
     * Output: Nothing.
     */
    @SdkConstant(SdkConstantType.ACTIVITY_INTENT_ACTION)
    public static final String ACTION_SECURITY_SETTINGS =
            "android.settings.SECURITY_SETTINGS";

    /**
     * Activity Action: Show trusted credentials settings, opening to the user tab,
     * to allow management of installed credentials.
     * <p>
     * In some cases, a matching Activity may not exist, so ensure you
     * safeguard against this.
     * <p>
     * Input: Nothing.
     * <p>
     * Output: Nothing.
     * @hide
     */
    @SdkConstant(SdkConstantType.ACTIVITY_INTENT_ACTION)
    public static final String ACTION_TRUSTED_CREDENTIALS_USER =
            "com.android.settings.TRUSTED_CREDENTIALS_USER";

    /**
     * Activity Action: Show dialog explaining that an installed CA cert may enable
     * monitoring of encrypted network traffic.
     * <p>
     * In some cases, a matching Activity may not exist, so ensure you
     * safeguard against this.
     * <p>
     * Input: Nothing.
     * <p>
     * Output: Nothing.
     * @hide
     */
    @SdkConstant(SdkConstantType.ACTIVITY_INTENT_ACTION)
    public static final String ACTION_MONITORING_CERT_INFO =
            "com.android.settings.MONITORING_CERT_INFO";

    /**
     * Activity Action: Show settings to allow configuration of privacy options.
     * <p>
     * In some cases, a matching Activity may not exist, so ensure you
     * safeguard against this.
     * <p>
     * Input: Nothing.
     * <p>
     * Output: Nothing.
     */
    @SdkConstant(SdkConstantType.ACTIVITY_INTENT_ACTION)
    public static final String ACTION_PRIVACY_SETTINGS =
            "android.settings.PRIVACY_SETTINGS";

    /**
     * Activity Action: Show settings to allow configuration of Wi-Fi.
     * <p>
     * In some cases, a matching Activity may not exist, so ensure you
     * safeguard against this.
     * <p>
     * Input: Nothing.
     * <p>
     * Output: Nothing.

     */
    @SdkConstant(SdkConstantType.ACTIVITY_INTENT_ACTION)
    public static final String ACTION_WIFI_SETTINGS =
            "android.settings.WIFI_SETTINGS";

    /**
     * Activity Action: Show settings to allow configuration of a static IP
     * address for Wi-Fi.
     * <p>
     * In some cases, a matching Activity may not exist, so ensure you safeguard
     * against this.
     * <p>
     * Input: Nothing.
     * <p>
     * Output: Nothing.
     */
    @SdkConstant(SdkConstantType.ACTIVITY_INTENT_ACTION)
    public static final String ACTION_WIFI_IP_SETTINGS =
            "android.settings.WIFI_IP_SETTINGS";

    /**
     * Activity Action: Show settings to allow configuration of Bluetooth.
     * <p>
     * In some cases, a matching Activity may not exist, so ensure you
     * safeguard against this.
     * <p>
     * Input: Nothing.
     * <p>
     * Output: Nothing.
     */
    @SdkConstant(SdkConstantType.ACTIVITY_INTENT_ACTION)
    public static final String ACTION_BLUETOOTH_SETTINGS =
            "android.settings.BLUETOOTH_SETTINGS";

    /**
     * Activity Action: Show settings to allow configuration of Wifi Displays.
     * <p>
     * In some cases, a matching Activity may not exist, so ensure you
     * safeguard against this.
     * <p>
     * Input: Nothing.
     * <p>
     * Output: Nothing.
     * @hide
     */
    @SdkConstant(SdkConstantType.ACTIVITY_INTENT_ACTION)
    public static final String ACTION_WIFI_DISPLAY_SETTINGS =
            "android.settings.WIFI_DISPLAY_SETTINGS";

    /**
     * Activity Action: Show settings to allow configuration of
     * cast endpoints.
     * <p>
     * In some cases, a matching Activity may not exist, so ensure you
     * safeguard against this.
     * <p>
     * Input: Nothing.
     * <p>
     * Output: Nothing.
     */
    @SdkConstant(SdkConstantType.ACTIVITY_INTENT_ACTION)
    public static final String ACTION_CAST_SETTINGS =
            "android.settings.CAST_SETTINGS";

    /**
     * Activity Action: Show settings to allow configuration of date and time.
     * <p>
     * In some cases, a matching Activity may not exist, so ensure you
     * safeguard against this.
     * <p>
     * Input: Nothing.
     * <p>
     * Output: Nothing.
     */
    @SdkConstant(SdkConstantType.ACTIVITY_INTENT_ACTION)
    public static final String ACTION_DATE_SETTINGS =
            "android.settings.DATE_SETTINGS";

    /**
     * Activity Action: Show settings to allow configuration of sound and volume.
     * <p>
     * In some cases, a matching Activity may not exist, so ensure you
     * safeguard against this.
     * <p>
     * Input: Nothing.
     * <p>
     * Output: Nothing.
     */
    @SdkConstant(SdkConstantType.ACTIVITY_INTENT_ACTION)
    public static final String ACTION_SOUND_SETTINGS =
            "android.settings.SOUND_SETTINGS";

    /**
     * Activity Action: Show settings to allow configuration of display.
     * <p>
     * In some cases, a matching Activity may not exist, so ensure you
     * safeguard against this.
     * <p>
     * Input: Nothing.
     * <p>
     * Output: Nothing.
     */
    @SdkConstant(SdkConstantType.ACTIVITY_INTENT_ACTION)
    public static final String ACTION_DISPLAY_SETTINGS =
            "android.settings.DISPLAY_SETTINGS";

    /**
     * Activity Action: Show settings to allow configuration of locale.
     * <p>
     * In some cases, a matching Activity may not exist, so ensure you
     * safeguard against this.
     * <p>
     * Input: Nothing.
     * <p>
     * Output: Nothing.
     */
    @SdkConstant(SdkConstantType.ACTIVITY_INTENT_ACTION)
    public static final String ACTION_LOCALE_SETTINGS =
            "android.settings.LOCALE_SETTINGS";

    /**
     * Activity Action: Show settings to configure input methods, in particular
     * allowing the user to enable input methods.
     * <p>
     * In some cases, a matching Activity may not exist, so ensure you
     * safeguard against this.
     * <p>
     * Input: Nothing.
     * <p>
     * Output: Nothing.
     */
    @SdkConstant(SdkConstantType.ACTIVITY_INTENT_ACTION)
    public static final String ACTION_VOICE_INPUT_SETTINGS =
            "android.settings.VOICE_INPUT_SETTINGS";

    /**
     * Activity Action: Show settings to configure input methods, in particular
     * allowing the user to enable input methods.
     * <p>
     * In some cases, a matching Activity may not exist, so ensure you
     * safeguard against this.
     * <p>
     * Input: Nothing.
     * <p>
     * Output: Nothing.
     */
    @SdkConstant(SdkConstantType.ACTIVITY_INTENT_ACTION)
    public static final String ACTION_INPUT_METHOD_SETTINGS =
            "android.settings.INPUT_METHOD_SETTINGS";

    /**
     * Activity Action: Show settings to enable/disable input method subtypes.
     * <p>
     * In some cases, a matching Activity may not exist, so ensure you
     * safeguard against this.
     * <p>
     * To tell which input method's subtypes are displayed in the settings, add
     * {@link #EXTRA_INPUT_METHOD_ID} extra to this Intent with the input method id.
     * If there is no extra in this Intent, subtypes from all installed input methods
     * will be displayed in the settings.
     *
     * @see android.view.inputmethod.InputMethodInfo#getId
     * <p>
     * Input: Nothing.
     * <p>
     * Output: Nothing.
     */
    @SdkConstant(SdkConstantType.ACTIVITY_INTENT_ACTION)
    public static final String ACTION_INPUT_METHOD_SUBTYPE_SETTINGS =
            "android.settings.INPUT_METHOD_SUBTYPE_SETTINGS";

    /**
     * Activity Action: Show a dialog to select input method.
     * <p>
     * In some cases, a matching Activity may not exist, so ensure you
     * safeguard against this.
     * <p>
     * Input: Nothing.
     * <p>
     * Output: Nothing.
     * @hide
     */
    @SdkConstant(SdkConstantType.ACTIVITY_INTENT_ACTION)
    public static final String ACTION_SHOW_INPUT_METHOD_PICKER =
            "android.settings.SHOW_INPUT_METHOD_PICKER";

    /**
     * Activity Action: Show settings to manage the user input dictionary.
     * <p>
     * Starting with {@link android.os.Build.VERSION_CODES#KITKAT},
     * it is guaranteed there will always be an appropriate implementation for this Intent action.
     * In prior releases of the platform this was optional, so ensure you safeguard against it.
     * <p>
     * Input: Nothing.
     * <p>
     * Output: Nothing.
     */
    @SdkConstant(SdkConstantType.ACTIVITY_INTENT_ACTION)
    public static final String ACTION_USER_DICTIONARY_SETTINGS =
            "android.settings.USER_DICTIONARY_SETTINGS";

    /**
     * Activity Action: Adds a word to the user dictionary.
     * <p>
     * In some cases, a matching Activity may not exist, so ensure you
     * safeguard against this.
     * <p>
     * Input: An extra with key <code>word</code> that contains the word
     * that should be added to the dictionary.
     * <p>
     * Output: Nothing.
     *
     * @hide
     */
    @SdkConstant(SdkConstantType.ACTIVITY_INTENT_ACTION)
    public static final String ACTION_USER_DICTIONARY_INSERT =
            "com.android.settings.USER_DICTIONARY_INSERT";

    /**
     * Activity Action: Show settings to allow configuration of application-related settings.
     * <p>
     * In some cases, a matching Activity may not exist, so ensure you
     * safeguard against this.
     * <p>
     * Input: Nothing.
     * <p>
     * Output: Nothing.
     */
    @SdkConstant(SdkConstantType.ACTIVITY_INTENT_ACTION)
    public static final String ACTION_APPLICATION_SETTINGS =
            "android.settings.APPLICATION_SETTINGS";

    /**
     * Activity Action: Show settings to allow configuration of application
     * development-related settings.  As of
     * {@link android.os.Build.VERSION_CODES#JELLY_BEAN_MR1} this action is
     * a required part of the platform.
     * <p>
     * Input: Nothing.
     * <p>
     * Output: Nothing.
     */
    @SdkConstant(SdkConstantType.ACTIVITY_INTENT_ACTION)
    public static final String ACTION_APPLICATION_DEVELOPMENT_SETTINGS =
            "android.settings.APPLICATION_DEVELOPMENT_SETTINGS";

    /**
     * Activity Action: Show settings to allow configuration of quick launch shortcuts.
     * <p>
     * In some cases, a matching Activity may not exist, so ensure you
     * safeguard against this.
     * <p>
     * Input: Nothing.
     * <p>
     * Output: Nothing.
     */
    @SdkConstant(SdkConstantType.ACTIVITY_INTENT_ACTION)
    public static final String ACTION_QUICK_LAUNCH_SETTINGS =
            "android.settings.QUICK_LAUNCH_SETTINGS";

    /**
     * Activity Action: Show settings to manage installed applications.
     * <p>
     * In some cases, a matching Activity may not exist, so ensure you
     * safeguard against this.
     * <p>
     * Input: Nothing.
     * <p>
     * Output: Nothing.
     */
    @SdkConstant(SdkConstantType.ACTIVITY_INTENT_ACTION)
    public static final String ACTION_MANAGE_APPLICATIONS_SETTINGS =
            "android.settings.MANAGE_APPLICATIONS_SETTINGS";

    /**
     * Activity Action: Show settings to manage all applications.
     * <p>
     * In some cases, a matching Activity may not exist, so ensure you
     * safeguard against this.
     * <p>
     * Input: Nothing.
     * <p>
     * Output: Nothing.
     */
    @SdkConstant(SdkConstantType.ACTIVITY_INTENT_ACTION)
    public static final String ACTION_MANAGE_ALL_APPLICATIONS_SETTINGS =
            "android.settings.MANAGE_ALL_APPLICATIONS_SETTINGS";

    /**
     * Activity Action: Show screen of details about a particular application.
     * <p>
     * In some cases, a matching Activity may not exist, so ensure you
     * safeguard against this.
     * <p>
     * Input: The Intent's data URI specifies the application package name
     * to be shown, with the "package" scheme.  That is "package:com.my.app".
     * <p>
     * Output: Nothing.
     */
    @SdkConstant(SdkConstantType.ACTIVITY_INTENT_ACTION)
    public static final String ACTION_APPLICATION_DETAILS_SETTINGS =
            "android.settings.APPLICATION_DETAILS_SETTINGS";

    /**
     * @hide
     * Activity Action: Show the "app ops" settings screen.
     * <p>
     * Input: Nothing.
     * <p>
     * Output: Nothing.
     */
    @SdkConstant(SdkConstantType.ACTIVITY_INTENT_ACTION)
    public static final String ACTION_APP_OPS_SETTINGS =
            "android.settings.APP_OPS_SETTINGS";

    /**
     * Activity Action: Show settings for system update functionality.
     * <p>
     * In some cases, a matching Activity may not exist, so ensure you
     * safeguard against this.
     * <p>
     * Input: Nothing.
     * <p>
     * Output: Nothing.
     *
     * @hide
     */
    @SdkConstant(SdkConstantType.ACTIVITY_INTENT_ACTION)
    public static final String ACTION_SYSTEM_UPDATE_SETTINGS =
            "android.settings.SYSTEM_UPDATE_SETTINGS";

    /**
     * Activity Action: Show settings to allow configuration of sync settings.
     * <p>
     * In some cases, a matching Activity may not exist, so ensure you
     * safeguard against this.
     * <p>
     * The account types available to add via the add account button may be restricted by adding an
     * {@link #EXTRA_AUTHORITIES} extra to this Intent with one or more syncable content provider's
     * authorities. Only account types which can sync with that content provider will be offered to
     * the user.
     * <p>
     * Input: Nothing.
     * <p>
     * Output: Nothing.
     */
    @SdkConstant(SdkConstantType.ACTIVITY_INTENT_ACTION)
    public static final String ACTION_SYNC_SETTINGS =
            "android.settings.SYNC_SETTINGS";

    /**
     * Activity Action: Show add account screen for creating a new account.
     * <p>
     * In some cases, a matching Activity may not exist, so ensure you
     * safeguard against this.
     * <p>
     * The account types available to add may be restricted by adding an {@link #EXTRA_AUTHORITIES}
     * extra to the Intent with one or more syncable content provider's authorities.  Only account
     * types which can sync with that content provider will be offered to the user.
     * <p>
     * Account types can also be filtered by adding an {@link #EXTRA_ACCOUNT_TYPES} extra to the
     * Intent with one or more account types.
     * <p>
     * Input: Nothing.
     * <p>
     * Output: Nothing.
     */
    @SdkConstant(SdkConstantType.ACTIVITY_INTENT_ACTION)
    public static final String ACTION_ADD_ACCOUNT =
            "android.settings.ADD_ACCOUNT_SETTINGS";

    /**
     * Activity Action: Show settings for selecting the network operator.
     * <p>
     * In some cases, a matching Activity may not exist, so ensure you
     * safeguard against this.
     * <p>
     * Input: Nothing.
     * <p>
     * Output: Nothing.
     */
    @SdkConstant(SdkConstantType.ACTIVITY_INTENT_ACTION)
    public static final String ACTION_NETWORK_OPERATOR_SETTINGS =
            "android.settings.NETWORK_OPERATOR_SETTINGS";

    /**
     * Activity Action: Show settings for selection of 2G/3G.
     * <p>
     * In some cases, a matching Activity may not exist, so ensure you
     * safeguard against this.
     * <p>
     * Input: Nothing.
     * <p>
     * Output: Nothing.
     */
    @SdkConstant(SdkConstantType.ACTIVITY_INTENT_ACTION)
    public static final String ACTION_DATA_ROAMING_SETTINGS =
            "android.settings.DATA_ROAMING_SETTINGS";

    /**
     * Activity Action: Show settings for internal storage.
     * <p>
     * In some cases, a matching Activity may not exist, so ensure you
     * safeguard against this.
     * <p>
     * Input: Nothing.
     * <p>
     * Output: Nothing.
     */
    @SdkConstant(SdkConstantType.ACTIVITY_INTENT_ACTION)
    public static final String ACTION_INTERNAL_STORAGE_SETTINGS =
            "android.settings.INTERNAL_STORAGE_SETTINGS";
    /**
     * Activity Action: Show settings for memory card storage.
     * <p>
     * In some cases, a matching Activity may not exist, so ensure you
     * safeguard against this.
     * <p>
     * Input: Nothing.
     * <p>
     * Output: Nothing.
     */
    @SdkConstant(SdkConstantType.ACTIVITY_INTENT_ACTION)
    public static final String ACTION_MEMORY_CARD_SETTINGS =
            "android.settings.MEMORY_CARD_SETTINGS";

    /**
     * Activity Action: Show settings for global search.
     * <p>
     * In some cases, a matching Activity may not exist, so ensure you
     * safeguard against this.
     * <p>
     * Input: Nothing.
     * <p>
     * Output: Nothing
     */
    @SdkConstant(SdkConstantType.ACTIVITY_INTENT_ACTION)
    public static final String ACTION_SEARCH_SETTINGS =
        "android.search.action.SEARCH_SETTINGS";

    /**
     * Activity Action: Show general device information settings (serial
     * number, software version, phone number, etc.).
     * <p>
     * In some cases, a matching Activity may not exist, so ensure you
     * safeguard against this.
     * <p>
     * Input: Nothing.
     * <p>
     * Output: Nothing
     */
    @SdkConstant(SdkConstantType.ACTIVITY_INTENT_ACTION)
    public static final String ACTION_DEVICE_INFO_SETTINGS =
        "android.settings.DEVICE_INFO_SETTINGS";

    /**
     * Activity Action: Show NFC settings.
     * <p>
     * This shows UI that allows NFC to be turned on or off.
     * <p>
     * In some cases, a matching Activity may not exist, so ensure you
     * safeguard against this.
     * <p>
     * Input: Nothing.
     * <p>
     * Output: Nothing
     * @see android.nfc.NfcAdapter#isEnabled()
     */
    @SdkConstant(SdkConstantType.ACTIVITY_INTENT_ACTION)
    public static final String ACTION_NFC_SETTINGS = "android.settings.NFC_SETTINGS";

    /**
     * Activity Action: Show NFC Sharing settings.
     * <p>
     * This shows UI that allows NDEF Push (Android Beam) to be turned on or
     * off.
     * <p>
     * In some cases, a matching Activity may not exist, so ensure you
     * safeguard against this.
     * <p>
     * Input: Nothing.
     * <p>
     * Output: Nothing
     * @see android.nfc.NfcAdapter#isNdefPushEnabled()
     */
    @SdkConstant(SdkConstantType.ACTIVITY_INTENT_ACTION)
    public static final String ACTION_NFCSHARING_SETTINGS =
        "android.settings.NFCSHARING_SETTINGS";

    /**
     * Activity Action: Show NFC Tap & Pay settings
     * <p>
     * This shows UI that allows the user to configure Tap&Pay
     * settings.
     * <p>
     * In some cases, a matching Activity may not exist, so ensure you
     * safeguard against this.
     * <p>
     * Input: Nothing.
     * <p>
     * Output: Nothing
     */
    @SdkConstant(SdkConstantType.ACTIVITY_INTENT_ACTION)
    public static final String ACTION_NFC_PAYMENT_SETTINGS =
        "android.settings.NFC_PAYMENT_SETTINGS";

    /**
     * Activity Action: Show Daydream settings.
     * <p>
     * In some cases, a matching Activity may not exist, so ensure you
     * safeguard against this.
     * <p>
     * Input: Nothing.
     * <p>
     * Output: Nothing.
     * @see android.service.dreams.DreamService
     */
    @SdkConstant(SdkConstantType.ACTIVITY_INTENT_ACTION)
    public static final String ACTION_DREAM_SETTINGS = "android.settings.DREAM_SETTINGS";

    /**
     * Activity Action: Show Notification listener settings.
     * <p>
     * In some cases, a matching Activity may not exist, so ensure you
     * safeguard against this.
     * <p>
     * Input: Nothing.
     * <p>
     * Output: Nothing.
     * @see android.service.notification.NotificationListenerService
     */
    @SdkConstant(SdkConstantType.ACTIVITY_INTENT_ACTION)
    public static final String ACTION_NOTIFICATION_LISTENER_SETTINGS
            = "android.settings.ACTION_NOTIFICATION_LISTENER_SETTINGS";

    /**
     * @hide
     */
    @SdkConstant(SdkConstantType.ACTIVITY_INTENT_ACTION)
    public static final String ACTION_CONDITION_PROVIDER_SETTINGS
            = "android.settings.ACTION_CONDITION_PROVIDER_SETTINGS";

    /**
     * Activity Action: Show settings for video captioning.
     * <p>
     * In some cases, a matching Activity may not exist, so ensure you safeguard
     * against this.
     * <p>
     * Input: Nothing.
     * <p>
     * Output: Nothing.
     */
    @SdkConstant(SdkConstantType.ACTIVITY_INTENT_ACTION)
    public static final String ACTION_CAPTIONING_SETTINGS = "android.settings.CAPTIONING_SETTINGS";

    /**
     * Activity Action: Show the top level print settings.
     * <p>
     * In some cases, a matching Activity may not exist, so ensure you
     * safeguard against this.
     * <p>
     * Input: Nothing.
     * <p>
     * Output: Nothing.
     */
    @SdkConstant(SdkConstantType.ACTIVITY_INTENT_ACTION)
    public static final String ACTION_PRINT_SETTINGS =
            "android.settings.ACTION_PRINT_SETTINGS";

    /**
     * Activity Action: Show Zen Mode configuration settings.
     *
     * @hide
     */
    @SdkConstant(SdkConstantType.ACTIVITY_INTENT_ACTION)
    public static final String ACTION_ZEN_MODE_SETTINGS = "android.settings.ZEN_MODE_SETTINGS";

    /**
     * Activity Action: Show the regulatory information screen for the device.
     * <p>
     * In some cases, a matching Activity may not exist, so ensure you safeguard
     * against this.
     * <p>
     * Input: Nothing.
     * <p>
     * Output: Nothing.
     */
    @SdkConstant(SdkConstantType.ACTIVITY_INTENT_ACTION)
    public static final String
            ACTION_SHOW_REGULATORY_INFO = "android.settings.SHOW_REGULATORY_INFO";

    /**
     * Activity Action: Show Device Name Settings.
     * <p>
     * In some cases, a matching Activity may not exist, so ensure you safeguard
     * against this.
     *
     * @hide
     */
    @SdkConstant(SdkConstantType.ACTIVITY_INTENT_ACTION)
    public static final String DEVICE_NAME_SETTINGS = "android.settings.DEVICE_NAME";

    /**
     * Activity Action: Show pairing settings.
     * <p>
     * In some cases, a matching Activity may not exist, so ensure you safeguard
     * against this.
     *
     * @hide
     */
    @SdkConstant(SdkConstantType.ACTIVITY_INTENT_ACTION)
    public static final String ACTION_PAIRING_SETTINGS = "android.settings.PAIRING_SETTINGS";

    /**
     * Activity Action: Show battery saver settings.
     * <p>
     * In some cases, a matching Activity may not exist, so ensure you safeguard
     * against this.
     */
    @SdkConstant(SdkConstantType.ACTIVITY_INTENT_ACTION)
    public static final String ACTION_BATTERY_SAVER_SETTINGS
            = "android.settings.BATTERY_SAVER_SETTINGS";

    /**
     * Activity Action: Show Home selection settings. If there are multiple activities
     * that can satisfy the {@link Intent#CATEGORY_HOME} intent, this screen allows you
     * to pick your preferred activity.
     */
    @SdkConstant(SdkConstantType.ACTIVITY_INTENT_ACTION)
    public static final String ACTION_HOME_SETTINGS
            = "android.settings.HOME_SETTINGS";

    /**
     * Activity Action: Show notification settings.
     *
     * @hide
     */
    @SdkConstant(SdkConstantType.ACTIVITY_INTENT_ACTION)
    public static final String ACTION_NOTIFICATION_SETTINGS
            = "android.settings.NOTIFICATION_SETTINGS";

    /**
     * Activity Action: Show notification settings for a single app.
     *
     * @hide
     */
    @SdkConstant(SdkConstantType.ACTIVITY_INTENT_ACTION)
    public static final String ACTION_APP_NOTIFICATION_SETTINGS
            = "android.settings.APP_NOTIFICATION_SETTINGS";

    /**
     * Activity Action: Show notification redaction settings.
     *
     * @hide
     */
    @SdkConstant(SdkConstantType.ACTIVITY_INTENT_ACTION)
    public static final String ACTION_APP_NOTIFICATION_REDACTION
            = "android.settings.ACTION_APP_NOTIFICATION_REDACTION";

    /** @hide */ public static final String EXTRA_APP_UID = "app_uid";
    /** @hide */ public static final String EXTRA_APP_PACKAGE = "app_package";

    // End of Intent actions for Settings

    /**
     * @hide - Private call() method on SettingsProvider to read from 'system' table.
     */
    public static final String CALL_METHOD_GET_SYSTEM = "GET_system";

    /**
     * @hide - Private call() method on SettingsProvider to read from 'secure' table.
     */
    public static final String CALL_METHOD_GET_SECURE = "GET_secure";

    /**
     * @hide - Private call() method on SettingsProvider to read from 'global' table.
     */
    public static final String CALL_METHOD_GET_GLOBAL = "GET_global";

    /**
     * @hide - User handle argument extra to the fast-path call()-based requests
     */
    public static final String CALL_METHOD_USER_KEY = "_user";

    /** @hide - Private call() method to write to 'system' table */
    public static final String CALL_METHOD_PUT_SYSTEM = "PUT_system";

    /** @hide - Private call() method to write to 'secure' table */
    public static final String CALL_METHOD_PUT_SECURE = "PUT_secure";

    /** @hide - Private call() method to write to 'global' table */
    public static final String CALL_METHOD_PUT_GLOBAL= "PUT_global";

    /**
     * Activity Extra: Limit available options in launched activity based on the given authority.
     * <p>
     * This can be passed as an extra field in an Activity Intent with one or more syncable content
     * provider's authorities as a String[]. This field is used by some intents to alter the
     * behavior of the called activity.
     * <p>
     * Example: The {@link #ACTION_ADD_ACCOUNT} intent restricts the account types available based
     * on the authority given.
     */
    public static final String EXTRA_AUTHORITIES = "authorities";

    /**
     * Activity Extra: Limit available options in launched activity based on the given account
     * types.
     * <p>
     * This can be passed as an extra field in an Activity Intent with one or more account types
     * as a String[]. This field is used by some intents to alter the behavior of the called
     * activity.
     * <p>
     * Example: The {@link #ACTION_ADD_ACCOUNT} intent restricts the account types to the specified
     * list.
     */
    public static final String EXTRA_ACCOUNT_TYPES = "account_types";

    public static final String EXTRA_INPUT_METHOD_ID = "input_method_id";

    /**
     * Activity Extra: The device identifier to act upon.
     * <p>
     * This can be passed as an extra field in an Activity Intent with a single
     * InputDeviceIdentifier. This field is used by some activities to jump straight into the
     * settings for the given device.
     * <p>
     * Example: The {@link #ACTION_INPUT_METHOD_SETTINGS} intent opens the keyboard layout
     * dialog for the given device.
     * @hide
     */
    public static final String EXTRA_INPUT_DEVICE_IDENTIFIER = "input_device_identifier";

    /**
     * @hide
     * Activity Extra: Enable or disable Airplane Mode.
     * <p>
     * This can be passed as an extra field to the {@link #ACTION_VOICE_CONTROL_AIRPLANE_MODE}
     * intent as a boolean.
     */
    @SystemApi
    public static final String EXTRA_AIRPLANE_MODE_ENABLED = "airplane_mode_enabled";

    private static final String JID_RESOURCE_PREFIX = "android";

    public static final String AUTHORITY = "settings";

    private static final String TAG = "Settings";
    private static final boolean LOCAL_LOGV = false;

    // Lock ensures that when enabling/disabling the master location switch, we don't end up
    // with a partial enable/disable state in multi-threaded situations.
    private static final Object mLocationSettingsLock = new Object();

    public static class SettingNotFoundException extends AndroidException {
        public SettingNotFoundException(String msg) {
            super(msg);
        }
    }

    /**
     * Common base for tables of name/value settings.
     */
    public static class NameValueTable implements BaseColumns {
        public static final String NAME = "name";
        public static final String VALUE = "value";

        protected static boolean putString(ContentResolver resolver, Uri uri,
                String name, String value) {
            // The database will take care of replacing duplicates.
            try {
                ContentValues values = new ContentValues();
                values.put(NAME, name);
                values.put(VALUE, value);
                resolver.insert(uri, values);
                return true;
            } catch (SQLException e) {
                Log.w(TAG, "Can't set key " + name + " in " + uri, e);
                return false;
            }
        }

        public static Uri getUriFor(Uri uri, String name) {
            return Uri.withAppendedPath(uri, name);
        }
    }

    // Thread-safe.
    private static class NameValueCache {
        private final String mVersionSystemProperty;
        private final Uri mUri;

        private static final String[] SELECT_VALUE =
            new String[] { Settings.NameValueTable.VALUE };
        private static final String NAME_EQ_PLACEHOLDER = "name=?";

        // Must synchronize on 'this' to access mValues and mValuesVersion.
        private final HashMap<String, String> mValues = new HashMap<String, String>();
        private long mValuesVersion = 0;

        // Initially null; set lazily and held forever.  Synchronized on 'this'.
        private IContentProvider mContentProvider = null;

        // The method we'll call (or null, to not use) on the provider
        // for the fast path of retrieving settings.
        private final String mCallGetCommand;
        private final String mCallSetCommand;

        public NameValueCache(String versionSystemProperty, Uri uri,
                String getCommand, String setCommand) {
            mVersionSystemProperty = versionSystemProperty;
            mUri = uri;
            mCallGetCommand = getCommand;
            mCallSetCommand = setCommand;
        }

        private IContentProvider lazyGetProvider(ContentResolver cr) {
            IContentProvider cp = null;
            synchronized (this) {
                cp = mContentProvider;
                if (cp == null) {
                    cp = mContentProvider = cr.acquireProvider(mUri.getAuthority());
                }
            }
            return cp;
        }

        public boolean putStringForUser(ContentResolver cr, String name, String value,
                final int userHandle) {
            try {
                Bundle arg = new Bundle();
                arg.putString(Settings.NameValueTable.VALUE, value);
                arg.putInt(CALL_METHOD_USER_KEY, userHandle);
                IContentProvider cp = lazyGetProvider(cr);
                cp.call(cr.getPackageName(), mCallSetCommand, name, arg);
            } catch (RemoteException e) {
                Log.w(TAG, "Can't set key " + name + " in " + mUri, e);
                return false;
            }
            return true;
        }

        public String getStringForUser(ContentResolver cr, String name, final int userHandle) {
            final boolean isSelf = (userHandle == UserHandle.myUserId());
            if (isSelf) {
                long newValuesVersion = SystemProperties.getLong(mVersionSystemProperty, 0);

                // Our own user's settings data uses a client-side cache
                synchronized (this) {
                    if (mValuesVersion != newValuesVersion) {
                        if (LOCAL_LOGV || false) {
                            Log.v(TAG, "invalidate [" + mUri.getLastPathSegment() + "]: current "
                                    + newValuesVersion + " != cached " + mValuesVersion);
                        }

                        mValues.clear();
                        mValuesVersion = newValuesVersion;
                    }

                    if (mValues.containsKey(name)) {
                        return mValues.get(name);  // Could be null, that's OK -- negative caching
                    }
                }
            } else {
                if (LOCAL_LOGV) Log.v(TAG, "get setting for user " + userHandle
                        + " by user " + UserHandle.myUserId() + " so skipping cache");
            }

            IContentProvider cp = lazyGetProvider(cr);

            // Try the fast path first, not using query().  If this
            // fails (alternate Settings provider that doesn't support
            // this interface?) then we fall back to the query/table
            // interface.
            if (mCallGetCommand != null) {
                try {
                    Bundle args = null;
                    if (!isSelf) {
                        args = new Bundle();
                        args.putInt(CALL_METHOD_USER_KEY, userHandle);
                    }
                    Bundle b = cp.call(cr.getPackageName(), mCallGetCommand, name, args);
                    if (b != null) {
                        String value = b.getPairValue();
                        // Don't update our cache for reads of other users' data
                        if (isSelf) {
                            synchronized (this) {
                                mValues.put(name, value);
                            }
                        } else {
                            if (LOCAL_LOGV) Log.i(TAG, "call-query of user " + userHandle
                                    + " by " + UserHandle.myUserId()
                                    + " so not updating cache");
                        }
                        return value;
                    }
                    // If the response Bundle is null, we fall through
                    // to the query interface below.
                } catch (RemoteException e) {
                    // Not supported by the remote side?  Fall through
                    // to query().
                }
            }

            Cursor c = null;
            try {
                c = cp.query(cr.getPackageName(), mUri, SELECT_VALUE, NAME_EQ_PLACEHOLDER,
                             new String[]{name}, null, null);
                if (c == null) {
                    Log.w(TAG, "Can't get key " + name + " from " + mUri);
                    return null;
                }

                String value = c.moveToNext() ? c.getString(0) : null;
                synchronized (this) {
                    mValues.put(name, value);
                }
                if (LOCAL_LOGV) {
                    Log.v(TAG, "cache miss [" + mUri.getLastPathSegment() + "]: " +
                            name + " = " + (value == null ? "(null)" : value));
                }
                return value;
            } catch (RemoteException e) {
                Log.w(TAG, "Can't get key " + name + " from " + mUri, e);
                return null;  // Return null, but don't cache it.
            } finally {
                if (c != null) c.close();
            }
        }
    }

    /**
     * System settings, containing miscellaneous system preferences.  This
     * table holds simple name/value pairs.  There are convenience
     * functions for accessing individual settings entries.
     */
    public static final class System extends NameValueTable {
        public static final String SYS_PROP_SETTING_VERSION = "sys.settings_system_version";

        /**
         * The content:// style URL for this table
         */
        public static final Uri CONTENT_URI =
            Uri.parse("content://" + AUTHORITY + "/system");

        private static final NameValueCache sNameValueCache = new NameValueCache(
                SYS_PROP_SETTING_VERSION,
                CONTENT_URI,
                CALL_METHOD_GET_SYSTEM,
                CALL_METHOD_PUT_SYSTEM);

        private static final HashSet<String> MOVED_TO_SECURE;
        static {
            MOVED_TO_SECURE = new HashSet<String>(30);
            MOVED_TO_SECURE.add(Secure.ANDROID_ID);
            MOVED_TO_SECURE.add(Secure.HTTP_PROXY);
            MOVED_TO_SECURE.add(Secure.LOCATION_PROVIDERS_ALLOWED);
            MOVED_TO_SECURE.add(Secure.LOCK_BIOMETRIC_WEAK_FLAGS);
            MOVED_TO_SECURE.add(Secure.LOCK_PATTERN_ENABLED);
            MOVED_TO_SECURE.add(Secure.LOCK_PATTERN_VISIBLE);
            MOVED_TO_SECURE.add(Secure.LOCK_PATTERN_TACTILE_FEEDBACK_ENABLED);
            MOVED_TO_SECURE.add(Secure.LOGGING_ID);
            MOVED_TO_SECURE.add(Secure.PARENTAL_CONTROL_ENABLED);
            MOVED_TO_SECURE.add(Secure.PARENTAL_CONTROL_LAST_UPDATE);
            MOVED_TO_SECURE.add(Secure.PARENTAL_CONTROL_REDIRECT_URL);
            MOVED_TO_SECURE.add(Secure.SETTINGS_CLASSNAME);
            MOVED_TO_SECURE.add(Secure.USE_GOOGLE_MAIL);
            MOVED_TO_SECURE.add(Secure.WIFI_NETWORKS_AVAILABLE_NOTIFICATION_ON);
            MOVED_TO_SECURE.add(Secure.WIFI_NETWORKS_AVAILABLE_REPEAT_DELAY);
            MOVED_TO_SECURE.add(Secure.WIFI_NUM_OPEN_NETWORKS_KEPT);
            MOVED_TO_SECURE.add(Secure.WIFI_ON);
            MOVED_TO_SECURE.add(Secure.WIFI_WATCHDOG_ACCEPTABLE_PACKET_LOSS_PERCENTAGE);
            MOVED_TO_SECURE.add(Secure.WIFI_WATCHDOG_AP_COUNT);
            MOVED_TO_SECURE.add(Secure.WIFI_WATCHDOG_BACKGROUND_CHECK_DELAY_MS);
            MOVED_TO_SECURE.add(Secure.WIFI_WATCHDOG_BACKGROUND_CHECK_ENABLED);
            MOVED_TO_SECURE.add(Secure.WIFI_WATCHDOG_BACKGROUND_CHECK_TIMEOUT_MS);
            MOVED_TO_SECURE.add(Secure.WIFI_WATCHDOG_INITIAL_IGNORED_PING_COUNT);
            MOVED_TO_SECURE.add(Secure.WIFI_WATCHDOG_MAX_AP_CHECKS);
            MOVED_TO_SECURE.add(Secure.WIFI_WATCHDOG_ON);
            MOVED_TO_SECURE.add(Secure.WIFI_WATCHDOG_PING_COUNT);
            MOVED_TO_SECURE.add(Secure.WIFI_WATCHDOG_PING_DELAY_MS);
            MOVED_TO_SECURE.add(Secure.WIFI_WATCHDOG_PING_TIMEOUT_MS);

            // At one time in System, then Global, but now back in Secure
            MOVED_TO_SECURE.add(Secure.INSTALL_NON_MARKET_APPS);
        }

        private static final HashSet<String> MOVED_TO_GLOBAL;
        private static final HashSet<String> MOVED_TO_SECURE_THEN_GLOBAL;
        static {
            MOVED_TO_GLOBAL = new HashSet<String>();
            MOVED_TO_SECURE_THEN_GLOBAL = new HashSet<String>();

            // these were originally in system but migrated to secure in the past,
            // so are duplicated in the Secure.* namespace
            MOVED_TO_SECURE_THEN_GLOBAL.add(Global.ADB_ENABLED);
            MOVED_TO_SECURE_THEN_GLOBAL.add(Global.BLUETOOTH_ON);
            MOVED_TO_SECURE_THEN_GLOBAL.add(Global.DATA_ROAMING);
            MOVED_TO_SECURE_THEN_GLOBAL.add(Global.DEVICE_PROVISIONED);
            MOVED_TO_SECURE_THEN_GLOBAL.add(Global.USB_MASS_STORAGE_ENABLED);
            MOVED_TO_SECURE_THEN_GLOBAL.add(Global.HTTP_PROXY);

            // these are moving directly from system to global
            MOVED_TO_GLOBAL.add(Settings.Global.AIRPLANE_MODE_ON);
            MOVED_TO_GLOBAL.add(Settings.Global.AIRPLANE_MODE_RADIOS);
            MOVED_TO_GLOBAL.add(Settings.Global.AIRPLANE_MODE_TOGGLEABLE_RADIOS);
            MOVED_TO_GLOBAL.add(Settings.Global.AUTO_TIME);
            MOVED_TO_GLOBAL.add(Settings.Global.AUTO_TIME_ZONE);
            MOVED_TO_GLOBAL.add(Settings.Global.CAR_DOCK_SOUND);
            MOVED_TO_GLOBAL.add(Settings.Global.CAR_UNDOCK_SOUND);
            MOVED_TO_GLOBAL.add(Settings.Global.DESK_DOCK_SOUND);
            MOVED_TO_GLOBAL.add(Settings.Global.DESK_UNDOCK_SOUND);
            MOVED_TO_GLOBAL.add(Settings.Global.DOCK_SOUNDS_ENABLED);
            MOVED_TO_GLOBAL.add(Settings.Global.LOCK_SOUND);
            MOVED_TO_GLOBAL.add(Settings.Global.UNLOCK_SOUND);
            MOVED_TO_GLOBAL.add(Settings.Global.LOW_BATTERY_SOUND);
            MOVED_TO_GLOBAL.add(Settings.Global.POWER_SOUNDS_ENABLED);
            MOVED_TO_GLOBAL.add(Settings.Global.STAY_ON_WHILE_PLUGGED_IN);
            MOVED_TO_GLOBAL.add(Settings.Global.WIFI_SLEEP_POLICY);
            MOVED_TO_GLOBAL.add(Settings.Global.MODE_RINGER);
            MOVED_TO_GLOBAL.add(Settings.Global.WINDOW_ANIMATION_SCALE);
            MOVED_TO_GLOBAL.add(Settings.Global.TRANSITION_ANIMATION_SCALE);
            MOVED_TO_GLOBAL.add(Settings.Global.ANIMATOR_DURATION_SCALE);
            MOVED_TO_GLOBAL.add(Settings.Global.FANCY_IME_ANIMATIONS);
            MOVED_TO_GLOBAL.add(Settings.Global.COMPATIBILITY_MODE);
            MOVED_TO_GLOBAL.add(Settings.Global.EMERGENCY_TONE);
            MOVED_TO_GLOBAL.add(Settings.Global.CALL_AUTO_RETRY);
            MOVED_TO_GLOBAL.add(Settings.Global.DEBUG_APP);
            MOVED_TO_GLOBAL.add(Settings.Global.WAIT_FOR_DEBUGGER);
            MOVED_TO_GLOBAL.add(Settings.Global.SHOW_PROCESSES);
            MOVED_TO_GLOBAL.add(Settings.Global.ALWAYS_FINISH_ACTIVITIES);
            MOVED_TO_GLOBAL.add(Settings.Global.TZINFO_UPDATE_CONTENT_URL);
            MOVED_TO_GLOBAL.add(Settings.Global.TZINFO_UPDATE_METADATA_URL);
            MOVED_TO_GLOBAL.add(Settings.Global.SELINUX_UPDATE_CONTENT_URL);
            MOVED_TO_GLOBAL.add(Settings.Global.SELINUX_UPDATE_METADATA_URL);
            MOVED_TO_GLOBAL.add(Settings.Global.SMS_SHORT_CODES_UPDATE_CONTENT_URL);
            MOVED_TO_GLOBAL.add(Settings.Global.SMS_SHORT_CODES_UPDATE_METADATA_URL);
            MOVED_TO_GLOBAL.add(Settings.Global.CERT_PIN_UPDATE_CONTENT_URL);
            MOVED_TO_GLOBAL.add(Settings.Global.CERT_PIN_UPDATE_METADATA_URL);
        }

        /** @hide */
        public static void getMovedKeys(HashSet<String> outKeySet) {
            outKeySet.addAll(MOVED_TO_GLOBAL);
            outKeySet.addAll(MOVED_TO_SECURE_THEN_GLOBAL);
        }

        /** @hide */
        public static void getNonLegacyMovedKeys(HashSet<String> outKeySet) {
            outKeySet.addAll(MOVED_TO_GLOBAL);
        }

        /**
         * Look up a name in the database.
         * @param resolver to access the database with
         * @param name to look up in the table
         * @return the corresponding value, or null if not present
         */
        public static String getString(ContentResolver resolver, String name) {
            return getStringForUser(resolver, name, UserHandle.myUserId());
        }

        /** @hide */
        public static String getStringForUser(ContentResolver resolver, String name,
                int userHandle) {
            if (MOVED_TO_SECURE.contains(name)) {
                Log.w(TAG, "Setting " + name + " has moved from android.provider.Settings.System"
                        + " to android.provider.Settings.Secure, returning read-only value.");
                return Secure.getStringForUser(resolver, name, userHandle);
            }
            if (MOVED_TO_GLOBAL.contains(name) || MOVED_TO_SECURE_THEN_GLOBAL.contains(name)) {
                Log.w(TAG, "Setting " + name + " has moved from android.provider.Settings.System"
                        + " to android.provider.Settings.Global, returning read-only value.");
                return Global.getStringForUser(resolver, name, userHandle);
            }
            return sNameValueCache.getStringForUser(resolver, name, userHandle);
        }

        /**
         * Store a name/value pair into the database.
         * @param resolver to access the database with
         * @param name to store
         * @param value to associate with the name
         * @return true if the value was set, false on database errors
         */
        public static boolean putString(ContentResolver resolver, String name, String value) {
            return putStringForUser(resolver, name, value, UserHandle.myUserId());
        }

        /** @hide */
        public static boolean putStringForUser(ContentResolver resolver, String name, String value,
                int userHandle) {
            if (MOVED_TO_SECURE.contains(name)) {
                Log.w(TAG, "Setting " + name + " has moved from android.provider.Settings.System"
                        + " to android.provider.Settings.Secure, value is unchanged.");
                return false;
            }
            if (MOVED_TO_GLOBAL.contains(name) || MOVED_TO_SECURE_THEN_GLOBAL.contains(name)) {
                Log.w(TAG, "Setting " + name + " has moved from android.provider.Settings.System"
                        + " to android.provider.Settings.Global, value is unchanged.");
                return false;
            }
            return sNameValueCache.putStringForUser(resolver, name, value, userHandle);
        }

        /**
         * Construct the content URI for a particular name/value pair,
         * useful for monitoring changes with a ContentObserver.
         * @param name to look up in the table
         * @return the corresponding content URI, or null if not present
         */
        public static Uri getUriFor(String name) {
            if (MOVED_TO_SECURE.contains(name)) {
                Log.w(TAG, "Setting " + name + " has moved from android.provider.Settings.System"
                    + " to android.provider.Settings.Secure, returning Secure URI.");
                return Secure.getUriFor(Secure.CONTENT_URI, name);
            }
            if (MOVED_TO_GLOBAL.contains(name) || MOVED_TO_SECURE_THEN_GLOBAL.contains(name)) {
                Log.w(TAG, "Setting " + name + " has moved from android.provider.Settings.System"
                        + " to android.provider.Settings.Global, returning read-only global URI.");
                return Global.getUriFor(Global.CONTENT_URI, name);
            }
            return getUriFor(CONTENT_URI, name);
        }

        /**
         * Convenience function for retrieving a single system settings value
         * as an integer.  Note that internally setting values are always
         * stored as strings; this function converts the string to an integer
         * for you.  The default value will be returned if the setting is
         * not defined or not an integer.
         *
         * @param cr The ContentResolver to access.
         * @param name The name of the setting to retrieve.
         * @param def Value to return if the setting is not defined.
         *
         * @return The setting's current value, or 'def' if it is not defined
         * or not a valid integer.
         */
        public static int getInt(ContentResolver cr, String name, int def) {
            return getIntForUser(cr, name, def, UserHandle.myUserId());
        }

        /** @hide */
        public static int getIntForUser(ContentResolver cr, String name, int def, int userHandle) {
            String v = getStringForUser(cr, name, userHandle);
            try {
                return v != null ? Integer.parseInt(v) : def;
            } catch (NumberFormatException e) {
                return def;
            }
        }

        /**
         * Convenience function for retrieving a single system settings value
         * as an integer.  Note that internally setting values are always
         * stored as strings; this function converts the string to an integer
         * for you.
         * <p>
         * This version does not take a default value.  If the setting has not
         * been set, or the string value is not a number,
         * it throws {@link SettingNotFoundException}.
         *
         * @param cr The ContentResolver to access.
         * @param name The name of the setting to retrieve.
         *
         * @throws SettingNotFoundException Thrown if a setting by the given
         * name can't be found or the setting value is not an integer.
         *
         * @return The setting's current value.
         */
        public static int getInt(ContentResolver cr, String name)
                throws SettingNotFoundException {
            return getIntForUser(cr, name, UserHandle.myUserId());
        }

        /** @hide */
        public static int getIntForUser(ContentResolver cr, String name, int userHandle)
                throws SettingNotFoundException {
            String v = getStringForUser(cr, name, userHandle);
            try {
                return Integer.parseInt(v);
            } catch (NumberFormatException e) {
                throw new SettingNotFoundException(name);
            }
        }

        /**
         * Convenience function for updating a single settings value as an
         * integer. This will either create a new entry in the table if the
         * given name does not exist, or modify the value of the existing row
         * with that name.  Note that internally setting values are always
         * stored as strings, so this function converts the given value to a
         * string before storing it.
         *
         * @param cr The ContentResolver to access.
         * @param name The name of the setting to modify.
         * @param value The new value for the setting.
         * @return true if the value was set, false on database errors
         */
        public static boolean putInt(ContentResolver cr, String name, int value) {
            return putIntForUser(cr, name, value, UserHandle.myUserId());
        }

        /** @hide */
        public static boolean putIntForUser(ContentResolver cr, String name, int value,
                int userHandle) {
            return putStringForUser(cr, name, Integer.toString(value), userHandle);
        }

        /**
         * Convenience function for retrieving a single system settings value
         * as a {@code long}.  Note that internally setting values are always
         * stored as strings; this function converts the string to a {@code long}
         * for you.  The default value will be returned if the setting is
         * not defined or not a {@code long}.
         *
         * @param cr The ContentResolver to access.
         * @param name The name of the setting to retrieve.
         * @param def Value to return if the setting is not defined.
         *
         * @return The setting's current value, or 'def' if it is not defined
         * or not a valid {@code long}.
         */
        public static long getLong(ContentResolver cr, String name, long def) {
            return getLongForUser(cr, name, def, UserHandle.myUserId());
        }

        /** @hide */
        public static long getLongForUser(ContentResolver cr, String name, long def,
                int userHandle) {
            String valString = getStringForUser(cr, name, userHandle);
            long value;
            try {
                value = valString != null ? Long.parseLong(valString) : def;
            } catch (NumberFormatException e) {
                value = def;
            }
            return value;
        }

        /**
         * Convenience function for retrieving a single system settings value
         * as a {@code long}.  Note that internally setting values are always
         * stored as strings; this function converts the string to a {@code long}
         * for you.
         * <p>
         * This version does not take a default value.  If the setting has not
         * been set, or the string value is not a number,
         * it throws {@link SettingNotFoundException}.
         *
         * @param cr The ContentResolver to access.
         * @param name The name of the setting to retrieve.
         *
         * @return The setting's current value.
         * @throws SettingNotFoundException Thrown if a setting by the given
         * name can't be found or the setting value is not an integer.
         */
        public static long getLong(ContentResolver cr, String name)
                throws SettingNotFoundException {
            return getLongForUser(cr, name, UserHandle.myUserId());
        }

        /** @hide */
        public static long getLongForUser(ContentResolver cr, String name, int userHandle)
                throws SettingNotFoundException {
            String valString = getStringForUser(cr, name, userHandle);
            try {
                return Long.parseLong(valString);
            } catch (NumberFormatException e) {
                throw new SettingNotFoundException(name);
            }
        }

        /**
         * Convenience function for updating a single settings value as a long
         * integer. This will either create a new entry in the table if the
         * given name does not exist, or modify the value of the existing row
         * with that name.  Note that internally setting values are always
         * stored as strings, so this function converts the given value to a
         * string before storing it.
         *
         * @param cr The ContentResolver to access.
         * @param name The name of the setting to modify.
         * @param value The new value for the setting.
         * @return true if the value was set, false on database errors
         */
        public static boolean putLong(ContentResolver cr, String name, long value) {
            return putLongForUser(cr, name, value, UserHandle.myUserId());
        }

        /** @hide */
        public static boolean putLongForUser(ContentResolver cr, String name, long value,
                int userHandle) {
            return putStringForUser(cr, name, Long.toString(value), userHandle);
        }

        /**
         * Convenience function for retrieving a single system settings value
         * as a floating point number.  Note that internally setting values are
         * always stored as strings; this function converts the string to an
         * float for you. The default value will be returned if the setting
         * is not defined or not a valid float.
         *
         * @param cr The ContentResolver to access.
         * @param name The name of the setting to retrieve.
         * @param def Value to return if the setting is not defined.
         *
         * @return The setting's current value, or 'def' if it is not defined
         * or not a valid float.
         */
        public static float getFloat(ContentResolver cr, String name, float def) {
            return getFloatForUser(cr, name, def, UserHandle.myUserId());
        }

        /** @hide */
        public static float getFloatForUser(ContentResolver cr, String name, float def,
                int userHandle) {
            String v = getStringForUser(cr, name, userHandle);
            try {
                return v != null ? Float.parseFloat(v) : def;
            } catch (NumberFormatException e) {
                return def;
            }
        }

        /**
         * Convenience function for retrieving a single system settings value
         * as a float.  Note that internally setting values are always
         * stored as strings; this function converts the string to a float
         * for you.
         * <p>
         * This version does not take a default value.  If the setting has not
         * been set, or the string value is not a number,
         * it throws {@link SettingNotFoundException}.
         *
         * @param cr The ContentResolver to access.
         * @param name The name of the setting to retrieve.
         *
         * @throws SettingNotFoundException Thrown if a setting by the given
         * name can't be found or the setting value is not a float.
         *
         * @return The setting's current value.
         */
        public static float getFloat(ContentResolver cr, String name)
                throws SettingNotFoundException {
            return getFloatForUser(cr, name, UserHandle.myUserId());
        }

        /** @hide */
        public static float getFloatForUser(ContentResolver cr, String name, int userHandle)
                throws SettingNotFoundException {
            String v = getStringForUser(cr, name, userHandle);
            if (v == null) {
                throw new SettingNotFoundException(name);
            }
            try {
                return Float.parseFloat(v);
            } catch (NumberFormatException e) {
                throw new SettingNotFoundException(name);
            }
        }

        /**
         * Convenience function for updating a single settings value as a
         * floating point number. This will either create a new entry in the
         * table if the given name does not exist, or modify the value of the
         * existing row with that name.  Note that internally setting values
         * are always stored as strings, so this function converts the given
         * value to a string before storing it.
         *
         * @param cr The ContentResolver to access.
         * @param name The name of the setting to modify.
         * @param value The new value for the setting.
         * @return true if the value was set, false on database errors
         */
        public static boolean putFloat(ContentResolver cr, String name, float value) {
            return putFloatForUser(cr, name, value, UserHandle.myUserId());
        }

        /** @hide */
        public static boolean putFloatForUser(ContentResolver cr, String name, float value,
                int userHandle) {
            return putStringForUser(cr, name, Float.toString(value), userHandle);
        }

        /**
         * Convenience function to read all of the current
         * configuration-related settings into a
         * {@link Configuration} object.
         *
         * @param cr The ContentResolver to access.
         * @param outConfig Where to place the configuration settings.
         */
        public static void getConfiguration(ContentResolver cr, Configuration outConfig) {
            getConfigurationForUser(cr, outConfig, UserHandle.myUserId());
        }

        /** @hide */
        public static void getConfigurationForUser(ContentResolver cr, Configuration outConfig,
                int userHandle) {
            outConfig.fontScale = Settings.System.getFloatForUser(
                cr, FONT_SCALE, outConfig.fontScale, userHandle);
            if (outConfig.fontScale < 0) {
                outConfig.fontScale = 1;
            }
        }

        /**
         * @hide Erase the fields in the Configuration that should be applied
         * by the settings.
         */
        public static void clearConfiguration(Configuration inoutConfig) {
            inoutConfig.fontScale = 0;
        }

        /**
         * Convenience function to write a batch of configuration-related
         * settings from a {@link Configuration} object.
         *
         * @param cr The ContentResolver to access.
         * @param config The settings to write.
         * @return true if the values were set, false on database errors
         */
        public static boolean putConfiguration(ContentResolver cr, Configuration config) {
            return putConfigurationForUser(cr, config, UserHandle.myUserId());
        }

        /** @hide */
        public static boolean putConfigurationForUser(ContentResolver cr, Configuration config,
                int userHandle) {
            return Settings.System.putFloatForUser(cr, FONT_SCALE, config.fontScale, userHandle);
        }

        /** @hide */
        public static boolean hasInterestingConfigurationChanges(int changes) {
            return (changes&ActivityInfo.CONFIG_FONT_SCALE) != 0;
        }

        /** @deprecated - Do not use */
        @Deprecated
        public static boolean getShowGTalkServiceStatus(ContentResolver cr) {
            return getShowGTalkServiceStatusForUser(cr, UserHandle.myUserId());
        }

        /**
         * @hide
         * @deprecated - Do not use
         */
        public static boolean getShowGTalkServiceStatusForUser(ContentResolver cr,
                int userHandle) {
            return getIntForUser(cr, SHOW_GTALK_SERVICE_STATUS, 0, userHandle) != 0;
        }

        /** @deprecated - Do not use */
        @Deprecated
        public static void setShowGTalkServiceStatus(ContentResolver cr, boolean flag) {
            setShowGTalkServiceStatusForUser(cr, flag, UserHandle.myUserId());
        }

        /**
         * @hide
         * @deprecated - Do not use
         */
        @Deprecated
        public static void setShowGTalkServiceStatusForUser(ContentResolver cr, boolean flag,
                int userHandle) {
            putIntForUser(cr, SHOW_GTALK_SERVICE_STATUS, flag ? 1 : 0, userHandle);
        }

        /**
         * @deprecated Use {@link android.provider.Settings.Global#STAY_ON_WHILE_PLUGGED_IN} instead
         */
        @Deprecated
        public static final String STAY_ON_WHILE_PLUGGED_IN = Global.STAY_ON_WHILE_PLUGGED_IN;

        /**
         * What happens when the user presses the end call button if they're not
         * on a call.<br/>
         * <b>Values:</b><br/>
         * 0 - The end button does nothing.<br/>
         * 1 - The end button goes to the home screen.<br/>
         * 2 - The end button puts the device to sleep and locks the keyguard.<br/>
         * 3 - The end button goes to the home screen.  If the user is already on the
         * home screen, it puts the device to sleep.
         */
        public static final String END_BUTTON_BEHAVIOR = "end_button_behavior";

        /**
         * END_BUTTON_BEHAVIOR value for "go home".
         * @hide
         */
        public static final int END_BUTTON_BEHAVIOR_HOME = 0x1;

        /**
         * END_BUTTON_BEHAVIOR value for "go to sleep".
         * @hide
         */
        public static final int END_BUTTON_BEHAVIOR_SLEEP = 0x2;

        /**
         * END_BUTTON_BEHAVIOR default value.
         * @hide
         */
        public static final int END_BUTTON_BEHAVIOR_DEFAULT = END_BUTTON_BEHAVIOR_SLEEP;

        /**
         * Is advanced settings mode turned on. 0 == no, 1 == yes
         * @hide
         */
        public static final String ADVANCED_SETTINGS = "advanced_settings";

        /**
         * ADVANCED_SETTINGS default value.
         * @hide
         */
        public static final int ADVANCED_SETTINGS_DEFAULT = 0;

        /**
         * @deprecated Use {@link android.provider.Settings.Global#AIRPLANE_MODE_ON} instead
         */
        @Deprecated
        public static final String AIRPLANE_MODE_ON = Global.AIRPLANE_MODE_ON;

        /**
         * @deprecated Use {@link android.provider.Settings.Global#RADIO_BLUETOOTH} instead
         */
        @Deprecated
        public static final String RADIO_BLUETOOTH = Global.RADIO_BLUETOOTH;

        /**
         * @deprecated Use {@link android.provider.Settings.Global#RADIO_WIFI} instead
         */
        @Deprecated
        public static final String RADIO_WIFI = Global.RADIO_WIFI;

        /**
         * @deprecated Use {@link android.provider.Settings.Global#RADIO_WIMAX} instead
         * {@hide}
         */
        @Deprecated
        public static final String RADIO_WIMAX = Global.RADIO_WIMAX;

        /**
         * @deprecated Use {@link android.provider.Settings.Global#RADIO_CELL} instead
         */
        @Deprecated
        public static final String RADIO_CELL = Global.RADIO_CELL;

        /**
         * @deprecated Use {@link android.provider.Settings.Global#RADIO_NFC} instead
         */
        @Deprecated
        public static final String RADIO_NFC = Global.RADIO_NFC;

        /**
         * @deprecated Use {@link android.provider.Settings.Global#AIRPLANE_MODE_RADIOS} instead
         */
        @Deprecated
        public static final String AIRPLANE_MODE_RADIOS = Global.AIRPLANE_MODE_RADIOS;

        /**
         * @deprecated Use {@link android.provider.Settings.Global#AIRPLANE_MODE_TOGGLEABLE_RADIOS} instead
         *
         * {@hide}
         */
        @Deprecated
        public static final String AIRPLANE_MODE_TOGGLEABLE_RADIOS =
                Global.AIRPLANE_MODE_TOGGLEABLE_RADIOS;

        /**
         * @deprecated Use {@link android.provider.Settings.Global#WIFI_SLEEP_POLICY} instead
         */
        @Deprecated
        public static final String WIFI_SLEEP_POLICY = Global.WIFI_SLEEP_POLICY;

        /**
         * @deprecated Use {@link android.provider.Settings.Global#WIFI_SLEEP_POLICY_DEFAULT} instead
         */
        @Deprecated
        public static final int WIFI_SLEEP_POLICY_DEFAULT = Global.WIFI_SLEEP_POLICY_DEFAULT;

        /**
         * @deprecated Use {@link android.provider.Settings.Global#WIFI_SLEEP_POLICY_NEVER_WHILE_PLUGGED} instead
         */
        @Deprecated
        public static final int WIFI_SLEEP_POLICY_NEVER_WHILE_PLUGGED =
                Global.WIFI_SLEEP_POLICY_NEVER_WHILE_PLUGGED;

        /**
         * @deprecated Use {@link android.provider.Settings.Global#WIFI_SLEEP_POLICY_NEVER} instead
         */
        @Deprecated
        public static final int WIFI_SLEEP_POLICY_NEVER = Global.WIFI_SLEEP_POLICY_NEVER;

        /**
         * @deprecated Use {@link android.provider.Settings.Global#MODE_RINGER} instead
         */
        @Deprecated
        public static final String MODE_RINGER = Global.MODE_RINGER;

        /**
         * Whether to use static IP and other static network attributes.
         * <p>
         * Set to 1 for true and 0 for false.
         *
         * @deprecated Use {@link WifiManager} instead
         */
        @Deprecated
        public static final String WIFI_USE_STATIC_IP = "wifi_use_static_ip";

        /**
         * The static IP address.
         * <p>
         * Example: "192.168.1.51"
         *
         * @deprecated Use {@link WifiManager} instead
         */
        @Deprecated
        public static final String WIFI_STATIC_IP = "wifi_static_ip";

        /**
         * If using static IP, the gateway's IP address.
         * <p>
         * Example: "192.168.1.1"
         *
         * @deprecated Use {@link WifiManager} instead
         */
        @Deprecated
        public static final String WIFI_STATIC_GATEWAY = "wifi_static_gateway";

        /**
         * If using static IP, the net mask.
         * <p>
         * Example: "255.255.255.0"
         *
         * @deprecated Use {@link WifiManager} instead
         */
        @Deprecated
        public static final String WIFI_STATIC_NETMASK = "wifi_static_netmask";

        /**
         * If using static IP, the primary DNS's IP address.
         * <p>
         * Example: "192.168.1.1"
         *
         * @deprecated Use {@link WifiManager} instead
         */
        @Deprecated
        public static final String WIFI_STATIC_DNS1 = "wifi_static_dns1";

        /**
         * If using static IP, the secondary DNS's IP address.
         * <p>
         * Example: "192.168.1.2"
         *
         * @deprecated Use {@link WifiManager} instead
         */
        @Deprecated
        public static final String WIFI_STATIC_DNS2 = "wifi_static_dns2";


        /**
         * Determines whether remote devices may discover and/or connect to
         * this device.
         * <P>Type: INT</P>
         * 2 -- discoverable and connectable
         * 1 -- connectable but not discoverable
         * 0 -- neither connectable nor discoverable
         */
        public static final String BLUETOOTH_DISCOVERABILITY =
            "bluetooth_discoverability";

        /**
         * Bluetooth discoverability timeout.  If this value is nonzero, then
         * Bluetooth becomes discoverable for a certain number of seconds,
         * after which is becomes simply connectable.  The value is in seconds.
         */
        public static final String BLUETOOTH_DISCOVERABILITY_TIMEOUT =
            "bluetooth_discoverability_timeout";

        /**
         * @deprecated Use {@link android.provider.Settings.Secure#LOCK_PATTERN_ENABLED}
         * instead
         */
        @Deprecated
        public static final String LOCK_PATTERN_ENABLED = Secure.LOCK_PATTERN_ENABLED;

        /**
         * @deprecated Use {@link android.provider.Settings.Secure#LOCK_PATTERN_VISIBLE}
         * instead
         */
        @Deprecated
        public static final String LOCK_PATTERN_VISIBLE = "lock_pattern_visible_pattern";

        /**
         * @deprecated Use
         * {@link android.provider.Settings.Secure#LOCK_PATTERN_TACTILE_FEEDBACK_ENABLED}
         * instead
         */
        @Deprecated
        public static final String LOCK_PATTERN_TACTILE_FEEDBACK_ENABLED =
            "lock_pattern_tactile_feedback_enabled";


        /**
         * A formatted string of the next alarm that is set, or the empty string
         * if there is no alarm set.
         *
         * @deprecated Use {@link android.app.AlarmManager#getNextAlarmClock()}.
         */
        @Deprecated
        public static final String NEXT_ALARM_FORMATTED = "next_alarm_formatted";

        /**
         * @hide
         */
        public static final String SHOW_ALARM_ICON = "show_alarm_icon";

        /**
         * Scaling factor for fonts, float.
         */
        public static final String FONT_SCALE = "font_scale";

        /**
         * Name of an application package to be debugged.
         *
         * @deprecated Use {@link Global#DEBUG_APP} instead
         */
        @Deprecated
        public static final String DEBUG_APP = Global.DEBUG_APP;

        /**
         * If 1, when launching DEBUG_APP it will wait for the debugger before
         * starting user code.  If 0, it will run normally.
         *
         * @deprecated Use {@link Global#WAIT_FOR_DEBUGGER} instead
         */
        @Deprecated
        public static final String WAIT_FOR_DEBUGGER = Global.WAIT_FOR_DEBUGGER;

        /**
         * Whether or not to dim the screen. 0=no  1=yes
         * @deprecated This setting is no longer used.
         */
        @Deprecated
        public static final String DIM_SCREEN = "dim_screen";

        /**
         * The amount of time in milliseconds before the device goes to sleep or begins
         * to dream after a period of inactivity.  This value is also known as the
         * user activity timeout period since the screen isn't necessarily turned off
         * when it expires.
         */
        public static final String SCREEN_OFF_TIMEOUT = "screen_off_timeout";

        /**
         * The screen backlight brightness between 0 and 255.
         */
        public static final String SCREEN_BRIGHTNESS = "screen_brightness";

        /**
         * @hide
         * Control whether to display the battery text on the status bar in a standalone TextView.
         */
        public static final String STATUS_BAR_SHOW_BATTERY_PERCENT = "status_bar_show_battery_percent";

        /**
         * Control whether to enable automatic brightness mode.
         */
        public static final String SCREEN_BRIGHTNESS_MODE = "screen_brightness_mode";

        /**
         * Adjustment to auto-brightness to make it generally more (>0.0 <1.0)
         * or less (<0.0 >-1.0) bright.
         * @hide
         */
        public static final String SCREEN_AUTO_BRIGHTNESS_ADJ = "screen_auto_brightness_adj";

        /**
         * SCREEN_BRIGHTNESS_MODE value for manual mode.
         */
        public static final int SCREEN_BRIGHTNESS_MODE_MANUAL = 0;

        /**
         * SCREEN_BRIGHTNESS_MODE value for automatic mode.
         */
        public static final int SCREEN_BRIGHTNESS_MODE_AUTOMATIC = 1;

        /**
         * Control whether the process CPU usage meter should be shown.
         *
         * @deprecated Use {@link Global#SHOW_PROCESSES} instead
         */
        @Deprecated
        public static final String SHOW_PROCESSES = Global.SHOW_PROCESSES;

        /**
         * If 1, the activity manager will aggressively finish activities and
         * processes as soon as they are no longer needed.  If 0, the normal
         * extended lifetime is used.
         *
         * @deprecated Use {@link Global#ALWAYS_FINISH_ACTIVITIES} instead
         */
        @Deprecated
        public static final String ALWAYS_FINISH_ACTIVITIES = Global.ALWAYS_FINISH_ACTIVITIES;

        /**
         * Determines which streams are affected by ringer mode changes. The
         * stream type's bit should be set to 1 if it should be muted when going
         * into an inaudible ringer mode.
         */
        public static final String MODE_RINGER_STREAMS_AFFECTED = "mode_ringer_streams_affected";

         /**
          * Determines which streams are affected by mute. The
          * stream type's bit should be set to 1 if it should be muted when a mute request
          * is received.
          */
         public static final String MUTE_STREAMS_AFFECTED = "mute_streams_affected";

        /**
         * Whether vibrate is on for different events. This is used internally,
         * changing this value will not change the vibrate. See AudioManager.
         */
        public static final String VIBRATE_ON = "vibrate_on";

        /**
         * If 1, redirects the system vibrator to all currently attached input devices
         * that support vibration.  If there are no such input devices, then the system
         * vibrator is used instead.
         * If 0, does not register the system vibrator.
         *
         * This setting is mainly intended to provide a compatibility mechanism for
         * applications that only know about the system vibrator and do not use the
         * input device vibrator API.
         *
         * @hide
         */
        public static final String VIBRATE_INPUT_DEVICES = "vibrate_input_devices";

        /**
         * Ringer volume. This is used internally, changing this value will not
         * change the volume. See AudioManager.
         */
        public static final String VOLUME_RING = "volume_ring";

        /**
         * System/notifications volume. This is used internally, changing this
         * value will not change the volume. See AudioManager.
         */
        public static final String VOLUME_SYSTEM = "volume_system";

        /**
         * Voice call volume. This is used internally, changing this value will
         * not change the volume. See AudioManager.
         */
        public static final String VOLUME_VOICE = "volume_voice";

        /**
         * Music/media/gaming volume. This is used internally, changing this
         * value will not change the volume. See AudioManager.
         */
        public static final String VOLUME_MUSIC = "volume_music";

        /**
         * Alarm volume. This is used internally, changing this
         * value will not change the volume. See AudioManager.
         */
        public static final String VOLUME_ALARM = "volume_alarm";

        /**
         * Notification volume. This is used internally, changing this
         * value will not change the volume. See AudioManager.
         */
        public static final String VOLUME_NOTIFICATION = "volume_notification";

        /**
         * Bluetooth Headset volume. This is used internally, changing this value will
         * not change the volume. See AudioManager.
         */
        public static final String VOLUME_BLUETOOTH_SCO = "volume_bluetooth_sco";

        /**
         * Master volume (float in the range 0.0f to 1.0f).
         * @hide
         */
        public static final String VOLUME_MASTER = "volume_master";

        /**
         * Master volume mute (int 1 = mute, 0 = not muted).
         *
         * @hide
         */
        public static final String VOLUME_MASTER_MUTE = "volume_master_mute";

        /**
         * Whether to wake the screen with the volume keys, the value is boolean.
         *
         * @hide
         */
        public static final String VOLUME_WAKE_SCREEN = "volume_wake_screen";

        /**
         * Microphone mute (int 1 = mute, 0 = not muted).
         *
         * @hide
         */
        public static final String MICROPHONE_MUTE = "microphone_mute";

        /**
         * Whether the notifications should use the ring volume (value of 1) or
         * a separate notification volume (value of 0). In most cases, users
         * will have this enabled so the notification and ringer volumes will be
         * the same. However, power users can disable this and use the separate
         * notification volume control.
         * <p>
         * Note: This is a one-off setting that will be removed in the future
         * when there is profile support. For this reason, it is kept hidden
         * from the public APIs.
         *
         * @hide
         * @deprecated
         */
        @Deprecated
        public static final String NOTIFICATIONS_USE_RING_VOLUME =
            "notifications_use_ring_volume";

        /**
         * Whether the blacklisting feature for phone calls is enabled
         * @hide
         */
        public static final String PHONE_BLACKLIST_ENABLED = "phone_blacklist_enabled";

        /**
         * Whether a notification should be shown when a call/message is blocked
         * @hide
         */
        public static final String PHONE_BLACKLIST_NOTIFY_ENABLED = "phone_blacklist_notify_enabled";

        /**
         * Whether the blacklisting feature for phone calls from private numbers is enabled
         * @hide
         */
        public static final String PHONE_BLACKLIST_PRIVATE_NUMBER_MODE = "phone_blacklist_private_number_enabled";

        /**
         * Whether the blacklisting feature for phone calls from unknown numbers is enabled
         * @hide
         */
        public static final String PHONE_BLACKLIST_UNKNOWN_NUMBER_MODE = "phone_blacklist_unknown_number_enabled";

        /**
         * Constants to be used for {@link PHONE_BLACKLIST_PRIVATE_NUMBER_MODE} and
         * {@link PHONE_BLACKLIST_UNKNOWN_NUMBER_MODE}.
         * @hide
         */
        public static final int BLACKLIST_DO_NOT_BLOCK = 0;
        /**
         * @hide
         */
        public static final int BLACKLIST_BLOCK = 1;
        /**
         * @hide
         */
        public static final int BLACKLIST_PHONE_SHIFT = 0;
        /**
         * @hide
         */
        public static final int BLACKLIST_MESSAGE_SHIFT = 4;

        /**
         * Whether the regex blacklisting feature for phone calls is enabled
         * @hide
         */
        public static final String PHONE_BLACKLIST_REGEX_ENABLED = "phone_blacklist_regex_enabled";

        /**
         * Whether silent mode should allow vibration feedback. This is used
         * internally in AudioService and the Sound settings activity to
         * coordinate decoupling of vibrate and silent modes. This setting
         * will likely be removed in a future release with support for
         * audio/vibe feedback profiles.
         *
         * Not used anymore. On devices with vibrator, the user explicitly selects
         * silent or vibrate mode.
         * Kept for use by legacy database upgrade code in DatabaseHelper.
         * @hide
         */
        public static final String VIBRATE_IN_SILENT = "vibrate_in_silent";

        /**
         * The mapping of stream type (integer) to its setting.
         */
        public static final String[] VOLUME_SETTINGS = {
            VOLUME_VOICE, VOLUME_SYSTEM, VOLUME_RING, VOLUME_MUSIC,
            VOLUME_ALARM, VOLUME_NOTIFICATION, VOLUME_BLUETOOTH_SCO
        };

        /**
         * Appended to various volume related settings to record the previous
         * values before they the settings were affected by a silent/vibrate
         * ringer mode change.
         */
        public static final String APPEND_FOR_LAST_AUDIBLE = "_last_audible";

        /**
         * Persistent store for the static default system ringtone URI.
         * This setting is initialized within media scanner and read only afterwards.
         * It provides the persistent URI of default system ringtone.
         * @hide
         */
        public static final String DEFAULT_RINGTONE = "ringtone_default";

        /**
         * Persistent store for the system-wide default ringtone URI.
         * <p>
         * If you need to play the default ringtone at any given time, it is recommended
         * you give {@link #DEFAULT_RINGTONE_URI} to the media player.  It will resolve
         * to the set default ringtone at the time of playing.
         *
         * @see #DEFAULT_RINGTONE_URI
         */
        public static final String RINGTONE = "ringtone";

        /**
         * Persistent store for the SIM-2 ringtone URI.
         * <p>
         * If you need to play SIM-2 ringtone at any given time, it is recommended
         * you give {@link #DEFAULT_RINGTONE_URI_2} to the media player.  It will resolve
         * to the set default ringtone at the time of playing.
         *
         * @see #DEFAULT_RINGTONE_URI_2
         * @hide
         */
        public static final String RINGTONE_2 = "ringtone_2";

        /**
         * Persistent store for the SIM-3 ringtone URI.
         * <p>
         * If you need to play SIM-3 ringtone at any given time, it is recommended
         * you give {@link #DEFAULT_RINGTONE_URI_3} to the media player.  It will resolve
         * to the set default ringtone at the time of playing.
         *
         * @see #DEFAULT_RINGTONE_URI_3
         * @hide
         */
        public static final String RINGTONE_3 = "ringtone_3";

        /**
         * A {@link Uri} that will point to the current default ringtone at any
         * given time.
         * <p>
         * If the current default ringtone is in the DRM provider and the caller
         * does not have permission, the exception will be a
         * FileNotFoundException.
         */
        public static final Uri DEFAULT_RINGTONE_URI = getUriFor(RINGTONE);

        /**
         * A {@link Uri} that will point to the current SIM-2 ringtone at any
         * given time.
         * <p>
         * If the current default ringtone is in the DRM provider and the caller
         * does not have permission, the exception will be a
         * FileNotFoundException.
         *
         * @hide
         */
        public static final Uri DEFAULT_RINGTONE_URI_2 = getUriFor(RINGTONE_2);

        /**
         * A {@link Uri} that will point to the current SIM-3 ringtone at any
         * given time.
         * <p>
         * If the current default ringtone is in the DRM provider and the caller
         * does not have permission, the exception will be a
         * FileNotFoundException.
         *
         * @hide
         */
        public static final Uri DEFAULT_RINGTONE_URI_3 = getUriFor(RINGTONE_3);

        /**
         * Maximum number of ringtones supported.
         * <p>
         * Maximum number of ringtones supported by settings. Increment this
         * if a new URI needs to be added for ringtone.
         * @hide
         */
        public static final int MAX_NUM_RINGTONES = 3;

        /**
         * Persistent store for the system-wide default notification sound.
         *
         * @see #RINGTONE
         * @see #DEFAULT_NOTIFICATION_URI
         */
        public static final String NOTIFICATION_SOUND = "notification_sound";

        /**
         * Show the pending notification counts as overlays on the status bar
         * @hide
         */
        public static final String SYSTEM_PROFILES_ENABLED = "system_profiles_enabled";

        /**
         * A {@link Uri} that will point to the current default notification
         * sound at any given time.
         *
         * @see #DEFAULT_RINGTONE_URI
         */
        public static final Uri DEFAULT_NOTIFICATION_URI = getUriFor(NOTIFICATION_SOUND);

        /**
         * Persistent store for the system-wide default alarm alert.
         *
         * @see #RINGTONE
         * @see #DEFAULT_ALARM_ALERT_URI
         */
        public static final String ALARM_ALERT = "alarm_alert";

        /**
         * Persistent store for the system-wide default mms notification sound.
         *
         * @see #DEFAULT_MMS_NOTIFICATION_URI
         * @hide
         */
        public static final String MMS_NOTIFICATION_SOUND = "mms_notification";

        /**
         * A {@link Uri} that will point to the current default mms notification
         * sound at any given time.
         *
         * @hide
         */
        public static final Uri DEFAULT_MMS_NOTIFICATION_URI = getUriFor(MMS_NOTIFICATION_SOUND);

        /**
         * A {@link Uri} that will point to the current default alarm alert at
         * any given time.
         *
         * @see #DEFAULT_ALARM_ALERT_URI
         */
        public static final Uri DEFAULT_ALARM_ALERT_URI = getUriFor(ALARM_ALERT);

        /**
         * Persistent store for the system default media button event receiver.
         *
         * @hide
         */
        public static final String MEDIA_BUTTON_RECEIVER = "media_button_receiver";

        /**
         * Setting to enable Auto Replace (AutoText) in text editors. 1 = On, 0 = Off
         */
        public static final String TEXT_AUTO_REPLACE = "auto_replace";

        /**
         * Setting to enable Auto Caps in text editors. 1 = On, 0 = Off
         */
        public static final String TEXT_AUTO_CAPS = "auto_caps";

        /**
         * Setting to enable Auto Punctuate in text editors. 1 = On, 0 = Off. This
         * feature converts two spaces to a "." and space.
         */
        public static final String TEXT_AUTO_PUNCTUATE = "auto_punctuate";

        /**
         * Setting to showing password characters in text editors. 1 = On, 0 = Off
         */
        public static final String TEXT_SHOW_PASSWORD = "show_password";

        public static final String SHOW_GTALK_SERVICE_STATUS =
                "SHOW_GTALK_SERVICE_STATUS";

        /**
         * Name of activity to use for wallpaper on the home screen.
         *
         * @deprecated Use {@link WallpaperManager} instead.
         */
        @Deprecated
        public static final String WALLPAPER_ACTIVITY = "wallpaper_activity";

        /**
         * @deprecated Use {@link android.provider.Settings.Global#AUTO_TIME}
         * instead
         */
        @Deprecated
        public static final String AUTO_TIME = Global.AUTO_TIME;

        /**
         * @deprecated Use {@link android.provider.Settings.Global#AUTO_TIME_ZONE}
         * instead
         */
        @Deprecated
        public static final String AUTO_TIME_ZONE = Global.AUTO_TIME_ZONE;

        /**
         * Display times as 12 or 24 hours
         *   12
         *   24
         */
        public static final String TIME_12_24 = "time_12_24";

        /**
         * Date format string
         *   mm/dd/yyyy
         *   dd/mm/yyyy
         *   yyyy/mm/dd
         */
        public static final String DATE_FORMAT = "date_format";

        /**
         * Whether the setup wizard has been run before (on first boot), or if
         * it still needs to be run.
         *
         * nonzero = it has been run in the past
         * 0 = it has not been run in the past
         */
        public static final String SETUP_WIZARD_HAS_RUN = "setup_wizard_has_run";

        /**
         * Scaling factor for normal window animations. Setting to 0 will disable window
         * animations.
         *
         * @deprecated Use {@link Global#WINDOW_ANIMATION_SCALE} instead
         */
        @Deprecated
        public static final String WINDOW_ANIMATION_SCALE = Global.WINDOW_ANIMATION_SCALE;

        /**
         * Scaling factor for activity transition animations. Setting to 0 will disable window
         * animations.
         *
         * @deprecated Use {@link Global#TRANSITION_ANIMATION_SCALE} instead
         */
        @Deprecated
        public static final String TRANSITION_ANIMATION_SCALE = Global.TRANSITION_ANIMATION_SCALE;

        /**
         * Scaling factor for Animator-based animations. This affects both the start delay and
         * duration of all such animations. Setting to 0 will cause animations to end immediately.
         * The default value is 1.
         *
         * @deprecated Use {@link Global#ANIMATOR_DURATION_SCALE} instead
         */
        @Deprecated
        public static final String ANIMATOR_DURATION_SCALE = Global.ANIMATOR_DURATION_SCALE;

        /**
         * Control whether the accelerometer will be used to change screen
         * orientation.  If 0, it will not be used unless explicitly requested
         * by the application; if 1, it will be used by default unless explicitly
         * disabled by the application.
         */
        public static final String ACCELEROMETER_ROTATION = "accelerometer_rotation";

        /**
         * Default screen rotation when no other policy applies.
         * When {@link #ACCELEROMETER_ROTATION} is zero and no on-screen Activity expresses a
         * preference, this rotation value will be used. Must be one of the
         * {@link android.view.Surface#ROTATION_0 Surface rotation constants}.
         *
         * @see android.view.Display#getRotation
         */
        public static final String USER_ROTATION = "user_rotation";

        /**
         * Control whether the rotation lock toggle in the System UI should be hidden.
         * Typically this is done for accessibility purposes to make it harder for
         * the user to accidentally toggle the rotation lock while the display rotation
         * has been locked for accessibility.
         *
         * If 0, then rotation lock toggle is not hidden for accessibility (although it may be
         * unavailable for other reasons).  If 1, then the rotation lock toggle is hidden.
         *
         * @hide
         */
        public static final String HIDE_ROTATION_LOCK_TOGGLE_FOR_ACCESSIBILITY =
                "hide_rotation_lock_toggle_for_accessibility";

        /**
         * Whether the phone vibrates when it is ringing due to an incoming call. This will
         * be used by Phone and Setting apps; it shouldn't affect other apps.
         * The value is boolean (1 or 0).
         *
         * Note: this is not same as "vibrate on ring", which had been available until ICS.
         * It was about AudioManager's setting and thus affected all the applications which
         * relied on the setting, while this is purely about the vibration setting for incoming
         * calls.
         *
         * @hide
         */
        public static final String VIBRATE_WHEN_RINGING = "vibrate_when_ringing";

        /**
         * Whether the audible DTMF tones are played by the dialer when dialing. The value is
         * boolean (1 or 0).
         */
        public static final String DTMF_TONE_WHEN_DIALING = "dtmf_tone";

        /**
         * CDMA only settings
         * DTMF tone type played by the dialer when dialing.
         *                 0 = Normal
         *                 1 = Long
         * @hide
         */
        public static final String DTMF_TONE_TYPE_WHEN_DIALING = "dtmf_tone_type";

        /**
         * Whether the hearing aid is enabled. The value is
         * boolean (1 or 0).
         * @hide
         */
        public static final String HEARING_AID = "hearing_aid";

        /**
         * CDMA only settings
         * TTY Mode
         * 0 = OFF
         * 1 = FULL
         * 2 = VCO
         * 3 = HCO
         * @hide
         */
        public static final String TTY_MODE = "tty_mode";

        /**
         * Whether the sounds effects (key clicks, lid open ...) are enabled. The value is
         * boolean (1 or 0).
         */
        public static final String SOUND_EFFECTS_ENABLED = "sound_effects_enabled";

        /**
         * Whether the haptic feedback (long presses, ...) are enabled. The value is
         * boolean (1 or 0).
         */
        public static final String HAPTIC_FEEDBACK_ENABLED = "haptic_feedback_enabled";

        /**
         * @deprecated Each application that shows web suggestions should have its own
         * setting for this.
         */
        @Deprecated
        public static final String SHOW_WEB_SUGGESTIONS = "show_web_suggestions";

        /**
         * Whether the notification LED should repeatedly flash when a notification is
         * pending. The value is boolean (1 or 0).
         * @hide
         */
        public static final String NOTIFICATION_LIGHT_PULSE = "notification_light_pulse";

        /**
          * Whether the lockscreen blurring is enabled. The value is boolean (1 or 0).
          * @hide
          */
        public static final String BLUR_EFFECT_LOCKSCREEN = "blur_lockscreen";

        /**
          * Whether the globalaction dialog background blurring is enabled. The value is boolean (1 or 0).
          * @hide
          */
        public static final String BLUR_EFFECT_GLOBALACTION = "blur_globalaction";

        /**
          * Whether the volumen control content area blurring is enabled. The value is boolean (1 or 0).
          * @hide
          */
        public static final String BLUR_EFFECT_VOLUMECONTROL = "blur_volume";

        /**
         * Show pointer location on screen?
         * 0 = no
         * 1 = yes
         * @hide
         */
        public static final String POINTER_LOCATION = "pointer_location";

        /**
         * Show touch positions on screen?
         * 0 = no
         * 1 = yes
         * @hide
         */
        public static final String SHOW_TOUCHES = "show_touches";

        /**
         * Log raw orientation data from
         * {@link com.android.internal.policy.impl.WindowOrientationListener} for use with the
         * orientationplot.py tool.
         * 0 = no
         * 1 = yes
         * @hide
         */
        public static final String WINDOW_ORIENTATION_LISTENER_LOG =
                "window_orientation_listener_log";

        /**
         * @deprecated Use {@link android.provider.Settings.Global#POWER_SOUNDS_ENABLED}
         * instead
         * @hide
         */
        @Deprecated
        public static final String POWER_SOUNDS_ENABLED = Global.POWER_SOUNDS_ENABLED;

        /**
         * @deprecated Use {@link android.provider.Settings.Global#DOCK_SOUNDS_ENABLED}
         * instead
         * @hide
         */
        @Deprecated
        public static final String DOCK_SOUNDS_ENABLED = Global.DOCK_SOUNDS_ENABLED;

        /**
         * Whether to play sounds when the keyguard is shown and dismissed.
         * @hide
         */
        public static final String LOCKSCREEN_SOUNDS_ENABLED = "lockscreen_sounds_enabled";

        /**
         * Whether the lockscreen should be completely disabled.
         * @hide
         */
        public static final String LOCKSCREEN_DISABLED = "lockscreen.disabled";

        /**
         * @deprecated Use {@link android.provider.Settings.Global#LOW_BATTERY_SOUND}
         * instead
         * @hide
         */
        @Deprecated
        public static final String LOW_BATTERY_SOUND = Global.LOW_BATTERY_SOUND;

        /**
         * @deprecated Use {@link android.provider.Settings.Global#DESK_DOCK_SOUND}
         * instead
         * @hide
         */
        @Deprecated
        public static final String DESK_DOCK_SOUND = Global.DESK_DOCK_SOUND;

        /**
         * @deprecated Use {@link android.provider.Settings.Global#DESK_UNDOCK_SOUND}
         * instead
         * @hide
         */
        @Deprecated
        public static final String DESK_UNDOCK_SOUND = Global.DESK_UNDOCK_SOUND;

        /**
         * @deprecated Use {@link android.provider.Settings.Global#CAR_DOCK_SOUND}
         * instead
         * @hide
         */
        @Deprecated
        public static final String CAR_DOCK_SOUND = Global.CAR_DOCK_SOUND;

        /**
         * @deprecated Use {@link android.provider.Settings.Global#CAR_UNDOCK_SOUND}
         * instead
         * @hide
         */
        @Deprecated
        public static final String CAR_UNDOCK_SOUND = Global.CAR_UNDOCK_SOUND;

        /**
         * @deprecated Use {@link android.provider.Settings.Global#LOCK_SOUND}
         * instead
         * @hide
         */
        @Deprecated
        public static final String LOCK_SOUND = Global.LOCK_SOUND;

        /**
         * @deprecated Use {@link android.provider.Settings.Global#UNLOCK_SOUND}
         * instead
         * @hide
         */
        @Deprecated
        public static final String UNLOCK_SOUND = Global.UNLOCK_SOUND;

        /**
         * Receive incoming SIP calls?
         * 0 = no
         * 1 = yes
         * @hide
         */
        public static final String SIP_RECEIVE_CALLS = "sip_receive_calls";

        /**
         * Call Preference String.
         * "SIP_ALWAYS" : Always use SIP with network access
         * "SIP_ADDRESS_ONLY" : Only if destination is a SIP address
         * @hide
         */
        public static final String SIP_CALL_OPTIONS = "sip_call_options";

        /**
         * One of the sip call options: Always use SIP with network access.
         * @hide
         */
        public static final String SIP_ALWAYS = "SIP_ALWAYS";

        /**
         * One of the sip call options: Only if destination is a SIP address.
         * @hide
         */
        public static final String SIP_ADDRESS_ONLY = "SIP_ADDRESS_ONLY";

        /**
         * @deprecated Use SIP_ALWAYS or SIP_ADDRESS_ONLY instead.  Formerly used to indicate that
         * the user should be prompted each time a call is made whether it should be placed using
         * SIP.  The {@link com.android.providers.settings.DatabaseHelper} replaces this with
         * SIP_ADDRESS_ONLY.
         * @hide
         */
        @Deprecated
        public static final String SIP_ASK_ME_EACH_TIME = "SIP_ASK_ME_EACH_TIME";

        /**
         * Pointer speed setting.
         * This is an integer value in a range between -7 and +7, so there are 15 possible values.
         *   -7 = slowest
         *    0 = default speed
         *   +7 = fastest
         * @hide
         */
        public static final String POINTER_SPEED = "pointer_speed";

        /**
         * Whether lock-to-app will be triggered by long-press on recents.
         * @hide
         */
        public static final String LOCK_TO_APP_ENABLED = "lock_to_app_enabled";

        /**
<<<<<<< HEAD
         * Whether lock-to-app will lock the keyguard when exiting.
         * @hide
         */
        public static final String LOCK_TO_APP_EXIT_LOCKED = "lock_to_app_exit_locked";

        /**
         * Enable looking up of phone numbers of nearby places
         *
         * @hide
         */
        public static final String ENABLE_FORWARD_LOOKUP = "enable_forward_lookup";

        /**
         * Enable looking up of phone numbers of people
         *
         * @hide
         */
        public static final String ENABLE_PEOPLE_LOOKUP = "enable_people_lookup";

        /**
         * Enable looking up of information of phone numbers not in the contacts
         *
         * @hide
         */
        public static final String ENABLE_REVERSE_LOOKUP = "enable_reverse_lookup";

        /**
         * The forward lookup provider
         *
         * @hide
         */
        public static final String FORWARD_LOOKUP_PROVIDER = "forward_lookup_provider";

        /**
         * The people lookup provider
         *
         * @hide
         */
        public static final String PEOPLE_LOOKUP_PROVIDER = "people_lookup_provider";

        /**
         * The reverse lookup provider
         *
         * @hide
         */
        public static final String REVERSE_LOOKUP_PROVIDER = "reverse_lookup_provider";

        /**
         * The OpenCNAM paid account ID
         *
         * @hide
         */
        public static final String DIALER_OPENCNAM_ACCOUNT_SID = "dialer_opencnam_account_sid";

        /**
         * The OpenCNAM authentication token
         *
         * @hide
         */
        public static final String DIALER_OPENCNAM_AUTH_TOKEN = "dialer_opencnam_auth_token";

        /**
         * Whether to answer an incoming call using the home button or not
         *
         * @hide
         */
        public static final String KEY_HOME_ANSWER_RINGING_CALL = "key_home_answer_ringing_call";

        /**
         * Action to perform when the home key is long-pressed.
         * (Default can be configured via config_longPressOnHomeBehavior)
         * 0 - Nothing
         * 1 - Menu
         * 2 - App-switch
         * 3 - Search
         * 4 - Voice search
         * 5 - In-app search
         * 6 - Launch Camera
         * 7 - Last app
         * @hide
         */
        public static final String KEY_HOME_LONG_PRESS_ACTION = "key_home_long_press_action";

        /**
         * Action to perform when the home key is double-tapped.
         * (Default can be configured via config_doubleTapOnHomeBehavior)
         * (See KEY_HOME_LONG_PRESS_ACTION for valid values)
         * @hide
         */
        public static final String KEY_HOME_DOUBLE_TAP_ACTION = "key_home_double_tap_action";

        /**
         * Action to perform when the menu key is pressed. (Default is 1)
         * (See KEY_HOME_LONG_PRESS_ACTION for valid values)
         * @hide
         */
        public static final String KEY_MENU_ACTION = "key_menu_action";

        /**
         * Action to perform when the menu key is long-pressed.
         * (Default is 0 on devices with a search key, 3 on devices without)
         * (See KEY_HOME_LONG_PRESS_ACTION for valid values)
         * @hide
         */
        public static final String KEY_MENU_LONG_PRESS_ACTION = "key_menu_long_press_action";

        /**
         * Action to perform when the assistant (search) key is pressed. (Default is 3)
         * (See KEY_HOME_LONG_PRESS_ACTION for valid values)
         * @hide
         */
        public static final String KEY_ASSIST_ACTION = "key_assist_action";

        /**
         * Action to perform when the assistant (search) key is long-pressed. (Default is 4)
         * (See KEY_HOME_LONG_PRESS_ACTION for valid values)
         * @hide
         */
        public static final String KEY_ASSIST_LONG_PRESS_ACTION = "key_assist_long_press_action";

        /**
         * Action to perform when the app switch key is pressed. (Default is 2)
         * (See KEY_HOME_LONG_PRESS_ACTION for valid values)
         * @hide
         */
        public static final String KEY_APP_SWITCH_ACTION = "key_app_switch_action";

        /**
         * Action to perform when the app switch key is long-pressed. (Default is 0)
         * (See KEY_HOME_LONG_PRESS_ACTION for valid values)
         * @hide
         */
        public static final String KEY_APP_SWITCH_LONG_PRESS_ACTION = "key_app_switch_long_press_action";

        /**
=======
>>>>>>> d0f748a7
         * I am the lolrus.
         * <p>
         * Nonzero values indicate that the user has a bukkit.
         * Backward-compatible with <code>PrefGetPreference(prefAllowEasterEggs)</code>.
         * @hide
         */
        public static final String EGG_MODE = "egg_mode";

         /**
         * Whether wifi settings will connect to access point automatically
         * 0 = automatically
         * 1 = manually
         * @hide
         */
        public static final String WIFI_AUTO_CONNECT_TYPE = "wifi_auto_connect_type";


        /**
         * Settings to backup. This is here so that it's in the same place as the settings
         * keys and easy to update.
         *
         * NOTE: Settings are backed up and restored in the order they appear
         *       in this array. If you have one setting depending on another,
         *       make sure that they are ordered appropriately.
         *
         * @hide
         */
        public static final String[] SETTINGS_TO_BACKUP = {
            STAY_ON_WHILE_PLUGGED_IN,   // moved to global
            WIFI_USE_STATIC_IP,
            WIFI_STATIC_IP,
            WIFI_STATIC_GATEWAY,
            WIFI_STATIC_NETMASK,
            WIFI_STATIC_DNS1,
            WIFI_STATIC_DNS2,
            WIFI_AUTO_CONNECT_TYPE,
            BLUETOOTH_DISCOVERABILITY,
            BLUETOOTH_DISCOVERABILITY_TIMEOUT,
            DIM_SCREEN,
            SCREEN_OFF_TIMEOUT,
            SCREEN_BRIGHTNESS,
            SCREEN_BRIGHTNESS_MODE,
            SCREEN_AUTO_BRIGHTNESS_ADJ,
            VIBRATE_INPUT_DEVICES,
            MODE_RINGER_STREAMS_AFFECTED,
            VOLUME_VOICE,
            VOLUME_SYSTEM,
            VOLUME_RING,
            VOLUME_MUSIC,
            VOLUME_ALARM,
            VOLUME_NOTIFICATION,
            VOLUME_BLUETOOTH_SCO,
            VOLUME_VOICE + APPEND_FOR_LAST_AUDIBLE,
            VOLUME_SYSTEM + APPEND_FOR_LAST_AUDIBLE,
            VOLUME_RING + APPEND_FOR_LAST_AUDIBLE,
            VOLUME_MUSIC + APPEND_FOR_LAST_AUDIBLE,
            VOLUME_ALARM + APPEND_FOR_LAST_AUDIBLE,
            VOLUME_NOTIFICATION + APPEND_FOR_LAST_AUDIBLE,
            VOLUME_BLUETOOTH_SCO + APPEND_FOR_LAST_AUDIBLE,
            TEXT_AUTO_REPLACE,
            TEXT_AUTO_CAPS,
            TEXT_AUTO_PUNCTUATE,
            TEXT_SHOW_PASSWORD,
            AUTO_TIME,                  // moved to global
            AUTO_TIME_ZONE,             // moved to global
            TIME_12_24,
            DATE_FORMAT,
            DTMF_TONE_WHEN_DIALING,
            DTMF_TONE_TYPE_WHEN_DIALING,
            HEARING_AID,
            TTY_MODE,
            SOUND_EFFECTS_ENABLED,
            HAPTIC_FEEDBACK_ENABLED,
            POWER_SOUNDS_ENABLED,       // moved to global
            DOCK_SOUNDS_ENABLED,        // moved to global
            LOCKSCREEN_SOUNDS_ENABLED,
            SHOW_WEB_SUGGESTIONS,
            NOTIFICATION_LIGHT_PULSE,
            SIP_CALL_OPTIONS,
            SIP_RECEIVE_CALLS,
            POINTER_SPEED,
            VIBRATE_WHEN_RINGING,
            RINGTONE,
<<<<<<< HEAD
            NOTIFICATION_SOUND,
            SYSTEM_PROFILES_ENABLED,
            PHONE_BLACKLIST_ENABLED,
            PHONE_BLACKLIST_NOTIFY_ENABLED,
            PHONE_BLACKLIST_PRIVATE_NUMBER_MODE,
            PHONE_BLACKLIST_UNKNOWN_NUMBER_MODE,
            PHONE_BLACKLIST_REGEX_ENABLED,
            STATUS_BAR_SHOW_BATTERY_PERCENT,
=======
            LOCK_TO_APP_ENABLED,
            NOTIFICATION_SOUND
>>>>>>> d0f748a7
        };

        /**
         * These entries are considered common between the personal and the managed profile,
         * since the managed profile doesn't get to change them.
         * @hide
         */
        public static final String[] CLONE_TO_MANAGED_PROFILE = {
            DATE_FORMAT,
            HAPTIC_FEEDBACK_ENABLED,
            SOUND_EFFECTS_ENABLED,
            TEXT_SHOW_PASSWORD,
            TIME_12_24
        };

        /**
         * When to use Wi-Fi calling
         *
         * @see android.telephony.TelephonyManager.WifiCallingChoices
         * @hide
         */
        public static final String WHEN_TO_MAKE_WIFI_CALLS = "when_to_make_wifi_calls";

        // Settings moved to Settings.Secure

        /**
         * @deprecated Use {@link android.provider.Settings.Global#ADB_ENABLED}
         * instead
         */
        @Deprecated
        public static final String ADB_ENABLED = Global.ADB_ENABLED;

        /**
         * @deprecated Use {@link android.provider.Settings.Secure#ANDROID_ID} instead
         */
        @Deprecated
        public static final String ANDROID_ID = Secure.ANDROID_ID;

        /**
         * @deprecated Use {@link android.provider.Settings.Global#BLUETOOTH_ON} instead
         */
        @Deprecated
        public static final String BLUETOOTH_ON = Global.BLUETOOTH_ON;

        /**
         * @deprecated Use {@link android.provider.Settings.Global#DATA_ROAMING} instead
         */
        @Deprecated
        public static final String DATA_ROAMING = Global.DATA_ROAMING;

        /**
         * @deprecated Use {@link android.provider.Settings.Global#DEVICE_PROVISIONED} instead
         */
        @Deprecated
        public static final String DEVICE_PROVISIONED = Global.DEVICE_PROVISIONED;

        /**
         * @deprecated Use {@link android.provider.Settings.Global#HTTP_PROXY} instead
         */
        @Deprecated
        public static final String HTTP_PROXY = Global.HTTP_PROXY;

        /**
         * @deprecated Use {@link android.provider.Settings.Secure#INSTALL_NON_MARKET_APPS} instead
         */
        @Deprecated
        public static final String INSTALL_NON_MARKET_APPS = Secure.INSTALL_NON_MARKET_APPS;

        /**
         * @deprecated Use {@link android.provider.Settings.Secure#LOCATION_PROVIDERS_ALLOWED}
         * instead
         */
        @Deprecated
        public static final String LOCATION_PROVIDERS_ALLOWED = Secure.LOCATION_PROVIDERS_ALLOWED;

        /**
         * @deprecated Use {@link android.provider.Settings.Secure#LOGGING_ID} instead
         */
        @Deprecated
        public static final String LOGGING_ID = Secure.LOGGING_ID;

        /**
         * @deprecated Use {@link android.provider.Settings.Global#NETWORK_PREFERENCE} instead
         */
        @Deprecated
        public static final String NETWORK_PREFERENCE = Global.NETWORK_PREFERENCE;

        /**
         * @deprecated Use {@link android.provider.Settings.Secure#PARENTAL_CONTROL_ENABLED}
         * instead
         */
        @Deprecated
        public static final String PARENTAL_CONTROL_ENABLED = Secure.PARENTAL_CONTROL_ENABLED;

        /**
         * @deprecated Use {@link android.provider.Settings.Secure#PARENTAL_CONTROL_LAST_UPDATE}
         * instead
         */
        @Deprecated
        public static final String PARENTAL_CONTROL_LAST_UPDATE = Secure.PARENTAL_CONTROL_LAST_UPDATE;

        /**
         * @deprecated Use {@link android.provider.Settings.Secure#PARENTAL_CONTROL_REDIRECT_URL}
         * instead
         */
        @Deprecated
        public static final String PARENTAL_CONTROL_REDIRECT_URL =
            Secure.PARENTAL_CONTROL_REDIRECT_URL;

        /**
         * @deprecated Use {@link android.provider.Settings.Secure#SETTINGS_CLASSNAME} instead
         */
        @Deprecated
        public static final String SETTINGS_CLASSNAME = Secure.SETTINGS_CLASSNAME;

        /**
         * @deprecated Use {@link android.provider.Settings.Global#USB_MASS_STORAGE_ENABLED} instead
         */
        @Deprecated
        public static final String USB_MASS_STORAGE_ENABLED = Global.USB_MASS_STORAGE_ENABLED;

        /**
         * @deprecated Use {@link android.provider.Settings.Global#USE_GOOGLE_MAIL} instead
         */
        @Deprecated
        public static final String USE_GOOGLE_MAIL = Global.USE_GOOGLE_MAIL;

       /**
         * @deprecated Use
         * {@link android.provider.Settings.Global#WIFI_MAX_DHCP_RETRY_COUNT} instead
         */
        @Deprecated
        public static final String WIFI_MAX_DHCP_RETRY_COUNT = Global.WIFI_MAX_DHCP_RETRY_COUNT;

        /**
         * @deprecated Use
         * {@link android.provider.Settings.Global#WIFI_MOBILE_DATA_TRANSITION_WAKELOCK_TIMEOUT_MS} instead
         */
        @Deprecated
        public static final String WIFI_MOBILE_DATA_TRANSITION_WAKELOCK_TIMEOUT_MS =
                Global.WIFI_MOBILE_DATA_TRANSITION_WAKELOCK_TIMEOUT_MS;

        /**
         * @deprecated Use
         * {@link android.provider.Settings.Global#WIFI_NETWORKS_AVAILABLE_NOTIFICATION_ON} instead
         */
        @Deprecated
        public static final String WIFI_NETWORKS_AVAILABLE_NOTIFICATION_ON =
                Global.WIFI_NETWORKS_AVAILABLE_NOTIFICATION_ON;

        /**
         * @deprecated Use
         * {@link android.provider.Settings.Global#WIFI_NETWORKS_AVAILABLE_REPEAT_DELAY} instead
         */
        @Deprecated
        public static final String WIFI_NETWORKS_AVAILABLE_REPEAT_DELAY =
                Global.WIFI_NETWORKS_AVAILABLE_REPEAT_DELAY;

        /**
         * @deprecated Use {@link android.provider.Settings.Global#WIFI_NUM_OPEN_NETWORKS_KEPT}
         * instead
         */
        @Deprecated
        public static final String WIFI_NUM_OPEN_NETWORKS_KEPT = Global.WIFI_NUM_OPEN_NETWORKS_KEPT;

        /**
         * @deprecated Use {@link android.provider.Settings.Global#WIFI_ON} instead
         */
        @Deprecated
        public static final String WIFI_ON = Global.WIFI_ON;

        /**
         * @deprecated Use
         * {@link android.provider.Settings.Secure#WIFI_WATCHDOG_ACCEPTABLE_PACKET_LOSS_PERCENTAGE}
         * instead
         */
        @Deprecated
        public static final String WIFI_WATCHDOG_ACCEPTABLE_PACKET_LOSS_PERCENTAGE =
                Secure.WIFI_WATCHDOG_ACCEPTABLE_PACKET_LOSS_PERCENTAGE;

        /**
         * @deprecated Use {@link android.provider.Settings.Secure#WIFI_WATCHDOG_AP_COUNT} instead
         */
        @Deprecated
        public static final String WIFI_WATCHDOG_AP_COUNT = Secure.WIFI_WATCHDOG_AP_COUNT;

        /**
         * @deprecated Use
         * {@link android.provider.Settings.Secure#WIFI_WATCHDOG_BACKGROUND_CHECK_DELAY_MS} instead
         */
        @Deprecated
        public static final String WIFI_WATCHDOG_BACKGROUND_CHECK_DELAY_MS =
                Secure.WIFI_WATCHDOG_BACKGROUND_CHECK_DELAY_MS;

        /**
         * @deprecated Use
         * {@link android.provider.Settings.Secure#WIFI_WATCHDOG_BACKGROUND_CHECK_ENABLED} instead
         */
        @Deprecated
        public static final String WIFI_WATCHDOG_BACKGROUND_CHECK_ENABLED =
                Secure.WIFI_WATCHDOG_BACKGROUND_CHECK_ENABLED;

        /**
         * @deprecated Use
         * {@link android.provider.Settings.Secure#WIFI_WATCHDOG_BACKGROUND_CHECK_TIMEOUT_MS}
         * instead
         */
        @Deprecated
        public static final String WIFI_WATCHDOG_BACKGROUND_CHECK_TIMEOUT_MS =
                Secure.WIFI_WATCHDOG_BACKGROUND_CHECK_TIMEOUT_MS;

        /**
         * @deprecated Use
         * {@link android.provider.Settings.Secure#WIFI_WATCHDOG_INITIAL_IGNORED_PING_COUNT} instead
         */
        @Deprecated
        public static final String WIFI_WATCHDOG_INITIAL_IGNORED_PING_COUNT =
            Secure.WIFI_WATCHDOG_INITIAL_IGNORED_PING_COUNT;

        /**
         * @deprecated Use {@link android.provider.Settings.Secure#WIFI_WATCHDOG_MAX_AP_CHECKS}
         * instead
         */
        @Deprecated
        public static final String WIFI_WATCHDOG_MAX_AP_CHECKS = Secure.WIFI_WATCHDOG_MAX_AP_CHECKS;

        /**
         * @deprecated Use {@link android.provider.Settings.Global#WIFI_WATCHDOG_ON} instead
         */
        @Deprecated
        public static final String WIFI_WATCHDOG_ON = Global.WIFI_WATCHDOG_ON;

        /**
         * @deprecated Use {@link android.provider.Settings.Secure#WIFI_WATCHDOG_PING_COUNT} instead
         */
        @Deprecated
        public static final String WIFI_WATCHDOG_PING_COUNT = Secure.WIFI_WATCHDOG_PING_COUNT;

        /**
         * @deprecated Use {@link android.provider.Settings.Secure#WIFI_WATCHDOG_PING_DELAY_MS}
         * instead
         */
        @Deprecated
        public static final String WIFI_WATCHDOG_PING_DELAY_MS = Secure.WIFI_WATCHDOG_PING_DELAY_MS;

        /**
         * @deprecated Use {@link android.provider.Settings.Secure#WIFI_WATCHDOG_PING_TIMEOUT_MS}
         * instead
         */
        @Deprecated
        public static final String WIFI_WATCHDOG_PING_TIMEOUT_MS =
            Secure.WIFI_WATCHDOG_PING_TIMEOUT_MS;
    }

    /**
     * Secure system settings, containing system preferences that applications
     * can read but are not allowed to write.  These are for preferences that
     * the user must explicitly modify through the system UI or specialized
     * APIs for those values, not modified directly by applications.
     */
    public static final class Secure extends NameValueTable {
        public static final String SYS_PROP_SETTING_VERSION = "sys.settings_secure_version";

        /**
         * The content:// style URL for this table
         */
        public static final Uri CONTENT_URI =
            Uri.parse("content://" + AUTHORITY + "/secure");

        // Populated lazily, guarded by class object:
        private static final NameValueCache sNameValueCache = new NameValueCache(
                SYS_PROP_SETTING_VERSION,
                CONTENT_URI,
                CALL_METHOD_GET_SECURE,
                CALL_METHOD_PUT_SECURE);

        private static ILockSettings sLockSettings = null;

        private static boolean sIsSystemProcess;
        private static final HashSet<String> MOVED_TO_LOCK_SETTINGS;
        private static final HashSet<String> MOVED_TO_GLOBAL;
        static {
            MOVED_TO_LOCK_SETTINGS = new HashSet<String>(3);
            MOVED_TO_LOCK_SETTINGS.add(Secure.LOCK_PATTERN_ENABLED);
            MOVED_TO_LOCK_SETTINGS.add(Secure.LOCK_PATTERN_VISIBLE);
            MOVED_TO_LOCK_SETTINGS.add(Secure.LOCK_PATTERN_TACTILE_FEEDBACK_ENABLED);

            MOVED_TO_GLOBAL = new HashSet<String>();
            MOVED_TO_GLOBAL.add(Settings.Global.ADB_ENABLED);
            MOVED_TO_GLOBAL.add(Settings.Global.ASSISTED_GPS_ENABLED);
            MOVED_TO_GLOBAL.add(Settings.Global.ASSISTED_GPS_CONFIGURABLE_LIST);
            MOVED_TO_GLOBAL.add(Settings.Global.ASSISTED_GPS_SUPL_HOST);
            MOVED_TO_GLOBAL.add(Settings.Global.ASSISTED_GPS_SUPL_PORT);
            MOVED_TO_GLOBAL.add(Settings.Global.ASSISTED_GPS_POSITION_MODE);
            MOVED_TO_GLOBAL.add(Settings.Global.ASSISTED_GPS_NETWORK);
            MOVED_TO_GLOBAL.add(Settings.Global.ASSISTED_GPS_RESET_TYPE);
            MOVED_TO_GLOBAL.add(Settings.Global.BLUETOOTH_ON);
            MOVED_TO_GLOBAL.add(Settings.Global.BUGREPORT_IN_POWER_MENU);
            MOVED_TO_GLOBAL.add(Settings.Global.CDMA_CELL_BROADCAST_SMS);
            MOVED_TO_GLOBAL.add(Settings.Global.CDMA_ROAMING_MODE);
            MOVED_TO_GLOBAL.add(Settings.Global.CDMA_SUBSCRIPTION_MODE);
            MOVED_TO_GLOBAL.add(Settings.Global.DATA_ACTIVITY_TIMEOUT_MOBILE);
            MOVED_TO_GLOBAL.add(Settings.Global.DATA_ACTIVITY_TIMEOUT_WIFI);
            MOVED_TO_GLOBAL.add(Settings.Global.DATA_ROAMING);
            MOVED_TO_GLOBAL.add(Settings.Global.DEVELOPMENT_SETTINGS_ENABLED);
            MOVED_TO_GLOBAL.add(Settings.Global.DEVICE_PROVISIONED);
            MOVED_TO_GLOBAL.add(Settings.Global.DISPLAY_DENSITY_FORCED);
            MOVED_TO_GLOBAL.add(Settings.Global.DISPLAY_SIZE_FORCED);
            MOVED_TO_GLOBAL.add(Settings.Global.DOWNLOAD_MAX_BYTES_OVER_MOBILE);
            MOVED_TO_GLOBAL.add(Settings.Global.DOWNLOAD_RECOMMENDED_MAX_BYTES_OVER_MOBILE);
            MOVED_TO_GLOBAL.add(Settings.Global.MOBILE_DATA);
            MOVED_TO_GLOBAL.add(Settings.Global.NETSTATS_DEV_BUCKET_DURATION);
            MOVED_TO_GLOBAL.add(Settings.Global.NETSTATS_DEV_DELETE_AGE);
            MOVED_TO_GLOBAL.add(Settings.Global.NETSTATS_DEV_PERSIST_BYTES);
            MOVED_TO_GLOBAL.add(Settings.Global.NETSTATS_DEV_ROTATE_AGE);
            MOVED_TO_GLOBAL.add(Settings.Global.NETSTATS_ENABLED);
            MOVED_TO_GLOBAL.add(Settings.Global.NETSTATS_GLOBAL_ALERT_BYTES);
            MOVED_TO_GLOBAL.add(Settings.Global.NETSTATS_POLL_INTERVAL);
            MOVED_TO_GLOBAL.add(Settings.Global.NETSTATS_SAMPLE_ENABLED);
            MOVED_TO_GLOBAL.add(Settings.Global.NETSTATS_TIME_CACHE_MAX_AGE);
            MOVED_TO_GLOBAL.add(Settings.Global.NETSTATS_UID_BUCKET_DURATION);
            MOVED_TO_GLOBAL.add(Settings.Global.NETSTATS_UID_DELETE_AGE);
            MOVED_TO_GLOBAL.add(Settings.Global.NETSTATS_UID_PERSIST_BYTES);
            MOVED_TO_GLOBAL.add(Settings.Global.NETSTATS_UID_ROTATE_AGE);
            MOVED_TO_GLOBAL.add(Settings.Global.NETSTATS_UID_TAG_BUCKET_DURATION);
            MOVED_TO_GLOBAL.add(Settings.Global.NETSTATS_UID_TAG_DELETE_AGE);
            MOVED_TO_GLOBAL.add(Settings.Global.NETSTATS_UID_TAG_PERSIST_BYTES);
            MOVED_TO_GLOBAL.add(Settings.Global.NETSTATS_UID_TAG_ROTATE_AGE);
            MOVED_TO_GLOBAL.add(Settings.Global.NETWORK_PREFERENCE);
            MOVED_TO_GLOBAL.add(Settings.Global.NITZ_UPDATE_DIFF);
            MOVED_TO_GLOBAL.add(Settings.Global.NITZ_UPDATE_SPACING);
            MOVED_TO_GLOBAL.add(Settings.Global.NTP_SERVER);
            MOVED_TO_GLOBAL.add(Settings.Global.NTP_TIMEOUT);
            MOVED_TO_GLOBAL.add(Settings.Global.PDP_WATCHDOG_ERROR_POLL_COUNT);
            MOVED_TO_GLOBAL.add(Settings.Global.PDP_WATCHDOG_LONG_POLL_INTERVAL_MS);
            MOVED_TO_GLOBAL.add(Settings.Global.PDP_WATCHDOG_MAX_PDP_RESET_FAIL_COUNT);
            MOVED_TO_GLOBAL.add(Settings.Global.PDP_WATCHDOG_POLL_INTERVAL_MS);
            MOVED_TO_GLOBAL.add(Settings.Global.PDP_WATCHDOG_TRIGGER_PACKET_COUNT);
            MOVED_TO_GLOBAL.add(Settings.Global.SAMPLING_PROFILER_MS);
            MOVED_TO_GLOBAL.add(Settings.Global.SETUP_PREPAID_DATA_SERVICE_URL);
            MOVED_TO_GLOBAL.add(Settings.Global.SETUP_PREPAID_DETECTION_REDIR_HOST);
            MOVED_TO_GLOBAL.add(Settings.Global.SETUP_PREPAID_DETECTION_TARGET_URL);
            MOVED_TO_GLOBAL.add(Settings.Global.TETHER_DUN_APN);
            MOVED_TO_GLOBAL.add(Settings.Global.TETHER_DUN_REQUIRED);
            MOVED_TO_GLOBAL.add(Settings.Global.TETHER_SUPPORTED);
            MOVED_TO_GLOBAL.add(Settings.Global.USB_MASS_STORAGE_ENABLED);
            MOVED_TO_GLOBAL.add(Settings.Global.USE_GOOGLE_MAIL);
            MOVED_TO_GLOBAL.add(Settings.Global.WIFI_COUNTRY_CODE);
            MOVED_TO_GLOBAL.add(Settings.Global.WIFI_FRAMEWORK_SCAN_INTERVAL_MS);
            MOVED_TO_GLOBAL.add(Settings.Global.WIFI_FREQUENCY_BAND);
            MOVED_TO_GLOBAL.add(Settings.Global.WIFI_IDLE_MS);
            MOVED_TO_GLOBAL.add(Settings.Global.WIFI_MAX_DHCP_RETRY_COUNT);
            MOVED_TO_GLOBAL.add(Settings.Global.WIFI_MOBILE_DATA_TRANSITION_WAKELOCK_TIMEOUT_MS);
            MOVED_TO_GLOBAL.add(Settings.Global.WIFI_NETWORKS_AVAILABLE_NOTIFICATION_ON);
            MOVED_TO_GLOBAL.add(Settings.Global.WIFI_NETWORKS_AVAILABLE_REPEAT_DELAY);
            MOVED_TO_GLOBAL.add(Settings.Global.WIFI_NUM_OPEN_NETWORKS_KEPT);
            MOVED_TO_GLOBAL.add(Settings.Global.WIFI_ON);
            MOVED_TO_GLOBAL.add(Settings.Global.WIFI_P2P_DEVICE_NAME);
            MOVED_TO_GLOBAL.add(Settings.Global.WIFI_SAVED_STATE);
            MOVED_TO_GLOBAL.add(Settings.Global.WIFI_SUPPLICANT_SCAN_INTERVAL_MS);
            MOVED_TO_GLOBAL.add(Settings.Global.WIFI_SUPPLICANT_SCAN_INTERVAL_WFD_CONNECTED_MS);
            MOVED_TO_GLOBAL.add(Settings.Global.WIFI_SUSPEND_OPTIMIZATIONS_ENABLED);
            MOVED_TO_GLOBAL.add(Settings.Global.WIFI_ENHANCED_AUTO_JOIN);
            MOVED_TO_GLOBAL.add(Settings.Global.WIFI_NETWORK_SHOW_RSSI);
            MOVED_TO_GLOBAL.add(Settings.Global.WIFI_WATCHDOG_ON);
            MOVED_TO_GLOBAL.add(Settings.Global.WIFI_WATCHDOG_POOR_NETWORK_TEST_ENABLED);
            MOVED_TO_GLOBAL.add(Settings.Global.WIMAX_NETWORKS_AVAILABLE_NOTIFICATION_ON);
            MOVED_TO_GLOBAL.add(Settings.Global.PACKAGE_VERIFIER_ENABLE);
            MOVED_TO_GLOBAL.add(Settings.Global.PACKAGE_VERIFIER_TIMEOUT);
            MOVED_TO_GLOBAL.add(Settings.Global.PACKAGE_VERIFIER_DEFAULT_RESPONSE);
            MOVED_TO_GLOBAL.add(Settings.Global.DATA_STALL_ALARM_NON_AGGRESSIVE_DELAY_IN_MS);
            MOVED_TO_GLOBAL.add(Settings.Global.DATA_STALL_ALARM_AGGRESSIVE_DELAY_IN_MS);
            MOVED_TO_GLOBAL.add(Settings.Global.GPRS_REGISTER_CHECK_PERIOD_MS);
            MOVED_TO_GLOBAL.add(Settings.Global.WTF_IS_FATAL);
            MOVED_TO_GLOBAL.add(Settings.Global.BATTERY_DISCHARGE_DURATION_THRESHOLD);
            MOVED_TO_GLOBAL.add(Settings.Global.BATTERY_DISCHARGE_THRESHOLD);
            MOVED_TO_GLOBAL.add(Settings.Global.SEND_ACTION_APP_ERROR);
            MOVED_TO_GLOBAL.add(Settings.Global.DROPBOX_AGE_SECONDS);
            MOVED_TO_GLOBAL.add(Settings.Global.DROPBOX_MAX_FILES);
            MOVED_TO_GLOBAL.add(Settings.Global.DROPBOX_QUOTA_KB);
            MOVED_TO_GLOBAL.add(Settings.Global.DROPBOX_QUOTA_PERCENT);
            MOVED_TO_GLOBAL.add(Settings.Global.DROPBOX_RESERVE_PERCENT);
            MOVED_TO_GLOBAL.add(Settings.Global.DROPBOX_TAG_PREFIX);
            MOVED_TO_GLOBAL.add(Settings.Global.ERROR_LOGCAT_PREFIX);
            MOVED_TO_GLOBAL.add(Settings.Global.SYS_FREE_STORAGE_LOG_INTERVAL);
            MOVED_TO_GLOBAL.add(Settings.Global.DISK_FREE_CHANGE_REPORTING_THRESHOLD);
            MOVED_TO_GLOBAL.add(Settings.Global.SYS_STORAGE_THRESHOLD_PERCENTAGE);
            MOVED_TO_GLOBAL.add(Settings.Global.SYS_STORAGE_THRESHOLD_MAX_BYTES);
            MOVED_TO_GLOBAL.add(Settings.Global.SYS_STORAGE_FULL_THRESHOLD_BYTES);
            MOVED_TO_GLOBAL.add(Settings.Global.SYNC_MAX_RETRY_DELAY_IN_SECONDS);
            MOVED_TO_GLOBAL.add(Settings.Global.CONNECTIVITY_CHANGE_DELAY);
            MOVED_TO_GLOBAL.add(Settings.Global.CAPTIVE_PORTAL_DETECTION_ENABLED);
            MOVED_TO_GLOBAL.add(Settings.Global.CAPTIVE_PORTAL_SERVER);
            MOVED_TO_GLOBAL.add(Settings.Global.NSD_ON);
            MOVED_TO_GLOBAL.add(Settings.Global.SET_INSTALL_LOCATION);
            MOVED_TO_GLOBAL.add(Settings.Global.DEFAULT_INSTALL_LOCATION);
            MOVED_TO_GLOBAL.add(Settings.Global.INET_CONDITION_DEBOUNCE_UP_DELAY);
            MOVED_TO_GLOBAL.add(Settings.Global.INET_CONDITION_DEBOUNCE_DOWN_DELAY);
            MOVED_TO_GLOBAL.add(Settings.Global.READ_EXTERNAL_STORAGE_ENFORCED_DEFAULT);
            MOVED_TO_GLOBAL.add(Settings.Global.HTTP_PROXY);
            MOVED_TO_GLOBAL.add(Settings.Global.GLOBAL_HTTP_PROXY_HOST);
            MOVED_TO_GLOBAL.add(Settings.Global.GLOBAL_HTTP_PROXY_PORT);
            MOVED_TO_GLOBAL.add(Settings.Global.GLOBAL_HTTP_PROXY_EXCLUSION_LIST);
            MOVED_TO_GLOBAL.add(Settings.Global.SET_GLOBAL_HTTP_PROXY);
            MOVED_TO_GLOBAL.add(Settings.Global.DEFAULT_DNS_SERVER);
            MOVED_TO_GLOBAL.add(Settings.Global.PREFERRED_NETWORK_MODE);
            MOVED_TO_GLOBAL.add(Settings.Global.WEBVIEW_DATA_REDUCTION_PROXY_KEY);
        }

        /**
         * Put a delimited list as a string
         * @param resolver to access the database with
         * @param name to store
         * @param delimiter to split
         * @param list to join and store
         * @hide
         */
        public static void putListAsDelimitedString(ContentResolver resolver, String name,
                                                    String delimiter, List<String> list) {
            String store = TextUtils.join(delimiter, list);
            putString(resolver, name, store);
        }

        /**
         * Get a delimited string returned as a list
         * @param resolver to access the database with
         * @param name to store
         * @param delimiter to split the list with
         * @return list of strings for a specific Settings.Secure item
         * @hide
         */
        public static List<String> getDelimitedStringAsList(ContentResolver resolver, String name,
                                                            String delimiter) {
            String baseString = getString(resolver, name);
            List<String> list = new ArrayList<String>();
            if (!TextUtils.isEmpty(baseString)) {
                final String[] array = TextUtils.split(baseString, Pattern.quote(delimiter));
                for (String item : array) {
                    if (TextUtils.isEmpty(item)) {
                        continue;
                    }
                    list.add(item);
                }
            }
            return list;
        }

        /** @hide */
        public static void getMovedKeys(HashSet<String> outKeySet) {
            outKeySet.addAll(MOVED_TO_GLOBAL);
        }

        /**
         * Look up a name in the database.
         * @param resolver to access the database with
         * @param name to look up in the table
         * @return the corresponding value, or null if not present
         */
        public static String getString(ContentResolver resolver, String name) {
            return getStringForUser(resolver, name, UserHandle.myUserId());
        }

        /** @hide */
        public static String getStringForUser(ContentResolver resolver, String name,
                int userHandle) {
            if (MOVED_TO_GLOBAL.contains(name)) {
                Log.w(TAG, "Setting " + name + " has moved from android.provider.Settings.Secure"
                        + " to android.provider.Settings.Global.");
                return Global.getStringForUser(resolver, name, userHandle);
            }

            if (MOVED_TO_LOCK_SETTINGS.contains(name)) {
                synchronized (Secure.class) {
                    if (sLockSettings == null) {
                        sLockSettings = ILockSettings.Stub.asInterface(
                                (IBinder) ServiceManager.getService("lock_settings"));
                        sIsSystemProcess = Process.myUid() == Process.SYSTEM_UID;
                    }
                }
                if (sLockSettings != null && !sIsSystemProcess) {
                    try {
                        return sLockSettings.getString(name, "0", userHandle);
                    } catch (RemoteException re) {
                        // Fall through
                    }
                }
            }

            return sNameValueCache.getStringForUser(resolver, name, userHandle);
        }

        /**
         * Store a name/value pair into the database.
         * @param resolver to access the database with
         * @param name to store
         * @param value to associate with the name
         * @return true if the value was set, false on database errors
         */
        public static boolean putString(ContentResolver resolver, String name, String value) {
            return putStringForUser(resolver, name, value, UserHandle.myUserId());
        }

        /** @hide */
        public static boolean putStringForUser(ContentResolver resolver, String name, String value,
                int userHandle) {
            if (LOCATION_MODE.equals(name)) {
                // HACK ALERT: temporary hack to work around b/10491283.
                // TODO: once b/10491283 fixed, remove this hack
                return setLocationModeForUser(resolver, Integer.parseInt(value), userHandle);
            }
            if (MOVED_TO_GLOBAL.contains(name)) {
                Log.w(TAG, "Setting " + name + " has moved from android.provider.Settings.System"
                        + " to android.provider.Settings.Global");
                return Global.putStringForUser(resolver, name, value, userHandle);
            }
            return sNameValueCache.putStringForUser(resolver, name, value, userHandle);
        }

        /**
         * Construct the content URI for a particular name/value pair,
         * useful for monitoring changes with a ContentObserver.
         * @param name to look up in the table
         * @return the corresponding content URI, or null if not present
         */
        public static Uri getUriFor(String name) {
            if (MOVED_TO_GLOBAL.contains(name)) {
                Log.w(TAG, "Setting " + name + " has moved from android.provider.Settings.Secure"
                        + " to android.provider.Settings.Global, returning global URI.");
                return Global.getUriFor(Global.CONTENT_URI, name);
            }
            return getUriFor(CONTENT_URI, name);
        }

        /**
         * Convenience function for retrieving a single secure settings value
         * as an integer.  Note that internally setting values are always
         * stored as strings; this function converts the string to an integer
         * for you.  The default value will be returned if the setting is
         * not defined or not an integer.
         *
         * @param cr The ContentResolver to access.
         * @param name The name of the setting to retrieve.
         * @param def Value to return if the setting is not defined.
         *
         * @return The setting's current value, or 'def' if it is not defined
         * or not a valid integer.
         */
        public static int getInt(ContentResolver cr, String name, int def) {
            return getIntForUser(cr, name, def, UserHandle.myUserId());
        }

        /** @hide */
        public static int getIntForUser(ContentResolver cr, String name, int def, int userHandle) {
            if (LOCATION_MODE.equals(name)) {
                // HACK ALERT: temporary hack to work around b/10491283.
                // TODO: once b/10491283 fixed, remove this hack
                return getLocationModeForUser(cr, userHandle);
            }
            String v = getStringForUser(cr, name, userHandle);
            try {
                return v != null ? Integer.parseInt(v) : def;
            } catch (NumberFormatException e) {
                return def;
            }
        }

        /**
         * Convenience function for retrieving a single secure settings value
         * as an integer.  Note that internally setting values are always
         * stored as strings; this function converts the string to an integer
         * for you.
         * <p>
         * This version does not take a default value.  If the setting has not
         * been set, or the string value is not a number,
         * it throws {@link SettingNotFoundException}.
         *
         * @param cr The ContentResolver to access.
         * @param name The name of the setting to retrieve.
         *
         * @throws SettingNotFoundException Thrown if a setting by the given
         * name can't be found or the setting value is not an integer.
         *
         * @return The setting's current value.
         */
        public static int getInt(ContentResolver cr, String name)
                throws SettingNotFoundException {
            return getIntForUser(cr, name, UserHandle.myUserId());
        }

        /** @hide */
        public static int getIntForUser(ContentResolver cr, String name, int userHandle)
                throws SettingNotFoundException {
            if (LOCATION_MODE.equals(name)) {
                // HACK ALERT: temporary hack to work around b/10491283.
                // TODO: once b/10491283 fixed, remove this hack
                return getLocationModeForUser(cr, userHandle);
            }
            String v = getStringForUser(cr, name, userHandle);
            try {
                return Integer.parseInt(v);
            } catch (NumberFormatException e) {
                throw new SettingNotFoundException(name);
            }
        }

        /**
         * Convenience function for updating a single settings value as an
         * integer. This will either create a new entry in the table if the
         * given name does not exist, or modify the value of the existing row
         * with that name.  Note that internally setting values are always
         * stored as strings, so this function converts the given value to a
         * string before storing it.
         *
         * @param cr The ContentResolver to access.
         * @param name The name of the setting to modify.
         * @param value The new value for the setting.
         * @return true if the value was set, false on database errors
         */
        public static boolean putInt(ContentResolver cr, String name, int value) {
            return putIntForUser(cr, name, value, UserHandle.myUserId());
        }

        /** @hide */
        public static boolean putIntForUser(ContentResolver cr, String name, int value,
                int userHandle) {
            return putStringForUser(cr, name, Integer.toString(value), userHandle);
        }

        /**
         * Convenience function for retrieving a single secure settings value
         * as a {@code long}.  Note that internally setting values are always
         * stored as strings; this function converts the string to a {@code long}
         * for you.  The default value will be returned if the setting is
         * not defined or not a {@code long}.
         *
         * @param cr The ContentResolver to access.
         * @param name The name of the setting to retrieve.
         * @param def Value to return if the setting is not defined.
         *
         * @return The setting's current value, or 'def' if it is not defined
         * or not a valid {@code long}.
         */
        public static long getLong(ContentResolver cr, String name, long def) {
            return getLongForUser(cr, name, def, UserHandle.myUserId());
        }

        /** @hide */
        public static long getLongForUser(ContentResolver cr, String name, long def,
                int userHandle) {
            String valString = getStringForUser(cr, name, userHandle);
            long value;
            try {
                value = valString != null ? Long.parseLong(valString) : def;
            } catch (NumberFormatException e) {
                value = def;
            }
            return value;
        }

        /**
         * Convenience function for retrieving a single secure settings value
         * as a {@code long}.  Note that internally setting values are always
         * stored as strings; this function converts the string to a {@code long}
         * for you.
         * <p>
         * This version does not take a default value.  If the setting has not
         * been set, or the string value is not a number,
         * it throws {@link SettingNotFoundException}.
         *
         * @param cr The ContentResolver to access.
         * @param name The name of the setting to retrieve.
         *
         * @return The setting's current value.
         * @throws SettingNotFoundException Thrown if a setting by the given
         * name can't be found or the setting value is not an integer.
         */
        public static long getLong(ContentResolver cr, String name)
                throws SettingNotFoundException {
            return getLongForUser(cr, name, UserHandle.myUserId());
        }

        /** @hide */
        public static long getLongForUser(ContentResolver cr, String name, int userHandle)
                throws SettingNotFoundException {
            String valString = getStringForUser(cr, name, userHandle);
            try {
                return Long.parseLong(valString);
            } catch (NumberFormatException e) {
                throw new SettingNotFoundException(name);
            }
        }

        /**
         * Convenience function for updating a secure settings value as a long
         * integer. This will either create a new entry in the table if the
         * given name does not exist, or modify the value of the existing row
         * with that name.  Note that internally setting values are always
         * stored as strings, so this function converts the given value to a
         * string before storing it.
         *
         * @param cr The ContentResolver to access.
         * @param name The name of the setting to modify.
         * @param value The new value for the setting.
         * @return true if the value was set, false on database errors
         */
        public static boolean putLong(ContentResolver cr, String name, long value) {
            return putLongForUser(cr, name, value, UserHandle.myUserId());
        }

        /** @hide */
        public static boolean putLongForUser(ContentResolver cr, String name, long value,
                int userHandle) {
            return putStringForUser(cr, name, Long.toString(value), userHandle);
        }

        /**
         * Convenience function for retrieving a single secure settings value
         * as a floating point number.  Note that internally setting values are
         * always stored as strings; this function converts the string to an
         * float for you. The default value will be returned if the setting
         * is not defined or not a valid float.
         *
         * @param cr The ContentResolver to access.
         * @param name The name of the setting to retrieve.
         * @param def Value to return if the setting is not defined.
         *
         * @return The setting's current value, or 'def' if it is not defined
         * or not a valid float.
         */
        public static float getFloat(ContentResolver cr, String name, float def) {
            return getFloatForUser(cr, name, def, UserHandle.myUserId());
        }

        /** @hide */
        public static float getFloatForUser(ContentResolver cr, String name, float def,
                int userHandle) {
            String v = getStringForUser(cr, name, userHandle);
            try {
                return v != null ? Float.parseFloat(v) : def;
            } catch (NumberFormatException e) {
                return def;
            }
        }

        /**
         * Convenience function for retrieving a single secure settings value
         * as a float.  Note that internally setting values are always
         * stored as strings; this function converts the string to a float
         * for you.
         * <p>
         * This version does not take a default value.  If the setting has not
         * been set, or the string value is not a number,
         * it throws {@link SettingNotFoundException}.
         *
         * @param cr The ContentResolver to access.
         * @param name The name of the setting to retrieve.
         *
         * @throws SettingNotFoundException Thrown if a setting by the given
         * name can't be found or the setting value is not a float.
         *
         * @return The setting's current value.
         */
        public static float getFloat(ContentResolver cr, String name)
                throws SettingNotFoundException {
            return getFloatForUser(cr, name, UserHandle.myUserId());
        }

        /** @hide */
        public static float getFloatForUser(ContentResolver cr, String name, int userHandle)
                throws SettingNotFoundException {
            String v = getStringForUser(cr, name, userHandle);
            if (v == null) {
                throw new SettingNotFoundException(name);
            }
            try {
                return Float.parseFloat(v);
            } catch (NumberFormatException e) {
                throw new SettingNotFoundException(name);
            }
        }

        /**
         * Convenience function for updating a single settings value as a
         * floating point number. This will either create a new entry in the
         * table if the given name does not exist, or modify the value of the
         * existing row with that name.  Note that internally setting values
         * are always stored as strings, so this function converts the given
         * value to a string before storing it.
         *
         * @param cr The ContentResolver to access.
         * @param name The name of the setting to modify.
         * @param value The new value for the setting.
         * @return true if the value was set, false on database errors
         */
        public static boolean putFloat(ContentResolver cr, String name, float value) {
            return putFloatForUser(cr, name, value, UserHandle.myUserId());
        }

        /** @hide */
        public static boolean putFloatForUser(ContentResolver cr, String name, float value,
                int userHandle) {
            return putStringForUser(cr, name, Float.toString(value), userHandle);
        }

        /**
         * @deprecated Use {@link android.provider.Settings.Global#DEVELOPMENT_SETTINGS_ENABLED}
         * instead
         */
        @Deprecated
        public static final String DEVELOPMENT_SETTINGS_ENABLED =
                Global.DEVELOPMENT_SETTINGS_ENABLED;

        /**
         * When the user has enable the option to have a "bug report" command
         * in the power menu.
         * @deprecated Use {@link android.provider.Settings.Global#BUGREPORT_IN_POWER_MENU} instead
         * @hide
         */
        @Deprecated
        public static final String BUGREPORT_IN_POWER_MENU = "bugreport_in_power_menu";

        /**
         * @deprecated Use {@link android.provider.Settings.Global#ADB_ENABLED} instead
         */
        @Deprecated
        public static final String ADB_ENABLED = Global.ADB_ENABLED;

        /**
         * Setting to allow mock locations and location provider status to be injected into the
         * LocationManager service for testing purposes during application development.  These
         * locations and status values  override actual location and status information generated
         * by network, gps, or other location providers.
         */
        public static final String ALLOW_MOCK_LOCATION = "mock_location";

        /**
         * A 64-bit number (as a hex string) that is randomly
         * generated when the user first sets up the device and should remain
         * constant for the lifetime of the user's device. The value may
         * change if a factory reset is performed on the device.
         * <p class="note"><strong>Note:</strong> When a device has <a
         * href="{@docRoot}about/versions/android-4.2.html#MultipleUsers">multiple users</a>
         * (available on certain devices running Android 4.2 or higher), each user appears as a
         * completely separate device, so the {@code ANDROID_ID} value is unique to each
         * user.</p>
         */
        public static final String ANDROID_ID = "android_id";

        /**
         * @deprecated Use {@link android.provider.Settings.Global#BLUETOOTH_ON} instead
         */
        @Deprecated
        public static final String BLUETOOTH_ON = Global.BLUETOOTH_ON;

        /**
         * @deprecated Use {@link android.provider.Settings.Global#DATA_ROAMING} instead
         */
        @Deprecated
        public static final String DATA_ROAMING = Global.DATA_ROAMING;

        /**
         * Setting to record the input method used by default, holding the ID
         * of the desired method.
         */
        public static final String DEFAULT_INPUT_METHOD = "default_input_method";

        /**
         * Setting to record the input method subtype used by default, holding the ID
         * of the desired method.
         */
        public static final String SELECTED_INPUT_METHOD_SUBTYPE =
                "selected_input_method_subtype";

        /**
         * Setting to record the history of input method subtype, holding the pair of ID of IME
         * and its last used subtype.
         * @hide
         */
        public static final String INPUT_METHODS_SUBTYPE_HISTORY =
                "input_methods_subtype_history";

        /**
         * Setting to record the visibility of input method selector
         */
        public static final String INPUT_METHOD_SELECTOR_VISIBILITY =
                "input_method_selector_visibility";

        /**
         * The currently selected voice interaction service flattened ComponentName.
         * @hide
         */
        public static final String VOICE_INTERACTION_SERVICE = "voice_interaction_service";

        /**
         * bluetooth HCI snoop log configuration
         * @hide
         */
        public static final String BLUETOOTH_HCI_LOG =
                "bluetooth_hci_log";

        /**
         * @deprecated Use {@link android.provider.Settings.Global#DEVICE_PROVISIONED} instead
         */
        @Deprecated
        public static final String DEVICE_PROVISIONED = Global.DEVICE_PROVISIONED;

        /**
         * Whether the current user has been set up via setup wizard (0 = false, 1 = true)
         * @hide
         */
        public static final String USER_SETUP_COMPLETE = "user_setup_complete";

        /**
         * List of input methods that are currently enabled.  This is a string
         * containing the IDs of all enabled input methods, each ID separated
         * by ':'.
         */
        public static final String ENABLED_INPUT_METHODS = "enabled_input_methods";

        /**
         * List of system input methods that are currently disabled.  This is a string
         * containing the IDs of all disabled input methods, each ID separated
         * by ':'.
         * @hide
         */
        public static final String DISABLED_SYSTEM_INPUT_METHODS = "disabled_system_input_methods";

        /**
         * Whether to show the IME when a hard keyboard is connected. This is a boolean that
         * determines if the IME should be shown when a hard keyboard is attached.
         * @hide
         */
        public static final String SHOW_IME_WITH_HARD_KEYBOARD = "show_ime_with_hard_keyboard";

        /**
         * Host name and port for global http proxy. Uses ':' seperator for
         * between host and port.
         *
         * @deprecated Use {@link Global#HTTP_PROXY}
         */
        @Deprecated
        public static final String HTTP_PROXY = Global.HTTP_PROXY;

        /**
         * Whether applications can be installed for this user via the system's
         * {@link Intent#ACTION_INSTALL_PACKAGE} mechanism.
         *
         * <p>1 = permit app installation via the system package installer intent
         * <p>0 = do not allow use of the package installer
         */
        public static final String INSTALL_NON_MARKET_APPS = "install_non_market_apps";

        /**
         * Launch actions for left/right lockscreen targets
         * @hide
         */
        public static final String LOCKSCREEN_TARGETS = "lockscreen_target_actions";

        /**
         * Comma-separated list of location providers that activities may access. Do not rely on
         * this value being present in settings.db or on ContentObserver notifications on the
         * corresponding Uri.
         *
         * @deprecated use {@link #LOCATION_MODE} and
         * {@link LocationManager#MODE_CHANGED_ACTION} (or
         * {@link LocationManager#PROVIDERS_CHANGED_ACTION})
         */
        @Deprecated
        public static final String LOCATION_PROVIDERS_ALLOWED = "location_providers_allowed";

        /**
         * The degree of location access enabled by the user.
         * <p>
         * When used with {@link #putInt(ContentResolver, String, int)}, must be one of {@link
         * #LOCATION_MODE_HIGH_ACCURACY}, {@link #LOCATION_MODE_SENSORS_ONLY}, {@link
         * #LOCATION_MODE_BATTERY_SAVING}, or {@link #LOCATION_MODE_OFF}. When used with {@link
         * #getInt(ContentResolver, String)}, the caller must gracefully handle additional location
         * modes that might be added in the future.
         * <p>
         * Note: do not rely on this value being present in settings.db or on ContentObserver
         * notifications for the corresponding Uri. Use {@link LocationManager#MODE_CHANGED_ACTION}
         * to receive changes in this value.
         */
        public static final String LOCATION_MODE = "location_mode";

        /**
         * Location access disabled.
         */
        public static final int LOCATION_MODE_OFF = 0;
        /**
         * Network Location Provider disabled, but GPS and other sensors enabled.
         */
        public static final int LOCATION_MODE_SENSORS_ONLY = 1;
        /**
         * Reduced power usage, such as limiting the number of GPS updates per hour. Requests
         * with {@link android.location.Criteria#POWER_HIGH} may be downgraded to
         * {@link android.location.Criteria#POWER_MEDIUM}.
         */
        public static final int LOCATION_MODE_BATTERY_SAVING = 2;
        /**
         * Best-effort location computation allowed.
         */
        public static final int LOCATION_MODE_HIGH_ACCURACY = 3;

        /**
         * A flag containing settings used for biometric weak
         * @hide
         */
        public static final String LOCK_BIOMETRIC_WEAK_FLAGS =
                "lock_biometric_weak_flags";

        /**
         * Whether lock-to-app will lock the keyguard when exiting.
         * @hide
         */
        public static final String LOCK_TO_APP_EXIT_LOCKED = "lock_to_app_exit_locked";

        /**
         * Whether autolock is enabled (0 = false, 1 = true)
         */
        public static final String LOCK_PATTERN_ENABLED = "lock_pattern_autolock";

        /**
         * Whether lock pattern is visible as user enters (0 = false, 1 = true)
         */
        public static final String LOCK_PATTERN_VISIBLE = "lock_pattern_visible_pattern";

        /**
         * Whether lock pattern will vibrate as user enters (0 = false, 1 =
         * true)
         *
         * @deprecated Starting in {@link VERSION_CODES#JELLY_BEAN_MR1} the
         *             lockscreen uses
         *             {@link Settings.System#HAPTIC_FEEDBACK_ENABLED}.
         */
        @Deprecated
        public static final String
                LOCK_PATTERN_TACTILE_FEEDBACK_ENABLED = "lock_pattern_tactile_feedback_enabled";

        /**
         * This preference allows the device to be locked given time after screen goes off,
         * subject to current DeviceAdmin policy limits.
         * @hide
         */
        public static final String LOCK_SCREEN_LOCK_AFTER_TIMEOUT = "lock_screen_lock_after_timeout";


        /**
         * This preference contains the string that shows for owner info on LockScreen.
         * @hide
         * @deprecated
         */
        public static final String LOCK_SCREEN_OWNER_INFO = "lock_screen_owner_info";

        /**
         * Ids of the user-selected appwidgets on the lockscreen (comma-delimited).
         * @hide
         */
        public static final String LOCK_SCREEN_APPWIDGET_IDS =
            "lock_screen_appwidget_ids";

        /**
         * List of enrolled fingerprint identifiers (comma-delimited).
         * @hide
         */
        public static final String USER_FINGERPRINT_IDS = "user_fingerprint_ids";

        /**
         * Id of the appwidget shown on the lock screen when appwidgets are disabled.
         * @hide
         */
        public static final String LOCK_SCREEN_FALLBACK_APPWIDGET_ID =
            "lock_screen_fallback_appwidget_id";

        /**
         * Index of the lockscreen appwidget to restore, -1 if none.
         * @hide
         */
        public static final String LOCK_SCREEN_STICKY_APPWIDGET =
            "lock_screen_sticky_appwidget";

        /**
         * This preference enables showing the owner info on LockScreen.
         * @hide
         * @deprecated
         */
        public static final String LOCK_SCREEN_OWNER_INFO_ENABLED =
            "lock_screen_owner_info_enabled";

        /**
         * When set by a user, allows notifications to be shown atop a securely locked screen
         * in their full "private" form (same as when the device is unlocked).
         * @hide
         */
        public static final String LOCK_SCREEN_ALLOW_PRIVATE_NOTIFICATIONS =
                "lock_screen_allow_private_notifications";

        /**
         * Set by the system to track if the user needs to see the call to action for
         * the lockscreen notification policy.
         * @hide
         */
        public static final String SHOW_NOTE_ABOUT_NOTIFICATION_HIDING =
                "show_note_about_notification_hiding";

        /**
         * Set to 1 by the system after trust agents have been initialized.
         * @hide
         */
        public static final String TRUST_AGENTS_INITIALIZED =
                "trust_agents_initialized";

        /**
         * The Logging ID (a unique 64-bit value) as a hex string.
         * Used as a pseudonymous identifier for logging.
         * @deprecated This identifier is poorly initialized and has
         * many collisions.  It should not be used.
         */
        @Deprecated
        public static final String LOGGING_ID = "logging_id";

        /**
         * @deprecated Use {@link android.provider.Settings.Global#NETWORK_PREFERENCE} instead
         */
        @Deprecated
        public static final String NETWORK_PREFERENCE = Global.NETWORK_PREFERENCE;

        /**
         * No longer supported.
         */
        public static final String PARENTAL_CONTROL_ENABLED = "parental_control_enabled";

        /**
         * No longer supported.
         */
        public static final String PARENTAL_CONTROL_LAST_UPDATE = "parental_control_last_update";

        /**
         * No longer supported.
         */
        public static final String PARENTAL_CONTROL_REDIRECT_URL = "parental_control_redirect_url";

        /**
         * Settings classname to launch when Settings is clicked from All
         * Applications.  Needed because of user testing between the old
         * and new Settings apps.
         */
        // TODO: 881807
        public static final String SETTINGS_CLASSNAME = "settings_classname";

        /**
         * @deprecated Use {@link android.provider.Settings.Global#USB_MASS_STORAGE_ENABLED} instead
         */
        @Deprecated
        public static final String USB_MASS_STORAGE_ENABLED = Global.USB_MASS_STORAGE_ENABLED;

        /**
         * @deprecated Use {@link android.provider.Settings.Global#USE_GOOGLE_MAIL} instead
         */
        @Deprecated
        public static final String USE_GOOGLE_MAIL = Global.USE_GOOGLE_MAIL;

        /**
         * If accessibility is enabled.
         */
        public static final String ACCESSIBILITY_ENABLED = "accessibility_enabled";

        /**
         * If touch exploration is enabled.
         */
        public static final String TOUCH_EXPLORATION_ENABLED = "touch_exploration_enabled";

        /**
         * List of the enabled accessibility providers.
         */
        public static final String ENABLED_ACCESSIBILITY_SERVICES =
            "enabled_accessibility_services";

        /**
         * List of the accessibility services to which the user has granted
         * permission to put the device into touch exploration mode.
         *
         * @hide
         */
        public static final String TOUCH_EXPLORATION_GRANTED_ACCESSIBILITY_SERVICES =
            "touch_exploration_granted_accessibility_services";

        /**
         * Whether to speak passwords while in accessibility mode.
         */
        public static final String ACCESSIBILITY_SPEAK_PASSWORD = "speak_password";

        /**
         * Whether to draw text with high contrast while in accessibility mode.
         *
         * @hide
         */
        public static final String ACCESSIBILITY_HIGH_TEXT_CONTRAST_ENABLED =
                "high_text_contrast_enabled";

        /**
         * If injection of accessibility enhancing JavaScript screen-reader
         * is enabled.
         * <p>
         *   Note: The JavaScript based screen-reader is served by the
         *   Google infrastructure and enable users with disabilities to
         *   efficiently navigate in and explore web content.
         * </p>
         * <p>
         *   This property represents a boolean value.
         * </p>
         * @hide
         */
        public static final String ACCESSIBILITY_SCRIPT_INJECTION =
            "accessibility_script_injection";

        /**
         * The URL for the injected JavaScript based screen-reader used
         * for providing accessibility of content in WebView.
         * <p>
         *   Note: The JavaScript based screen-reader is served by the
         *   Google infrastructure and enable users with disabilities to
         *   efficiently navigate in and explore web content.
         * </p>
         * <p>
         *   This property represents a string value.
         * </p>
         * @hide
         */
        public static final String ACCESSIBILITY_SCREEN_READER_URL =
            "accessibility_script_injection_url";

        /**
         * Key bindings for navigation in built-in accessibility support for web content.
         * <p>
         *   Note: These key bindings are for the built-in accessibility navigation for
         *   web content which is used as a fall back solution if JavaScript in a WebView
         *   is not enabled or the user has not opted-in script injection from Google.
         * </p>
         * <p>
         *   The bindings are separated by semi-colon. A binding is a mapping from
         *   a key to a sequence of actions (for more details look at
         *   android.webkit.AccessibilityInjector). A key is represented as the hexademical
         *   string representation of an integer obtained from a meta state (optional) shifted
         *   sixteen times left and bitwise ored with a key code. An action is represented
         *   as a hexademical string representation of an integer where the first two digits
         *   are navigation action index, the second, the third, and the fourth digit pairs
         *   represent the action arguments. The separate actions in a binding are colon
         *   separated. The key and the action sequence it maps to are separated by equals.
         * </p>
         * <p>
         *   For example, the binding below maps the DPAD right button to traverse the
         *   current navigation axis once without firing an accessibility event and to
         *   perform the same traversal again but to fire an event:
         *   <code>
         *     0x16=0x01000100:0x01000101;
         *   </code>
         * </p>
         * <p>
         *   The goal of this binding is to enable dynamic rebinding of keys to
         *   navigation actions for web content without requiring a framework change.
         * </p>
         * <p>
         *   This property represents a string value.
         * </p>
         * @hide
         */
        public static final String ACCESSIBILITY_WEB_CONTENT_KEY_BINDINGS =
            "accessibility_web_content_key_bindings";

        /**
         * Setting that specifies whether the display magnification is enabled.
         * Display magnifications allows the user to zoom in the display content
         * and is targeted to low vision users. The current magnification scale
         * is controlled by {@link #ACCESSIBILITY_DISPLAY_MAGNIFICATION_SCALE}.
         *
         * @hide
         */
        public static final String ACCESSIBILITY_DISPLAY_MAGNIFICATION_ENABLED =
                "accessibility_display_magnification_enabled";

        /**
         * Setting that specifies what the display magnification scale is.
         * Display magnifications allows the user to zoom in the display
         * content and is targeted to low vision users. Whether a display
         * magnification is performed is controlled by
         * {@link #ACCESSIBILITY_DISPLAY_MAGNIFICATION_ENABLED}
         *
         * @hide
         */
        public static final String ACCESSIBILITY_DISPLAY_MAGNIFICATION_SCALE =
                "accessibility_display_magnification_scale";

        /**
         * Setting that specifies whether the display magnification should be
         * automatically updated. If this fearture is enabled the system will
         * exit magnification mode or pan the viewport when a context change
         * occurs. For example, on staring a new activity or rotating the screen,
         * the system may zoom out so the user can see the new context he is in.
         * Another example is on showing a window that is not visible in the
         * magnified viewport the system may pan the viewport to make the window
         * the has popped up so the user knows that the context has changed.
         * Whether a screen magnification is performed is controlled by
         * {@link #ACCESSIBILITY_DISPLAY_MAGNIFICATION_ENABLED}
         *
         * @hide
         */
        public static final String ACCESSIBILITY_DISPLAY_MAGNIFICATION_AUTO_UPDATE =
                "accessibility_display_magnification_auto_update";

        /**
         * Setting that specifies whether timed text (captions) should be
         * displayed in video content. Text display properties are controlled by
         * the following settings:
         * <ul>
         * <li>{@link #ACCESSIBILITY_CAPTIONING_LOCALE}
         * <li>{@link #ACCESSIBILITY_CAPTIONING_BACKGROUND_COLOR}
         * <li>{@link #ACCESSIBILITY_CAPTIONING_FOREGROUND_COLOR}
         * <li>{@link #ACCESSIBILITY_CAPTIONING_EDGE_COLOR}
         * <li>{@link #ACCESSIBILITY_CAPTIONING_EDGE_TYPE}
         * <li>{@link #ACCESSIBILITY_CAPTIONING_TYPEFACE}
         * <li>{@link #ACCESSIBILITY_CAPTIONING_FONT_SCALE}
         * </ul>
         *
         * @hide
         */
        public static final String ACCESSIBILITY_CAPTIONING_ENABLED =
                "accessibility_captioning_enabled";

        /**
         * Setting that specifies the language for captions as a locale string,
         * e.g. en_US.
         *
         * @see java.util.Locale#toString
         * @hide
         */
        public static final String ACCESSIBILITY_CAPTIONING_LOCALE =
                "accessibility_captioning_locale";

        /**
         * Integer property that specifies the preset style for captions, one
         * of:
         * <ul>
         * <li>{@link android.view.accessibility.CaptioningManager.CaptionStyle#PRESET_CUSTOM}
         * <li>a valid index of {@link android.view.accessibility.CaptioningManager.CaptionStyle#PRESETS}
         * </ul>
         *
         * @see java.util.Locale#toString
         * @hide
         */
        public static final String ACCESSIBILITY_CAPTIONING_PRESET =
                "accessibility_captioning_preset";

        /**
         * Integer property that specifes the background color for captions as a
         * packed 32-bit color.
         *
         * @see android.graphics.Color#argb
         * @hide
         */
        public static final String ACCESSIBILITY_CAPTIONING_BACKGROUND_COLOR =
                "accessibility_captioning_background_color";

        /**
         * Integer property that specifes the foreground color for captions as a
         * packed 32-bit color.
         *
         * @see android.graphics.Color#argb
         * @hide
         */
        public static final String ACCESSIBILITY_CAPTIONING_FOREGROUND_COLOR =
                "accessibility_captioning_foreground_color";

        /**
         * Integer property that specifes the edge type for captions, one of:
         * <ul>
         * <li>{@link android.view.accessibility.CaptioningManager.CaptionStyle#EDGE_TYPE_NONE}
         * <li>{@link android.view.accessibility.CaptioningManager.CaptionStyle#EDGE_TYPE_OUTLINE}
         * <li>{@link android.view.accessibility.CaptioningManager.CaptionStyle#EDGE_TYPE_DROP_SHADOW}
         * </ul>
         *
         * @see #ACCESSIBILITY_CAPTIONING_EDGE_COLOR
         * @hide
         */
        public static final String ACCESSIBILITY_CAPTIONING_EDGE_TYPE =
                "accessibility_captioning_edge_type";

        /**
         * Integer property that specifes the edge color for captions as a
         * packed 32-bit color.
         *
         * @see #ACCESSIBILITY_CAPTIONING_EDGE_TYPE
         * @see android.graphics.Color#argb
         * @hide
         */
        public static final String ACCESSIBILITY_CAPTIONING_EDGE_COLOR =
                "accessibility_captioning_edge_color";

        /**
         * Integer property that specifes the window color for captions as a
         * packed 32-bit color.
         *
         * @see android.graphics.Color#argb
         * @hide
         */
        public static final String ACCESSIBILITY_CAPTIONING_WINDOW_COLOR =
                "accessibility_captioning_window_color";

        /**
         * String property that specifies the typeface for captions, one of:
         * <ul>
         * <li>DEFAULT
         * <li>MONOSPACE
         * <li>SANS_SERIF
         * <li>SERIF
         * </ul>
         *
         * @see android.graphics.Typeface
         * @hide
         */
        public static final String ACCESSIBILITY_CAPTIONING_TYPEFACE =
                "accessibility_captioning_typeface";

        /**
         * Floating point property that specifies font scaling for captions.
         *
         * @hide
         */
        public static final String ACCESSIBILITY_CAPTIONING_FONT_SCALE =
                "accessibility_captioning_font_scale";

        /**
         * Setting that specifies whether display color inversion is enabled.
         */
        public static final String ACCESSIBILITY_DISPLAY_INVERSION_ENABLED =
                "accessibility_display_inversion_enabled";

        /**
         * Setting that specifies whether display color space adjustment is
         * enabled.
         *
         * @hide
         */
        public static final String ACCESSIBILITY_DISPLAY_DALTONIZER_ENABLED =
                "accessibility_display_daltonizer_enabled";

        /**
         * Integer property that specifies the type of color space adjustment to
         * perform. Valid values are defined in AccessibilityManager.
         *
         * @hide
         */
        public static final String ACCESSIBILITY_DISPLAY_DALTONIZER =
                "accessibility_display_daltonizer";

        /**
         * The timout for considering a press to be a long press in milliseconds.
         * @hide
         */
        public static final String LONG_PRESS_TIMEOUT = "long_press_timeout";

        /**
         * List of the enabled print services.
         * @hide
         */
        public static final String ENABLED_PRINT_SERVICES =
            "enabled_print_services";

        /**
         * List of the system print services we enabled on first boot. On
         * first boot we enable all system, i.e. bundled print services,
         * once, so they work out-of-the-box.
         * @hide
         */
        public static final String ENABLED_ON_FIRST_BOOT_SYSTEM_PRINT_SERVICES =
            "enabled_on_first_boot_system_print_services";

        /**
         * Setting to always use the default text-to-speech settings regardless
         * of the application settings.
         * 1 = override application settings,
         * 0 = use application settings (if specified).
         *
         * @deprecated  The value of this setting is no longer respected by
         * the framework text to speech APIs as of the Ice Cream Sandwich release.
         */
        @Deprecated
        public static final String TTS_USE_DEFAULTS = "tts_use_defaults";

        /**
         * Default text-to-speech engine speech rate. 100 = 1x
         */
        public static final String TTS_DEFAULT_RATE = "tts_default_rate";

        /**
         * Default text-to-speech engine pitch. 100 = 1x
         */
        public static final String TTS_DEFAULT_PITCH = "tts_default_pitch";

        /**
         * Default text-to-speech engine.
         */
        public static final String TTS_DEFAULT_SYNTH = "tts_default_synth";

        /**
         * Default text-to-speech language.
         *
         * @deprecated this setting is no longer in use, as of the Ice Cream
         * Sandwich release. Apps should never need to read this setting directly,
         * instead can query the TextToSpeech framework classes for the default
         * locale. {@link TextToSpeech#getLanguage()}.
         */
        @Deprecated
        public static final String TTS_DEFAULT_LANG = "tts_default_lang";

        /**
         * Default text-to-speech country.
         *
         * @deprecated this setting is no longer in use, as of the Ice Cream
         * Sandwich release. Apps should never need to read this setting directly,
         * instead can query the TextToSpeech framework classes for the default
         * locale. {@link TextToSpeech#getLanguage()}.
         */
        @Deprecated
        public static final String TTS_DEFAULT_COUNTRY = "tts_default_country";

        /**
         * Default text-to-speech locale variant.
         *
         * @deprecated this setting is no longer in use, as of the Ice Cream
         * Sandwich release. Apps should never need to read this setting directly,
         * instead can query the TextToSpeech framework classes for the
         * locale that is in use {@link TextToSpeech#getLanguage()}.
         */
        @Deprecated
        public static final String TTS_DEFAULT_VARIANT = "tts_default_variant";

        /**
         * Stores the default tts locales on a per engine basis. Stored as
         * a comma seperated list of values, each value being of the form
         * {@code engine_name:locale} for example,
         * {@code com.foo.ttsengine:eng-USA,com.bar.ttsengine:esp-ESP}. This
         * supersedes {@link #TTS_DEFAULT_LANG}, {@link #TTS_DEFAULT_COUNTRY} and
         * {@link #TTS_DEFAULT_VARIANT}. Apps should never need to read this
         * setting directly, and can query the TextToSpeech framework classes
         * for the locale that is in use.
         *
         * @hide
         */
        public static final String TTS_DEFAULT_LOCALE = "tts_default_locale";

        /**
         * Space delimited list of plugin packages that are enabled.
         */
        public static final String TTS_ENABLED_PLUGINS = "tts_enabled_plugins";

        /**
         * @deprecated Use {@link android.provider.Settings.Global#WIFI_NETWORKS_AVAILABLE_NOTIFICATION_ON}
         * instead.
         */
        @Deprecated
        public static final String WIFI_NETWORKS_AVAILABLE_NOTIFICATION_ON =
                Global.WIFI_NETWORKS_AVAILABLE_NOTIFICATION_ON;

        /**
         * @deprecated Use {@link android.provider.Settings.Global#WIFI_NETWORKS_AVAILABLE_REPEAT_DELAY}
         * instead.
         */
        @Deprecated
        public static final String WIFI_NETWORKS_AVAILABLE_REPEAT_DELAY =
                Global.WIFI_NETWORKS_AVAILABLE_REPEAT_DELAY;

        /**
         * @deprecated Use {@link android.provider.Settings.Global#WIFI_NUM_OPEN_NETWORKS_KEPT}
         * instead.
         */
        @Deprecated
        public static final String WIFI_NUM_OPEN_NETWORKS_KEPT =
                Global.WIFI_NUM_OPEN_NETWORKS_KEPT;

        /**
         * @deprecated Use {@link android.provider.Settings.Global#WIFI_ON}
         * instead.
         */
        @Deprecated
        public static final String WIFI_ON = Global.WIFI_ON;

        /**
         * The acceptable packet loss percentage (range 0 - 100) before trying
         * another AP on the same network.
         * @deprecated This setting is not used.
         */
        @Deprecated
        public static final String WIFI_WATCHDOG_ACCEPTABLE_PACKET_LOSS_PERCENTAGE =
                "wifi_watchdog_acceptable_packet_loss_percentage";

        /**
         * The number of access points required for a network in order for the
         * watchdog to monitor it.
         * @deprecated This setting is not used.
         */
        @Deprecated
        public static final String WIFI_WATCHDOG_AP_COUNT = "wifi_watchdog_ap_count";

        /**
         * The delay between background checks.
         * @deprecated This setting is not used.
         */
        @Deprecated
        public static final String WIFI_WATCHDOG_BACKGROUND_CHECK_DELAY_MS =
                "wifi_watchdog_background_check_delay_ms";

        /**
         * Whether the Wi-Fi watchdog is enabled for background checking even
         * after it thinks the user has connected to a good access point.
         * @deprecated This setting is not used.
         */
        @Deprecated
        public static final String WIFI_WATCHDOG_BACKGROUND_CHECK_ENABLED =
                "wifi_watchdog_background_check_enabled";

        /**
         * The timeout for a background ping
         * @deprecated This setting is not used.
         */
        @Deprecated
        public static final String WIFI_WATCHDOG_BACKGROUND_CHECK_TIMEOUT_MS =
                "wifi_watchdog_background_check_timeout_ms";

        /**
         * The number of initial pings to perform that *may* be ignored if they
         * fail. Again, if these fail, they will *not* be used in packet loss
         * calculation. For example, one network always seemed to time out for
         * the first couple pings, so this is set to 3 by default.
         * @deprecated This setting is not used.
         */
        @Deprecated
        public static final String WIFI_WATCHDOG_INITIAL_IGNORED_PING_COUNT =
            "wifi_watchdog_initial_ignored_ping_count";

        /**
         * The maximum number of access points (per network) to attempt to test.
         * If this number is reached, the watchdog will no longer monitor the
         * initial connection state for the network. This is a safeguard for
         * networks containing multiple APs whose DNS does not respond to pings.
         * @deprecated This setting is not used.
         */
        @Deprecated
        public static final String WIFI_WATCHDOG_MAX_AP_CHECKS = "wifi_watchdog_max_ap_checks";

        /**
         * @deprecated Use {@link android.provider.Settings.Global#WIFI_WATCHDOG_ON} instead
         */
        @Deprecated
        public static final String WIFI_WATCHDOG_ON = "wifi_watchdog_on";

        /**
         * A comma-separated list of SSIDs for which the Wi-Fi watchdog should be enabled.
         * @deprecated This setting is not used.
         */
        @Deprecated
        public static final String WIFI_WATCHDOG_WATCH_LIST = "wifi_watchdog_watch_list";

        /**
         * The number of pings to test if an access point is a good connection.
         * @deprecated This setting is not used.
         */
        @Deprecated
        public static final String WIFI_WATCHDOG_PING_COUNT = "wifi_watchdog_ping_count";

        /**
         * The delay between pings.
         * @deprecated This setting is not used.
         */
        @Deprecated
        public static final String WIFI_WATCHDOG_PING_DELAY_MS = "wifi_watchdog_ping_delay_ms";

        /**
         * The timeout per ping.
         * @deprecated This setting is not used.
         */
        @Deprecated
        public static final String WIFI_WATCHDOG_PING_TIMEOUT_MS = "wifi_watchdog_ping_timeout_ms";

        /**
         * @deprecated Use
         * {@link android.provider.Settings.Global#WIFI_MAX_DHCP_RETRY_COUNT} instead
         */
        @Deprecated
        public static final String WIFI_MAX_DHCP_RETRY_COUNT = Global.WIFI_MAX_DHCP_RETRY_COUNT;

        /**
         * @deprecated Use
         * {@link android.provider.Settings.Global#WIFI_MOBILE_DATA_TRANSITION_WAKELOCK_TIMEOUT_MS} instead
         */
        @Deprecated
        public static final String WIFI_MOBILE_DATA_TRANSITION_WAKELOCK_TIMEOUT_MS =
                Global.WIFI_MOBILE_DATA_TRANSITION_WAKELOCK_TIMEOUT_MS;

        /**
<<<<<<< HEAD
         * Whether the Wimax should be on.  Only the WiMAX service should touch this.
         * @hide
         */
        public static final String WIMAX_ON = "wimax_on";
=======
         * The number of milliseconds to hold on to a PendingIntent based request. This delay gives
         * the receivers of the PendingIntent an opportunity to make a new network request before
         * the Network satisfying the request is potentially removed.
         *
         * @hide
         */
        public static final String CONNECTIVITY_RELEASE_PENDING_INTENT_DELAY_MS =
                "connectivity_release_pending_intent_delay_ms";
>>>>>>> d0f748a7

        /**
         * Whether background data usage is allowed.
         *
         * @deprecated As of {@link VERSION_CODES#ICE_CREAM_SANDWICH},
         *             availability of background data depends on several
         *             combined factors. When background data is unavailable,
         *             {@link ConnectivityManager#getActiveNetworkInfo()} will
         *             now appear disconnected.
         */
        @Deprecated
        public static final String BACKGROUND_DATA = "background_data";

        /**
         * Origins for which browsers should allow geolocation by default.
         * The value is a space-separated list of origins.
         */
        public static final String ALLOWED_GEOLOCATION_ORIGINS
                = "allowed_geolocation_origins";

        /**
         * The preferred TTY mode     0 = TTy Off, CDMA default
         *                            1 = TTY Full
         *                            2 = TTY HCO
         *                            3 = TTY VCO
         * @hide
         */
        public static final String PREFERRED_TTY_MODE =
                "preferred_tty_mode";

        /**
         * Whether the enhanced voice privacy mode is enabled.
         * 0 = normal voice privacy
         * 1 = enhanced voice privacy
         * @hide
         */
        public static final String ENHANCED_VOICE_PRIVACY_ENABLED = "enhanced_voice_privacy_enabled";

        /**
         * Whether the TTY mode mode is enabled.
         * 0 = disabled
         * 1 = enabled
         * @hide
         */
        public static final String TTY_MODE_ENABLED = "tty_mode_enabled";

        /**
         * Controls whether settings backup is enabled.
         * Type: int ( 0 = disabled, 1 = enabled )
         * @hide
         */
        public static final String BACKUP_ENABLED = "backup_enabled";

        /**
         * Controls whether application data is automatically restored from backup
         * at install time.
         * Type: int ( 0 = disabled, 1 = enabled )
         * @hide
         */
        public static final String BACKUP_AUTO_RESTORE = "backup_auto_restore";

        /**
         * Indicates whether settings backup has been fully provisioned.
         * Type: int ( 0 = unprovisioned, 1 = fully provisioned )
         * @hide
         */
        public static final String BACKUP_PROVISIONED = "backup_provisioned";

        /**
         * Component of the transport to use for backup/restore.
         * @hide
         */
        public static final String BACKUP_TRANSPORT = "backup_transport";

        /**
         * Version for which the setup wizard was last shown.  Bumped for
         * each release when there is new setup information to show.
         * @hide
         */
        public static final String LAST_SETUP_SHOWN = "last_setup_shown";

        /**
         * The interval in milliseconds after which Wi-Fi is considered idle.
         * When idle, it is possible for the device to be switched from Wi-Fi to
         * the mobile data network.
         * @hide
         * @deprecated Use {@link android.provider.Settings.Global#WIFI_IDLE_MS}
         * instead.
         */
        @Deprecated
        public static final String WIFI_IDLE_MS = Global.WIFI_IDLE_MS;

        /**
         * The global search provider chosen by the user (if multiple global
         * search providers are installed). This will be the provider returned
         * by {@link SearchManager#getGlobalSearchActivity()} if it's still
         * installed. This setting is stored as a flattened component name as
         * per {@link ComponentName#flattenToString()}.
         *
         * @hide
         */
        public static final String SEARCH_GLOBAL_SEARCH_ACTIVITY =
                "search_global_search_activity";

        /**
         * The number of promoted sources in GlobalSearch.
         * @hide
         */
        public static final String SEARCH_NUM_PROMOTED_SOURCES = "search_num_promoted_sources";
        /**
         * The maximum number of suggestions returned by GlobalSearch.
         * @hide
         */
        public static final String SEARCH_MAX_RESULTS_TO_DISPLAY = "search_max_results_to_display";
        /**
         * The number of suggestions GlobalSearch will ask each non-web search source for.
         * @hide
         */
        public static final String SEARCH_MAX_RESULTS_PER_SOURCE = "search_max_results_per_source";
        /**
         * The number of suggestions the GlobalSearch will ask the web search source for.
         * @hide
         */
        public static final String SEARCH_WEB_RESULTS_OVERRIDE_LIMIT =
                "search_web_results_override_limit";
        /**
         * The number of milliseconds that GlobalSearch will wait for suggestions from
         * promoted sources before continuing with all other sources.
         * @hide
         */
        public static final String SEARCH_PROMOTED_SOURCE_DEADLINE_MILLIS =
                "search_promoted_source_deadline_millis";
        /**
         * The number of milliseconds before GlobalSearch aborts search suggesiton queries.
         * @hide
         */
        public static final String SEARCH_SOURCE_TIMEOUT_MILLIS = "search_source_timeout_millis";
        /**
         * The maximum number of milliseconds that GlobalSearch shows the previous results
         * after receiving a new query.
         * @hide
         */
        public static final String SEARCH_PREFILL_MILLIS = "search_prefill_millis";
        /**
         * The maximum age of log data used for shortcuts in GlobalSearch.
         * @hide
         */
        public static final String SEARCH_MAX_STAT_AGE_MILLIS = "search_max_stat_age_millis";
        /**
         * The maximum age of log data used for source ranking in GlobalSearch.
         * @hide
         */
        public static final String SEARCH_MAX_SOURCE_EVENT_AGE_MILLIS =
                "search_max_source_event_age_millis";
        /**
         * The minimum number of impressions needed to rank a source in GlobalSearch.
         * @hide
         */
        public static final String SEARCH_MIN_IMPRESSIONS_FOR_SOURCE_RANKING =
                "search_min_impressions_for_source_ranking";
        /**
         * The minimum number of clicks needed to rank a source in GlobalSearch.
         * @hide
         */
        public static final String SEARCH_MIN_CLICKS_FOR_SOURCE_RANKING =
                "search_min_clicks_for_source_ranking";
        /**
         * The maximum number of shortcuts shown by GlobalSearch.
         * @hide
         */
        public static final String SEARCH_MAX_SHORTCUTS_RETURNED = "search_max_shortcuts_returned";
        /**
         * The size of the core thread pool for suggestion queries in GlobalSearch.
         * @hide
         */
        public static final String SEARCH_QUERY_THREAD_CORE_POOL_SIZE =
                "search_query_thread_core_pool_size";
        /**
         * The maximum size of the thread pool for suggestion queries in GlobalSearch.
         * @hide
         */
        public static final String SEARCH_QUERY_THREAD_MAX_POOL_SIZE =
                "search_query_thread_max_pool_size";
        /**
         * The size of the core thread pool for shortcut refreshing in GlobalSearch.
         * @hide
         */
        public static final String SEARCH_SHORTCUT_REFRESH_CORE_POOL_SIZE =
                "search_shortcut_refresh_core_pool_size";
        /**
         * The maximum size of the thread pool for shortcut refreshing in GlobalSearch.
         * @hide
         */
        public static final String SEARCH_SHORTCUT_REFRESH_MAX_POOL_SIZE =
                "search_shortcut_refresh_max_pool_size";
        /**
         * The maximun time that excess threads in the GlobalSeach thread pools will
         * wait before terminating.
         * @hide
         */
        public static final String SEARCH_THREAD_KEEPALIVE_SECONDS =
                "search_thread_keepalive_seconds";
        /**
         * The maximum number of concurrent suggestion queries to each source.
         * @hide
         */
        public static final String SEARCH_PER_SOURCE_CONCURRENT_QUERY_LIMIT =
                "search_per_source_concurrent_query_limit";

        /**
         * Whether or not alert sounds are played on MountService events. (0 = false, 1 = true)
         * @hide
         */
        public static final String MOUNT_PLAY_NOTIFICATION_SND = "mount_play_not_snd";

        /**
         * Whether or not UMS auto-starts on UMS host detection. (0 = false, 1 = true)
         * @hide
         */
        public static final String MOUNT_UMS_AUTOSTART = "mount_ums_autostart";

        /**
         * Whether or not a notification is displayed on UMS host detection. (0 = false, 1 = true)
         * @hide
         */
        public static final String MOUNT_UMS_PROMPT = "mount_ums_prompt";

        /**
         * Whether or not a notification is displayed while UMS is enabled. (0 = false, 1 = true)
         * @hide
         */
        public static final String MOUNT_UMS_NOTIFY_ENABLED = "mount_ums_notify_enabled";

        /**
         * If nonzero, ANRs in invisible background processes bring up a dialog.
         * Otherwise, the process will be silently killed.
         * @hide
         */
        public static final String ANR_SHOW_BACKGROUND = "anr_show_background";

        /**
         * The {@link ComponentName} string of the service to be used as the voice recognition
         * service.
         *
         * @hide
         */
        public static final String VOICE_RECOGNITION_SERVICE = "voice_recognition_service";

        /**
         * Stores whether an user has consented to have apps verified through PAM.
         * The value is boolean (1 or 0).
         *
         * @hide
         */
        public static final String PACKAGE_VERIFIER_USER_CONSENT =
            "package_verifier_user_consent";

        /**
         * The {@link ComponentName} string of the selected spell checker service which is
         * one of the services managed by the text service manager.
         *
         * @hide
         */
        public static final String SELECTED_SPELL_CHECKER = "selected_spell_checker";

        /**
         * The {@link ComponentName} string of the selected subtype of the selected spell checker
         * service which is one of the services managed by the text service manager.
         *
         * @hide
         */
        public static final String SELECTED_SPELL_CHECKER_SUBTYPE =
                "selected_spell_checker_subtype";

        /**
         * The {@link ComponentName} string whether spell checker is enabled or not.
         *
         * @hide
         */
        public static final String SPELL_CHECKER_ENABLED = "spell_checker_enabled";

        /**
         * What happens when the user presses the Power button while in-call
         * and the screen is on.<br/>
         * <b>Values:</b><br/>
         * 1 - The Power button turns off the screen and locks the device. (Default behavior)<br/>
         * 2 - The Power button hangs up the current call.<br/>
         *
         * @hide
         */
        public static final String INCALL_POWER_BUTTON_BEHAVIOR = "incall_power_button_behavior";

        /**
         * INCALL_POWER_BUTTON_BEHAVIOR value for "turn off screen".
         * @hide
         */
        public static final int INCALL_POWER_BUTTON_BEHAVIOR_SCREEN_OFF = 0x1;

        /**
         * INCALL_POWER_BUTTON_BEHAVIOR value for "hang up".
         * @hide
         */
        public static final int INCALL_POWER_BUTTON_BEHAVIOR_HANGUP = 0x2;

        /**
         * INCALL_POWER_BUTTON_BEHAVIOR default value.
         * @hide
         */
        public static final int INCALL_POWER_BUTTON_BEHAVIOR_DEFAULT =
                INCALL_POWER_BUTTON_BEHAVIOR_SCREEN_OFF;

        /**
         * Whether the device should wake when the wake gesture sensor detects motion.
         * @hide
         */
        public static final String WAKE_GESTURE_ENABLED = "wake_gesture_enabled";

        /**
         * Whether the device should doze if configured.
         * @hide
         */
        public static final String DOZE_ENABLED = "doze_enabled";

        /**
         * The current night mode that has been selected by the user.  Owned
         * and controlled by UiModeManagerService.  Constants are as per
         * UiModeManager.
         * @hide
         */
        public static final String UI_NIGHT_MODE = "ui_night_mode";

        /**
         * Whether screensavers are enabled.
         * @hide
         */
        public static final String SCREENSAVER_ENABLED = "screensaver_enabled";

        /**
         * The user's chosen screensaver components.
         *
         * These will be launched by the PhoneWindowManager after a timeout when not on
         * battery, or upon dock insertion (if SCREENSAVER_ACTIVATE_ON_DOCK is set to 1).
         * @hide
         */
        public static final String SCREENSAVER_COMPONENTS = "screensaver_components";

        /**
         * If screensavers are enabled, whether the screensaver should be automatically launched
         * when the device is inserted into a (desk) dock.
         * @hide
         */
        public static final String SCREENSAVER_ACTIVATE_ON_DOCK = "screensaver_activate_on_dock";

        /**
         * If screensavers are enabled, whether the screensaver should be automatically launched
         * when the screen times out when not on battery.
         * @hide
         */
        public static final String SCREENSAVER_ACTIVATE_ON_SLEEP = "screensaver_activate_on_sleep";

        /**
         * If screensavers are enabled, the default screensaver component.
         * @hide
         */
        public static final String SCREENSAVER_DEFAULT_COMPONENT = "screensaver_default_component";

        /**
         * The default NFC payment component
         * @hide
         */
        public static final String NFC_PAYMENT_DEFAULT_COMPONENT = "nfc_payment_default_component";

        /**
         * Whether NFC payment is handled by the foreground application or a default.
         * @hide
         */
        public static final String NFC_PAYMENT_FOREGROUND = "nfc_payment_foreground";

        /**
         * Specifies the package name currently configured to be the primary sms application
         * @hide
         */
        public static final String SMS_DEFAULT_APPLICATION = "sms_default_application";

        /**
         * Names of the packages that the current user has explicitly allowed to
         * see all of the user's notifications, separated by ':'.
         *
         * @hide
         */
        public static final String ENABLED_NOTIFICATION_LISTENERS = "enabled_notification_listeners";

        /**
         * @hide
         */
        public static final String ENABLED_CONDITION_PROVIDERS = "enabled_condition_providers";

        /** @hide */
        public static final String BAR_SERVICE_COMPONENT = "bar_service_component";

        /** @hide */
        public static final String IMMERSIVE_MODE_CONFIRMATIONS = "immersive_mode_confirmations";

        /**
         * This is the query URI for finding a print service to install.
         *
         * @hide
         */
        public static final String PRINT_SERVICE_SEARCH_URI = "print_service_search_uri";

        /**
         * This is the query URI for finding a NFC payment service to install.
         *
         * @hide
         */
        public static final String PAYMENT_SERVICE_SEARCH_URI = "payment_service_search_uri";

        /**
         * If enabled, apps should try to skip any introductory hints on first launch. This might
         * apply to users that are already familiar with the environment or temporary users.
         * <p>
         * Type : int (0 to show hints, 1 to skip showing hints)
         */
        public static final String SKIP_FIRST_USE_HINTS = "skip_first_use_hints";

        /**
         * Persisted playback time after a user confirmation of an unsafe volume level.
         *
         * @hide
         */
        public static final String UNSAFE_VOLUME_MUSIC_ACTIVE_MS = "unsafe_volume_music_active_ms";

        /**
         * This preference enables notification display on the lockscreen.
         * @hide
         */
        public static final String LOCK_SCREEN_SHOW_NOTIFICATIONS =
                "lock_screen_show_notifications";

        /**
         * List of TV inputs that are currently hidden. This is a string
         * containing the IDs of all hidden TV inputs. Each ID is encoded by
         * {@link android.net.Uri#encode(String)} and separated by ':'.
         * @hide
         */
        public static final String TV_INPUT_HIDDEN_INPUTS = "tv_input_hidden_inputs";

        /**
         * List of custom TV input labels. This is a string containing <TV input id, custom name>
         * pairs. TV input id and custom name are encoded by {@link android.net.Uri#encode(String)}
         * and separated by ','. Each pair is separated by ':'.
         * @hide
         */
        public static final String TV_INPUT_CUSTOM_LABELS = "tv_input_custom_labels";

        /**
         * Whether automatic routing of system audio to USB audio peripheral is disabled.
         * The value is boolean (1 or 0), where 1 means automatic routing is disabled,
         * and 0 means automatic routing is enabled.
         *
         * @hide
         */
        public static final String USB_AUDIO_AUTOMATIC_ROUTING_DISABLED =
                "usb_audio_automatic_routing_disabled";

        /**
         * The timeout in milliseconds before the device fully goes to sleep after
         * a period of inactivity.  This value sets an upper bound on how long the device
         * will stay awake or dreaming without user activity.  It should generally
         * be longer than {@link Settings.System#SCREEN_OFF_TIMEOUT} as otherwise the device
         * will sleep before it ever has a chance to dream.
         * <p>
         * Use -1 to disable this timeout.
         * </p>
         *
         * @hide
         */
        public static final String SLEEP_TIMEOUT = "sleep_timeout";

         /** Protected Components
         * @hide
         */
        public static final String PROTECTED_COMPONENTS = "protected_components";

        /**
         * This are the settings to be backed up.
         *
         * NOTE: Settings are backed up and restored in the order they appear
         *       in this array. If you have one setting depending on another,
         *       make sure that they are ordered appropriately.
         *
         * @hide
         */
        public static final String[] SETTINGS_TO_BACKUP = {
            BUGREPORT_IN_POWER_MENU,                            // moved to global
            ALLOW_MOCK_LOCATION,
            PARENTAL_CONTROL_ENABLED,
            PARENTAL_CONTROL_REDIRECT_URL,
            USB_MASS_STORAGE_ENABLED,                           // moved to global
            ACCESSIBILITY_DISPLAY_MAGNIFICATION_ENABLED,
            ACCESSIBILITY_DISPLAY_MAGNIFICATION_SCALE,
            ACCESSIBILITY_DISPLAY_MAGNIFICATION_AUTO_UPDATE,
            ACCESSIBILITY_SCRIPT_INJECTION,
            BACKUP_AUTO_RESTORE,
            ENABLED_ACCESSIBILITY_SERVICES,
            TOUCH_EXPLORATION_GRANTED_ACCESSIBILITY_SERVICES,
            TOUCH_EXPLORATION_ENABLED,
            ACCESSIBILITY_ENABLED,
            ACCESSIBILITY_SPEAK_PASSWORD,
            ACCESSIBILITY_HIGH_TEXT_CONTRAST_ENABLED,
            ACCESSIBILITY_CAPTIONING_ENABLED,
            ACCESSIBILITY_CAPTIONING_LOCALE,
            ACCESSIBILITY_CAPTIONING_BACKGROUND_COLOR,
            ACCESSIBILITY_CAPTIONING_FOREGROUND_COLOR,
            ACCESSIBILITY_CAPTIONING_EDGE_TYPE,
            ACCESSIBILITY_CAPTIONING_EDGE_COLOR,
            ACCESSIBILITY_CAPTIONING_TYPEFACE,
            ACCESSIBILITY_CAPTIONING_FONT_SCALE,
            TTS_USE_DEFAULTS,
            TTS_DEFAULT_RATE,
            TTS_DEFAULT_PITCH,
            TTS_DEFAULT_SYNTH,
            TTS_DEFAULT_LANG,
            TTS_DEFAULT_COUNTRY,
            TTS_ENABLED_PLUGINS,
            TTS_DEFAULT_LOCALE,
            WIFI_NETWORKS_AVAILABLE_NOTIFICATION_ON,            // moved to global
            WIFI_NETWORKS_AVAILABLE_REPEAT_DELAY,               // moved to global
            WIFI_NUM_OPEN_NETWORKS_KEPT,                        // moved to global
            MOUNT_PLAY_NOTIFICATION_SND,
            MOUNT_UMS_AUTOSTART,
            MOUNT_UMS_PROMPT,
            MOUNT_UMS_NOTIFY_ENABLED,
            UI_NIGHT_MODE,
            SLEEP_TIMEOUT
        };

        /**
         * These entries are considered common between the personal and the managed profile,
         * since the managed profile doesn't get to change them.
         * @hide
         */
        public static final String[] CLONE_TO_MANAGED_PROFILE = {
            ACCESSIBILITY_ENABLED,
            ALLOW_MOCK_LOCATION,
            ALLOWED_GEOLOCATION_ORIGINS,
            DEFAULT_INPUT_METHOD,
            ENABLED_ACCESSIBILITY_SERVICES,
            ENABLED_INPUT_METHODS,
            LOCATION_MODE,
            LOCATION_PROVIDERS_ALLOWED,
            LOCK_SCREEN_ALLOW_PRIVATE_NOTIFICATIONS,
            SELECTED_INPUT_METHOD_SUBTYPE,
            SELECTED_SPELL_CHECKER,
            SELECTED_SPELL_CHECKER_SUBTYPE
        };

        /**
         * Helper method for determining if a location provider is enabled.
         *
         * @param cr the content resolver to use
         * @param provider the location provider to query
         * @return true if the provider is enabled
         *
         * @deprecated use {@link #LOCATION_MODE} or
         *             {@link LocationManager#isProviderEnabled(String)}
         */
        @Deprecated
        public static final boolean isLocationProviderEnabled(ContentResolver cr, String provider) {
            return isLocationProviderEnabledForUser(cr, provider, UserHandle.myUserId());
        }

        /**
         * Helper method for determining if a location provider is enabled.
         * @param cr the content resolver to use
         * @param provider the location provider to query
         * @param userId the userId to query
         * @return true if the provider is enabled
         * @deprecated use {@link #LOCATION_MODE} or
         *             {@link LocationManager#isProviderEnabled(String)}
         * @hide
         */
        @Deprecated
        public static final boolean isLocationProviderEnabledForUser(ContentResolver cr, String provider, int userId) {
            String allowedProviders = Settings.Secure.getStringForUser(cr,
                    LOCATION_PROVIDERS_ALLOWED, userId);
            return TextUtils.delimitedStringContains(allowedProviders, ',', provider);
        }

        /**
         * Thread-safe method for enabling or disabling a single location provider.
         * @param cr the content resolver to use
         * @param provider the location provider to enable or disable
         * @param enabled true if the provider should be enabled
         * @deprecated use {@link #putInt(ContentResolver, String, int)} and {@link #LOCATION_MODE}
         */
        @Deprecated
        public static final void setLocationProviderEnabled(ContentResolver cr,
                String provider, boolean enabled) {
            setLocationProviderEnabledForUser(cr, provider, enabled, UserHandle.myUserId());
        }

        /**
         * Thread-safe method for enabling or disabling a single location provider.
         *
         * @param cr the content resolver to use
         * @param provider the location provider to enable or disable
         * @param enabled true if the provider should be enabled
         * @param userId the userId for which to enable/disable providers
         * @return true if the value was set, false on database errors
         * @deprecated use {@link #putIntForUser(ContentResolver, String, int, int)} and
         *             {@link #LOCATION_MODE}
         * @hide
         */
        @Deprecated
        public static final boolean setLocationProviderEnabledForUser(ContentResolver cr,
                String provider, boolean enabled, int userId) {
            synchronized (mLocationSettingsLock) {
                // to ensure thread safety, we write the provider name with a '+' or '-'
                // and let the SettingsProvider handle it rather than reading and modifying
                // the list of enabled providers.
                if (enabled) {
                    provider = "+" + provider;
                } else {
                    provider = "-" + provider;
                }
                return putStringForUser(cr, Settings.Secure.LOCATION_PROVIDERS_ALLOWED, provider,
                        userId);
            }
        }

        /**
         * Thread-safe method for setting the location mode to one of
         * {@link #LOCATION_MODE_HIGH_ACCURACY}, {@link #LOCATION_MODE_SENSORS_ONLY},
         * {@link #LOCATION_MODE_BATTERY_SAVING}, or {@link #LOCATION_MODE_OFF}.
         *
         * @param cr the content resolver to use
         * @param mode such as {@link #LOCATION_MODE_HIGH_ACCURACY}
         * @param userId the userId for which to change mode
         * @return true if the value was set, false on database errors
         *
         * @throws IllegalArgumentException if mode is not one of the supported values
         */
        private static final boolean setLocationModeForUser(ContentResolver cr, int mode,
                int userId) {
            synchronized (mLocationSettingsLock) {
                boolean gps = false;
                boolean network = false;
                switch (mode) {
                    case LOCATION_MODE_OFF:
                        break;
                    case LOCATION_MODE_SENSORS_ONLY:
                        gps = true;
                        break;
                    case LOCATION_MODE_BATTERY_SAVING:
                        network = true;
                        break;
                    case LOCATION_MODE_HIGH_ACCURACY:
                        gps = true;
                        network = true;
                        break;
                    default:
                        throw new IllegalArgumentException("Invalid location mode: " + mode);
                }
                // Note it's important that we set the NLP mode first. The Google implementation
                // of NLP clears its NLP consent setting any time it receives a
                // LocationManager.PROVIDERS_CHANGED_ACTION broadcast and NLP is disabled. Also,
                // it shows an NLP consent dialog any time it receives the broadcast, NLP is
                // enabled, and the NLP consent is not set. If 1) we were to enable GPS first,
                // 2) a setup wizard has its own NLP consent UI that sets the NLP consent setting,
                // and 3) the receiver happened to complete before we enabled NLP, then the Google
                // NLP would detect the attempt to enable NLP and show a redundant NLP consent
                // dialog. Then the people who wrote the setup wizard would be sad.
                boolean nlpSuccess = Settings.Secure.setLocationProviderEnabledForUser(
                        cr, LocationManager.NETWORK_PROVIDER, network, userId);
                boolean gpsSuccess = Settings.Secure.setLocationProviderEnabledForUser(
                        cr, LocationManager.GPS_PROVIDER, gps, userId);
                return gpsSuccess && nlpSuccess;
            }
        }

        /**
         * Thread-safe method for reading the location mode, returns one of
         * {@link #LOCATION_MODE_HIGH_ACCURACY}, {@link #LOCATION_MODE_SENSORS_ONLY},
         * {@link #LOCATION_MODE_BATTERY_SAVING}, or {@link #LOCATION_MODE_OFF}.
         *
         * @param cr the content resolver to use
         * @param userId the userId for which to read the mode
         * @return the location mode
         */
        private static final int getLocationModeForUser(ContentResolver cr, int userId) {
            synchronized (mLocationSettingsLock) {
                boolean gpsEnabled = Settings.Secure.isLocationProviderEnabledForUser(
                        cr, LocationManager.GPS_PROVIDER, userId);
                boolean networkEnabled = Settings.Secure.isLocationProviderEnabledForUser(
                        cr, LocationManager.NETWORK_PROVIDER, userId);
                if (gpsEnabled && networkEnabled) {
                    return LOCATION_MODE_HIGH_ACCURACY;
                } else if (gpsEnabled) {
                    return LOCATION_MODE_SENSORS_ONLY;
                } else if (networkEnabled) {
                    return LOCATION_MODE_BATTERY_SAVING;
                } else {
                    return LOCATION_MODE_OFF;
                }
            }
        }
    }

    /**
     * Global system settings, containing preferences that always apply identically
     * to all defined users.  Applications can read these but are not allowed to write;
     * like the "Secure" settings, these are for preferences that the user must
     * explicitly modify through the system UI or specialized APIs for those values.
     */
    public static final class Global extends NameValueTable {
        public static final String SYS_PROP_SETTING_VERSION = "sys.settings_global_version";

        /**
         * The content:// style URL for global secure settings items.  Not public.
         */
        public static final Uri CONTENT_URI = Uri.parse("content://" + AUTHORITY + "/global");

        /**
         * Whether users are allowed to add more users or guest from lockscreen.
         * <p>
         * Type: int
         * @hide
         */
        public static final String ADD_USERS_WHEN_LOCKED = "add_users_when_locked";

        /**
         * Setting whether the global gesture for enabling accessibility is enabled.
         * If this gesture is enabled the user will be able to perfrom it to enable
         * the accessibility state without visiting the settings app.
         * @hide
         */
        public static final String ENABLE_ACCESSIBILITY_GLOBAL_GESTURE_ENABLED =
                "enable_accessibility_global_gesture_enabled";

        /**
         * Whether Airplane Mode is on.
         */
        public static final String AIRPLANE_MODE_ON = "airplane_mode_on";

        /**
         * Whether Theater Mode is on.
         * {@hide}
         */
        public static final String THEATER_MODE_ON = "theater_mode_on";

        /**
         * Constant for use in AIRPLANE_MODE_RADIOS to specify Bluetooth radio.
         */
        public static final String RADIO_BLUETOOTH = "bluetooth";

        /**
         * Constant for use in AIRPLANE_MODE_RADIOS to specify Wi-Fi radio.
         */
        public static final String RADIO_WIFI = "wifi";

        /**
         * {@hide}
         */
        public static final String RADIO_WIMAX = "wimax";
        /**
         * Constant for use in AIRPLANE_MODE_RADIOS to specify Cellular radio.
         */
        public static final String RADIO_CELL = "cell";

        /**
         * Constant for use in AIRPLANE_MODE_RADIOS to specify NFC radio.
         */
        public static final String RADIO_NFC = "nfc";

        /**
         * A comma separated list of radios that need to be disabled when airplane mode
         * is on. This overrides WIFI_ON and BLUETOOTH_ON, if Wi-Fi and bluetooth are
         * included in the comma separated list.
         */
        public static final String AIRPLANE_MODE_RADIOS = "airplane_mode_radios";

        /**
         * A comma separated list of radios that should to be disabled when airplane mode
         * is on, but can be manually reenabled by the user.  For example, if RADIO_WIFI is
         * added to both AIRPLANE_MODE_RADIOS and AIRPLANE_MODE_TOGGLEABLE_RADIOS, then Wifi
         * will be turned off when entering airplane mode, but the user will be able to reenable
         * Wifi in the Settings app.
         *
         * {@hide}
         */
        public static final String AIRPLANE_MODE_TOGGLEABLE_RADIOS = "airplane_mode_toggleable_radios";

        /**
         * The policy for deciding when Wi-Fi should go to sleep (which will in
         * turn switch to using the mobile data as an Internet connection).
         * <p>
         * Set to one of {@link #WIFI_SLEEP_POLICY_DEFAULT},
         * {@link #WIFI_SLEEP_POLICY_NEVER_WHILE_PLUGGED}, or
         * {@link #WIFI_SLEEP_POLICY_NEVER}.
         */
        public static final String WIFI_SLEEP_POLICY = "wifi_sleep_policy";

        /**
         * Value for {@link #WIFI_SLEEP_POLICY} to use the default Wi-Fi sleep
         * policy, which is to sleep shortly after the turning off
         * according to the {@link #STAY_ON_WHILE_PLUGGED_IN} setting.
         */
        public static final int WIFI_SLEEP_POLICY_DEFAULT = 0;

        /**
         * Value for {@link #WIFI_SLEEP_POLICY} to use the default policy when
         * the device is on battery, and never go to sleep when the device is
         * plugged in.
         */
        public static final int WIFI_SLEEP_POLICY_NEVER_WHILE_PLUGGED = 1;

        /**
         * Value for {@link #WIFI_SLEEP_POLICY} to never go to sleep.
         */
        public static final int WIFI_SLEEP_POLICY_NEVER = 2;

        /**
         * Value to specify if the user prefers the date, time and time zone
         * to be automatically fetched from the network (NITZ). 1=yes, 0=no
         */
        public static final String AUTO_TIME = "auto_time";

        /**
         * Value to specify if the user prefers the time zone
         * to be automatically fetched from the network (NITZ). 1=yes, 0=no
         */
        public static final String AUTO_TIME_ZONE = "auto_time_zone";

        /**
         * URI for the car dock "in" event sound.
         * @hide
         */
        public static final String CAR_DOCK_SOUND = "car_dock_sound";

        /**
         * URI for the car dock "out" event sound.
         * @hide
         */
        public static final String CAR_UNDOCK_SOUND = "car_undock_sound";

        /**
         * URI for the desk dock "in" event sound.
         * @hide
         */
        public static final String DESK_DOCK_SOUND = "desk_dock_sound";

        /**
         * URI for the desk dock "out" event sound.
         * @hide
         */
        public static final String DESK_UNDOCK_SOUND = "desk_undock_sound";

        /**
         * Whether to play a sound for dock events.
         * @hide
         */
        public static final String DOCK_SOUNDS_ENABLED = "dock_sounds_enabled";

        /**
         * URI for the "device locked" (keyguard shown) sound.
         * @hide
         */
        public static final String LOCK_SOUND = "lock_sound";

        /**
         * URI for the "device unlocked" sound.
         * @hide
         */
        public static final String UNLOCK_SOUND = "unlock_sound";

        /**
         * URI for the "device is trusted" sound, which is played when the device enters the trusted
         * state without unlocking.
         * @hide
         */
        public static final String TRUSTED_SOUND = "trusted_sound";

        /**
         * URI for the low battery sound file.
         * @hide
         */
        public static final String LOW_BATTERY_SOUND = "low_battery_sound";

        /**
         * Whether to play a sound for low-battery alerts.
         * @hide
         */
        public static final String POWER_SOUNDS_ENABLED = "power_sounds_enabled";

        /**
         * URI for the "wireless charging started" sound.
         * @hide
         */
        public static final String WIRELESS_CHARGING_STARTED_SOUND =
                "wireless_charging_started_sound";

        /**
         * Whether we keep the device on while the device is plugged in.
         * Supported values are:
         * <ul>
         * <li>{@code 0} to never stay on while plugged in</li>
         * <li>{@link BatteryManager#BATTERY_PLUGGED_AC} to stay on for AC charger</li>
         * <li>{@link BatteryManager#BATTERY_PLUGGED_USB} to stay on for USB charger</li>
         * <li>{@link BatteryManager#BATTERY_PLUGGED_WIRELESS} to stay on for wireless charger</li>
         * </ul>
         * These values can be OR-ed together.
         */
        public static final String STAY_ON_WHILE_PLUGGED_IN = "stay_on_while_plugged_in";

        /**
         * When the user has enable the option to have a "bug report" command
         * in the power menu.
         * @hide
         */
        public static final String BUGREPORT_IN_POWER_MENU = "bugreport_in_power_menu";

        /**
         * Whether ADB is enabled.
         */
        public static final String ADB_ENABLED = "adb_enabled";

        /**
         * Whether Views are allowed to save their attribute data.
         * @hide
         */
        public static final String DEBUG_VIEW_ATTRIBUTES = "debug_view_attributes";

        /**
         * Whether assisted GPS should be enabled or not.
         * @hide
         */
        public static final String ASSISTED_GPS_ENABLED = "assisted_gps_enabled";

        /**
         * List for assisted GPS should be configurable.
         * @hide
         */
        public static final String ASSISTED_GPS_CONFIGURABLE_LIST = "assisted_gps_configurable_list";

        /**
         * Host for assisted GPS supl
         * @hide
         */
        public static final String ASSISTED_GPS_SUPL_HOST = "assisted_gps_supl_host";

        /**
         * Port for assisted GPS supl
         * @hide
         */
        public static final String ASSISTED_GPS_SUPL_PORT = "assisted_gps_supl_port";

        /**
         * Position mode for assisted GPS
         * @hide
         */
        public static final String ASSISTED_GPS_POSITION_MODE = "assisted_gps_position_mode";

        /**
         * Network preference for assisted GPS
         * @hide
         */
        public static final String ASSISTED_GPS_NETWORK = "assisted_gps_network";

        /**
         * Reset type for assisted GPS
         * @hide
         */
        public static final String ASSISTED_GPS_RESET_TYPE = "assisted_gps_reset_type";

        /**
         * Whether bluetooth is enabled/disabled
         * 0=disabled. 1=enabled.
         */
        public static final String BLUETOOTH_ON = "bluetooth_on";

        /**
         * CDMA Cell Broadcast SMS
         *                            0 = CDMA Cell Broadcast SMS disabled
         *                            1 = CDMA Cell Broadcast SMS enabled
         * @hide
         */
        public static final String CDMA_CELL_BROADCAST_SMS =
                "cdma_cell_broadcast_sms";

        /**
         * The CDMA roaming mode 0 = Home Networks, CDMA default
         *                       1 = Roaming on Affiliated networks
         *                       2 = Roaming on any networks
         * @hide
         */
        public static final String CDMA_ROAMING_MODE = "roaming_settings";

        /**
         * The CDMA subscription mode 0 = RUIM/SIM (default)
         *                                1 = NV
         * @hide
         */
        public static final String CDMA_SUBSCRIPTION_MODE = "subscription_mode";

        /** Inactivity timeout to track mobile data activity.
        *
        * If set to a positive integer, it indicates the inactivity timeout value in seconds to
        * infer the data activity of mobile network. After a period of no activity on mobile
        * networks with length specified by the timeout, an {@code ACTION_DATA_ACTIVITY_CHANGE}
        * intent is fired to indicate a transition of network status from "active" to "idle". Any
        * subsequent activity on mobile networks triggers the firing of {@code
        * ACTION_DATA_ACTIVITY_CHANGE} intent indicating transition from "idle" to "active".
        *
        * Network activity refers to transmitting or receiving data on the network interfaces.
        *
        * Tracking is disabled if set to zero or negative value.
        *
        * @hide
        */
       public static final String DATA_ACTIVITY_TIMEOUT_MOBILE = "data_activity_timeout_mobile";

       /** Timeout to tracking Wifi data activity. Same as {@code DATA_ACTIVITY_TIMEOUT_MOBILE}
        * but for Wifi network.
        * @hide
        */
       public static final String DATA_ACTIVITY_TIMEOUT_WIFI = "data_activity_timeout_wifi";

       /**
        * Whether or not data roaming is enabled. (0 = false, 1 = true)
        */
       public static final String DATA_ROAMING = "data_roaming";

       /**
        * The value passed to a Mobile DataConnection via bringUp which defines the
        * number of retries to preform when setting up the initial connection. The default
        * value defined in DataConnectionTrackerBase#DEFAULT_MDC_INITIAL_RETRY is currently 1.
        * @hide
        */
       public static final String MDC_INITIAL_MAX_RETRY = "mdc_initial_max_retry";

       /**
        * Whether user has enabled development settings.
        */
       public static final String DEVELOPMENT_SETTINGS_ENABLED = "development_settings_enabled";

       /**
        * Whether the device has been provisioned (0 = false, 1 = true)
        */
       public static final String DEVICE_PROVISIONED = "device_provisioned";

       /**
        * The saved value for WindowManagerService.setForcedDisplayDensity().
        * One integer in dpi.  If unset, then use the real display density.
        * @hide
        */
       public static final String DISPLAY_DENSITY_FORCED = "display_density_forced";

       /**
        * The saved value for WindowManagerService.setForcedDisplaySize().
        * Two integers separated by a comma.  If unset, then use the real display size.
        * @hide
        */
       public static final String DISPLAY_SIZE_FORCED = "display_size_forced";

       /**
        * The maximum size, in bytes, of a download that the download manager will transfer over
        * a non-wifi connection.
        * @hide
        */
       public static final String DOWNLOAD_MAX_BYTES_OVER_MOBILE =
               "download_manager_max_bytes_over_mobile";

       /**
        * The recommended maximum size, in bytes, of a download that the download manager should
        * transfer over a non-wifi connection. Over this size, the use will be warned, but will
        * have the option to start the download over the mobile connection anyway.
        * @hide
        */
       public static final String DOWNLOAD_RECOMMENDED_MAX_BYTES_OVER_MOBILE =
               "download_manager_recommended_max_bytes_over_mobile";

       /**
        * @deprecated Use {@link android.provider.Settings.Secure#INSTALL_NON_MARKET_APPS} instead
        */
       @Deprecated
       public static final String INSTALL_NON_MARKET_APPS = Secure.INSTALL_NON_MARKET_APPS;

       /**
        * Whether HDMI control shall be enabled. If disabled, no CEC/MHL command will be
        * sent or processed. (0 = false, 1 = true)
        * @hide
        */
       public static final String HDMI_CONTROL_ENABLED = "hdmi_control_enabled";

       /**
        * Whether HDMI system audio is enabled. If enabled, TV internal speaker is muted,
        * and the output is redirected to AV Receiver connected via
        * {@Global#HDMI_SYSTEM_AUDIO_OUTPUT}.
        * @hide
        */
       public static final String HDMI_SYSTEM_AUDIO_ENABLED = "hdmi_system_audio_enabled";

       /**
        * Whether TV will automatically turn on upon reception of the CEC command
        * &lt;Text View On&gt; or &lt;Image View On&gt;. (0 = false, 1 = true)
        * @hide
        */
       public static final String HDMI_CONTROL_AUTO_WAKEUP_ENABLED =
               "hdmi_control_auto_wakeup_enabled";

       /**
        * Whether TV will also turn off other CEC devices when it goes to standby mode.
        * (0 = false, 1 = true)
        * @hide
        */
       public static final String HDMI_CONTROL_AUTO_DEVICE_OFF_ENABLED =
               "hdmi_control_auto_device_off_enabled";

       /**
        * Whether TV will switch to MHL port when a mobile device is plugged in.
        * (0 = false, 1 = true)
        * @hide
        */
       public static final String MHL_INPUT_SWITCHING_ENABLED = "mhl_input_switching_enabled";

       /**
        * Whether TV will charge the mobile device connected at MHL port. (0 = false, 1 = true)
        * @hide
        */
       public static final String MHL_POWER_CHARGE_ENABLED = "mhl_power_charge_enabled";

       /**
        * Whether mobile data connections are allowed by the user.  See
        * ConnectivityManager for more info.
        * @hide
        */
       public static final String MOBILE_DATA = "mobile_data";

       /** {@hide} */
       public static final String NETSTATS_ENABLED = "netstats_enabled";
       /** {@hide} */
       public static final String NETSTATS_POLL_INTERVAL = "netstats_poll_interval";
       /** {@hide} */
       public static final String NETSTATS_TIME_CACHE_MAX_AGE = "netstats_time_cache_max_age";
       /** {@hide} */
       public static final String NETSTATS_GLOBAL_ALERT_BYTES = "netstats_global_alert_bytes";
       /** {@hide} */
       public static final String NETSTATS_SAMPLE_ENABLED = "netstats_sample_enabled";

       /** {@hide} */
       public static final String NETSTATS_DEV_BUCKET_DURATION = "netstats_dev_bucket_duration";
       /** {@hide} */
       public static final String NETSTATS_DEV_PERSIST_BYTES = "netstats_dev_persist_bytes";
       /** {@hide} */
       public static final String NETSTATS_DEV_ROTATE_AGE = "netstats_dev_rotate_age";
       /** {@hide} */
       public static final String NETSTATS_DEV_DELETE_AGE = "netstats_dev_delete_age";

       /** {@hide} */
       public static final String NETSTATS_UID_BUCKET_DURATION = "netstats_uid_bucket_duration";
       /** {@hide} */
       public static final String NETSTATS_UID_PERSIST_BYTES = "netstats_uid_persist_bytes";
       /** {@hide} */
       public static final String NETSTATS_UID_ROTATE_AGE = "netstats_uid_rotate_age";
       /** {@hide} */
       public static final String NETSTATS_UID_DELETE_AGE = "netstats_uid_delete_age";

       /** {@hide} */
       public static final String NETSTATS_UID_TAG_BUCKET_DURATION = "netstats_uid_tag_bucket_duration";
       /** {@hide} */
       public static final String NETSTATS_UID_TAG_PERSIST_BYTES = "netstats_uid_tag_persist_bytes";
       /** {@hide} */
       public static final String NETSTATS_UID_TAG_ROTATE_AGE = "netstats_uid_tag_rotate_age";
       /** {@hide} */
       public static final String NETSTATS_UID_TAG_DELETE_AGE = "netstats_uid_tag_delete_age";

       /**
        * User preference for which network(s) should be used. Only the
        * connectivity service should touch this.
        */
       public static final String NETWORK_PREFERENCE = "network_preference";

       /**
        * Which package name to use for network scoring. If null, or if the package is not a valid
        * scorer app, external network scores will neither be requested nor accepted.
        * @hide
        */
       public static final String NETWORK_SCORER_APP = "network_scorer_app";

       /**
        * If the NITZ_UPDATE_DIFF time is exceeded then an automatic adjustment
        * to SystemClock will be allowed even if NITZ_UPDATE_SPACING has not been
        * exceeded.
        * @hide
        */
       public static final String NITZ_UPDATE_DIFF = "nitz_update_diff";

       /**
        * The length of time in milli-seconds that automatic small adjustments to
        * SystemClock are ignored if NITZ_UPDATE_DIFF is not exceeded.
        * @hide
        */
       public static final String NITZ_UPDATE_SPACING = "nitz_update_spacing";

       /** Preferred NTP server. {@hide} */
       public static final String NTP_SERVER = "ntp_server";
       /** Timeout in milliseconds to wait for NTP server. {@hide} */
       public static final String NTP_TIMEOUT = "ntp_timeout";

       /**
        * Whether the package manager should send package verification broadcasts for verifiers to
        * review apps prior to installation.
        * 1 = request apps to be verified prior to installation, if a verifier exists.
        * 0 = do not verify apps before installation
        * @hide
        */
       public static final String PACKAGE_VERIFIER_ENABLE = "package_verifier_enable";

       /** Timeout for package verification.
        * @hide */
       public static final String PACKAGE_VERIFIER_TIMEOUT = "verifier_timeout";

       /** Default response code for package verification.
        * @hide */
       public static final String PACKAGE_VERIFIER_DEFAULT_RESPONSE = "verifier_default_response";

       /**
        * Show package verification setting in the Settings app.
        * 1 = show (default)
        * 0 = hide
        * @hide
        */
       public static final String PACKAGE_VERIFIER_SETTING_VISIBLE = "verifier_setting_visible";

       /**
        * Run package verificaiton on apps installed through ADB/ADT/USB
        * 1 = perform package verification on ADB installs (default)
        * 0 = bypass package verification on ADB installs
        * @hide
        */
       public static final String PACKAGE_VERIFIER_INCLUDE_ADB = "verifier_verify_adb_installs";

       /**
        * Time since last fstrim (milliseconds) after which we force one to happen
        * during device startup.  If unset, the default is 3 days.
        * @hide
        */
       public static final String FSTRIM_MANDATORY_INTERVAL = "fstrim_mandatory_interval";

       /**
        * The interval in milliseconds at which to check packet counts on the
        * mobile data interface when screen is on, to detect possible data
        * connection problems.
        * @hide
        */
       public static final String PDP_WATCHDOG_POLL_INTERVAL_MS =
               "pdp_watchdog_poll_interval_ms";

       /**
        * The interval in milliseconds at which to check packet counts on the
        * mobile data interface when screen is off, to detect possible data
        * connection problems.
        * @hide
        */
       public static final String PDP_WATCHDOG_LONG_POLL_INTERVAL_MS =
               "pdp_watchdog_long_poll_interval_ms";

       /**
        * The interval in milliseconds at which to check packet counts on the
        * mobile data interface after {@link #PDP_WATCHDOG_TRIGGER_PACKET_COUNT}
        * outgoing packets has been reached without incoming packets.
        * @hide
        */
       public static final String PDP_WATCHDOG_ERROR_POLL_INTERVAL_MS =
               "pdp_watchdog_error_poll_interval_ms";

       /**
        * The number of outgoing packets sent without seeing an incoming packet
        * that triggers a countdown (of {@link #PDP_WATCHDOG_ERROR_POLL_COUNT}
        * device is logged to the event log
        * @hide
        */
       public static final String PDP_WATCHDOG_TRIGGER_PACKET_COUNT =
               "pdp_watchdog_trigger_packet_count";

       /**
        * The number of polls to perform (at {@link #PDP_WATCHDOG_ERROR_POLL_INTERVAL_MS})
        * after hitting {@link #PDP_WATCHDOG_TRIGGER_PACKET_COUNT} before
        * attempting data connection recovery.
        * @hide
        */
       public static final String PDP_WATCHDOG_ERROR_POLL_COUNT =
               "pdp_watchdog_error_poll_count";

       /**
        * The number of failed PDP reset attempts before moving to something more
        * drastic: re-registering to the network.
        * @hide
        */
       public static final String PDP_WATCHDOG_MAX_PDP_RESET_FAIL_COUNT =
               "pdp_watchdog_max_pdp_reset_fail_count";

       /**
        * A positive value indicates how often the SamplingProfiler
        * should take snapshots. Zero value means SamplingProfiler
        * is disabled.
        *
        * @hide
        */
       public static final String SAMPLING_PROFILER_MS = "sampling_profiler_ms";

       /**
        * URL to open browser on to allow user to manage a prepay account
        * @hide
        */
       public static final String SETUP_PREPAID_DATA_SERVICE_URL =
               "setup_prepaid_data_service_url";

       /**
        * URL to attempt a GET on to see if this is a prepay device
        * @hide
        */
       public static final String SETUP_PREPAID_DETECTION_TARGET_URL =
               "setup_prepaid_detection_target_url";

       /**
        * Host to check for a redirect to after an attempt to GET
        * SETUP_PREPAID_DETECTION_TARGET_URL. (If we redirected there,
        * this is a prepaid device with zero balance.)
        * @hide
        */
       public static final String SETUP_PREPAID_DETECTION_REDIR_HOST =
               "setup_prepaid_detection_redir_host";

       /**
        * The interval in milliseconds at which to check the number of SMS sent out without asking
        * for use permit, to limit the un-authorized SMS usage.
        *
        * @hide
        */
       public static final String SMS_OUTGOING_CHECK_INTERVAL_MS =
               "sms_outgoing_check_interval_ms";

       /**
        * The number of outgoing SMS sent without asking for user permit (of {@link
        * #SMS_OUTGOING_CHECK_INTERVAL_MS}
        *
        * @hide
        */
       public static final String SMS_OUTGOING_CHECK_MAX_COUNT =
               "sms_outgoing_check_max_count";

       /**
        * Used to disable SMS short code confirmation - defaults to true.
        * True indcates we will do the check, etc.  Set to false to disable.
        * @see com.android.internal.telephony.SmsUsageMonitor
        * @hide
        */
       public static final String SMS_SHORT_CODE_CONFIRMATION = "sms_short_code_confirmation";

        /**
         * Used to select which country we use to determine premium sms codes.
         * One of com.android.internal.telephony.SMSDispatcher.PREMIUM_RULE_USE_SIM,
         * com.android.internal.telephony.SMSDispatcher.PREMIUM_RULE_USE_NETWORK,
         * or com.android.internal.telephony.SMSDispatcher.PREMIUM_RULE_USE_BOTH.
         * @hide
         */
        public static final String SMS_SHORT_CODE_RULE = "sms_short_code_rule";

       /**
        * Used to select TCP's default initial receiver window size in segments - defaults to a build config value
        * @hide
        */
       public static final String TCP_DEFAULT_INIT_RWND = "tcp_default_init_rwnd";

       /**
        * Used to disable Tethering on a device - defaults to true
        * @hide
        */
       public static final String TETHER_SUPPORTED = "tether_supported";

       /**
        * Used to require DUN APN on the device or not - defaults to a build config value
        * which defaults to false
        * @hide
        */
       public static final String TETHER_DUN_REQUIRED = "tether_dun_required";

       /**
        * Used to hold a gservices-provisioned apn value for DUN.  If set, or the
        * corresponding build config values are set it will override the APN DB
        * values.
        * Consists of a comma seperated list of strings:
        * "name,apn,proxy,port,username,password,server,mmsc,mmsproxy,mmsport,mcc,mnc,auth,type"
        * note that empty fields can be ommitted: "name,apn,,,,,,,,,310,260,,DUN"
        * @hide
        */
       public static final String TETHER_DUN_APN = "tether_dun_apn";

       /**
        * USB Mass Storage Enabled
        */
       public static final String USB_MASS_STORAGE_ENABLED = "usb_mass_storage_enabled";

       /**
        * If this setting is set (to anything), then all references
        * to Gmail on the device must change to Google Mail.
        */
       public static final String USE_GOOGLE_MAIL = "use_google_mail";

        /**
         * Webview Data reduction proxy key.
         * @hide
         */
        public static final String WEBVIEW_DATA_REDUCTION_PROXY_KEY =
                "webview_data_reduction_proxy_key";

       /**
        * Whether Wifi display is enabled/disabled
        * 0=disabled. 1=enabled.
        * @hide
        */
       public static final String WIFI_DISPLAY_ON = "wifi_display_on";

       /**
        * Whether Wifi display certification mode is enabled/disabled
        * 0=disabled. 1=enabled.
        * @hide
        */
       public static final String WIFI_DISPLAY_CERTIFICATION_ON =
               "wifi_display_certification_on";

       /**
        * WPS Configuration method used by Wifi display, this setting only
        * takes effect when WIFI_DISPLAY_CERTIFICATION_ON is 1 (enabled).
        *
        * Possible values are:
        *
        * WpsInfo.INVALID: use default WPS method chosen by framework
        * WpsInfo.PBC    : use Push button
        * WpsInfo.KEYPAD : use Keypad
        * WpsInfo.DISPLAY: use Display
        * @hide
        */
       public static final String WIFI_DISPLAY_WPS_CONFIG =
           "wifi_display_wps_config";

       /**
        * Whether to notify the user of open networks.
        * <p>
        * If not connected and the scan results have an open network, we will
        * put this notification up. If we attempt to connect to a network or
        * the open network(s) disappear, we remove the notification. When we
        * show the notification, we will not show it again for
        * {@link android.provider.Settings.Secure#WIFI_NETWORKS_AVAILABLE_REPEAT_DELAY} time.
        */
       public static final String WIFI_NETWORKS_AVAILABLE_NOTIFICATION_ON =
               "wifi_networks_available_notification_on";
       /**
        * {@hide}
        */
       public static final String WIMAX_NETWORKS_AVAILABLE_NOTIFICATION_ON =
               "wimax_networks_available_notification_on";

       /**
        * Delay (in seconds) before repeating the Wi-Fi networks available notification.
        * Connecting to a network will reset the timer.
        */
       public static final String WIFI_NETWORKS_AVAILABLE_REPEAT_DELAY =
               "wifi_networks_available_repeat_delay";

       /**
        * 802.11 country code in ISO 3166 format
        * @hide
        */
       public static final String WIFI_COUNTRY_CODE = "wifi_country_code";

       /**
        * The interval in milliseconds to issue wake up scans when wifi needs
        * to connect. This is necessary to connect to an access point when
        * device is on the move and the screen is off.
        * @hide
        */
       public static final String WIFI_FRAMEWORK_SCAN_INTERVAL_MS =
               "wifi_framework_scan_interval_ms";

       /**
        * The interval in milliseconds after which Wi-Fi is considered idle.
        * When idle, it is possible for the device to be switched from Wi-Fi to
        * the mobile data network.
        * @hide
        */
       public static final String WIFI_IDLE_MS = "wifi_idle_ms";

       /**
        * When the number of open networks exceeds this number, the
        * least-recently-used excess networks will be removed.
        */
       public static final String WIFI_NUM_OPEN_NETWORKS_KEPT = "wifi_num_open_networks_kept";

       /**
        * Whether the Wi-Fi should be on.  Only the Wi-Fi service should touch this.
        */
       public static final String WIFI_ON = "wifi_on";

       /**
        * Setting to allow scans to be enabled even wifi is turned off for connectivity.
        * @hide
        */
       public static final String WIFI_SCAN_ALWAYS_AVAILABLE =
                "wifi_scan_always_enabled";

       /**
        * Used to save the Wifi_ON state prior to tethering.
        * This state will be checked to restore Wifi after
        * the user turns off tethering.
        *
        * @hide
        */
       public static final String WIFI_SAVED_STATE = "wifi_saved_state";

       /**
        * The interval in milliseconds to scan as used by the wifi supplicant
        * @hide
        */
       public static final String WIFI_SUPPLICANT_SCAN_INTERVAL_MS =
               "wifi_supplicant_scan_interval_ms";

        /**
         * whether frameworks handles wifi auto-join
         * @hide
         */
       public static final String WIFI_ENHANCED_AUTO_JOIN =
                "wifi_enhanced_auto_join";

        /**
         * whether settings show RSSI
         * @hide
         */
        public static final String WIFI_NETWORK_SHOW_RSSI =
                "wifi_network_show_rssi";

        /**
        * The interval in milliseconds to scan at supplicant when p2p is connected
        * @hide
        */
       public static final String WIFI_SCAN_INTERVAL_WHEN_P2P_CONNECTED_MS =
               "wifi_scan_interval_p2p_connected_ms";

       /**
        * The intervel in milliseconds to scan at supplicant when wfd session
        * @hide
        */
       public static final String WIFI_SUPPLICANT_SCAN_INTERVAL_WFD_CONNECTED_MS =
               "wifi_scan_intervel_wfd_connected_ms";

       /**
        * Whether the Wi-Fi watchdog is enabled.
        */
       public static final String WIFI_WATCHDOG_ON = "wifi_watchdog_on";

       /**
        * Setting to turn off poor network avoidance on Wi-Fi. Feature is enabled by default and
        * the setting needs to be set to 0 to disable it.
        * @hide
        */
       public static final String WIFI_WATCHDOG_POOR_NETWORK_TEST_ENABLED =
               "wifi_watchdog_poor_network_test_enabled";

       /**
        * Setting to turn on suspend optimizations at screen off on Wi-Fi. Enabled by default and
        * needs to be set to 0 to disable it.
        * @hide
        */
       public static final String WIFI_SUSPEND_OPTIMIZATIONS_ENABLED =
               "wifi_suspend_optimizations_enabled";

       /**
        * The maximum number of times we will retry a connection to an access
        * point for which we have failed in acquiring an IP address from DHCP.
        * A value of N means that we will make N+1 connection attempts in all.
        */
       public static final String WIFI_MAX_DHCP_RETRY_COUNT = "wifi_max_dhcp_retry_count";

       /**
        * Maximum amount of time in milliseconds to hold a wakelock while waiting for mobile
        * data connectivity to be established after a disconnect from Wi-Fi.
        */
       public static final String WIFI_MOBILE_DATA_TRANSITION_WAKELOCK_TIMEOUT_MS =
           "wifi_mobile_data_transition_wakelock_timeout_ms";

       /**
        * The operational wifi frequency band
        * Set to one of {@link WifiManager#WIFI_FREQUENCY_BAND_AUTO},
        * {@link WifiManager#WIFI_FREQUENCY_BAND_5GHZ} or
        * {@link WifiManager#WIFI_FREQUENCY_BAND_2GHZ}
        *
        * @hide
        */
       public static final String WIFI_FREQUENCY_BAND = "wifi_frequency_band";

       /**
        * The Wi-Fi peer-to-peer device name
        * @hide
        */
       public static final String WIFI_P2P_DEVICE_NAME = "wifi_p2p_device_name";

       /**
        * The min time between wifi disable and wifi enable
        * @hide
        */
       public static final String WIFI_REENABLE_DELAY_MS = "wifi_reenable_delay";

       /**
        * Timeout for ephemeral networks when all known BSSIDs go out of range. We will disconnect
        * from an ephemeral network if there is no BSSID for that network with a non-null score that
        * has been seen in this time period.
        *
        * If this is less than or equal to zero, we use a more conservative behavior and only check
        * for a non-null score from the currently connected or target BSSID.
        * @hide
        */
       public static final String WIFI_EPHEMERAL_OUT_OF_RANGE_TIMEOUT_MS =
               "wifi_ephemeral_out_of_range_timeout_ms";

       /**
        * The number of milliseconds to delay when checking for data stalls during
        * non-aggressive detection. (screen is turned off.)
        * @hide
        */
       public static final String DATA_STALL_ALARM_NON_AGGRESSIVE_DELAY_IN_MS =
               "data_stall_alarm_non_aggressive_delay_in_ms";

       /**
        * The number of milliseconds to delay when checking for data stalls during
        * aggressive detection. (screen on or suspected data stall)
        * @hide
        */
       public static final String DATA_STALL_ALARM_AGGRESSIVE_DELAY_IN_MS =
               "data_stall_alarm_aggressive_delay_in_ms";

       /**
        * The number of milliseconds to allow the provisioning apn to remain active
        * @hide
        */
       public static final String PROVISIONING_APN_ALARM_DELAY_IN_MS =
               "provisioning_apn_alarm_delay_in_ms";

       /**
        * The interval in milliseconds at which to check gprs registration
        * after the first registration mismatch of gprs and voice service,
        * to detect possible data network registration problems.
        *
        * @hide
        */
       public static final String GPRS_REGISTER_CHECK_PERIOD_MS =
               "gprs_register_check_period_ms";

       /**
        * Nonzero causes Log.wtf() to crash.
        * @hide
        */
       public static final String WTF_IS_FATAL = "wtf_is_fatal";

       /**
        * Ringer mode. This is used internally, changing this value will not
        * change the ringer mode. See AudioManager.
        */
       public static final String MODE_RINGER = "mode_ringer";

       /**
        * Overlay display devices setting.
        * The associated value is a specially formatted string that describes the
        * size and density of simulated secondary display devices.
        * <p>
        * Format: {width}x{height}/{dpi};...
        * </p><p>
        * Example:
        * <ul>
        * <li><code>1280x720/213</code>: make one overlay that is 1280x720 at 213dpi.</li>
        * <li><code>1920x1080/320;1280x720/213</code>: make two overlays, the first
        * at 1080p and the second at 720p.</li>
        * <li>If the value is empty, then no overlay display devices are created.</li>
        * </ul></p>
        *
        * @hide
        */
       public static final String OVERLAY_DISPLAY_DEVICES = "overlay_display_devices";

        /**
         * Threshold values for the duration and level of a discharge cycle,
         * under which we log discharge cycle info.
         *
         * @hide
         */
        public static final String
                BATTERY_DISCHARGE_DURATION_THRESHOLD = "battery_discharge_duration_threshold";

        /** @hide */
        public static final String BATTERY_DISCHARGE_THRESHOLD = "battery_discharge_threshold";

        /**
         * Flag for allowing ActivityManagerService to send ACTION_APP_ERROR
         * intents on application crashes and ANRs. If this is disabled, the
         * crash/ANR dialog will never display the "Report" button.
         * <p>
         * Type: int (0 = disallow, 1 = allow)
         *
         * @hide
         */
        public static final String SEND_ACTION_APP_ERROR = "send_action_app_error";

        /**
         * Maximum age of entries kept by {@link DropBoxManager}.
         *
         * @hide
         */
        public static final String DROPBOX_AGE_SECONDS = "dropbox_age_seconds";

        /**
         * Maximum number of entry files which {@link DropBoxManager} will keep
         * around.
         *
         * @hide
         */
        public static final String DROPBOX_MAX_FILES = "dropbox_max_files";

        /**
         * Maximum amount of disk space used by {@link DropBoxManager} no matter
         * what.
         *
         * @hide
         */
        public static final String DROPBOX_QUOTA_KB = "dropbox_quota_kb";

        /**
         * Percent of free disk (excluding reserve) which {@link DropBoxManager}
         * will use.
         *
         * @hide
         */
        public static final String DROPBOX_QUOTA_PERCENT = "dropbox_quota_percent";

        /**
         * Percent of total disk which {@link DropBoxManager} will never dip
         * into.
         *
         * @hide
         */
        public static final String DROPBOX_RESERVE_PERCENT = "dropbox_reserve_percent";

        /**
         * Prefix for per-tag dropbox disable/enable settings.
         *
         * @hide
         */
        public static final String DROPBOX_TAG_PREFIX = "dropbox:";

        /**
         * Lines of logcat to include with system crash/ANR/etc. reports, as a
         * prefix of the dropbox tag of the report type. For example,
         * "logcat_for_system_server_anr" controls the lines of logcat captured
         * with system server ANR reports. 0 to disable.
         *
         * @hide
         */
        public static final String ERROR_LOGCAT_PREFIX = "logcat_for_";

        /**
         * The interval in minutes after which the amount of free storage left
         * on the device is logged to the event log
         *
         * @hide
         */
        public static final String SYS_FREE_STORAGE_LOG_INTERVAL = "sys_free_storage_log_interval";

        /**
         * Threshold for the amount of change in disk free space required to
         * report the amount of free space. Used to prevent spamming the logs
         * when the disk free space isn't changing frequently.
         *
         * @hide
         */
        public static final String
                DISK_FREE_CHANGE_REPORTING_THRESHOLD = "disk_free_change_reporting_threshold";

        /**
         * Minimum percentage of free storage on the device that is used to
         * determine if the device is running low on storage. The default is 10.
         * <p>
         * Say this value is set to 10, the device is considered running low on
         * storage if 90% or more of the device storage is filled up.
         *
         * @hide
         */
        public static final String
                SYS_STORAGE_THRESHOLD_PERCENTAGE = "sys_storage_threshold_percentage";

        /**
         * Maximum byte size of the low storage threshold. This is to ensure
         * that {@link #SYS_STORAGE_THRESHOLD_PERCENTAGE} does not result in an
         * overly large threshold for large storage devices. Currently this must
         * be less than 2GB. This default is 500MB.
         *
         * @hide
         */
        public static final String
                SYS_STORAGE_THRESHOLD_MAX_BYTES = "sys_storage_threshold_max_bytes";

        /**
         * Minimum bytes of free storage on the device before the data partition
         * is considered full. By default, 1 MB is reserved to avoid system-wide
         * SQLite disk full exceptions.
         *
         * @hide
         */
        public static final String
                SYS_STORAGE_FULL_THRESHOLD_BYTES = "sys_storage_full_threshold_bytes";

        /**
         * The maximum reconnect delay for short network outages or when the
         * network is suspended due to phone use.
         *
         * @hide
         */
        public static final String
                SYNC_MAX_RETRY_DELAY_IN_SECONDS = "sync_max_retry_delay_in_seconds";

        /**
         * The number of milliseconds to delay before sending out
         * {@link ConnectivityManager#CONNECTIVITY_ACTION} broadcasts. Ignored.
         *
         * @hide
         */
        public static final String CONNECTIVITY_CHANGE_DELAY = "connectivity_change_delay";


        /**
         * Network sampling interval, in seconds. We'll generate link information
         * about bytes/packets sent and error rates based on data sampled in this interval
         *
         * @hide
         */

        public static final String CONNECTIVITY_SAMPLING_INTERVAL_IN_SECONDS =
                "connectivity_sampling_interval_in_seconds";

        /**
         * The series of successively longer delays used in retrying to download PAC file.
         * Last delay is used between successful PAC downloads.
         *
         * @hide
         */
        public static final String PAC_CHANGE_DELAY = "pac_change_delay";

        /**
         * Setting to turn off captive portal detection. Feature is enabled by
         * default and the setting needs to be set to 0 to disable it.
         *
         * @hide
         */
        public static final String
                CAPTIVE_PORTAL_DETECTION_ENABLED = "captive_portal_detection_enabled";

        /**
         * The server used for captive portal detection upon a new conection. A
         * 204 response code from the server is used for validation.
         *
         * @hide
         */
        public static final String CAPTIVE_PORTAL_SERVER = "captive_portal_server";

        /**
         * Whether network service discovery is enabled.
         *
         * @hide
         */
        public static final String NSD_ON = "nsd_on";

        /**
         * Let user pick default install location.
         *
         * @hide
         */
        public static final String SET_INSTALL_LOCATION = "set_install_location";

        /**
         * Default install location value.
         * 0 = auto, let system decide
         * 1 = internal
         * 2 = sdcard
         * @hide
         */
        public static final String DEFAULT_INSTALL_LOCATION = "default_install_location";

        /**
         * ms during which to consume extra events related to Inet connection
         * condition after a transtion to fully-connected
         *
         * @hide
         */
        public static final String
                INET_CONDITION_DEBOUNCE_UP_DELAY = "inet_condition_debounce_up_delay";

        /**
         * ms during which to consume extra events related to Inet connection
         * condtion after a transtion to partly-connected
         *
         * @hide
         */
        public static final String
                INET_CONDITION_DEBOUNCE_DOWN_DELAY = "inet_condition_debounce_down_delay";

        /** {@hide} */
        public static final String
                READ_EXTERNAL_STORAGE_ENFORCED_DEFAULT = "read_external_storage_enforced_default";

        /**
         * Host name and port for global http proxy. Uses ':' seperator for
         * between host and port.
         */
        public static final String HTTP_PROXY = "http_proxy";

        /**
         * Host name for global http proxy. Set via ConnectivityManager.
         *
         * @hide
         */
        public static final String GLOBAL_HTTP_PROXY_HOST = "global_http_proxy_host";

        /**
         * Integer host port for global http proxy. Set via ConnectivityManager.
         *
         * @hide
         */
        public static final String GLOBAL_HTTP_PROXY_PORT = "global_http_proxy_port";

        /**
         * Exclusion list for global proxy. This string contains a list of
         * comma-separated domains where the global proxy does not apply.
         * Domains should be listed in a comma- separated list. Example of
         * acceptable formats: ".domain1.com,my.domain2.com" Use
         * ConnectivityManager to set/get.
         *
         * @hide
         */
        public static final String
                GLOBAL_HTTP_PROXY_EXCLUSION_LIST = "global_http_proxy_exclusion_list";

        /**
         * The location PAC File for the proxy.
         * @hide
         */
        public static final String
                GLOBAL_HTTP_PROXY_PAC = "global_proxy_pac_url";

        /**
         * Enables the UI setting to allow the user to specify the global HTTP
         * proxy and associated exclusion list.
         *
         * @hide
         */
        public static final String SET_GLOBAL_HTTP_PROXY = "set_global_http_proxy";

        /**
         * Setting for default DNS in case nobody suggests one
         *
         * @hide
         */
        public static final String DEFAULT_DNS_SERVER = "default_dns_server";

        /** {@hide} */
        public static final String
                BLUETOOTH_HEADSET_PRIORITY_PREFIX = "bluetooth_headset_priority_";
        /** {@hide} */
        public static final String
                BLUETOOTH_A2DP_SINK_PRIORITY_PREFIX = "bluetooth_a2dp_sink_priority_";
        /** {@hide} */
        public static final String
                BLUETOOTH_A2DP_SRC_PRIORITY_PREFIX = "bluetooth_a2dp_src_priority_";
        /** {@hide} */
        public static final String
                BLUETOOTH_INPUT_DEVICE_PRIORITY_PREFIX = "bluetooth_input_device_priority_";
        /** {@hide} */
        public static final String
                BLUETOOTH_MAP_PRIORITY_PREFIX = "bluetooth_map_priority_";

        /**
         * Get the key that retrieves a bluetooth headset's priority.
         * @hide
         */
        public static final String getBluetoothHeadsetPriorityKey(String address) {
            return BLUETOOTH_HEADSET_PRIORITY_PREFIX + address.toUpperCase(Locale.ROOT);
        }

        /**
         * Get the key that retrieves a bluetooth a2dp sink's priority.
         * @hide
         */
        public static final String getBluetoothA2dpSinkPriorityKey(String address) {
            return BLUETOOTH_A2DP_SINK_PRIORITY_PREFIX + address.toUpperCase(Locale.ROOT);
        }

        /**
         * Get the key that retrieves a bluetooth a2dp src's priority.
         * @hide
         */
        public static final String getBluetoothA2dpSrcPriorityKey(String address) {
            return BLUETOOTH_A2DP_SRC_PRIORITY_PREFIX + address.toUpperCase(Locale.ROOT);
        }

        /**
         * Get the key that retrieves a bluetooth Input Device's priority.
         * @hide
         */
        public static final String getBluetoothInputDevicePriorityKey(String address) {
            return BLUETOOTH_INPUT_DEVICE_PRIORITY_PREFIX + address.toUpperCase(Locale.ROOT);
        }

        /**
         * Get the key that retrieves a bluetooth map priority.
         * @hide
         */
        public static final String getBluetoothMapPriorityKey(String address) {
            return BLUETOOTH_MAP_PRIORITY_PREFIX + address.toUpperCase(Locale.ROOT);
        }
        /**
         * Scaling factor for normal window animations. Setting to 0 will
         * disable window animations.
         */
        public static final String WINDOW_ANIMATION_SCALE = "window_animation_scale";

        /**
         * Scaling factor for activity transition animations. Setting to 0 will
         * disable window animations.
         */
        public static final String TRANSITION_ANIMATION_SCALE = "transition_animation_scale";

        /**
         * Scaling factor for Animator-based animations. This affects both the
         * start delay and duration of all such animations. Setting to 0 will
         * cause animations to end immediately. The default value is 1.
         */
        public static final String ANIMATOR_DURATION_SCALE = "animator_duration_scale";

        /**
         * Scaling factor for normal window animations. Setting to 0 will
         * disable window animations.
         *
         * @hide
         */
        public static final String FANCY_IME_ANIMATIONS = "fancy_ime_animations";

        /**
         * If 0, the compatibility mode is off for all applications.
         * If 1, older applications run under compatibility mode.
         * TODO: remove this settings before code freeze (bug/1907571)
         * @hide
         */
        public static final String COMPATIBILITY_MODE = "compatibility_mode";

        /**
         * CDMA only settings
         * Emergency Tone  0 = Off
         *                 1 = Alert
         *                 2 = Vibrate
         * @hide
         */
        public static final String EMERGENCY_TONE = "emergency_tone";

        /**
         * CDMA only settings
         * Whether the auto retry is enabled. The value is
         * boolean (1 or 0).
         * @hide
         */
        public static final String CALL_AUTO_RETRY = "call_auto_retry";

        /**
         * The preferred network mode   7 = Global
         *                              6 = EvDo only
         *                              5 = CDMA w/o EvDo
         *                              4 = CDMA / EvDo auto
         *                              3 = GSM / WCDMA auto
         *                              2 = WCDMA only
         *                              1 = GSM only
         *                              0 = GSM / WCDMA preferred
         * @hide
         */
        public static final String PREFERRED_NETWORK_MODE =
                "preferred_network_mode";

        /**
         * Setting to 1 will hide carrier network settings.
         * Default is 0.
         * @hide
         */
        public static final String HIDE_CARRIER_NETWORK_SETTINGS =
                "hide_carrier_network_settings";

        /**
         * Name of an application package to be debugged.
         */
        public static final String DEBUG_APP = "debug_app";

        /**
         * If 1, when launching DEBUG_APP it will wait for the debugger before
         * starting user code.  If 0, it will run normally.
         */
        public static final String WAIT_FOR_DEBUGGER = "wait_for_debugger";

        /**
         * Control whether the process CPU usage meter should be shown.
         */
        public static final String SHOW_PROCESSES = "show_processes";

        /**
         * If 1 low power mode is enabled.
         * @hide
         */
        public static final String LOW_POWER_MODE = "low_power";

        /**
         * Battery level [1-99] at which low power mode automatically turns on.
         * If 0, it will not automatically turn on.
         * @hide
         */
        public static final String LOW_POWER_MODE_TRIGGER_LEVEL = "low_power_trigger_level";

         /**
         * If 1, the activity manager will aggressively finish activities and
         * processes as soon as they are no longer needed.  If 0, the normal
         * extended lifetime is used.
         */
        public static final String ALWAYS_FINISH_ACTIVITIES = "always_finish_activities";

        /**
         * Use Dock audio output for media:
         *      0 = disabled
         *      1 = enabled
         * @hide
         */
        public static final String DOCK_AUDIO_MEDIA_ENABLED = "dock_audio_media_enabled";

        /**
         * Persisted safe headphone volume management state by AudioService
         * @hide
         */
        public static final String AUDIO_SAFE_VOLUME_STATE = "audio_safe_volume_state";

        /**
         * URL for tzinfo (time zone) updates
         * @hide
         */
        public static final String TZINFO_UPDATE_CONTENT_URL = "tzinfo_content_url";

        /**
         * URL for tzinfo (time zone) update metadata
         * @hide
         */
        public static final String TZINFO_UPDATE_METADATA_URL = "tzinfo_metadata_url";

        /**
         * URL for selinux (mandatory access control) updates
         * @hide
         */
        public static final String SELINUX_UPDATE_CONTENT_URL = "selinux_content_url";

        /**
         * URL for selinux (mandatory access control) update metadata
         * @hide
         */
        public static final String SELINUX_UPDATE_METADATA_URL = "selinux_metadata_url";

        /**
         * URL for sms short code updates
         * @hide
         */
        public static final String SMS_SHORT_CODES_UPDATE_CONTENT_URL =
                "sms_short_codes_content_url";

        /**
         * URL for sms short code update metadata
         * @hide
         */
        public static final String SMS_SHORT_CODES_UPDATE_METADATA_URL =
                "sms_short_codes_metadata_url";

        /**
         * URL for cert pinlist updates
         * @hide
         */
        public static final String CERT_PIN_UPDATE_CONTENT_URL = "cert_pin_content_url";

        /**
         * URL for cert pinlist updates
         * @hide
         */
        public static final String CERT_PIN_UPDATE_METADATA_URL = "cert_pin_metadata_url";

        /**
         * URL for intent firewall updates
         * @hide
         */
        public static final String INTENT_FIREWALL_UPDATE_CONTENT_URL =
                "intent_firewall_content_url";

        /**
         * URL for intent firewall update metadata
         * @hide
         */
        public static final String INTENT_FIREWALL_UPDATE_METADATA_URL =
                "intent_firewall_metadata_url";

        /**
         * SELinux enforcement status. If 0, permissive; if 1, enforcing.
         * @hide
         */
        public static final String SELINUX_STATUS = "selinux_status";

        /**
         * Developer setting to force RTL layout.
         * @hide
         */
        public static final String DEVELOPMENT_FORCE_RTL = "debug.force_rtl";

        /**
         * Milliseconds after screen-off after which low battery sounds will be silenced.
         *
         * If zero, battery sounds will always play.
         * Defaults to @integer/def_low_battery_sound_timeout in SettingsProvider.
         *
         * @hide
         */
        public static final String LOW_BATTERY_SOUND_TIMEOUT = "low_battery_sound_timeout";

        /**
         * Milliseconds to wait before bouncing Wi-Fi after settings is restored. Note that after
         * the caller is done with this, they should call {@link ContentResolver#delete} to
         * clean up any value that they may have written.
         *
         * @hide
         */
        public static final String WIFI_BOUNCE_DELAY_OVERRIDE_MS = "wifi_bounce_delay_override_ms";

        /**
         * Defines global runtime overrides to window policy.
         *
         * See {@link com.android.internal.policy.impl.PolicyControl} for value format.
         *
         * @hide
         */
        public static final String POLICY_CONTROL = "policy_control";

        /**
         * Defines global zen mode.  ZEN_MODE_OFF, ZEN_MODE_IMPORTANT_INTERRUPTIONS,
         * or ZEN_MODE_NO_INTERRUPTIONS.
         *
         * @hide
         */
        public static final String ZEN_MODE = "zen_mode";

        /** @hide */ public static final int ZEN_MODE_OFF = 0;
        /** @hide */ public static final int ZEN_MODE_IMPORTANT_INTERRUPTIONS = 1;
        /** @hide */ public static final int ZEN_MODE_NO_INTERRUPTIONS = 2;

        /** @hide */ public static String zenModeToString(int mode) {
            if (mode == ZEN_MODE_IMPORTANT_INTERRUPTIONS) return "ZEN_MODE_IMPORTANT_INTERRUPTIONS";
            if (mode == ZEN_MODE_NO_INTERRUPTIONS) return "ZEN_MODE_NO_INTERRUPTIONS";
            return "ZEN_MODE_OFF";
        }

        /**
         * Opaque value, changes when persisted zen mode configuration changes.
         *
         * @hide
         */
        public static final String ZEN_MODE_CONFIG_ETAG = "zen_mode_config_etag";

        /**
         * Defines global heads up toggle.  One of HEADS_UP_OFF, HEADS_UP_ON.
         *
         * @hide
         */
        public static final String HEADS_UP_NOTIFICATIONS_ENABLED =
                "heads_up_notifications_enabled";

        /** @hide */ public static final int HEADS_UP_OFF = 0;
        /** @hide */ public static final int HEADS_UP_ON = 1;

        /**
         * The name of the device
         *
         * @hide
         */
        public static final String DEVICE_NAME = "device_name";

        /**
         * Whether it should be possible to create a guest user on the device.
         * <p>
         * Type: int (0 for disabled, 1 for enabled)
         * @hide
         */
        public static final String GUEST_USER_ENABLED = "guest_user_enabled";

        /**
         * Whether the NetworkScoringService has been first initialized.
         * <p>
         * Type: int (0 for false, 1 for true)
         * @hide
         */
        public static final String NETWORK_SCORING_PROVISIONED = "network_scoring_provisioned";

        /**
         * Whether the user wants to be prompted for password to decrypt the device on boot.
         * This only matters if the storage is encrypted.
         * <p>
         * Type: int (0 for false, 1 for true)
         * @hide
         */
        public static final String REQUIRE_PASSWORD_TO_DECRYPT = "require_password_to_decrypt";

        /**
         * Whether the Volte/VT is enabled
         * <p>
         * Type: int (0 for false, 1 for true)
         * @hide
         */
        public static final String ENHANCED_4G_MODE_ENABLED = "volte_vt_enabled";

        /**
         * Global override to disable VoLTE (independent of user setting)
         * <p>
         * Type: int (1 for disable VoLTE, 0 to use user configuration)
         * @hide
         */
        public static final String VOLTE_FEATURE_DISABLED = "volte_feature_disabled";

        /**
         * Whether user can enable/disable LTE as a preferred network. A carrier might control
         * this via gservices, OMA-DM, carrier app, etc.
         * <p>
         * Type: int (0 for false, 1 for true)
         * @hide
         */
        public static final String LTE_SERVICE_FORCED = "lte_service_forced";

        /**
         * Settings to backup. This is here so that it's in the same place as the settings
         * keys and easy to update.
         *
         * These keys may be mentioned in the SETTINGS_TO_BACKUP arrays in System
         * and Secure as well.  This is because those tables drive both backup and
         * restore, and restore needs to properly whitelist keys that used to live
         * in those namespaces.  The keys will only actually be backed up / restored
         * if they are also mentioned in this table (Global.SETTINGS_TO_BACKUP).
         *
         * NOTE: Settings are backed up and restored in the order they appear
         *       in this array. If you have one setting depending on another,
         *       make sure that they are ordered appropriately.
         *
         * @hide
         */
        public static final String[] SETTINGS_TO_BACKUP = {
            BUGREPORT_IN_POWER_MENU,
            STAY_ON_WHILE_PLUGGED_IN,
            AUTO_TIME,
            AUTO_TIME_ZONE,
            POWER_SOUNDS_ENABLED,
            DOCK_SOUNDS_ENABLED,
            USB_MASS_STORAGE_ENABLED,
            ENABLE_ACCESSIBILITY_GLOBAL_GESTURE_ENABLED,
            WIFI_NETWORKS_AVAILABLE_NOTIFICATION_ON,
            WIFI_NETWORKS_AVAILABLE_REPEAT_DELAY,
            WIFI_WATCHDOG_POOR_NETWORK_TEST_ENABLED,
            WIFI_NUM_OPEN_NETWORKS_KEPT,
            EMERGENCY_TONE,
            CALL_AUTO_RETRY,
            DOCK_AUDIO_MEDIA_ENABLED,
            LOW_POWER_MODE_TRIGGER_LEVEL
        };

        // Populated lazily, guarded by class object:
        private static NameValueCache sNameValueCache = new NameValueCache(
                    SYS_PROP_SETTING_VERSION,
                    CONTENT_URI,
                    CALL_METHOD_GET_GLOBAL,
                    CALL_METHOD_PUT_GLOBAL);

        // Certain settings have been moved from global to the per-user secure namespace
        private static final HashSet<String> MOVED_TO_SECURE;
        static {
            MOVED_TO_SECURE = new HashSet<String>(1);
            MOVED_TO_SECURE.add(Settings.Global.INSTALL_NON_MARKET_APPS);
        }

        /**
         * Look up a name in the database.
         * @param resolver to access the database with
         * @param name to look up in the table
         * @return the corresponding value, or null if not present
         */
        public static String getString(ContentResolver resolver, String name) {
            return getStringForUser(resolver, name, UserHandle.myUserId());
        }

        /** @hide */
        public static String getStringForUser(ContentResolver resolver, String name,
                int userHandle) {
            if (MOVED_TO_SECURE.contains(name)) {
                Log.w(TAG, "Setting " + name + " has moved from android.provider.Settings.Global"
                        + " to android.provider.Settings.Secure, returning read-only value.");
                return Secure.getStringForUser(resolver, name, userHandle);
            }
            return sNameValueCache.getStringForUser(resolver, name, userHandle);
        }

        /**
         * Store a name/value pair into the database.
         * @param resolver to access the database with
         * @param name to store
         * @param value to associate with the name
         * @return true if the value was set, false on database errors
         */
        public static boolean putString(ContentResolver resolver,
                String name, String value) {
            return putStringForUser(resolver, name, value, UserHandle.myUserId());
        }

        /** @hide */
        public static boolean putStringForUser(ContentResolver resolver,
                String name, String value, int userHandle) {
            if (LOCAL_LOGV) {
                Log.v(TAG, "Global.putString(name=" + name + ", value=" + value
                        + " for " + userHandle);
            }
            // Global and Secure have the same access policy so we can forward writes
            if (MOVED_TO_SECURE.contains(name)) {
                Log.w(TAG, "Setting " + name + " has moved from android.provider.Settings.Global"
                        + " to android.provider.Settings.Secure, value is unchanged.");
                return Secure.putStringForUser(resolver, name, value, userHandle);
            }
            return sNameValueCache.putStringForUser(resolver, name, value, userHandle);
        }

        /**
         * Construct the content URI for a particular name/value pair,
         * useful for monitoring changes with a ContentObserver.
         * @param name to look up in the table
         * @return the corresponding content URI, or null if not present
         */
        public static Uri getUriFor(String name) {
            return getUriFor(CONTENT_URI, name);
        }

        /**
         * Convenience function for retrieving a single secure settings value
         * as an integer.  Note that internally setting values are always
         * stored as strings; this function converts the string to an integer
         * for you.  The default value will be returned if the setting is
         * not defined or not an integer.
         *
         * @param cr The ContentResolver to access.
         * @param name The name of the setting to retrieve.
         * @param def Value to return if the setting is not defined.
         *
         * @return The setting's current value, or 'def' if it is not defined
         * or not a valid integer.
         */
        public static int getInt(ContentResolver cr, String name, int def) {
            String v = getString(cr, name);
            try {
                return v != null ? Integer.parseInt(v) : def;
            } catch (NumberFormatException e) {
                return def;
            }
        }

        /**
         * Convenience function for retrieving a single secure settings value
         * as an integer.  Note that internally setting values are always
         * stored as strings; this function converts the string to an integer
         * for you.
         * <p>
         * This version does not take a default value.  If the setting has not
         * been set, or the string value is not a number,
         * it throws {@link SettingNotFoundException}.
         *
         * @param cr The ContentResolver to access.
         * @param name The name of the setting to retrieve.
         *
         * @throws SettingNotFoundException Thrown if a setting by the given
         * name can't be found or the setting value is not an integer.
         *
         * @return The setting's current value.
         */
        public static int getInt(ContentResolver cr, String name)
                throws SettingNotFoundException {
            String v = getString(cr, name);
            try {
                return Integer.parseInt(v);
            } catch (NumberFormatException e) {
                throw new SettingNotFoundException(name);
            }
        }

        /**
         * Convenience function for updating a single settings value as an
         * integer. This will either create a new entry in the table if the
         * given name does not exist, or modify the value of the existing row
         * with that name.  Note that internally setting values are always
         * stored as strings, so this function converts the given value to a
         * string before storing it.
         *
         * @param cr The ContentResolver to access.
         * @param name The name of the setting to modify.
         * @param value The new value for the setting.
         * @return true if the value was set, false on database errors
         */
        public static boolean putInt(ContentResolver cr, String name, int value) {
            return putString(cr, name, Integer.toString(value));
        }

        /**
         * Convenience function for retrieving a single secure settings value
         * as a {@code long}.  Note that internally setting values are always
         * stored as strings; this function converts the string to a {@code long}
         * for you.  The default value will be returned if the setting is
         * not defined or not a {@code long}.
         *
         * @param cr The ContentResolver to access.
         * @param name The name of the setting to retrieve.
         * @param def Value to return if the setting is not defined.
         *
         * @return The setting's current value, or 'def' if it is not defined
         * or not a valid {@code long}.
         */
        public static long getLong(ContentResolver cr, String name, long def) {
            String valString = getString(cr, name);
            long value;
            try {
                value = valString != null ? Long.parseLong(valString) : def;
            } catch (NumberFormatException e) {
                value = def;
            }
            return value;
        }

        /**
         * Convenience function for retrieving a single secure settings value
         * as a {@code long}.  Note that internally setting values are always
         * stored as strings; this function converts the string to a {@code long}
         * for you.
         * <p>
         * This version does not take a default value.  If the setting has not
         * been set, or the string value is not a number,
         * it throws {@link SettingNotFoundException}.
         *
         * @param cr The ContentResolver to access.
         * @param name The name of the setting to retrieve.
         *
         * @return The setting's current value.
         * @throws SettingNotFoundException Thrown if a setting by the given
         * name can't be found or the setting value is not an integer.
         */
        public static long getLong(ContentResolver cr, String name)
                throws SettingNotFoundException {
            String valString = getString(cr, name);
            try {
                return Long.parseLong(valString);
            } catch (NumberFormatException e) {
                throw new SettingNotFoundException(name);
            }
        }

        /**
         * Convenience function for updating a secure settings value as a long
         * integer. This will either create a new entry in the table if the
         * given name does not exist, or modify the value of the existing row
         * with that name.  Note that internally setting values are always
         * stored as strings, so this function converts the given value to a
         * string before storing it.
         *
         * @param cr The ContentResolver to access.
         * @param name The name of the setting to modify.
         * @param value The new value for the setting.
         * @return true if the value was set, false on database errors
         */
        public static boolean putLong(ContentResolver cr, String name, long value) {
            return putString(cr, name, Long.toString(value));
        }

        /**
         * Convenience function for retrieving a single secure settings value
         * as a floating point number.  Note that internally setting values are
         * always stored as strings; this function converts the string to an
         * float for you. The default value will be returned if the setting
         * is not defined or not a valid float.
         *
         * @param cr The ContentResolver to access.
         * @param name The name of the setting to retrieve.
         * @param def Value to return if the setting is not defined.
         *
         * @return The setting's current value, or 'def' if it is not defined
         * or not a valid float.
         */
        public static float getFloat(ContentResolver cr, String name, float def) {
            String v = getString(cr, name);
            try {
                return v != null ? Float.parseFloat(v) : def;
            } catch (NumberFormatException e) {
                return def;
            }
        }

        /**
         * Convenience function for retrieving a single secure settings value
         * as a float.  Note that internally setting values are always
         * stored as strings; this function converts the string to a float
         * for you.
         * <p>
         * This version does not take a default value.  If the setting has not
         * been set, or the string value is not a number,
         * it throws {@link SettingNotFoundException}.
         *
         * @param cr The ContentResolver to access.
         * @param name The name of the setting to retrieve.
         *
         * @throws SettingNotFoundException Thrown if a setting by the given
         * name can't be found or the setting value is not a float.
         *
         * @return The setting's current value.
         */
        public static float getFloat(ContentResolver cr, String name)
                throws SettingNotFoundException {
            String v = getString(cr, name);
            if (v == null) {
                throw new SettingNotFoundException(name);
            }
            try {
                return Float.parseFloat(v);
            } catch (NumberFormatException e) {
                throw new SettingNotFoundException(name);
            }
        }

        /**
         * Convenience function for updating a single settings value as a
         * floating point number. This will either create a new entry in the
         * table if the given name does not exist, or modify the value of the
         * existing row with that name.  Note that internally setting values
         * are always stored as strings, so this function converts the given
         * value to a string before storing it.
         *
         * @param cr The ContentResolver to access.
         * @param name The name of the setting to modify.
         * @param value The new value for the setting.
         * @return true if the value was set, false on database errors
         */
        public static boolean putFloat(ContentResolver cr, String name, float value) {
            return putString(cr, name, Float.toString(value));
        }


        /**
          * Subscription to be used for handling legacy TelephonyManager/other aidl API calls.
          *  Valid subId values are greater than 0.
          * @hide
          */
        public static final String MULTI_SIM_DEFAULT_SUBSCRIPTION = "multi_sim_default_sub";

        /**
          * Subscription to be used for voice call on a multi sim device. The supported values
          * are 0 = SUB1, 1 = SUB2 and etc.
          * @hide
          */
        public static final String MULTI_SIM_VOICE_CALL_SUBSCRIPTION = "multi_sim_voice_call";

        /**
          * Used to provide option to user to select subscription during dial.
          * The supported values are 0 = disable or 1 = enable prompt.
          * @hide
          */
        public static final String MULTI_SIM_VOICE_PROMPT = "multi_sim_voice_prompt";

        /**
          * Subscription to be used for data call on a multi sim device. The supported values
          * are 0 = SUB1, 1 = SUB2 and etc.
          * @hide
          */
        public static final String MULTI_SIM_DATA_CALL_SUBSCRIPTION = "multi_sim_data_call";

        /**
          * Subscription to be used for SMS on a multi sim device. The supported values
          * are 0 = SUB1, 1 = SUB2 and etc.
          * @hide
          */
        public static final String MULTI_SIM_SMS_SUBSCRIPTION = "multi_sim_sms";

       /**
          * Used to provide option to user to select subscription during send SMS.
          * The value 1 - enable, 0 - disable
          * @hide
          */
        public static final String MULTI_SIM_SMS_PROMPT = "multi_sim_sms_prompt";



        /** User preferred subscriptions setting.
          * This holds the details of the user selected subscription from the card and
          * the activation status. Each settings string have the coma separated values
          * iccId,appType,appId,activationStatus,3gppIndex,3gpp2Index
          * @hide
         */
        public static final String[] MULTI_SIM_USER_PREFERRED_SUBS = {"user_preferred_sub1",
                "user_preferred_sub2","user_preferred_sub3"};
        /**
          * Subscription to be used decide priority sub on a multi sim device. The supported values
          * are 0 = SUB1, 1 = SUB2, 2 = SUB3.
          * @hide
          */
        public static final String MULTI_SIM_PRIORITY_SUBSCRIPTION = "multi_sim_priority";

        /**
          * To know the status of tune away. The supported values
          * are false = disable, true = enable.
          * @hide
          */
        public static final String TUNE_AWAY_STATUS = "tune_away";
    }

    /**
     * User-defined bookmarks and shortcuts.  The target of each bookmark is an
     * Intent URL, allowing it to be either a web page or a particular
     * application activity.
     *
     * @hide
     */
    public static final class Bookmarks implements BaseColumns
    {
        private static final String TAG = "Bookmarks";

        /**
         * The content:// style URL for this table
         */
        public static final Uri CONTENT_URI =
            Uri.parse("content://" + AUTHORITY + "/bookmarks");

        /**
         * The row ID.
         * <p>Type: INTEGER</p>
         */
        public static final String ID = "_id";

        /**
         * Descriptive name of the bookmark that can be displayed to the user.
         * If this is empty, the title should be resolved at display time (use
         * {@link #getTitle(Context, Cursor)} any time you want to display the
         * title of a bookmark.)
         * <P>
         * Type: TEXT
         * </P>
         */
        public static final String TITLE = "title";

        /**
         * Arbitrary string (displayed to the user) that allows bookmarks to be
         * organized into categories.  There are some special names for
         * standard folders, which all start with '@'.  The label displayed for
         * the folder changes with the locale (via {@link #getLabelForFolder}) but
         * the folder name does not change so you can consistently query for
         * the folder regardless of the current locale.
         *
         * <P>Type: TEXT</P>
         *
         */
        public static final String FOLDER = "folder";

        /**
         * The Intent URL of the bookmark, describing what it points to.  This
         * value is given to {@link android.content.Intent#getIntent} to create
         * an Intent that can be launched.
         * <P>Type: TEXT</P>
         */
        public static final String INTENT = "intent";

        /**
         * Optional shortcut character associated with this bookmark.
         * <P>Type: INTEGER</P>
         */
        public static final String SHORTCUT = "shortcut";

        /**
         * The order in which the bookmark should be displayed
         * <P>Type: INTEGER</P>
         */
        public static final String ORDERING = "ordering";

        private static final String[] sIntentProjection = { INTENT };
        private static final String[] sShortcutProjection = { ID, SHORTCUT };
        private static final String sShortcutSelection = SHORTCUT + "=?";

        /**
         * Convenience function to retrieve the bookmarked Intent for a
         * particular shortcut key.
         *
         * @param cr The ContentResolver to query.
         * @param shortcut The shortcut key.
         *
         * @return Intent The bookmarked URL, or null if there is no bookmark
         *         matching the given shortcut.
         */
        public static Intent getIntentForShortcut(ContentResolver cr, char shortcut)
        {
            Intent intent = null;

            Cursor c = cr.query(CONTENT_URI,
                    sIntentProjection, sShortcutSelection,
                    new String[] { String.valueOf((int) shortcut) }, ORDERING);
            // Keep trying until we find a valid shortcut
            try {
                while (intent == null && c.moveToNext()) {
                    try {
                        String intentURI = c.getString(c.getColumnIndexOrThrow(INTENT));
                        intent = Intent.parseUri(intentURI, 0);
                    } catch (java.net.URISyntaxException e) {
                        // The stored URL is bad...  ignore it.
                    } catch (IllegalArgumentException e) {
                        // Column not found
                        Log.w(TAG, "Intent column not found", e);
                    }
                }
            } finally {
                if (c != null) c.close();
            }

            return intent;
        }

        /**
         * Add a new bookmark to the system.
         *
         * @param cr The ContentResolver to query.
         * @param intent The desired target of the bookmark.
         * @param title Bookmark title that is shown to the user; null if none
         *            or it should be resolved to the intent's title.
         * @param folder Folder in which to place the bookmark; null if none.
         * @param shortcut Shortcut that will invoke the bookmark; 0 if none. If
         *            this is non-zero and there is an existing bookmark entry
         *            with this same shortcut, then that existing shortcut is
         *            cleared (the bookmark is not removed).
         * @return The unique content URL for the new bookmark entry.
         */
        public static Uri add(ContentResolver cr,
                                           Intent intent,
                                           String title,
                                           String folder,
                                           char shortcut,
                                           int ordering)
        {
            // If a shortcut is supplied, and it is already defined for
            // another bookmark, then remove the old definition.
            if (shortcut != 0) {
                cr.delete(CONTENT_URI, sShortcutSelection,
                        new String[] { String.valueOf((int) shortcut) });
            }

            ContentValues values = new ContentValues();
            if (title != null) values.put(TITLE, title);
            if (folder != null) values.put(FOLDER, folder);
            values.put(INTENT, intent.toUri(0));
            if (shortcut != 0) values.put(SHORTCUT, (int) shortcut);
            values.put(ORDERING, ordering);
            return cr.insert(CONTENT_URI, values);
        }

        /**
         * Return the folder name as it should be displayed to the user.  This
         * takes care of localizing special folders.
         *
         * @param r Resources object for current locale; only need access to
         *          system resources.
         * @param folder The value found in the {@link #FOLDER} column.
         *
         * @return CharSequence The label for this folder that should be shown
         *         to the user.
         */
        public static CharSequence getLabelForFolder(Resources r, String folder) {
            return folder;
        }

        /**
         * Return the title as it should be displayed to the user. This takes
         * care of localizing bookmarks that point to activities.
         *
         * @param context A context.
         * @param cursor A cursor pointing to the row whose title should be
         *        returned. The cursor must contain at least the {@link #TITLE}
         *        and {@link #INTENT} columns.
         * @return A title that is localized and can be displayed to the user,
         *         or the empty string if one could not be found.
         */
        public static CharSequence getTitle(Context context, Cursor cursor) {
            int titleColumn = cursor.getColumnIndex(TITLE);
            int intentColumn = cursor.getColumnIndex(INTENT);
            if (titleColumn == -1 || intentColumn == -1) {
                throw new IllegalArgumentException(
                        "The cursor must contain the TITLE and INTENT columns.");
            }

            String title = cursor.getString(titleColumn);
            if (!TextUtils.isEmpty(title)) {
                return title;
            }

            String intentUri = cursor.getString(intentColumn);
            if (TextUtils.isEmpty(intentUri)) {
                return "";
            }

            Intent intent;
            try {
                intent = Intent.parseUri(intentUri, 0);
            } catch (URISyntaxException e) {
                return "";
            }

            PackageManager packageManager = context.getPackageManager();
            ResolveInfo info = packageManager.resolveActivity(intent, 0);
            return info != null ? info.loadLabel(packageManager) : "";
        }
    }

    /**
     * Returns the device ID that we should use when connecting to the mobile gtalk server.
     * This is a string like "android-0x1242", where the hex string is the Android ID obtained
     * from the GoogleLoginService.
     *
     * @param androidId The Android ID for this device.
     * @return The device ID that should be used when connecting to the mobile gtalk server.
     * @hide
     */
    public static String getGTalkDeviceId(long androidId) {
        return "android-" + Long.toHexString(androidId);
    }
}<|MERGE_RESOLUTION|>--- conflicted
+++ resolved
@@ -2800,7 +2800,6 @@
         public static final String LOCK_TO_APP_ENABLED = "lock_to_app_enabled";
 
         /**
-<<<<<<< HEAD
          * Whether lock-to-app will lock the keyguard when exiting.
          * @hide
          */
@@ -2936,8 +2935,6 @@
         public static final String KEY_APP_SWITCH_LONG_PRESS_ACTION = "key_app_switch_long_press_action";
 
         /**
-=======
->>>>>>> d0f748a7
          * I am the lolrus.
          * <p>
          * Nonzero values indicate that the user has a bukkit.
@@ -3021,8 +3018,6 @@
             POINTER_SPEED,
             VIBRATE_WHEN_RINGING,
             RINGTONE,
-<<<<<<< HEAD
-            NOTIFICATION_SOUND,
             SYSTEM_PROFILES_ENABLED,
             PHONE_BLACKLIST_ENABLED,
             PHONE_BLACKLIST_NOTIFY_ENABLED,
@@ -3030,10 +3025,8 @@
             PHONE_BLACKLIST_UNKNOWN_NUMBER_MODE,
             PHONE_BLACKLIST_REGEX_ENABLED,
             STATUS_BAR_SHOW_BATTERY_PERCENT,
-=======
             LOCK_TO_APP_ENABLED,
             NOTIFICATION_SOUND
->>>>>>> d0f748a7
         };
 
         /**
@@ -4734,12 +4727,12 @@
                 Global.WIFI_MOBILE_DATA_TRANSITION_WAKELOCK_TIMEOUT_MS;
 
         /**
-<<<<<<< HEAD
          * Whether the Wimax should be on.  Only the WiMAX service should touch this.
          * @hide
          */
+
+        /**
         public static final String WIMAX_ON = "wimax_on";
-=======
          * The number of milliseconds to hold on to a PendingIntent based request. This delay gives
          * the receivers of the PendingIntent an opportunity to make a new network request before
          * the Network satisfying the request is potentially removed.
@@ -4748,7 +4741,6 @@
          */
         public static final String CONNECTIVITY_RELEASE_PENDING_INTENT_DELAY_MS =
                 "connectivity_release_pending_intent_delay_ms";
->>>>>>> d0f748a7
 
         /**
          * Whether background data usage is allowed.
