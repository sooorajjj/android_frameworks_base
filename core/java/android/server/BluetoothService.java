--- conflicted
+++ resolved
@@ -111,6 +111,7 @@
     private static final int MESSAGE_REGISTER_SDP_RECORDS = 1;
     private static final int MESSAGE_FINISH_DISABLE = 2;
     private static final int MESSAGE_UUID_INTENT = 3;
+    private static final int MESSAGE_DISCOVERABLE_TIMEOUT = 4;
     private static final int MESSAGE_AUTO_PAIRING_FAILURE_ATTEMPT_DELAY = 5;
     private static final int MESSAGE_START_DUN_SERVER = 6;
     private static final int MESSAGE_GATT_INTENT = 7;
@@ -616,7 +617,6 @@
                     makeServiceChannelCallbacks(address);
                 }
                 break;
-<<<<<<< HEAD
             case MESSAGE_DISCOVERABLE_TIMEOUT:
                 int mode = msg.arg1;
                 if (isEnabledInternal()) {
@@ -632,8 +632,6 @@
                     SystemService.start("bt-dun");
                 }
                 break;
-=======
->>>>>>> 7336486c
             case MESSAGE_AUTO_PAIRING_FAILURE_ATTEMPT_DELAY:
                 address = (String)msg.obj;
                 if (address != null) {
@@ -1395,13 +1393,10 @@
             setDiscoverableTimeout(duration);
             pairable = true;
             discoverable = true;
-<<<<<<< HEAD
             if (duration > 0) {
                 Message msg = mHandler.obtainMessage(MESSAGE_DISCOVERABLE_TIMEOUT);
                 mHandler.sendMessageDelayed(msg, duration * 1000);
             }
-=======
->>>>>>> 7336486c
             if (DBG) Log.d(TAG, "BT Discoverable for " + duration + " seconds");
             break;
         default:
