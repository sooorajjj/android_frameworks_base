--- conflicted
+++ resolved
@@ -84,10 +84,6 @@
      * a key event, before resetting the counters.
      */
     static final int MAX_TRACKBALL_DELAY = 250;
-    /**
-     * Allocating the Region object for all the objects of ViewRoot untill
-     * it really need them.
-     */
 
     static long sInstanceCount = 0;
 
@@ -97,9 +93,6 @@
     static boolean mInitialized = false;
 
     static final ThreadLocal<RunQueue> sRunQueues = new ThreadLocal<RunQueue>();
-    /**
-     * Allocating the Rect object once untill viewRoot object really needs it.
-     */
 
     private static int sDrawTime;
 
@@ -127,12 +120,12 @@
     int mViewVisibility;
     boolean mAppVisible = true;
 
-    Region mTransparentRegion = null;
-    Region mPreviousTransparentRegion = null;
+    final Region mTransparentRegion;
+    final Region mPreviousTransparentRegion;
 
     int mWidth;
     int mHeight;
-    Rect mDirty = null;; // will be a graphics.Region soon
+    Rect mDirty; // will be a graphics.Region soon
     boolean mIsAnimating;
 
     CompatibilityInfo.Translator mTranslator;
@@ -140,12 +133,7 @@
     final View.AttachInfo mAttachInfo;
 
     final Rect mTempRect; // used in the transaction to not thrash the heap.
-<<<<<<< HEAD
-    Rect mVisRect = null; // used to retrieve visible rect of focused view.
-    final Point mVisPoint; // used to retrieve global offset of focused view.
-=======
     final Rect mVisRect; // used to retrieve visible rect of focused view.
->>>>>>> cf4550c3
 
     boolean mTraversalScheduled;
     boolean mWillDrawSoon;
@@ -170,8 +158,8 @@
     // These are accessed by multiple threads.
     final Rect mWinFrame; // frame given by window manager.
 
-    Rect mPendingVisibleInsets = null;
-    Rect mPendingContentInsets = null;
+    final Rect mPendingVisibleInsets = new Rect();
+    final Rect mPendingContentInsets = new Rect();
     final ViewTreeObserver.InternalInsetsInfo mLastGivenInsets
             = new ViewTreeObserver.InternalInsetsInfo();
 
@@ -226,16 +214,15 @@
         mLocation.fillInStackTrace();
         mWidth = -1;
         mHeight = -1;
+        mDirty = new Rect();
         mTempRect = new Rect();
-<<<<<<< HEAD
-        mVisPoint = new Point();
-=======
         mVisRect = new Rect();
->>>>>>> cf4550c3
         mWinFrame = new Rect();
         mWindow = new W(this, context);
         mInputMethodCallback = new InputMethodCallback(this);
         mViewVisibility = View.GONE;
+        mTransparentRegion = new Region();
+        mPreviousTransparentRegion = new Region();
         mFirst = true; // true for the first time the view is added
         mSurface = new Surface();
         mAdded = false;
@@ -446,16 +433,6 @@
                 if (mTranslator != null) {
                     mTranslator.translateRectInScreenToAppWindow(mAttachInfo.mContentInsets);
                 }
-<<<<<<< HEAD
-                mAttachInfo.mContentInsets.scale(mAppScaleInverted);
-                if (mPendingContentInsets == null) {
-                    mPendingContentInsets = new Rect();
-                }
-                if (mPendingVisibleInsets == null) {
-                    mPendingVisibleInsets = new Rect();
-                }
-=======
->>>>>>> cf4550c3
                 mPendingContentInsets.set(mAttachInfo.mContentInsets);
                 mPendingVisibleInsets.set(0, 0, 0, 0);
                 if (Config.LOGV) Log.v("ViewRoot", "Added window " + mWindow);
@@ -580,13 +557,6 @@
                 dirty.inset(-1, -1);
             }
         }
-<<<<<<< HEAD
-        if (mDirty == null) {
-            mDirty = new Rect();
-        }
-        // TODO: When doing a union with mDirty != empty, we must cancel all the DIRTY_OPAQUE flags
-=======
->>>>>>> cf4550c3
         mDirty.union(dirty);
         if (!mWillDrawSoon) {
             scheduleTraversals();
@@ -1012,13 +982,6 @@
             if ((host.mPrivateFlags & View.REQUEST_TRANSPARENT_REGIONS) != 0) {
                 // start out transparent
                 // TODO: AVOID THAT CALL BY CACHING THE RESULT?
-                if (mTransparentRegion == null) {
-                    mTransparentRegion = new Region();
-                }
-                if (mPreviousTransparentRegion == null) {
-                    mPreviousTransparentRegion = new Region();
-                }
-
                 host.getLocationInWindow(mTmpLocation);
                 mTransparentRegion.set(mTmpLocation[0], mTmpLocation[1],
                         mTmpLocation[0] + host.mRight - host.mLeft,
@@ -1212,14 +1175,8 @@
             mCurScrollY = yoff;
             fullRedrawNeeded = true;
         }
-<<<<<<< HEAD
-        if (mDirty == null) {
-            mDirty = new Rect();
-        }
-=======
         float appScale = mAttachInfo.mApplicationScale;
         boolean scalingRequired = mAttachInfo.mScalingRequired;
->>>>>>> cf4550c3
 
         Rect dirty = mDirty;
         if (mUseGL) {
@@ -1429,9 +1386,6 @@
                 mLastScrolledFocus = focus;
                 mScrollMayChange = false;
                 if (DEBUG_INPUT_RESIZE) Log.v(TAG, "Need to scroll?");
-                if (mVisRect == null) {
-                    mVisRect = new Rect();
-                }
                 // Try to find the rectangle from the focus view.
                 if (focus.getGlobalVisibleRect(mVisRect, null)) {
                     if (DEBUG_INPUT_RESIZE) Log.v(TAG, "Root w="
@@ -1749,12 +1703,6 @@
             // fall through...
         case RESIZED_REPORT:
             if (mAdded) {
-                if (mPendingContentInsets == null) {
-                    mPendingContentInsets = new Rect();
-                }
-                if (mPendingVisibleInsets == null) {
-                    mPendingVisibleInsets = new Rect();
-                }
                 mWinFrame.left = 0;
                 mWinFrame.right = msg.arg1;
                 mWinFrame.top = 0;
