--- conflicted
+++ resolved
@@ -93,18 +93,10 @@
     @Override
     public SurfaceTexture getSurfaceTexture(int videoLayerId) {
         // Create the surface texture.
-<<<<<<< HEAD
         if (mSurfaceTexture == null) {
             if (mTextureNames == null) {
                 mTextureNames = new int[1];
                 GLES20.glGenTextures(1, mTextureNames, 0);
-=======
-        if (videoLayerId != mVideoLayerUsingSurfaceTexture
-            || mSurfaceTexture == null
-            || mTextureNames == null) {
-            if (mTextureNames != null) {
-                GLES20.glDeleteTextures(1, mTextureNames, 0);
->>>>>>> 94180377
             }
             mTextureNames = new int[1];
             GLES20.glGenTextures(1, mTextureNames, 0);
