--- conflicted
+++ resolved
@@ -1771,25 +1771,8 @@
             else if (asu >= 4)  bin = SIGNAL_STRENGTH_MODERATE;
             else bin = SIGNAL_STRENGTH_POOR;
         }
-<<<<<<< HEAD
-        if (mPhoneSignalStrengthBin != bin) {
-            mHistoryCur.states = (mHistoryCur.states&~HistoryItem.STATE_SIGNAL_STRENGTH_MASK)
-                    | (bin << HistoryItem.STATE_SIGNAL_STRENGTH_SHIFT);
-            if (DEBUG_HISTORY) Slog.v(TAG, "Signal strength " + bin + " to: "
-                    + Integer.toHexString(mHistoryCur.states));
-            addHistoryRecordLocked(SystemClock.elapsedRealtime());
-            if (mPhoneSignalStrengthBin >= 0) {
-                mPhoneSignalStrengthsTimer[mPhoneSignalStrengthBin].stopRunningLocked(this);
-            } else {
-                mPhoneSignalStrengthsTimer[SIGNAL_STRENGTH_NONE_OR_UNKNOWN].stopRunningLocked(this);
-            }
-            mPhoneSignalStrengthBin = bin;
-            mPhoneSignalStrengthsTimer[bin].startRunningLocked(this);
-        }
-=======
 
         updateAllPhoneStateLocked(mPhoneServiceStateRaw, mPhoneSimStateRaw, bin);
->>>>>>> 322891c6
     }
     
     public void notePhoneDataConnectionStateLocked(int dataType, boolean hasData) {
