/*
 * Copyright (C) 2011 The Android Open Source Project
 *
 * Licensed under the Apache License, Version 2.0 (the "License");
 * you may not use this file except in compliance with the License.
 * You may obtain a copy of the License at
 *
 *      http://www.apache.org/licenses/LICENSE-2.0
 *
 * Unless required by applicable law or agreed to in writing, software
 * distributed under the License is distributed on an "AS IS" BASIS,
 * WITHOUT WARRANTIES OR CONDITIONS OF ANY KIND, either express or implied.
 * See the License for the specific language governing permissions and
 * limitations under the License.
 */

package com.android.internal.os;

import android.os.Process;
import android.util.Slog;

import java.io.DataOutputStream;
import java.io.FileDescriptor;
import java.io.FileOutputStream;
import java.io.IOException;

import libcore.io.IoUtils;
<<<<<<< HEAD

import dalvik.system.Zygote;
=======
>>>>>>> 71ab4f4f

/**
 * Startup class for the wrapper process.
 * @hide
 */
public class WrapperInit {
    private final static String TAG = "AndroidRuntime";

    /**
     * Class not instantiable.
     */
    private WrapperInit() {
    }

    /**
     * The main function called when starting a runtime application through a
     * wrapper process instead of by forking Zygote.
     *
     * The first argument specifies the file descriptor for a pipe that should receive
     * the pid of this process, or 0 if none.
     *
     * The second argument is the target SDK version for the app.
     *
     * The remaining arguments are passed to the runtime.
     *
     * @param args The command-line arguments.
     */
    public static void main(String[] args) {
        try {
            // Parse our mandatory arguments.
            int fdNum = Integer.parseInt(args[0], 10);
            int targetSdkVersion = Integer.parseInt(args[1], 10);

            // Tell the Zygote what our actual PID is (since it only knows about the
            // wrapper that it directly forked).
            if (fdNum != 0) {
                try {
                    FileDescriptor fd = ZygoteInit.createFileDescriptor(fdNum);
                    DataOutputStream os = new DataOutputStream(new FileOutputStream(fd));
                    os.writeInt(Process.myPid());
                    os.close();
                    IoUtils.closeQuietly(fd);
                } catch (IOException ex) {
                    Slog.d(TAG, "Could not write pid of wrapped process to Zygote pipe.", ex);
                }
            }

            // Mimic Zygote preloading.
            ZygoteInit.preload();

            // Launch the application.
            String[] runtimeArgs = new String[args.length - 2];
            System.arraycopy(args, 2, runtimeArgs, 0, runtimeArgs.length);
            RuntimeInit.wrapperInit(targetSdkVersion, runtimeArgs);
        } catch (ZygoteInit.MethodAndArgsCaller caller) {
            caller.run();
        }
    }

    /**
     * Executes a runtime application with a wrapper command.
     * This method never returns.
     *
     * @param invokeWith The wrapper command.
     * @param niceName The nice name for the application, or null if none.
     * @param targetSdkVersion The target SDK version for the app.
     * @param pipeFd The pipe to which the application's pid should be written, or null if none.
     * @param args Arguments for {@link RuntimeInit#main}.
     */
    public static void execApplication(String invokeWith, String niceName,
            int targetSdkVersion, FileDescriptor pipeFd, String[] args) {
        StringBuilder command = new StringBuilder(invokeWith);
        command.append(" /system/bin/app_process /system/bin --application");
        if (niceName != null) {
            command.append(" '--nice-name=").append(niceName).append("'");
        }
        command.append(" com.android.internal.os.WrapperInit ");
        command.append(pipeFd != null ? pipeFd.getInt$() : 0);
        command.append(' ');
        command.append(targetSdkVersion);
        Zygote.appendQuotedShellArgs(command, args);
        Zygote.execShell(command.toString());
    }

    /**
     * Executes a standalone application with a wrapper command.
     * This method never returns.
     *
     * @param invokeWith The wrapper command.
     * @param classPath The class path.
     * @param className The class name to invoke.
     * @param args Arguments for the main() method of the specified class.
     */
    public static void execStandalone(String invokeWith, String classPath, String className,
            String[] args) {
        StringBuilder command = new StringBuilder(invokeWith);
        command.append(" /system/bin/dalvikvm -classpath '").append(classPath);
        command.append("' ").append(className);
        Zygote.appendQuotedShellArgs(command, args);
        Zygote.execShell(command.toString());
    }
}<|MERGE_RESOLUTION|>--- conflicted
+++ resolved
@@ -25,11 +25,6 @@
 import java.io.IOException;
 
 import libcore.io.IoUtils;
-<<<<<<< HEAD
-
-import dalvik.system.Zygote;
-=======
->>>>>>> 71ab4f4f
 
 /**
  * Startup class for the wrapper process.
