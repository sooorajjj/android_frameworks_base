/*
 * Copyright (C) 2007 The Android Open Source Project
 *
 * Licensed under the Apache License, Version 2.0 (the "License");
 * you may not use this file except in compliance with the License.
 * You may obtain a copy of the License at
 *
 *      http://www.apache.org/licenses/LICENSE-2.0
 *
 * Unless required by applicable law or agreed to in writing, software
 * distributed under the License is distributed on an "AS IS" BASIS,
 * WITHOUT WARRANTIES OR CONDITIONS OF ANY KIND, either express or implied.
 * See the License for the specific language governing permissions and
 * limitations under the License.
 */

package com.android.internal.os;

import android.net.Credentials;
import android.net.LocalSocket;
import android.os.Process;
import android.os.SystemProperties;
import android.util.Log;

import dalvik.system.PathClassLoader;
import dalvik.system.Zygote;

import java.io.BufferedReader;
import java.io.DataOutputStream;
import java.io.FileDescriptor;
import java.io.FileOutputStream;
import java.io.IOException;
import java.io.InputStreamReader;
import java.io.PrintStream;
import java.util.ArrayList;

/**
 * A connection that can make spawn requests.
 */
class ZygoteConnection {
    private static final String TAG = "Zygote";

    /** a prototype instance for a future List.toArray() */
    private static final int[][] intArray2d = new int[0][0];

    /**
     * {@link android.net.LocalSocket#setSoTimeout} value for connections.
     * Effectively, the amount of time a requestor has between the start of
     * the request and the completed request. The select-loop mode Zygote
     * doesn't have the logic to return to the select loop in the middle of
     * a request, so we need to time out here to avoid being denial-of-serviced.
     */
    private static final int CONNECTION_TIMEOUT_MILLIS = 1000;

    /** max number of arguments that a connection can specify */
    private static final int MAX_ZYGOTE_ARGC=1024;

    /**
     * The command socket.
     *
     * mSocket is retained in the child process in "peer wait" mode, so
     * that it closes when the child process terminates. In other cases,
     * it is closed in the peer.
     */
    private final LocalSocket mSocket;
    private final DataOutputStream mSocketOutStream;
    private final BufferedReader mSocketReader;
    private final Credentials peer;

    /**
     * A long-lived reference to the original command socket used to launch
     * this peer. If "peer wait" mode is specified, the process that requested
     * the new VM instance intends to track the lifetime of the spawned instance
     * via the command socket. In this case, the command socket is closed
     * in the Zygote and placed here in the spawned instance so that it will
     * not be collected and finalized. This field remains null at all times
     * in the original Zygote process, and in all spawned processes where
     * "peer-wait" mode was not requested.
     */
    private static LocalSocket sPeerWaitSocket = null;

    /**
     * Constructs instance from connected socket.
     *
     * @param socket non-null; connected socket
     * @throws IOException
     */
    ZygoteConnection(LocalSocket socket) throws IOException {
        mSocket = socket;

        mSocketOutStream
                = new DataOutputStream(socket.getOutputStream());

        mSocketReader = new BufferedReader(
                new InputStreamReader(socket.getInputStream()), 256);

        mSocket.setSoTimeout(CONNECTION_TIMEOUT_MILLIS);
                
        try {
            peer = mSocket.getPeerCredentials();
        } catch (IOException ex) {
            Log.e(TAG, "Cannot read peer credentials", ex);
            throw ex;
        }
    }

    /**
     * Returns the file descriptor of the associated socket.
     *
     * @return null-ok; file descriptor
     */
    FileDescriptor getFileDesciptor() {
        return mSocket.getFileDescriptor();
    }

    /**
     * Reads start commands from an open command socket.
     * Start commands are presently a pair of newline-delimited lines
     * indicating a) class to invoke main() on b) nice name to set argv[0] to.
     * Continues to read commands and forkAndSpecialize children until
     * the socket is closed. This method is used in ZYGOTE_FORK_MODE
     *
     * @throws ZygoteInit.MethodAndArgsCaller trampoline to invoke main()
     * method in child process
     */
    void run() throws ZygoteInit.MethodAndArgsCaller {

        int loopCount = ZygoteInit.GC_LOOP_COUNT;

        while (true) {
            /*
             * Call gc() before we block in readArgumentList().
             * It's work that has to be done anyway, and it's better
             * to avoid making every child do it.  It will also
             * madvise() any free memory as a side-effect.
             *
             * Don't call it every time, because walking the entire
             * heap is a lot of overhead to free a few hundred bytes.
             */
            if (loopCount <= 0) {
                ZygoteInit.gc();
                loopCount = ZygoteInit.GC_LOOP_COUNT;
            } else {
                loopCount--;
            }

            if (runOnce()) {
                break;
            }
        }
    }

    /**
     * Reads one start command from the command socket. If successful,
     * a child is forked and a {@link ZygoteInit.MethodAndArgsCaller}
     * exception is thrown in that child while in the parent process,
     * the method returns normally. On failure, the child is not
     * spawned and messages are printed to the log and stderr. Returns
     * a boolean status value indicating whether an end-of-file on the command
     * socket has been encountered.
     *
     * @return false if command socket should continue to be read from, or
     * true if an end-of-file has been encountered.
     * @throws ZygoteInit.MethodAndArgsCaller trampoline to invoke main()
     * method in child process
     */
    boolean runOnce() throws ZygoteInit.MethodAndArgsCaller {

        String args[];
        Arguments parsedArgs = null;
        FileDescriptor[] descriptors;

        try {
            args = readArgumentList();
            descriptors = mSocket.getAncillaryFileDescriptors();
        } catch (IOException ex) {
            Log.w(TAG, "IOException on command socket " + ex.getMessage());
            closeSocket();
            return true;
        }

        if (args == null) {
            // EOF reached.
            closeSocket();
            return true;
        }

        /** the stderr of the most recent request, if avail */
        PrintStream newStderr = null;

        if (descriptors != null && descriptors.length >= 3) {
            newStderr = new PrintStream(
                    new FileOutputStream(descriptors[2]));
        }

        int pid;

        try {
            parsedArgs = new Arguments(args);

            applyUidSecurityPolicy(parsedArgs, peer);
            applyDebuggerSecurityPolicy(parsedArgs);
            applyRlimitSecurityPolicy(parsedArgs, peer);
            applyCapabilitiesSecurityPolicy(parsedArgs, peer);

            int[][] rlimits = null;

            if (parsedArgs.rlimits != null) {
                rlimits = parsedArgs.rlimits.toArray(intArray2d);
            }

            pid = Zygote.forkAndSpecialize(parsedArgs.uid, parsedArgs.gid,
                    parsedArgs.gids, parsedArgs.debugFlags, rlimits);
        } catch (IllegalArgumentException ex) {
            logAndPrintError (newStderr, "Invalid zygote arguments", ex);
            pid = -1;
        } catch (ZygoteSecurityException ex) {
            logAndPrintError(newStderr,
                    "Zygote security policy prevents request: ", ex);
            pid = -1;
        }

        if (pid == 0) {
            // in child
            handleChildProc(parsedArgs, descriptors, newStderr);
            // should never happen
            return true;
        } else { /* pid != 0 */
            // in parent...pid of < 0 means failure
            return handleParentProc(pid, descriptors, parsedArgs);
        }
    }

    /**
     * Closes socket associated with this connection.
     */
    void closeSocket() {
        try {
            mSocket.close();
        } catch (IOException ex) {
            Log.e(TAG, "Exception while closing command "
                    + "socket in parent", ex);
        }
    }

    /**
     * Handles argument parsing for args related to the zygote spawner.<p>

     * Current recognized args:
     * <ul>
     *   <li> --setuid=<i>uid of child process, defaults to 0</i>
     *   <li> --setgid=<i>gid of child process, defaults to 0</i>
     *   <li> --setgroups=<i>comma-separated list of supplimentary gid's</i>
     *   <li> --capabilities=<i>a pair of comma-separated integer strings
     * indicating Linux capabilities(2) set for child. The first string
     * represents the <code>permitted</code> set, and the second the
     * <code>effective</code> set. Precede each with 0 or
     * 0x for octal or hexidecimal value. If unspecified, both default to 0.
     * This parameter is only applied if the uid of the new process will
     * be non-0. </i>
     *   <li> --rlimit=r,c,m<i>tuple of values for setrlimit() call.
     *    <code>r</code> is the resource, <code>c</code> and <code>m</code>
     *    are the settings for current and max value.</i>
     *   <li> --peer-wait indicates that the command socket should
     * be inherited by (and set to close-on-exec in) the spawned process
     * and used to track the lifetime of that process. The spawning process
     * then exits. Without this flag, it is retained by the spawning process
     * (and closed in the child) in expectation of a new spawn request.
     *   <li> --classpath=<i>colon-separated classpath</i> indicates
     * that the specified class (which must b first non-flag argument) should
     * be loaded from jar files in the specified classpath. Incompatible with
     * --runtime-init
     *   <li> --runtime-init indicates that the remaining arg list should
     * be handed off to com.android.internal.os.RuntimeInit, rather than
     * processed directly
     * Android runtime startup (eg, Binder initialization) is also eschewed.
     *   <li> If <code>--runtime-init</code> is present:
     *      [--] &lt;args for RuntimeInit &gt;
     *   <li> If <code>--runtime-init</code> is absent:
     *      [--] &lt;classname&gt; [args...]
     * </ul>
     */
    static class Arguments {
        /** from --setuid */
        int uid = 0;
        boolean uidSpecified;

        /** from --setgid */
        int gid = 0;
        boolean gidSpecified;

        /** from --setgroups */
        int[] gids;

        /** from --peer-wait */
        boolean peerWait;

        /**
         * From --enable-debugger, --enable-checkjni, --enable-assert, and
         * --enable-safemode
         */
        int debugFlags;

        /** from --classpath */
        String classpath;

        /** from --runtime-init */
        boolean runtimeInit;

        /** from --capabilities */
        boolean capabilitiesSpecified;
        long permittedCapabilities;
        long effectiveCapabilities;

        /** from all --rlimit=r,c,m */
        ArrayList<int[]> rlimits;

        /**
         * Any args after and including the first non-option arg
         * (or after a '--')
         */
        String remainingArgs[];

        /**
         * Constructs instance and parses args
         * @param args zygote command-line args
         * @throws IllegalArgumentException
         */
        Arguments(String args[]) throws IllegalArgumentException {
            parseArgs(args);
        }

        /**
         * Parses the commandline arguments intended for the Zygote spawner
         * (such as "--setuid=" and "--setgid=") and creates an array
         * containing the remaining args.
         *
         * Per security review bug #1112214, duplicate args are disallowed in
         * critical cases to make injection harder.
         */
        private void parseArgs(String args[])
                throws IllegalArgumentException {
            int curArg = 0;

            for ( /* curArg */ ; curArg < args.length; curArg++) {
                String arg = args[curArg];

                if (arg.equals("--")) {
                    curArg++;
                    break;
                } else if (arg.startsWith("--setuid=")) {
                    if (uidSpecified) {
                        throw new IllegalArgumentException(
                                "Duplicate arg specified");
                    }
                    uidSpecified = true;
                    uid = Integer.parseInt(
                            arg.substring(arg.indexOf('=') + 1));
                } else if (arg.startsWith("--setgid=")) {
                    if (gidSpecified) {
                        throw new IllegalArgumentException(
                                "Duplicate arg specified");
                    }
                    gidSpecified = true;
                    gid = Integer.parseInt(
                            arg.substring(arg.indexOf('=') + 1));
                } else if (arg.equals("--enable-debugger")) {
                    debugFlags |= Zygote.DEBUG_ENABLE_DEBUGGER;
                } else if (arg.equals("--enable-safemode")) {
                    debugFlags |= Zygote.DEBUG_ENABLE_SAFEMODE;
                } else if (arg.equals("--enable-checkjni")) {
                    debugFlags |= Zygote.DEBUG_ENABLE_CHECKJNI;
                } else if (arg.equals("--enable-assert")) {
                    debugFlags |= Zygote.DEBUG_ENABLE_ASSERT;
                } else if (arg.equals("--peer-wait")) {
                    peerWait = true;
                } else if (arg.equals("--runtime-init")) {
                    runtimeInit = true;
                } else if (arg.startsWith("--capabilities=")) {
                    if (capabilitiesSpecified) {
                        throw new IllegalArgumentException(
                                "Duplicate arg specified");
                    }
                    capabilitiesSpecified = true;
                    String capString = arg.substring(arg.indexOf('=')+1);

                    String[] capStrings = capString.split(",", 2);

                    if (capStrings.length == 1) {
                        effectiveCapabilities = Long.decode(capStrings[0]);
                        permittedCapabilities = effectiveCapabilities;
                    } else {
                        permittedCapabilities = Long.decode(capStrings[0]);
                        effectiveCapabilities = Long.decode(capStrings[1]);
                    }
                } else if (arg.startsWith("--rlimit=")) {
                    // Duplicate --rlimit arguments are specifically allowed.
                    String[] limitStrings
                            = arg.substring(arg.indexOf('=')+1).split(",");

                    if (limitStrings.length != 3) {
                        throw new IllegalArgumentException(
                                "--rlimit= should have 3 comma-delimited ints");
                    }
                    int[] rlimitTuple = new int[limitStrings.length];

                    for(int i=0; i < limitStrings.length; i++) {
                        rlimitTuple[i] = Integer.parseInt(limitStrings[i]);
                    }

                    if (rlimits == null) {
                        rlimits = new ArrayList();
                    }

                    rlimits.add(rlimitTuple);
                } else if (arg.equals("-classpath")) {
                    if (classpath != null) {
                        throw new IllegalArgumentException(
                                "Duplicate arg specified");
                    }
                    try {
                        classpath = args[++curArg];
                    } catch (IndexOutOfBoundsException ex) {
                        throw new IllegalArgumentException(
                                "-classpath requires argument");
                    }
                } else if (arg.startsWith("--setgroups=")) {
                    if (gids != null) {
                        throw new IllegalArgumentException(
                                "Duplicate arg specified");
                    }

                    String[] params
                            = arg.substring(arg.indexOf('=') + 1).split(",");

                    gids = new int[params.length];

                    for (int i = params.length - 1; i >= 0 ; i--) {
                        gids[i] = Integer.parseInt(params[i]);
                    }
                } else {
                    break;
                }
            }

            if (runtimeInit && classpath != null) {
                throw new IllegalArgumentException(
                        "--runtime-init and -classpath are incompatible");
            }

            remainingArgs = new String[args.length - curArg];

            System.arraycopy(args, curArg, remainingArgs, 0,
                    remainingArgs.length);
        }
    }

    /**
     * Reads an argument list from the command socket/
     * @return Argument list or null if EOF is reached
     * @throws IOException passed straight through
     */
    private String[] readArgumentList()
            throws IOException {

        /**
         * See android.os.Process.zygoteSendArgsAndGetPid()
         * Presently the wire format to the zygote process is:
         * a) a count of arguments (argc, in essence)
         * b) a number of newline-separated argument strings equal to count
         *
         * After the zygote process reads these it will write the pid of
         * the child or -1 on failure.
         */

        int argc;

        try {
            String s = mSocketReader.readLine();

            if (s == null) {
                // EOF reached.
                return null;
            }
            argc = Integer.parseInt(s);
        } catch (NumberFormatException ex) {
            Log.e(TAG, "invalid Zygote wire format: non-int at argc");
            throw new IOException("invalid wire format");
        }

        // See bug 1092107: large argc can be used for a DOS attack
        if (argc > MAX_ZYGOTE_ARGC) {   
            throw new IOException("max arg count exceeded");
        }

        String[] result = new String[argc];
        for (int i = 0; i < argc; i++) {
            result[i] = mSocketReader.readLine();
            if (result[i] == null) {
                // We got an unexpected EOF.
                throw new IOException("truncated request");
            }
        }

        return result;
    }

    /**
     * Applies zygote security policy per bugs #875058 and #1082165. 
     * Based on the credentials of the process issuing a zygote command:
     * <ol>
     * <li> uid 0 (root) may specify any uid, gid, and setgroups() list
     * <li> uid 1000 (Process.SYSTEM_UID) may specify any uid &gt; 1000 in normal
     * operation. It may also specify any gid and setgroups() list it chooses.
     * In factory test mode, it may specify any UID.
     * <li> Any other uid may not specify any uid, gid, or setgroups list. The
     * uid and gid will be inherited from the requesting process.
     * </ul>
     *
     * @param args non-null; zygote spawner arguments
     * @param peer non-null; peer credentials
     * @throws ZygoteSecurityException
     */
    private static void applyUidSecurityPolicy(Arguments args, Credentials peer)
            throws ZygoteSecurityException {

        int peerUid = peer.getUid();

        if (peerUid == 0) {
            // Root can do what it wants
        } else if (peerUid == Process.SYSTEM_UID ) {
            // System UID is restricted, except in factory test mode
            String factoryTest = SystemProperties.get("ro.factorytest");
            boolean uidRestricted;

            /* In normal operation, SYSTEM_UID can only specify a restricted
             * set of UIDs. In factory test mode, SYSTEM_UID may specify any uid.
             */
            uidRestricted  
                 = !(factoryTest.equals("1") || factoryTest.equals("2"));

            if (uidRestricted
                    && args.uidSpecified && (args.uid < Process.SYSTEM_UID)) {
                throw new ZygoteSecurityException(
                        "System UID may not launch process with UID < "
                                + Process.SYSTEM_UID);
            }
        } else {
            // Everything else
            if (args.uidSpecified || args.gidSpecified
                || args.gids != null) {
                throw new ZygoteSecurityException(
                        "App UIDs may not specify uid's or gid's");
            }
        }

        // If not otherwise specified, uid and gid are inherited from peer
        if (!args.uidSpecified) {
            args.uid = peer.getUid();
            args.uidSpecified = true;
        }
        if (!args.gidSpecified) {
            args.gid = peer.getGid();
            args.gidSpecified = true;
        }
    }


    /**
     * Applies debugger security policy.
     * If "ro.debuggable" is "1", all apps are debuggable. Otherwise,
     * the debugger state is specified via the "--enable-debugger" flag
     * in the spawn request.
     *
     * @param args non-null; zygote spawner args
     */
    private static void applyDebuggerSecurityPolicy(Arguments args) {
        if ("1".equals(SystemProperties.get("ro.debuggable"))) {
            args.debugFlags |= Zygote.DEBUG_ENABLE_DEBUGGER;
        }
    }

    /**
     * Applies zygote security policy per bug #1042973. Based on the credentials
     * of the process issuing a zygote command:
     * <ol>
     * <li> peers of  uid 0 (root) and uid 1000 (Process.SYSTEM_UID)
     * may specify any rlimits.
     * <li> All other uids may not specify rlimits.
     * </ul>
     * @param args non-null; zygote spawner arguments
     * @param peer non-null; peer credentials
     * @throws ZygoteSecurityException
     */
    private static void applyRlimitSecurityPolicy(
            Arguments args, Credentials peer)
            throws ZygoteSecurityException {

        int peerUid = peer.getUid();

        if (!(peerUid == 0 || peerUid == Process.SYSTEM_UID)) {
            // All peers with UID other than root or SYSTEM_UID
            if (args.rlimits != null) {
                throw new ZygoteSecurityException(
                        "This UID may not specify rlimits.");
            }
        }
    }

    /**
     * Applies zygote security policy per bug #1042973. A root peer may
     * spawn an instance with any capabilities. All other uids may spawn
     * instances with any of the capabilities in the peer's permitted set
     * but no more.
     *
     * @param args non-null; zygote spawner arguments
     * @param peer non-null; peer credentials
     * @throws ZygoteSecurityException
     */
    private static void applyCapabilitiesSecurityPolicy(
            Arguments args, Credentials peer)
            throws ZygoteSecurityException {

        if (args.permittedCapabilities == 0
                && args.effectiveCapabilities == 0) {
            // nothing to check
            return;
        }

        if (peer.getUid() == 0) {
            // root may specify anything
            return;
        }

        long permittedCaps;

        try {
            permittedCaps = ZygoteInit.capgetPermitted(peer.getPid());
        } catch (IOException ex) {
            throw new ZygoteSecurityException(
                    "Error retrieving peer's capabilities.");
        }

        /*
         * Ensure that the client did not specify an effective set larger
         * than the permitted set. The kernel will enforce this too, but we
         * do it here to make the following check easier.
         */
        if (((~args.permittedCapabilities) & args.effectiveCapabilities) != 0) {
            throw new ZygoteSecurityException(
                    "Effective capabilities cannot be superset of "
                            + " permitted capabilities" );
        }

        /*
         * Ensure that the new permitted (and thus the new effective) set is
         * a subset of the peer process's permitted set
         */

        if (((~permittedCaps) & args.permittedCapabilities) != 0) {
            throw new ZygoteSecurityException(
                    "Peer specified unpermitted capabilities" );
        }
    }

    /**
     * Handles post-fork setup of child proc, closing sockets as appropriate,
     * reopen stdio as appropriate, and ultimately throwing MethodAndArgsCaller
     * if successful or returning if failed.
     *
     * @param parsedArgs non-null; zygote args
     * @param descriptors null-ok; new file descriptors for stdio if available.
     * @param newStderr null-ok; stream to use for stderr until stdio
     * is reopened.
     *
     * @throws ZygoteInit.MethodAndArgsCaller on success to
     * trampoline to code that invokes static main.
     */
    private void handleChildProc(Arguments parsedArgs,
            FileDescriptor[] descriptors, PrintStream newStderr)
            throws ZygoteInit.MethodAndArgsCaller {

        /*
<<<<<<< HEAD
         * First, set the capabilities if necessary
         */

        if (parsedArgs.uid != 0) {
            /*
             * If the Process belong to AID_RADIO(1001) or AID_SYSTEM(1000)
             * then add CAP_SYS_TIME (1<<25) Capability.
             */
            if(parsedArgs.uid == 1000 || parsedArgs.uid == 1001 ) {
                parsedArgs.permittedCapabilities |= (1<<25);
                parsedArgs.effectiveCapabilities |= (1<<25);
            }
            try {
                ZygoteInit.setCapabilities(parsedArgs.permittedCapabilities,
                        parsedArgs.effectiveCapabilities);
            } catch (IOException ex) {
                Log.e(TAG, "Error setting capabilities", ex);
            }
        }

        /*
=======
>>>>>>> adba66b5
         * Close the socket, unless we're in "peer wait" mode, in which
         * case it's used to track the liveness of this process.
         */

        if (parsedArgs.peerWait) {
            try {
                ZygoteInit.setCloseOnExec(mSocket.getFileDescriptor(), true);
                sPeerWaitSocket = mSocket;
            } catch (IOException ex) {
                Log.e(TAG, "Zygote Child: error setting peer wait "
                        + "socket to be close-on-exec", ex);
            }
        } else {
            closeSocket();
            ZygoteInit.closeServerSocket();
        }

        if (descriptors != null) {
            try {
                ZygoteInit.reopenStdio(descriptors[0],
                        descriptors[1], descriptors[2]);

                for (FileDescriptor fd: descriptors) {
                    ZygoteInit.closeDescriptor(fd);
                }
                newStderr = System.err;
            } catch (IOException ex) {
                Log.e(TAG, "Error reopening stdio", ex);
            }
        }

        if (parsedArgs.runtimeInit) {
            RuntimeInit.zygoteInit(parsedArgs.remainingArgs);
        } else {
            ClassLoader cloader;

            if (parsedArgs.classpath != null) {
                cloader
                    = new PathClassLoader(parsedArgs.classpath,
                    ClassLoader.getSystemClassLoader());
            } else {
                cloader = ClassLoader.getSystemClassLoader();
            }

            String className;
            try {
                className = parsedArgs.remainingArgs[0];
            } catch (ArrayIndexOutOfBoundsException ex) {
                logAndPrintError (newStderr,
                        "Missing required class name argument", null);
                return;
            }
            String[] mainArgs
                    = new String[parsedArgs.remainingArgs.length - 1];

            System.arraycopy(parsedArgs.remainingArgs, 1,
                    mainArgs, 0, mainArgs.length);

            try {
                ZygoteInit.invokeStaticMain(cloader, className, mainArgs);
            } catch (RuntimeException ex) {
                logAndPrintError (newStderr, "Error starting. ", ex);
            }
        }
    }

    /**
     * Handles post-fork cleanup of parent proc
     *
     * @param pid != 0; pid of child if &gt; 0 or indication of failed fork
     * if &lt; 0;
     * @param descriptors null-ok; file descriptors for child's new stdio if
     * specified.
     * @param parsedArgs non-null; zygote args
     * @return true for "exit command loop" and false for "continue command
     * loop"
     */
    private boolean handleParentProc(int pid,
            FileDescriptor[] descriptors, Arguments parsedArgs) {

        if(pid > 0) {
            // Try to move the new child into the peer's process group.
            try {
                ZygoteInit.setpgid(pid, ZygoteInit.getpgid(peer.getPid()));
            } catch (IOException ex) {
                // This exception is expected in the case where
                // the peer is not in our session
                // TODO get rid of this log message in the case where
                // getsid(0) != getsid(peer.getPid())
                Log.i(TAG, "Zygote: setpgid failed. This is "
                    + "normal if peer is not in our session");
            }
        }

        try {
            if (descriptors != null) {
                for (FileDescriptor fd: descriptors) {
                    ZygoteInit.closeDescriptor(fd);
                }
            }
        } catch (IOException ex) {
            Log.e(TAG, "Error closing passed descriptors in "
                    + "parent process", ex);
        }

        try {
            mSocketOutStream.writeInt(pid);
        } catch (IOException ex) {
            Log.e(TAG, "Error reading from command socket", ex);
            return true;
        }

        /*
         * If the peer wants to use the socket to wait on the
         * newly spawned process, then we're all done.
         */
        if (parsedArgs.peerWait) {
            try {
                mSocket.close();
            } catch (IOException ex) {
                Log.e(TAG, "Zygote: error closing sockets", ex);
            }
            return true;
        }
        return false;
    }

    /**
     * Logs an error message and prints it to the specified stream, if
     * provided
     *
     * @param newStderr null-ok; a standard error stream
     * @param message non-null; error message
     * @param ex null-ok an exception
     */
    private static void logAndPrintError (PrintStream newStderr,
            String message, Throwable ex) {
        Log.e(TAG, message, ex);
        if (newStderr != null) {
            newStderr.println(message + (ex == null ? "" : ex));
        }
    }
}<|MERGE_RESOLUTION|>--- conflicted
+++ resolved
@@ -681,30 +681,6 @@
             throws ZygoteInit.MethodAndArgsCaller {
 
         /*
-<<<<<<< HEAD
-         * First, set the capabilities if necessary
-         */
-
-        if (parsedArgs.uid != 0) {
-            /*
-             * If the Process belong to AID_RADIO(1001) or AID_SYSTEM(1000)
-             * then add CAP_SYS_TIME (1<<25) Capability.
-             */
-            if(parsedArgs.uid == 1000 || parsedArgs.uid == 1001 ) {
-                parsedArgs.permittedCapabilities |= (1<<25);
-                parsedArgs.effectiveCapabilities |= (1<<25);
-            }
-            try {
-                ZygoteInit.setCapabilities(parsedArgs.permittedCapabilities,
-                        parsedArgs.effectiveCapabilities);
-            } catch (IOException ex) {
-                Log.e(TAG, "Error setting capabilities", ex);
-            }
-        }
-
-        /*
-=======
->>>>>>> adba66b5
          * Close the socket, unless we're in "peer wait" mode, in which
          * case it's used to track the liveness of this process.
          */
