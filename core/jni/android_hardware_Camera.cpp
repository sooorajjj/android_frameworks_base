/*
**
** Copyright 2008, The Android Open Source Project
**
** Licensed under the Apache License, Version 2.0 (the "License");
** you may not use this file except in compliance with the License.
** You may obtain a copy of the License at
**
**     http://www.apache.org/licenses/LICENSE-2.0
**
** Unless required by applicable law or agreed to in writing, software
** distributed under the License is distributed on an "AS IS" BASIS,
** WITHOUT WARRANTIES OR CONDITIONS OF ANY KIND, either express or implied.
** See the License for the specific language governing permissions and
** limitations under the License.
*/

//#define LOG_NDEBUG 0
#define LOG_TAG "Camera-JNI"
#include <utils/Log.h>

#include "jni.h"
#include "JNIHelp.h"
#include "android_runtime/AndroidRuntime.h"
#include <android_runtime/android_graphics_SurfaceTexture.h>
#include <android_runtime/android_view_Surface.h>

#include <cutils/properties.h>
#include <utils/Vector.h>
#include <utils/Errors.h>

#include <gui/GLConsumer.h>
#include <gui/Surface.h>
#include <camera/Camera.h>
#include <binder/IMemory.h>

using namespace android;

enum {
    // Keep up to date with Camera.java
    CAMERA_HAL_API_VERSION_NORMAL_CONNECT = -2,
};

struct fields_t {
    jfieldID    context;
    jfieldID    facing;
    jfieldID    orientation;
    jfieldID    canDisableShutterSound;
    jfieldID    face_rect;
    jfieldID    face_score;
    jfieldID    face_id;
    jfieldID    face_left_eye;
    jfieldID    face_right_eye;
    jfieldID    face_mouth;
    jfieldID    rect_left;
    jfieldID    rect_top;
    jfieldID    rect_right;
    jfieldID    rect_bottom;
    jfieldID    point_x;
    jfieldID    point_y;
    jmethodID   post_event;
    jmethodID   rect_constructor;
    jmethodID   face_constructor;
<<<<<<< HEAD
    jfieldID    face_id;
    jfieldID    face_leftEye;
    jfieldID    face_rightEye;
    jfieldID    face_mouth;
=======
>>>>>>> 073b8a01
    jfieldID    face_sm_degree;
    jfieldID    face_sm_score;
    jfieldID    face_blink_detected;
    jfieldID    face_gaze_angle;
    jfieldID    face_updown_dir;
    jfieldID    face_leftright_dir;
    jfieldID    face_roll_dir;
    jfieldID    face_leye_blink;
    jfieldID    face_reye_blink;
    jfieldID    face_left_right_gaze;
    jfieldID    face_top_bottom_gaze;
    jfieldID    face_recognised;
<<<<<<< HEAD
    jfieldID    point_x;
    jfieldID    point_y;
=======
>>>>>>> 073b8a01
    jmethodID   point_constructor;
};

static fields_t fields;
static Mutex sLock;

// provides persistent context for calls from native code to Java
class JNICameraContext: public CameraListener
{
public:
    JNICameraContext(JNIEnv* env, jobject weak_this, jclass clazz, const sp<Camera>& camera);
    ~JNICameraContext() { release(); }
    virtual void notify(int32_t msgType, int32_t ext1, int32_t ext2);
    virtual void postData(int32_t msgType, const sp<IMemory>& dataPtr,
                          camera_frame_metadata_t *metadata);
    virtual void postDataTimestamp(nsecs_t timestamp, int32_t msgType, const sp<IMemory>& dataPtr);
    void postMetadata(JNIEnv *env, int32_t msgType, camera_frame_metadata_t *metadata);
    void addCallbackBuffer(JNIEnv *env, jbyteArray cbb, int msgType);
    void setCallbackMode(JNIEnv *env, bool installed, bool manualMode);
    sp<Camera> getCamera() { Mutex::Autolock _l(mLock); return mCamera; }
    bool isRawImageCallbackBufferAvailable() const;
    void release();

private:
    void copyAndPost(JNIEnv* env, const sp<IMemory>& dataPtr, int msgType);
    void clearCallbackBuffers_l(JNIEnv *env, Vector<jbyteArray> *buffers);
    void clearCallbackBuffers_l(JNIEnv *env);
    jbyteArray getCallbackBuffer(JNIEnv *env, Vector<jbyteArray> *buffers, size_t bufferSize);

    jobject     mCameraJObjectWeak;     // weak reference to java object
    jclass      mCameraJClass;          // strong reference to java class
    sp<Camera>  mCamera;                // strong reference to native object
    jclass      mFaceClass;  // strong reference to Face class
    jclass      mRectClass;  // strong reference to Rect class
    jclass      mPointClass; // strong reference to Point class
    bool        mIsExtendedFace;
    Mutex       mLock;

    /*
     * Global reference application-managed raw image buffer queue.
     *
     * Manual-only mode is supported for raw image callbacks, which is
     * set whenever method addCallbackBuffer() with msgType =
     * CAMERA_MSG_RAW_IMAGE is called; otherwise, null is returned
     * with raw image callbacks.
     */
    Vector<jbyteArray> mRawImageCallbackBuffers;

    /*
     * Application-managed preview buffer queue and the flags
     * associated with the usage of the preview buffer callback.
     */
    Vector<jbyteArray> mCallbackBuffers; // Global reference application managed byte[]
    bool mManualBufferMode;              // Whether to use application managed buffers.
    bool mManualCameraCallbackSet;       // Whether the callback has been set, used to
                                         // reduce unnecessary calls to set the callback.
};

bool JNICameraContext::isRawImageCallbackBufferAvailable() const
{
    return !mRawImageCallbackBuffers.isEmpty();
}

sp<Camera> get_native_camera(JNIEnv *env, jobject thiz, JNICameraContext** pContext)
{
    sp<Camera> camera;
    Mutex::Autolock _l(sLock);
    JNICameraContext* context = reinterpret_cast<JNICameraContext*>(env->GetLongField(thiz, fields.context));
    if (context != NULL) {
        camera = context->getCamera();
    }
    ALOGV("get_native_camera: context=%p, camera=%p", context, camera.get());
    if (camera == 0) {
        jniThrowRuntimeException(env,
                "Camera is being used after Camera.release() was called");
    }

    if (pContext != NULL) *pContext = context;
    return camera;
}

JNICameraContext::JNICameraContext(JNIEnv* env, jobject weak_this, jclass clazz, const sp<Camera>& camera)
{
    mCameraJObjectWeak = env->NewGlobalRef(weak_this);
    mCameraJClass = (jclass)env->NewGlobalRef(clazz);
    mCamera = camera;

    jclass extendedfaceClazz = env->FindClass("org/codeaurora/camera/ExtendedFace");
    if (NULL != extendedfaceClazz) {
        mFaceClass = (jclass) env->NewGlobalRef(extendedfaceClazz);
        mIsExtendedFace = true;
    } else {
        env->ExceptionClear();
        jclass faceClazz = env->FindClass("android/hardware/Camera$Face");
        mFaceClass = (jclass) env->NewGlobalRef(faceClazz);
        mIsExtendedFace = false;
    }

    jclass rectClazz = env->FindClass("android/graphics/Rect");
    mRectClass = (jclass) env->NewGlobalRef(rectClazz);

    jclass pointClazz = env->FindClass("android/graphics/Point");
    mPointClass = (jclass) env->NewGlobalRef(pointClazz);

    mManualBufferMode = false;
    mManualCameraCallbackSet = false;
}

void JNICameraContext::release()
{
    ALOGV("release");
    Mutex::Autolock _l(mLock);
    JNIEnv *env = AndroidRuntime::getJNIEnv();

    if (mCameraJObjectWeak != NULL) {
        env->DeleteGlobalRef(mCameraJObjectWeak);
        mCameraJObjectWeak = NULL;
    }
    if (mCameraJClass != NULL) {
        env->DeleteGlobalRef(mCameraJClass);
        mCameraJClass = NULL;
    }
    if (mFaceClass != NULL) {
        env->DeleteGlobalRef(mFaceClass);
        mFaceClass = NULL;
    }
    if (mRectClass != NULL) {
        env->DeleteGlobalRef(mRectClass);
        mRectClass = NULL;
    }
    if (mPointClass != NULL) {
        env->DeleteGlobalRef(mPointClass);
        mPointClass = NULL;
    }
    clearCallbackBuffers_l(env);
    mCamera.clear();
}

void JNICameraContext::notify(int32_t msgType, int32_t ext1, int32_t ext2)
{
    ALOGV("notify");

    // VM pointer will be NULL if object is released
    Mutex::Autolock _l(mLock);
    if (mCameraJObjectWeak == NULL) {
        ALOGW("callback on dead camera object");
        return;
    }
    JNIEnv *env = AndroidRuntime::getJNIEnv();

    /*
     * If the notification or msgType is CAMERA_MSG_RAW_IMAGE_NOTIFY, change it
     * to CAMERA_MSG_RAW_IMAGE since CAMERA_MSG_RAW_IMAGE_NOTIFY is not exposed
     * to the Java app.
     */
    if (msgType == CAMERA_MSG_RAW_IMAGE_NOTIFY) {
        msgType = CAMERA_MSG_RAW_IMAGE;
    }

    env->CallStaticVoidMethod(mCameraJClass, fields.post_event,
            mCameraJObjectWeak, msgType, ext1, ext2, NULL);
}

jbyteArray JNICameraContext::getCallbackBuffer(
        JNIEnv* env, Vector<jbyteArray>* buffers, size_t bufferSize)
{
    jbyteArray obj = NULL;

    // Vector access should be protected by lock in postData()
    if (!buffers->isEmpty()) {
        ALOGV("Using callback buffer from queue of length %d", buffers->size());
        jbyteArray globalBuffer = buffers->itemAt(0);
        buffers->removeAt(0);

        obj = (jbyteArray)env->NewLocalRef(globalBuffer);
        env->DeleteGlobalRef(globalBuffer);

        if (obj != NULL) {
            jsize bufferLength = env->GetArrayLength(obj);
            if ((int)bufferLength < (int)bufferSize) {
                ALOGE("Callback buffer was too small! Expected %d bytes, but got %d bytes!",
                    bufferSize, bufferLength);
                env->DeleteLocalRef(obj);
                return NULL;
            }
        }
    }

    return obj;
}

void JNICameraContext::copyAndPost(JNIEnv* env, const sp<IMemory>& dataPtr, int msgType)
{
    jbyteArray obj = NULL;

    // allocate Java byte array and copy data
    if (dataPtr != NULL) {
        ssize_t offset;
        size_t size;
        sp<IMemoryHeap> heap = dataPtr->getMemory(&offset, &size);
        ALOGV("copyAndPost: off=%zd, size=%zu", offset, size);
        uint8_t *heapBase = (uint8_t*)heap->base();

        if (heapBase != NULL) {
            const jbyte* data = reinterpret_cast<const jbyte*>(heapBase + offset);

            if (msgType == CAMERA_MSG_RAW_IMAGE) {
                obj = getCallbackBuffer(env, &mRawImageCallbackBuffers, size);
            } else if (msgType == CAMERA_MSG_PREVIEW_FRAME && mManualBufferMode) {
                obj = getCallbackBuffer(env, &mCallbackBuffers, size);

                if (mCallbackBuffers.isEmpty()) {
                    ALOGV("Out of buffers, clearing callback!");
                    mCamera->setPreviewCallbackFlags(CAMERA_FRAME_CALLBACK_FLAG_NOOP);
                    mManualCameraCallbackSet = false;

                    if (obj == NULL) {
                        return;
                    }
                }
            } else {
                ALOGV("Allocating callback buffer");
                obj = env->NewByteArray(size);
            }

            if (obj == NULL) {
                ALOGE("Couldn't allocate byte array for JPEG data");
                env->ExceptionClear();
            } else {
                env->SetByteArrayRegion(obj, 0, size, data);
            }
        } else {
            ALOGE("image heap is NULL");
        }
    }

    // post image data to Java
    env->CallStaticVoidMethod(mCameraJClass, fields.post_event,
            mCameraJObjectWeak, msgType, 0, 0, obj);
    if (obj) {
        env->DeleteLocalRef(obj);
    }
}

void JNICameraContext::postData(int32_t msgType, const sp<IMemory>& dataPtr,
                                camera_frame_metadata_t *metadata)
{
    // VM pointer will be NULL if object is released
    Mutex::Autolock _l(mLock);
    JNIEnv *env = AndroidRuntime::getJNIEnv();
    if (mCameraJObjectWeak == NULL) {
        ALOGW("callback on dead camera object");
        return;
    }

    int32_t dataMsgType = msgType & ~CAMERA_MSG_PREVIEW_METADATA;

    // return data based on callback type
    switch (dataMsgType) {
        case CAMERA_MSG_VIDEO_FRAME:
            // should never happen
            break;

        // For backward-compatibility purpose, if there is no callback
        // buffer for raw image, the callback returns null.
        case CAMERA_MSG_RAW_IMAGE:
            ALOGV("rawCallback");
            if (mRawImageCallbackBuffers.isEmpty()) {
                env->CallStaticVoidMethod(mCameraJClass, fields.post_event,
                        mCameraJObjectWeak, dataMsgType, 0, 0, NULL);
            } else {
                copyAndPost(env, dataPtr, dataMsgType);
            }
            break;

        // There is no data.
        case 0:
            break;

        default:
            ALOGV("dataCallback(%d, %p)", dataMsgType, dataPtr.get());
            copyAndPost(env, dataPtr, dataMsgType);
            break;
    }

    // post frame metadata to Java
    if (metadata && (msgType & CAMERA_MSG_PREVIEW_METADATA)) {
        postMetadata(env, CAMERA_MSG_PREVIEW_METADATA, metadata);
    }
}

void JNICameraContext::postDataTimestamp(nsecs_t timestamp, int32_t msgType, const sp<IMemory>& dataPtr)
{
    // TODO: plumb up to Java. For now, just drop the timestamp
    postData(msgType, dataPtr, NULL);
}

void JNICameraContext::postMetadata(JNIEnv *env, int32_t msgType, camera_frame_metadata_t *metadata)
{
    jobjectArray obj = NULL;
    obj = (jobjectArray) env->NewObjectArray(metadata->number_of_faces,
                                             mFaceClass, NULL);
    if (obj == NULL) {
        ALOGE("Couldn't allocate face metadata array");
        return;
    }

    for (int i = 0; i < metadata->number_of_faces; i++) {
        jobject face = env->NewObject(mFaceClass, fields.face_constructor);
        env->SetObjectArrayElement(obj, i, face);

        jobject rect = env->NewObject(mRectClass, fields.rect_constructor);
        env->SetIntField(rect, fields.rect_left, metadata->faces[i].rect[0]);
        env->SetIntField(rect, fields.rect_top, metadata->faces[i].rect[1]);
        env->SetIntField(rect, fields.rect_right, metadata->faces[i].rect[2]);
        env->SetIntField(rect, fields.rect_bottom, metadata->faces[i].rect[3]);
        env->SetObjectField(face, fields.face_rect, rect);
        env->SetIntField(face, fields.face_score, metadata->faces[i].score);

<<<<<<< HEAD
        jobject point1 = env->NewObject(mPointClass, fields.point_constructor);
        env->SetIntField(point1, fields.point_x, metadata->faces[i].left_eye[0]);
        env->SetIntField(point1, fields.point_y, metadata->faces[i].left_eye[1]);
        env->SetObjectField(face, fields.face_leftEye, point1);

        jobject point2 = env->NewObject(mPointClass, fields.point_constructor);
        env->SetIntField(point2, fields.point_x, metadata->faces[i].right_eye[0]);
        env->SetIntField(point2, fields.point_y, metadata->faces[i].right_eye[1]);
        env->SetObjectField(face, fields.face_rightEye, point2);

        jobject point3 = env->NewObject(mPointClass, fields.point_constructor);
        env->SetIntField(point3, fields.point_x, metadata->faces[i].mouth[0]);
        env->SetIntField(point3, fields.point_y, metadata->faces[i].mouth[1]);
        env->SetObjectField(face, fields.face_mouth, point3);

        env->SetIntField(face, fields.face_id, metadata->faces[i].id);
=======
        bool optionalFields = metadata->faces[i].id != 0
            && metadata->faces[i].left_eye[0] != -2000 && metadata->faces[i].left_eye[1] != -2000
            && metadata->faces[i].right_eye[0] != -2000 && metadata->faces[i].right_eye[1] != -2000
            && metadata->faces[i].mouth[0] != -2000 && metadata->faces[i].mouth[1] != -2000;
        if (optionalFields) {
            int32_t id = metadata->faces[i].id;
            env->SetIntField(face, fields.face_id, id);

            jobject leftEye = env->NewObject(mPointClass, fields.point_constructor);
            env->SetIntField(leftEye, fields.point_x, metadata->faces[i].left_eye[0]);
            env->SetIntField(leftEye, fields.point_y, metadata->faces[i].left_eye[1]);
            env->SetObjectField(face, fields.face_left_eye, leftEye);
            env->DeleteLocalRef(leftEye);

            jobject rightEye = env->NewObject(mPointClass, fields.point_constructor);
            env->SetIntField(rightEye, fields.point_x, metadata->faces[i].right_eye[0]);
            env->SetIntField(rightEye, fields.point_y, metadata->faces[i].right_eye[1]);
            env->SetObjectField(face, fields.face_right_eye, rightEye);
            env->DeleteLocalRef(rightEye);

            jobject mouth = env->NewObject(mPointClass, fields.point_constructor);
            env->SetIntField(mouth, fields.point_x, metadata->faces[i].mouth[0]);
            env->SetIntField(mouth, fields.point_y, metadata->faces[i].mouth[1]);
            env->SetObjectField(face, fields.face_mouth, mouth);
            env->DeleteLocalRef(mouth);
        }
>>>>>>> 073b8a01

        if (mIsExtendedFace) {
            env->SetIntField(face, fields.face_sm_degree, metadata->faces[i].smile_degree);
            env->SetIntField(face, fields.face_sm_score, metadata->faces[i].smile_score);
            env->SetIntField(face, fields.face_blink_detected, metadata->faces[i].blink_detected);
            env->SetIntField(face, fields.face_recognised, metadata->faces[i].face_recognised);
            env->SetIntField(face, fields.face_gaze_angle, metadata->faces[i].gaze_angle);
            env->SetIntField(face, fields.face_updown_dir, metadata->faces[i].updown_dir);
            env->SetIntField(face, fields.face_leftright_dir, metadata->faces[i].leftright_dir);
            env->SetIntField(face, fields.face_roll_dir, metadata->faces[i].roll_dir);
            env->SetIntField(face, fields.face_leye_blink, metadata->faces[i].leye_blink);
            env->SetIntField(face, fields.face_reye_blink, metadata->faces[i].reye_blink);
            env->SetIntField(face, fields.face_left_right_gaze, metadata->faces[i].left_right_gaze);
            env->SetIntField(face, fields.face_top_bottom_gaze, metadata->faces[i].top_bottom_gaze);
        }

        env->DeleteLocalRef(face);
        env->DeleteLocalRef(rect);

<<<<<<< HEAD
        env->DeleteLocalRef(point1);
        env->DeleteLocalRef(point2);
        env->DeleteLocalRef(point3);
=======
>>>>>>> 073b8a01
    }
    env->CallStaticVoidMethod(mCameraJClass, fields.post_event,
            mCameraJObjectWeak, msgType, 0, 0, obj);
    env->DeleteLocalRef(obj);
}

void JNICameraContext::setCallbackMode(JNIEnv *env, bool installed, bool manualMode)
{
    Mutex::Autolock _l(mLock);
    mManualBufferMode = manualMode;
    mManualCameraCallbackSet = false;

    // In order to limit the over usage of binder threads, all non-manual buffer
    // callbacks use CAMERA_FRAME_CALLBACK_FLAG_BARCODE_SCANNER mode now.
    //
    // Continuous callbacks will have the callback re-registered from handleMessage.
    // Manual buffer mode will operate as fast as possible, relying on the finite supply
    // of buffers for throttling.

    if (!installed) {
        mCamera->setPreviewCallbackFlags(CAMERA_FRAME_CALLBACK_FLAG_NOOP);
        clearCallbackBuffers_l(env, &mCallbackBuffers);
    } else if (mManualBufferMode) {
        if (!mCallbackBuffers.isEmpty()) {
            mCamera->setPreviewCallbackFlags(CAMERA_FRAME_CALLBACK_FLAG_CAMERA);
            mManualCameraCallbackSet = true;
        }
    } else {
        mCamera->setPreviewCallbackFlags(CAMERA_FRAME_CALLBACK_FLAG_BARCODE_SCANNER);
        clearCallbackBuffers_l(env, &mCallbackBuffers);
    }
}

static void android_hardware_Camera_setLongshot(JNIEnv *env, jobject thiz, jboolean enable)
{
    ALOGV("setLongshot");
    JNICameraContext* context;
    status_t rc;
    sp<Camera> camera = get_native_camera(env, thiz, &context);
    if (camera == 0) return;

    if ( enable ) {
        rc = camera->sendCommand(CAMERA_CMD_LONGSHOT_ON, 0, 0);
    } else {
        rc = camera->sendCommand(CAMERA_CMD_LONGSHOT_OFF, 0, 0);
    }

    if (rc != NO_ERROR) {
       jniThrowException(env, "java/lang/RuntimeException", "enabling longshot mode failed");
    }
}

static void android_hardware_Camera_sendHistogramData(JNIEnv *env, jobject thiz)
 {
   ALOGV("sendHistogramData" );
   JNICameraContext* context;
   status_t rc;
   sp<Camera> camera = get_native_camera(env, thiz, &context);
   if (camera == 0) return;

   rc = camera->sendCommand(CAMERA_CMD_HISTOGRAM_SEND_DATA, 0, 0);

   if (rc != NO_ERROR) {
      jniThrowException(env, "java/lang/RuntimeException", "send histogram data failed");
    }
 }
 static void android_hardware_Camera_setHistogramMode(JNIEnv *env, jobject thiz, jboolean mode)
 {
   ALOGV("setHistogramMode: mode:%d", (int)mode);
   JNICameraContext* context;
   status_t rc;
   sp<Camera> camera = get_native_camera(env, thiz, &context);
   if (camera == 0) return;

   if(mode == true)
      rc = camera->sendCommand(CAMERA_CMD_HISTOGRAM_ON, 0, 0);
   else
      rc = camera->sendCommand(CAMERA_CMD_HISTOGRAM_OFF, 0, 0);

   if (rc != NO_ERROR) {
      jniThrowException(env, "java/lang/RuntimeException", "set histogram mode failed");
     }
 }
void JNICameraContext::addCallbackBuffer(
        JNIEnv *env, jbyteArray cbb, int msgType)
{
    ALOGV("addCallbackBuffer: 0x%x", msgType);
    if (cbb != NULL) {
        Mutex::Autolock _l(mLock);
        switch (msgType) {
            case CAMERA_MSG_PREVIEW_FRAME: {
                jbyteArray callbackBuffer = (jbyteArray)env->NewGlobalRef(cbb);
                mCallbackBuffers.push(callbackBuffer);

                ALOGV("Adding callback buffer to queue, %d total",
                        mCallbackBuffers.size());

                // We want to make sure the camera knows we're ready for the
                // next frame. This may have come unset had we not had a
                // callbackbuffer ready for it last time.
                if (mManualBufferMode && !mManualCameraCallbackSet) {
                    mCamera->setPreviewCallbackFlags(CAMERA_FRAME_CALLBACK_FLAG_CAMERA);
                    mManualCameraCallbackSet = true;
                }
                break;
            }
            case CAMERA_MSG_RAW_IMAGE: {
                jbyteArray callbackBuffer = (jbyteArray)env->NewGlobalRef(cbb);
                mRawImageCallbackBuffers.push(callbackBuffer);
                break;
            }
            default: {
                jniThrowException(env,
                        "java/lang/IllegalArgumentException",
                        "Unsupported message type");
                return;
            }
        }
    } else {
       ALOGE("Null byte array!");
    }
}

void JNICameraContext::clearCallbackBuffers_l(JNIEnv *env)
{
    clearCallbackBuffers_l(env, &mCallbackBuffers);
    clearCallbackBuffers_l(env, &mRawImageCallbackBuffers);
}

void JNICameraContext::clearCallbackBuffers_l(JNIEnv *env, Vector<jbyteArray> *buffers) {
    ALOGV("Clearing callback buffers, %d remained", buffers->size());
    while (!buffers->isEmpty()) {
        env->DeleteGlobalRef(buffers->top());
        buffers->pop();
    }
}

static jint android_hardware_Camera_getNumberOfCameras(JNIEnv *env, jobject thiz)
{
    return Camera::getNumberOfCameras();
}

static void android_hardware_Camera_getCameraInfo(JNIEnv *env, jobject thiz,
    jint cameraId, jobject info_obj)
{
    CameraInfo cameraInfo;
    status_t rc = Camera::getCameraInfo(cameraId, &cameraInfo);
    if (rc != NO_ERROR) {
        jniThrowRuntimeException(env, "Fail to get camera info");
        return;
    }
    env->SetIntField(info_obj, fields.facing, cameraInfo.facing);
    env->SetIntField(info_obj, fields.orientation, cameraInfo.orientation);

    char value[PROPERTY_VALUE_MAX];
    property_get("ro.camera.sound.forced", value, "0");
    jboolean canDisableShutterSound = (strncmp(value, "0", 2) == 0);
    env->SetBooleanField(info_obj, fields.canDisableShutterSound,
            canDisableShutterSound);
}

// connect to camera service
static jint android_hardware_Camera_native_setup(JNIEnv *env, jobject thiz,
    jobject weak_this, jint cameraId, jint halVersion, jstring clientPackageName)
{
    // Convert jstring to String16
    const char16_t *rawClientName = env->GetStringChars(clientPackageName, NULL);
    jsize rawClientNameLen = env->GetStringLength(clientPackageName);
    String16 clientName(rawClientName, rawClientNameLen);
    env->ReleaseStringChars(clientPackageName, rawClientName);

    sp<Camera> camera;
    if (halVersion == CAMERA_HAL_API_VERSION_NORMAL_CONNECT) {
        // Default path: hal version is don't care, do normal camera connect.
        camera = Camera::connect(cameraId, clientName,
                Camera::USE_CALLING_UID);
    } else {
        jint status = Camera::connectLegacy(cameraId, halVersion, clientName,
                Camera::USE_CALLING_UID, camera);
        if (status != NO_ERROR) {
            return status;
        }
    }

    if (camera == NULL) {
        return -EACCES;
    }

    // make sure camera hardware is alive
    if (camera->getStatus() != NO_ERROR) {
        return NO_INIT;
    }

    jclass clazz = env->GetObjectClass(thiz);
    if (clazz == NULL) {
        // This should never happen
        jniThrowRuntimeException(env, "Can't find android/hardware/Camera");
        return INVALID_OPERATION;
    }

    // We use a weak reference so the Camera object can be garbage collected.
    // The reference is only used as a proxy for callbacks.
    sp<JNICameraContext> context = new JNICameraContext(env, weak_this, clazz, camera);
    context->incStrong((void*)android_hardware_Camera_native_setup);
    camera->setListener(context);

    // save context in opaque field
    env->SetLongField(thiz, fields.context, (jlong)context.get());
    return NO_ERROR;
}

// disconnect from camera service
// It's okay to call this when the native camera context is already null.
// This handles the case where the user has called release() and the
// finalizer is invoked later.
static void android_hardware_Camera_release(JNIEnv *env, jobject thiz)
{
    ALOGV("release camera");
    JNICameraContext* context = NULL;
    sp<Camera> camera;
    {
        Mutex::Autolock _l(sLock);
        context = reinterpret_cast<JNICameraContext*>(env->GetLongField(thiz, fields.context));

        // Make sure we do not attempt to callback on a deleted Java object.
        env->SetLongField(thiz, fields.context, 0);
    }

    // clean up if release has not been called before
    if (context != NULL) {
        camera = context->getCamera();
        context->release();
        ALOGV("native_release: context=%p camera=%p", context, camera.get());

        // clear callbacks
        if (camera != NULL) {
            camera->setPreviewCallbackFlags(CAMERA_FRAME_CALLBACK_FLAG_NOOP);
            camera->disconnect();
        }

        // remove context to prevent further Java access
        context->decStrong((void*)android_hardware_Camera_native_setup);
    }
}

static void android_hardware_Camera_setPreviewSurface(JNIEnv *env, jobject thiz, jobject jSurface)
{
    ALOGV("setPreviewSurface");
    sp<Camera> camera = get_native_camera(env, thiz, NULL);
    if (camera == 0) return;

    sp<IGraphicBufferProducer> gbp;
    sp<Surface> surface;
    if (jSurface) {
        surface = android_view_Surface_getSurface(env, jSurface);
        if (surface != NULL) {
            gbp = surface->getIGraphicBufferProducer();
        }
    }

    if (camera->setPreviewTarget(gbp) != NO_ERROR) {
        jniThrowException(env, "java/io/IOException", "setPreviewTexture failed");
    }
}

static void android_hardware_Camera_setPreviewTexture(JNIEnv *env,
        jobject thiz, jobject jSurfaceTexture)
{
    ALOGV("setPreviewTexture");
    sp<Camera> camera = get_native_camera(env, thiz, NULL);
    if (camera == 0) return;

    sp<IGraphicBufferProducer> producer = NULL;
    if (jSurfaceTexture != NULL) {
        producer = SurfaceTexture_getProducer(env, jSurfaceTexture);
        if (producer == NULL) {
            jniThrowException(env, "java/lang/IllegalArgumentException",
                    "SurfaceTexture already released in setPreviewTexture");
            return;
        }

    }

    if (camera->setPreviewTarget(producer) != NO_ERROR) {
        jniThrowException(env, "java/io/IOException",
                "setPreviewTexture failed");
    }
}

static void android_hardware_Camera_setPreviewCallbackSurface(JNIEnv *env,
        jobject thiz, jobject jSurface)
{
    ALOGV("setPreviewCallbackSurface");
    JNICameraContext* context;
    sp<Camera> camera = get_native_camera(env, thiz, &context);
    if (camera == 0) return;

    sp<IGraphicBufferProducer> gbp;
    sp<Surface> surface;
    if (jSurface) {
        surface = android_view_Surface_getSurface(env, jSurface);
        if (surface != NULL) {
            gbp = surface->getIGraphicBufferProducer();
        }
    }
    // Clear out normal preview callbacks
    context->setCallbackMode(env, false, false);
    // Then set up callback surface
    if (camera->setPreviewCallbackTarget(gbp) != NO_ERROR) {
        jniThrowException(env, "java/io/IOException", "setPreviewCallbackTarget failed");
    }
}

static void android_hardware_Camera_startPreview(JNIEnv *env, jobject thiz)
{
    ALOGV("startPreview");
    sp<Camera> camera = get_native_camera(env, thiz, NULL);
    if (camera == 0) return;

    if (camera->startPreview() != NO_ERROR) {
        jniThrowRuntimeException(env, "startPreview failed");
        return;
    }
}

static void android_hardware_Camera_stopPreview(JNIEnv *env, jobject thiz)
{
    ALOGV("stopPreview");
    sp<Camera> c = get_native_camera(env, thiz, NULL);
    if (c == 0) return;

    c->stopPreview();
}

static jboolean android_hardware_Camera_previewEnabled(JNIEnv *env, jobject thiz)
{
    ALOGV("previewEnabled");
    sp<Camera> c = get_native_camera(env, thiz, NULL);
    if (c == 0) return JNI_FALSE;

    return c->previewEnabled() ? JNI_TRUE : JNI_FALSE;
}

static void android_hardware_Camera_setHasPreviewCallback(JNIEnv *env, jobject thiz, jboolean installed, jboolean manualBuffer)
{
    ALOGV("setHasPreviewCallback: installed:%d, manualBuffer:%d", (int)installed, (int)manualBuffer);
    // Important: Only install preview_callback if the Java code has called
    // setPreviewCallback() with a non-null value, otherwise we'd pay to memcpy
    // each preview frame for nothing.
    JNICameraContext* context;
    sp<Camera> camera = get_native_camera(env, thiz, &context);
    if (camera == 0) return;

    // setCallbackMode will take care of setting the context flags and calling
    // camera->setPreviewCallbackFlags within a mutex for us.
    context->setCallbackMode(env, installed, manualBuffer);
}

static void android_hardware_Camera_setMetadataCb(JNIEnv *env, jobject thiz, jboolean mode)
{
    ALOGV("setMetadataCb: mode:%d", (int)mode);
    JNICameraContext* context;
    status_t rc;
    sp<Camera> camera = get_native_camera(env, thiz, &context);
    if (camera == 0) return;

    if (mode == true)
        rc = camera->sendCommand(CAMERA_CMD_METADATA_ON, 0, 0);
    else
        rc = camera->sendCommand(CAMERA_CMD_METADATA_OFF, 0, 0);

    if (rc != NO_ERROR) {
        jniThrowException(env, "java/lang/RuntimeException", "set metadata mode failed");
    }
}

static void android_hardware_Camera_addCallbackBuffer(JNIEnv *env, jobject thiz, jbyteArray bytes, jint msgType) {
    ALOGV("addCallbackBuffer: 0x%x", msgType);

    JNICameraContext* context = reinterpret_cast<JNICameraContext*>(env->GetLongField(thiz, fields.context));

    if (context != NULL) {
        context->addCallbackBuffer(env, bytes, msgType);
    }
}

static void android_hardware_Camera_autoFocus(JNIEnv *env, jobject thiz)
{
    ALOGV("autoFocus");
    JNICameraContext* context;
    sp<Camera> c = get_native_camera(env, thiz, &context);
    if (c == 0) return;

    if (c->autoFocus() != NO_ERROR) {
        jniThrowRuntimeException(env, "autoFocus failed");
    }
}

static void android_hardware_Camera_cancelAutoFocus(JNIEnv *env, jobject thiz)
{
    ALOGV("cancelAutoFocus");
    JNICameraContext* context;
    sp<Camera> c = get_native_camera(env, thiz, &context);
    if (c == 0) return;

    if (c->cancelAutoFocus() != NO_ERROR) {
        jniThrowRuntimeException(env, "cancelAutoFocus failed");
    }
}

static void android_hardware_Camera_takePicture(JNIEnv *env, jobject thiz, jint msgType)
{
    ALOGV("takePicture");
    JNICameraContext* context;
    sp<Camera> camera = get_native_camera(env, thiz, &context);
    if (camera == 0) return;

    /*
     * When CAMERA_MSG_RAW_IMAGE is requested, if the raw image callback
     * buffer is available, CAMERA_MSG_RAW_IMAGE is enabled to get the
     * notification _and_ the data; otherwise, CAMERA_MSG_RAW_IMAGE_NOTIFY
     * is enabled to receive the callback notification but no data.
     *
     * Note that CAMERA_MSG_RAW_IMAGE_NOTIFY is not exposed to the
     * Java application.
     */
    if (msgType & CAMERA_MSG_RAW_IMAGE) {
        ALOGV("Enable raw image callback buffer");
        if (!context->isRawImageCallbackBufferAvailable()) {
            ALOGV("Enable raw image notification, since no callback buffer exists");
            msgType &= ~CAMERA_MSG_RAW_IMAGE;
            msgType |= CAMERA_MSG_RAW_IMAGE_NOTIFY;
        }
    }

    if (camera->takePicture(msgType) != NO_ERROR) {
        jniThrowRuntimeException(env, "takePicture failed");
        return;
    }
}

static void android_hardware_Camera_setParameters(JNIEnv *env, jobject thiz, jstring params)
{
    ALOGV("setParameters");
    sp<Camera> camera = get_native_camera(env, thiz, NULL);
    if (camera == 0) return;

    const jchar* str = env->GetStringCritical(params, 0);
    String8 params8;
    if (params) {
        params8 = String8(str, env->GetStringLength(params));
        env->ReleaseStringCritical(params, str);
    }
    if (camera->setParameters(params8) != NO_ERROR) {
        jniThrowRuntimeException(env, "setParameters failed");
        return;
    }
}

static jstring android_hardware_Camera_getParameters(JNIEnv *env, jobject thiz)
{
    ALOGV("getParameters");
    sp<Camera> camera = get_native_camera(env, thiz, NULL);
    if (camera == 0) return 0;

    String8 params8 = camera->getParameters();
    if (params8.isEmpty()) {
        jniThrowRuntimeException(env, "getParameters failed (empty parameters)");
        return 0;
    }
    return env->NewStringUTF(params8.string());
}

static void android_hardware_Camera_reconnect(JNIEnv *env, jobject thiz)
{
    ALOGV("reconnect");
    sp<Camera> camera = get_native_camera(env, thiz, NULL);
    if (camera == 0) return;

    if (camera->reconnect() != NO_ERROR) {
        jniThrowException(env, "java/io/IOException", "reconnect failed");
        return;
    }
}

static void android_hardware_Camera_lock(JNIEnv *env, jobject thiz)
{
    ALOGV("lock");
    sp<Camera> camera = get_native_camera(env, thiz, NULL);
    if (camera == 0) return;

    if (camera->lock() != NO_ERROR) {
        jniThrowRuntimeException(env, "lock failed");
    }
}

static void android_hardware_Camera_unlock(JNIEnv *env, jobject thiz)
{
    ALOGV("unlock");
    sp<Camera> camera = get_native_camera(env, thiz, NULL);
    if (camera == 0) return;

    if (camera->unlock() != NO_ERROR) {
        jniThrowRuntimeException(env, "unlock failed");
    }
}

static void android_hardware_Camera_startSmoothZoom(JNIEnv *env, jobject thiz, jint value)
{
    ALOGV("startSmoothZoom");
    sp<Camera> camera = get_native_camera(env, thiz, NULL);
    if (camera == 0) return;

    status_t rc = camera->sendCommand(CAMERA_CMD_START_SMOOTH_ZOOM, value, 0);
    if (rc == BAD_VALUE) {
        char msg[64];
        sprintf(msg, "invalid zoom value=%d", value);
        jniThrowException(env, "java/lang/IllegalArgumentException", msg);
    } else if (rc != NO_ERROR) {
        jniThrowRuntimeException(env, "start smooth zoom failed");
    }
}

static void android_hardware_Camera_stopSmoothZoom(JNIEnv *env, jobject thiz)
{
    ALOGV("stopSmoothZoom");
    sp<Camera> camera = get_native_camera(env, thiz, NULL);
    if (camera == 0) return;

    if (camera->sendCommand(CAMERA_CMD_STOP_SMOOTH_ZOOM, 0, 0) != NO_ERROR) {
        jniThrowRuntimeException(env, "stop smooth zoom failed");
    }
}

static void android_hardware_Camera_setDisplayOrientation(JNIEnv *env, jobject thiz,
        jint value)
{
    ALOGV("setDisplayOrientation");
    sp<Camera> camera = get_native_camera(env, thiz, NULL);
    if (camera == 0) return;

    if (camera->sendCommand(CAMERA_CMD_SET_DISPLAY_ORIENTATION, value, 0) != NO_ERROR) {
        jniThrowRuntimeException(env, "set display orientation failed");
    }
}

static jboolean android_hardware_Camera_enableShutterSound(JNIEnv *env, jobject thiz,
        jboolean enabled)
{
    ALOGV("enableShutterSound");
    sp<Camera> camera = get_native_camera(env, thiz, NULL);
    if (camera == 0) return JNI_FALSE;

    int32_t value = (enabled == JNI_TRUE) ? 1 : 0;
    status_t rc = camera->sendCommand(CAMERA_CMD_ENABLE_SHUTTER_SOUND, value, 0);
    if (rc == NO_ERROR) {
        return JNI_TRUE;
    } else if (rc == PERMISSION_DENIED) {
        return JNI_FALSE;
    } else {
        jniThrowRuntimeException(env, "enable shutter sound failed");
        return JNI_FALSE;
    }
}

static void android_hardware_Camera_startFaceDetection(JNIEnv *env, jobject thiz,
        jint type)
{
    ALOGV("startFaceDetection");
    JNICameraContext* context;
    sp<Camera> camera = get_native_camera(env, thiz, &context);
    if (camera == 0) return;

    status_t rc = camera->sendCommand(CAMERA_CMD_START_FACE_DETECTION, type, 0);
    if (rc == BAD_VALUE) {
        char msg[64];
        snprintf(msg, sizeof(msg), "invalid face detection type=%d", type);
        jniThrowException(env, "java/lang/IllegalArgumentException", msg);
    } else if (rc != NO_ERROR) {
        jniThrowRuntimeException(env, "start face detection failed");
    }
}

static void android_hardware_Camera_stopFaceDetection(JNIEnv *env, jobject thiz)
{
    ALOGV("stopFaceDetection");
    sp<Camera> camera = get_native_camera(env, thiz, NULL);
    if (camera == 0) return;

    if (camera->sendCommand(CAMERA_CMD_STOP_FACE_DETECTION, 0, 0) != NO_ERROR) {
        jniThrowRuntimeException(env, "stop face detection failed");
    }
}

static void android_hardware_Camera_enableFocusMoveCallback(JNIEnv *env, jobject thiz, jint enable)
{
    ALOGV("enableFocusMoveCallback");
    sp<Camera> camera = get_native_camera(env, thiz, NULL);
    if (camera == 0) return;

    if (camera->sendCommand(CAMERA_CMD_ENABLE_FOCUS_MOVE_MSG, enable, 0) != NO_ERROR) {
        jniThrowRuntimeException(env, "enable focus move callback failed");
    }
}

//-------------------------------------------------

static JNINativeMethod camMethods[] = {
  { "getNumberOfCameras",
    "()I",
    (void *)android_hardware_Camera_getNumberOfCameras },
  { "_getCameraInfo",
    "(ILandroid/hardware/Camera$CameraInfo;)V",
    (void*)android_hardware_Camera_getCameraInfo },
  { "native_setup",
    "(Ljava/lang/Object;IILjava/lang/String;)I",
    (void*)android_hardware_Camera_native_setup },
  { "native_release",
    "()V",
    (void*)android_hardware_Camera_release },
  { "setPreviewSurface",
    "(Landroid/view/Surface;)V",
    (void *)android_hardware_Camera_setPreviewSurface },
  { "setPreviewTexture",
    "(Landroid/graphics/SurfaceTexture;)V",
    (void *)android_hardware_Camera_setPreviewTexture },
  { "setPreviewCallbackSurface",
    "(Landroid/view/Surface;)V",
    (void *)android_hardware_Camera_setPreviewCallbackSurface },
  { "startPreview",
    "()V",
    (void *)android_hardware_Camera_startPreview },
  { "_stopPreview",
    "()V",
    (void *)android_hardware_Camera_stopPreview },
  { "previewEnabled",
    "()Z",
    (void *)android_hardware_Camera_previewEnabled },
  { "setHasPreviewCallback",
    "(ZZ)V",
    (void *)android_hardware_Camera_setHasPreviewCallback },
  { "_addCallbackBuffer",
    "([BI)V",
    (void *)android_hardware_Camera_addCallbackBuffer },
  { "native_autoFocus",
    "()V",
    (void *)android_hardware_Camera_autoFocus },
  { "native_cancelAutoFocus",
    "()V",
    (void *)android_hardware_Camera_cancelAutoFocus },
  { "native_takePicture",
    "(I)V",
    (void *)android_hardware_Camera_takePicture },
  { "native_setHistogramMode",
    "(Z)V",
     (void *)android_hardware_Camera_setHistogramMode },
  { "native_setMetadataCb",
    "(Z)V",
     (void *)android_hardware_Camera_setMetadataCb },
  { "native_sendHistogramData",
    "()V",
     (void *)android_hardware_Camera_sendHistogramData },
 { "native_setLongshot",
     "(Z)V",
      (void *)android_hardware_Camera_setLongshot },
  { "native_setParameters",
    "(Ljava/lang/String;)V",
    (void *)android_hardware_Camera_setParameters },
  { "native_getParameters",
    "()Ljava/lang/String;",
    (void *)android_hardware_Camera_getParameters },
  { "reconnect",
    "()V",
    (void*)android_hardware_Camera_reconnect },
  { "lock",
    "()V",
    (void*)android_hardware_Camera_lock },
  { "unlock",
    "()V",
    (void*)android_hardware_Camera_unlock },
  { "startSmoothZoom",
    "(I)V",
    (void *)android_hardware_Camera_startSmoothZoom },
  { "stopSmoothZoom",
    "()V",
    (void *)android_hardware_Camera_stopSmoothZoom },
  { "setDisplayOrientation",
    "(I)V",
    (void *)android_hardware_Camera_setDisplayOrientation },
  { "_enableShutterSound",
    "(Z)Z",
    (void *)android_hardware_Camera_enableShutterSound },
  { "_startFaceDetection",
    "(I)V",
    (void *)android_hardware_Camera_startFaceDetection },
  { "_stopFaceDetection",
    "()V",
    (void *)android_hardware_Camera_stopFaceDetection},
  { "enableFocusMoveCallback",
    "(I)V",
    (void *)android_hardware_Camera_enableFocusMoveCallback},
};

struct field {
    const char *class_name;
    const char *field_name;
    const char *field_type;
    jfieldID   *jfield;
};

static int find_fields(JNIEnv *env, field *fields, int count)
{
    for (int i = 0; i < count; i++) {
        field *f = &fields[i];
        jclass clazz = env->FindClass(f->class_name);
        if (clazz == NULL) {
            ALOGE("Can't find %s", f->class_name);
            return -1;
        }

        jfieldID field = env->GetFieldID(clazz, f->field_name, f->field_type);
        if (field == NULL) {
            ALOGE("Can't find %s.%s", f->class_name, f->field_name);
            return -1;
        }

        *(f->jfield) = field;
    }

    return 0;
}

// Get all the required offsets in java class and register native functions
int register_android_hardware_Camera(JNIEnv *env)
{
    field fields_to_find[] = {
        { "android/hardware/Camera", "mNativeContext",   "J", &fields.context },
        { "android/hardware/Camera$CameraInfo", "facing",   "I", &fields.facing },
        { "android/hardware/Camera$CameraInfo", "orientation",   "I", &fields.orientation },
        { "android/hardware/Camera$CameraInfo", "canDisableShutterSound",   "Z",
          &fields.canDisableShutterSound },
        { "android/graphics/Rect", "left", "I", &fields.rect_left },
        { "android/graphics/Rect", "top", "I", &fields.rect_top },
        { "android/graphics/Rect", "right", "I", &fields.rect_right },
        { "android/graphics/Rect", "bottom", "I", &fields.rect_bottom },
        { "android/graphics/Point", "x", "I", &fields.point_x },
        { "android/graphics/Point", "y", "I", &fields.point_y },
    };

    field facefields_to_find[] = {
        { "android/hardware/Camera$Face", "rect", "Landroid/graphics/Rect;", &fields.face_rect },
        { "android/hardware/Camera$Face", "score", "I", &fields.face_score },
        { "android/hardware/Camera$Face", "id", "I", &fields.face_id },
<<<<<<< HEAD
        { "android/hardware/Camera$Face", "leftEye", "Landroid/graphics/Point;", &fields.face_leftEye },
        { "android/hardware/Camera$Face", "rightEye", "Landroid/graphics/Point;", &fields.face_rightEye },
=======
        { "android/hardware/Camera$Face", "leftEye", "Landroid/graphics/Point;", &fields.face_left_eye },
        { "android/hardware/Camera$Face", "rightEye", "Landroid/graphics/Point;", &fields.face_right_eye },
>>>>>>> 073b8a01
        { "android/hardware/Camera$Face", "mouth", "Landroid/graphics/Point;", &fields.face_mouth },
        { "android/hardware/Camera$Face", "smileDegree", "I", &fields.face_sm_degree },
        { "android/hardware/Camera$Face", "smileScore", "I", &fields.face_sm_score },
        { "android/hardware/Camera$Face", "blinkDetected", "I", &fields.face_blink_detected },
        { "android/hardware/Camera$Face", "faceRecognised", "I", &fields.face_recognised },
    };

    field extendedfacefields_to_find[] = {
        { "org/codeaurora/camera/ExtendedFace", "rect", "Landroid/graphics/Rect;", &fields.face_rect },
        { "org/codeaurora/camera/ExtendedFace", "score", "I", &fields.face_score },
        { "org/codeaurora/camera/ExtendedFace", "id", "I", &fields.face_id },
<<<<<<< HEAD
        { "org/codeaurora/camera/ExtendedFace", "leftEye", "Landroid/graphics/Point;", &fields.face_leftEye },
        { "org/codeaurora/camera/ExtendedFace", "rightEye", "Landroid/graphics/Point;", &fields.face_rightEye },
=======
        { "android/hardware/Camera$Face", "leftEye", "Landroid/graphics/Point;", &fields.face_left_eye },
        { "android/hardware/Camera$Face", "rightEye", "Landroid/graphics/Point;", &fields.face_right_eye },
>>>>>>> 073b8a01
        { "org/codeaurora/camera/ExtendedFace", "mouth", "Landroid/graphics/Point;", &fields.face_mouth },
        { "org/codeaurora/camera/ExtendedFace", "smileDegree", "I", &fields.face_sm_degree },
        { "org/codeaurora/camera/ExtendedFace", "smileScore", "I", &fields.face_sm_score },
        { "org/codeaurora/camera/ExtendedFace", "blinkDetected", "I", &fields.face_blink_detected },
        { "org/codeaurora/camera/ExtendedFace", "faceRecognized", "I", &fields.face_recognised },
        { "org/codeaurora/camera/ExtendedFace", "gazeAngle", "I", &fields.face_gaze_angle },
        { "org/codeaurora/camera/ExtendedFace", "updownDir", "I", &fields.face_updown_dir },
        { "org/codeaurora/camera/ExtendedFace", "leftrightDir", "I", &fields.face_leftright_dir },
        { "org/codeaurora/camera/ExtendedFace", "rollDir", "I", &fields.face_roll_dir },
        { "org/codeaurora/camera/ExtendedFace", "leyeBlink", "I", &fields.face_leye_blink },
        { "org/codeaurora/camera/ExtendedFace", "reyeBlink", "I", &fields.face_reye_blink },
        { "org/codeaurora/camera/ExtendedFace", "leftrightGaze", "I", &fields.face_left_right_gaze },
        { "org/codeaurora/camera/ExtendedFace", "topbottomGaze", "I", &fields.face_top_bottom_gaze },
    };

    if (find_fields(env, fields_to_find, NELEM(fields_to_find)) < 0)
        return -1;

    jclass clazz = env->FindClass("android/hardware/Camera");
    fields.post_event = env->GetStaticMethodID(clazz, "postEventFromNative",
                                               "(Ljava/lang/Object;IIILjava/lang/Object;)V");
    if (fields.post_event == NULL) {
        ALOGE("Can't find android/hardware/Camera.postEventFromNative");
        return -1;
    }

    clazz = env->FindClass("android/graphics/Rect");
    fields.rect_constructor = env->GetMethodID(clazz, "<init>", "()V");
    if (fields.rect_constructor == NULL) {
        ALOGE("Can't find android/graphics/Rect.Rect()");
        return -1;
    }

    clazz = env->FindClass("android/graphics/Point");
    fields.point_constructor = env->GetMethodID(clazz, "<init>", "()V");
    if (fields.point_constructor == NULL) {
        ALOGE("Can't find android/graphics/Point.Point()");
        return -1;
    }

    clazz = env->FindClass("org/codeaurora/camera/ExtendedFace");
    if (NULL != clazz) {
        fields.face_constructor = env->GetMethodID(clazz, "<init>", "()V");
        if (find_fields(env, extendedfacefields_to_find, NELEM(extendedfacefields_to_find)) < 0) {
            ALOGE("Can't find_fields() for extendedfacefields_to_find");
            return -1;
        }
    } else {
        env->ExceptionClear();
        clazz = env->FindClass("android/hardware/Camera$Face");
        fields.face_constructor = env->GetMethodID(clazz, "<init>", "()V");
        if (fields.face_constructor == NULL) {
            ALOGE("Can't find android/hardware/Camera$Face.Face()");
            return -1;
        }
        if (find_fields(env, facefields_to_find, NELEM(facefields_to_find)) < 0) {
            ALOGE("Can't find_fields() for facefields_to_find");
            return -1;
        }
    }

    // Register native functions
    return AndroidRuntime::registerNativeMethods(env, "android/hardware/Camera",
                                              camMethods, NELEM(camMethods));
}<|MERGE_RESOLUTION|>--- conflicted
+++ resolved
@@ -61,13 +61,6 @@
     jmethodID   post_event;
     jmethodID   rect_constructor;
     jmethodID   face_constructor;
-<<<<<<< HEAD
-    jfieldID    face_id;
-    jfieldID    face_leftEye;
-    jfieldID    face_rightEye;
-    jfieldID    face_mouth;
-=======
->>>>>>> 073b8a01
     jfieldID    face_sm_degree;
     jfieldID    face_sm_score;
     jfieldID    face_blink_detected;
@@ -80,11 +73,6 @@
     jfieldID    face_left_right_gaze;
     jfieldID    face_top_bottom_gaze;
     jfieldID    face_recognised;
-<<<<<<< HEAD
-    jfieldID    point_x;
-    jfieldID    point_y;
-=======
->>>>>>> 073b8a01
     jmethodID   point_constructor;
 };
 
@@ -404,24 +392,6 @@
         env->SetObjectField(face, fields.face_rect, rect);
         env->SetIntField(face, fields.face_score, metadata->faces[i].score);
 
-<<<<<<< HEAD
-        jobject point1 = env->NewObject(mPointClass, fields.point_constructor);
-        env->SetIntField(point1, fields.point_x, metadata->faces[i].left_eye[0]);
-        env->SetIntField(point1, fields.point_y, metadata->faces[i].left_eye[1]);
-        env->SetObjectField(face, fields.face_leftEye, point1);
-
-        jobject point2 = env->NewObject(mPointClass, fields.point_constructor);
-        env->SetIntField(point2, fields.point_x, metadata->faces[i].right_eye[0]);
-        env->SetIntField(point2, fields.point_y, metadata->faces[i].right_eye[1]);
-        env->SetObjectField(face, fields.face_rightEye, point2);
-
-        jobject point3 = env->NewObject(mPointClass, fields.point_constructor);
-        env->SetIntField(point3, fields.point_x, metadata->faces[i].mouth[0]);
-        env->SetIntField(point3, fields.point_y, metadata->faces[i].mouth[1]);
-        env->SetObjectField(face, fields.face_mouth, point3);
-
-        env->SetIntField(face, fields.face_id, metadata->faces[i].id);
-=======
         bool optionalFields = metadata->faces[i].id != 0
             && metadata->faces[i].left_eye[0] != -2000 && metadata->faces[i].left_eye[1] != -2000
             && metadata->faces[i].right_eye[0] != -2000 && metadata->faces[i].right_eye[1] != -2000
@@ -448,7 +418,6 @@
             env->SetObjectField(face, fields.face_mouth, mouth);
             env->DeleteLocalRef(mouth);
         }
->>>>>>> 073b8a01
 
         if (mIsExtendedFace) {
             env->SetIntField(face, fields.face_sm_degree, metadata->faces[i].smile_degree);
@@ -468,12 +437,6 @@
         env->DeleteLocalRef(face);
         env->DeleteLocalRef(rect);
 
-<<<<<<< HEAD
-        env->DeleteLocalRef(point1);
-        env->DeleteLocalRef(point2);
-        env->DeleteLocalRef(point3);
-=======
->>>>>>> 073b8a01
     }
     env->CallStaticVoidMethod(mCameraJClass, fields.post_event,
             mCameraJObjectWeak, msgType, 0, 0, obj);
@@ -1227,13 +1190,8 @@
         { "android/hardware/Camera$Face", "rect", "Landroid/graphics/Rect;", &fields.face_rect },
         { "android/hardware/Camera$Face", "score", "I", &fields.face_score },
         { "android/hardware/Camera$Face", "id", "I", &fields.face_id },
-<<<<<<< HEAD
-        { "android/hardware/Camera$Face", "leftEye", "Landroid/graphics/Point;", &fields.face_leftEye },
-        { "android/hardware/Camera$Face", "rightEye", "Landroid/graphics/Point;", &fields.face_rightEye },
-=======
         { "android/hardware/Camera$Face", "leftEye", "Landroid/graphics/Point;", &fields.face_left_eye },
         { "android/hardware/Camera$Face", "rightEye", "Landroid/graphics/Point;", &fields.face_right_eye },
->>>>>>> 073b8a01
         { "android/hardware/Camera$Face", "mouth", "Landroid/graphics/Point;", &fields.face_mouth },
         { "android/hardware/Camera$Face", "smileDegree", "I", &fields.face_sm_degree },
         { "android/hardware/Camera$Face", "smileScore", "I", &fields.face_sm_score },
@@ -1245,13 +1203,8 @@
         { "org/codeaurora/camera/ExtendedFace", "rect", "Landroid/graphics/Rect;", &fields.face_rect },
         { "org/codeaurora/camera/ExtendedFace", "score", "I", &fields.face_score },
         { "org/codeaurora/camera/ExtendedFace", "id", "I", &fields.face_id },
-<<<<<<< HEAD
-        { "org/codeaurora/camera/ExtendedFace", "leftEye", "Landroid/graphics/Point;", &fields.face_leftEye },
-        { "org/codeaurora/camera/ExtendedFace", "rightEye", "Landroid/graphics/Point;", &fields.face_rightEye },
-=======
         { "android/hardware/Camera$Face", "leftEye", "Landroid/graphics/Point;", &fields.face_left_eye },
         { "android/hardware/Camera$Face", "rightEye", "Landroid/graphics/Point;", &fields.face_right_eye },
->>>>>>> 073b8a01
         { "org/codeaurora/camera/ExtendedFace", "mouth", "Landroid/graphics/Point;", &fields.face_mouth },
         { "org/codeaurora/camera/ExtendedFace", "smileDegree", "I", &fields.face_sm_degree },
         { "org/codeaurora/camera/ExtendedFace", "smileScore", "I", &fields.face_sm_score },
