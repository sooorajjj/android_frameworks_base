--- conflicted
+++ resolved
@@ -265,11 +265,6 @@
                                 event->capture_session, event->capture_delay_ms,
                                 event->capture_preamble_ms, event->trigger_in_data,
                                 jAudioFormat, jData, jExtras);
-<<<<<<< HEAD
-        env->DeleteLocalRef(jAudioFormat);
-        env->DeleteLocalRef(jData);
-=======
->>>>>>> d0f748a7
         env->DeleteLocalRef(jExtras);
     } else {
         jEvent = env->NewObject(gRecognitionEventClass, gRecognitionEventCstor,
