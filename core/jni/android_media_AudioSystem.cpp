--- conflicted
+++ resolved
@@ -1543,10 +1543,10 @@
 
 int register_android_media_AudioSystem(JNIEnv *env)
 {
-<<<<<<< HEAD
     jclass arrayListClass = FindClassOrDie(env, "java/util/ArrayList");
     gArrayListClass = MakeGlobalRefOrDie(env, arrayListClass);
     gArrayListMethods.add = GetMethodIDOrDie(env, arrayListClass, "add", "(Ljava/lang/Object;)Z");
+    gArrayListMethods.toArray = GetMethodIDOrDie(env, arrayListClass, "toArray", "()[Ljava/lang/Object;");
 
     jclass audioHandleClass = FindClassOrDie(env, "android/media/AudioHandle");
     gAudioHandleClass = MakeGlobalRefOrDie(env, audioHandleClass);
@@ -1558,24 +1558,6 @@
     gAudioPortCstor = GetMethodIDOrDie(env, audioPortClass, "<init>",
             "(Landroid/media/AudioHandle;I[I[I[I[Landroid/media/AudioGain;)V");
     gAudioPortFields.mHandle = GetFieldIDOrDie(env, audioPortClass, "mHandle",
-=======
-
-    jclass arrayListClass = env->FindClass("java/util/ArrayList");
-    gArrayListClass = (jclass) env->NewGlobalRef(arrayListClass);
-    gArrayListMethods.add = env->GetMethodID(arrayListClass, "add", "(Ljava/lang/Object;)Z");
-    gArrayListMethods.toArray = env->GetMethodID(arrayListClass, "toArray", "()[Ljava/lang/Object;");
-
-    jclass audioHandleClass = env->FindClass("android/media/AudioHandle");
-    gAudioHandleClass = (jclass) env->NewGlobalRef(audioHandleClass);
-    gAudioHandleCstor = env->GetMethodID(audioHandleClass, "<init>", "(I)V");
-    gAudioHandleFields.mId = env->GetFieldID(audioHandleClass, "mId", "I");
-
-    jclass audioPortClass = env->FindClass("android/media/AudioPort");
-    gAudioPortClass = (jclass) env->NewGlobalRef(audioPortClass);
-    gAudioPortCstor = env->GetMethodID(audioPortClass, "<init>",
-                               "(Landroid/media/AudioHandle;I[I[I[I[Landroid/media/AudioGain;)V");
-    gAudioPortFields.mHandle = env->GetFieldID(audioPortClass, "mHandle",
->>>>>>> 5196dd04
                                                "Landroid/media/AudioHandle;");
     gAudioPortFields.mRole = GetFieldIDOrDie(env, audioPortClass, "mRole", "I");
     gAudioPortFields.mGains = GetFieldIDOrDie(env, audioPortClass, "mGains",
@@ -1647,40 +1629,40 @@
                                                   "(Ljava/lang/Object;IIILjava/lang/Object;)V");
 
 
-    jclass audioMixClass = env->FindClass("android/media/audiopolicy/AudioMix");
-    gAudioMixClass = (jclass) env->NewGlobalRef(audioMixClass);
-    gAudioMixFields.mRule = env->GetFieldID(audioMixClass, "mRule",
+    jclass audioMixClass = FindClassOrDie(env, "android/media/audiopolicy/AudioMix");
+    gAudioMixClass = MakeGlobalRefOrDie(env, audioMixClass);
+    gAudioMixFields.mRule = GetFieldIDOrDie(env, audioMixClass, "mRule",
                                                 "Landroid/media/audiopolicy/AudioMixingRule;");
-    gAudioMixFields.mFormat = env->GetFieldID(audioMixClass, "mFormat",
+    gAudioMixFields.mFormat = GetFieldIDOrDie(env, audioMixClass, "mFormat",
                                                 "Landroid/media/AudioFormat;");
-    gAudioMixFields.mRouteFlags = env->GetFieldID(audioMixClass, "mRouteFlags", "I");
-    gAudioMixFields.mRegistrationId = env->GetFieldID(audioMixClass, "mRegistrationId",
+    gAudioMixFields.mRouteFlags = GetFieldIDOrDie(env, audioMixClass, "mRouteFlags", "I");
+    gAudioMixFields.mRegistrationId = GetFieldIDOrDie(env, audioMixClass, "mRegistrationId",
                                                       "Ljava/lang/String;");
-    gAudioMixFields.mMixType = env->GetFieldID(audioMixClass, "mMixType", "I");
-
-    jclass audioFormatClass = env->FindClass("android/media/AudioFormat");
-    gAudioFormatClass = (jclass) env->NewGlobalRef(audioFormatClass);
-    gAudioFormatFields.mEncoding = env->GetFieldID(audioFormatClass, "mEncoding", "I");
-    gAudioFormatFields.mSampleRate = env->GetFieldID(audioFormatClass, "mSampleRate", "I");
-    gAudioFormatFields.mChannelMask = env->GetFieldID(audioFormatClass, "mChannelMask", "I");
-
-    jclass audioMixingRuleClass = env->FindClass("android/media/audiopolicy/AudioMixingRule");
-    gAudioMixingRuleClass = (jclass) env->NewGlobalRef(audioMixingRuleClass);
-    gAudioMixingRuleFields.mCriteria = env->GetFieldID(audioMixingRuleClass, "mCriteria",
+    gAudioMixFields.mMixType = GetFieldIDOrDie(env, audioMixClass, "mMixType", "I");
+
+    jclass audioFormatClass = FindClassOrDie(env, "android/media/AudioFormat");
+    gAudioFormatClass = MakeGlobalRefOrDie(env, audioFormatClass);
+    gAudioFormatFields.mEncoding = GetFieldIDOrDie(env, audioFormatClass, "mEncoding", "I");
+    gAudioFormatFields.mSampleRate = GetFieldIDOrDie(env, audioFormatClass, "mSampleRate", "I");
+    gAudioFormatFields.mChannelMask = GetFieldIDOrDie(env, audioFormatClass, "mChannelMask", "I");
+
+    jclass audioMixingRuleClass = FindClassOrDie(env, "android/media/audiopolicy/AudioMixingRule");
+    gAudioMixingRuleClass = MakeGlobalRefOrDie(env, audioMixingRuleClass);
+    gAudioMixingRuleFields.mCriteria = GetFieldIDOrDie(env, audioMixingRuleClass, "mCriteria",
                                                        "Ljava/util/ArrayList;");
 
     jclass attributeMatchCriterionClass =
-                env->FindClass("android/media/audiopolicy/AudioMixingRule$AttributeMatchCriterion");
-    gAttributeMatchCriterionClass = (jclass) env->NewGlobalRef(attributeMatchCriterionClass);
-    gAttributeMatchCriterionFields.mAttr = env->GetFieldID(attributeMatchCriterionClass, "mAttr",
+                FindClassOrDie(env, "android/media/audiopolicy/AudioMixingRule$AttributeMatchCriterion");
+    gAttributeMatchCriterionClass = MakeGlobalRefOrDie(env, attributeMatchCriterionClass);
+    gAttributeMatchCriterionFields.mAttr = GetFieldIDOrDie(env, attributeMatchCriterionClass, "mAttr",
                                                        "Landroid/media/AudioAttributes;");
-    gAttributeMatchCriterionFields.mRule = env->GetFieldID(attributeMatchCriterionClass, "mRule",
+    gAttributeMatchCriterionFields.mRule = GetFieldIDOrDie(env, attributeMatchCriterionClass, "mRule",
                                                        "I");
 
-    jclass audioAttributesClass = env->FindClass("android/media/AudioAttributes");
-    gAudioAttributesClass = (jclass) env->NewGlobalRef(audioAttributesClass);
-    gAudioAttributesFields.mUsage = env->GetFieldID(audioAttributesClass, "mUsage", "I");
-    gAudioAttributesFields.mSource = env->GetFieldID(audioAttributesClass, "mSource", "I");
+    jclass audioAttributesClass = FindClassOrDie(env, "android/media/AudioAttributes");
+    gAudioAttributesClass = MakeGlobalRefOrDie(env, audioAttributesClass);
+    gAudioAttributesFields.mUsage = GetFieldIDOrDie(env, audioAttributesClass, "mUsage", "I");
+    gAudioAttributesFields.mSource = GetFieldIDOrDie(env, audioAttributesClass, "mSource", "I");
 
     AudioSystem::setErrorCallback(android_media_AudioSystem_error_callback);
 
