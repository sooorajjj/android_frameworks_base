--- conflicted
+++ resolved
@@ -128,13 +128,10 @@
 
     method_onAgentAuthorize = env->GetMethodID(clazz, "onAgentAuthorize",
                                                "(Ljava/lang/String;Ljava/lang/String;I)V");
-<<<<<<< HEAD
     method_onSapAuthorize = env->GetMethodID(clazz, "onSapAuthorize",
                                                "(Ljava/lang/String;Ljava/lang/String;I)V");
     method_onSapStateChanged = env->GetMethodID(clazz, "onSapStateChanged",
                                                "(Ljava/lang/String;Ljava/lang/String;I)V");
-=======
->>>>>>> 724ffc36
     method_onAgentOutOfBandDataAvailable = env->GetMethodID(clazz, "onAgentOutOfBandDataAvailable",
                                                "(Ljava/lang/String;)Z");
     method_onAgentCancel = env->GetMethodID(clazz, "onAgentCancel", "()V");
@@ -1040,11 +1037,7 @@
         }
 
         dbus_message_ref(msg);  // increment refcount because we pass to java
-<<<<<<< HEAD
-        env->CallVoidMethod(nat->me, method_onAgentAuthorize,
-=======
         env->CallBooleanMethod(nat->me, method_onAgentAuthorize,
->>>>>>> 724ffc36
                 env->NewStringUTF(object_path), env->NewStringUTF(uuid),
                 int(msg));
 
