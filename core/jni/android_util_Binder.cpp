--- conflicted
+++ resolved
@@ -173,10 +173,6 @@
     return vm->GetEnv((void **)&env, JNI_VERSION_1_4) >= 0 ? env : NULL;
 }
 
-<<<<<<< HEAD
-// Report a java.lang.Error (or subclass). This may terminate the runtime.
-static void report_java_lang_error(JNIEnv* env, jthrowable error)
-=======
 // Report a java.lang.Error (or subclass). This will terminate the runtime by
 // calling FatalError with a message derived from the given error.
 static void report_java_lang_error_fatal_error(JNIEnv* env, jthrowable error,
@@ -220,7 +216,6 @@
 // the uncaught exception handler, or explicitly by calling
 // report_java_lang_error_fatal_error.
 static void report_java_lang_error(JNIEnv* env, jthrowable error, const char* msg)
->>>>>>> 1fae6266
 {
     // Try to run the uncaught exception machinery.
     jobject thread = env->CallStaticObjectMethod(gThreadDispatchOffsets.mClass,
@@ -232,15 +227,10 @@
     }
     // Some error occurred that meant that either dispatchUncaughtException could not be
     // called or that it had an error itself (as this should be unreachable under normal
-<<<<<<< HEAD
-    // conditions). Clear the exception.
-    env->ExceptionClear();
-=======
     // conditions). As the binder code cannot handle Errors, attempt to log the error and
     // abort.
     env->ExceptionClear();
     report_java_lang_error_fatal_error(env, error, msg);
->>>>>>> 1fae6266
 }
 
 static void report_exception(JNIEnv* env, jthrowable excep, const char* msg)
@@ -268,45 +258,7 @@
     }
 
     if (env->IsInstanceOf(excep, gErrorOffsets.mClass)) {
-<<<<<<< HEAD
-        // Try to report the error. This should not return under normal circumstances.
-        report_java_lang_error(env, excep);
-        // The traditional handling: re-raise and abort.
-
-        /*
-         * It's an Error: Reraise the exception and ask the runtime to abort.
-         */
-
-        // Try to get the exception string. Sometimes logcat isn't available,
-        // so try to add it to the abort message.
-        std::string exc_msg = "(Unknown exception message)";
-        {
-            ScopedLocalRef<jclass> exc_class(env, env->GetObjectClass(excep));
-            jmethodID method_id = env->GetMethodID(exc_class.get(),
-                                                   "toString",
-                                                   "()Ljava/lang/String;");
-            ScopedLocalRef<jstring> jstr(
-                    env,
-                    reinterpret_cast<jstring>(
-                            env->CallObjectMethod(excep, method_id)));
-            env->ExceptionClear();  // Just for good measure.
-            if (jstr.get() != nullptr) {
-                ScopedUtfChars jstr_utf(env, jstr.get());
-                exc_msg = jstr_utf.c_str();
-            }
-        }
-
-        env->Throw(excep);
-        ALOGE("java.lang.Error thrown during binder transaction (stack trace follows) : ");
-        env->ExceptionDescribe();
-
-        std::string error_msg = base::StringPrintf(
-                "java.lang.Error thrown during binder transaction: %s",
-                exc_msg.c_str());
-        env->FatalError(error_msg.c_str());
-=======
         report_java_lang_error(env, excep, msg);
->>>>>>> 1fae6266
     }
 }
 
