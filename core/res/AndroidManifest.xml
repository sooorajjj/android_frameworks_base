<?xml version="1.0" encoding="utf-8"?>
<!--
/* //device/apps/common/AndroidManifest.xml
**
** Copyright 2006, The Android Open Source Project
**
** Licensed under the Apache License, Version 2.0 (the "License");
** you may not use this file except in compliance with the License.
** You may obtain a copy of the License at
**
**     http://www.apache.org/licenses/LICENSE-2.0
**
** Unless required by applicable law or agreed to in writing, software
** distributed under the License is distributed on an "AS IS" BASIS,
** WITHOUT WARRANTIES OR CONDITIONS OF ANY KIND, either express or implied.
** See the License for the specific language governing permissions and
** limitations under the License.
*/
-->
<manifest xmlns:android="http://schemas.android.com/apk/res/android"
    package="android" coreApp="true" android:sharedUserId="android.uid.system"
    android:sharedUserLabel="@string/android_system_label">

    <!-- ================================================ -->
    <!-- Special broadcasts that only the system can send -->
    <!-- ================================================ -->
    <eat-comment />

    <protected-broadcast android:name="android.intent.action.SCREEN_OFF" />
    <protected-broadcast android:name="android.intent.action.SCREEN_ON" />
    <protected-broadcast android:name="android.intent.action.USER_PRESENT" />
    <protected-broadcast android:name="android.intent.action.TIME_SET" />
    <protected-broadcast android:name="android.intent.action.TIME_TICK" />
    <protected-broadcast android:name="android.intent.action.TIMEZONE_CHANGED" />
    <protected-broadcast android:name="android.intent.action.DATE_CHANGED" />
    <protected-broadcast android:name="android.intent.action.BOOT_COMPLETED" />
    <protected-broadcast android:name="android.intent.action.PACKAGE_INSTALL" />
    <protected-broadcast android:name="android.intent.action.PACKAGE_ADDED" />
    <protected-broadcast android:name="android.intent.action.PACKAGE_REPLACED" />
    <protected-broadcast android:name="android.intent.action.MY_PACKAGE_REPLACED" />
    <protected-broadcast android:name="android.intent.action.PACKAGE_REMOVED" />
    <protected-broadcast android:name="android.intent.action.PACKAGE_FULLY_REMOVED" />
    <protected-broadcast android:name="android.intent.action.PACKAGE_CHANGED" />
    <protected-broadcast android:name="android.intent.action.PACKAGE_RESTARTED" />
    <protected-broadcast android:name="android.intent.action.PACKAGE_DATA_CLEARED" />
    <protected-broadcast android:name="android.intent.action.PACKAGE_FIRST_LAUNCH" />
    <protected-broadcast android:name="android.intent.action.PACKAGE_NEEDS_VERIFICATION" />
    <protected-broadcast android:name="android.intent.action.PACKAGE_VERIFIED" />
    <protected-broadcast android:name="android.intent.action.UID_REMOVED" />
    <protected-broadcast android:name="android.intent.action.QUERY_PACKAGE_RESTART" />
    <protected-broadcast android:name="android.intent.action.CONFIGURATION_CHANGED" />
    <protected-broadcast android:name="android.intent.action.LOCALE_CHANGED" />
    <protected-broadcast android:name="android.intent.action.BATTERY_CHANGED" />
    <protected-broadcast android:name="android.intent.action.BATTERY_LOW" />
    <protected-broadcast android:name="android.intent.action.BATTERY_OKAY" />
    <protected-broadcast android:name="android.intent.action.ACTION_POWER_CONNECTED" />
    <protected-broadcast android:name="android.intent.action.ACTION_POWER_DISCONNECTED" />
    <protected-broadcast android:name="android.intent.action.ACTION_SHUTDOWN" />
    <protected-broadcast android:name="android.intent.action.DEVICE_STORAGE_LOW" />
    <protected-broadcast android:name="android.intent.action.DEVICE_STORAGE_OK" />
    <protected-broadcast android:name="android.intent.action.DEVICE_STORAGE_FULL" />
    <protected-broadcast android:name="android.intent.action.DEVICE_STORAGE_NOT_FULL" />
    <protected-broadcast android:name="android.intent.action.NEW_OUTGOING_CALL" />
    <protected-broadcast android:name="android.intent.action.REBOOT" />
    <protected-broadcast android:name="android.intent.action.DOCK_EVENT" />
    <protected-broadcast android:name="android.intent.action.MASTER_CLEAR_NOTIFICATION" />
    <protected-broadcast android:name="android.intent.action.USER_ADDED" />
    <protected-broadcast android:name="android.intent.action.USER_REMOVED" />
    <protected-broadcast android:name="android.intent.action.USER_STARTING" />
    <protected-broadcast android:name="android.intent.action.USER_STARTED" />
    <protected-broadcast android:name="android.intent.action.USER_STOPPING" />
    <protected-broadcast android:name="android.intent.action.USER_STOPPED" />
    <protected-broadcast android:name="android.intent.action.USER_BACKGROUND" />
    <protected-broadcast android:name="android.intent.action.USER_FOREGROUND" />
    <protected-broadcast android:name="android.intent.action.USER_SWITCHED" />

    <protected-broadcast android:name="android.os.action.POWER_SAVE_MODE_CHANGED" />
    <protected-broadcast android:name="android.os.action.POWER_SAVE_MODE_CHANGING" />

    <protected-broadcast android:name="android.app.action.ENTER_CAR_MODE" />
    <protected-broadcast android:name="android.app.action.EXIT_CAR_MODE" />
    <protected-broadcast android:name="android.app.action.ENTER_DESK_MODE" />
    <protected-broadcast android:name="android.app.action.EXIT_DESK_MODE" />
    <protected-broadcast android:name="android.app.action.NEXT_ALARM_CLOCK_CHANGED" />

    <protected-broadcast android:name="android.appwidget.action.APPWIDGET_UPDATE_OPTIONS" />
    <protected-broadcast android:name="android.appwidget.action.APPWIDGET_DELETED" />
    <protected-broadcast android:name="android.appwidget.action.APPWIDGET_DISABLED" />
    <protected-broadcast android:name="android.appwidget.action.APPWIDGET_ENABLED" />
    <protected-broadcast android:name="android.appwidget.action.APPWIDGET_HOST_RESTORED" />
    <protected-broadcast android:name="android.appwidget.action.APPWIDGET_RESTORED" />

    <protected-broadcast android:name="android.backup.intent.RUN" />
    <protected-broadcast android:name="android.backup.intent.CLEAR" />
    <protected-broadcast android:name="android.backup.intent.INIT" />

    <protected-broadcast android:name="android.bluetooth.adapter.action.STATE_CHANGED" />
    <protected-broadcast android:name="android.bluetooth.adapter.action.SCAN_MODE_CHANGED" />
    <protected-broadcast android:name="android.bluetooth.adapter.action.DISCOVERY_STARTED" />
    <protected-broadcast android:name="android.bluetooth.adapter.action.DISCOVERY_FINISHED" />
    <protected-broadcast android:name="android.bluetooth.adapter.action.LOCAL_NAME_CHANGED" />
    <protected-broadcast android:name="android.bluetooth.adapter.action.CONNECTION_STATE_CHANGED" />
    <protected-broadcast android:name="android.bluetooth.device.action.UUID" />
    <protected-broadcast android:name="android.bluetooth.device.action.MAS_INSTANCE" />
    <protected-broadcast android:name="android.bluetooth.device.action.ALIAS_CHANGED" />
    <protected-broadcast android:name="android.bluetooth.device.action.FOUND" />
    <protected-broadcast android:name="android.bluetooth.device.action.DISAPPEARED" />
    <protected-broadcast android:name="android.bluetooth.device.action.CLASS_CHANGED" />
    <protected-broadcast android:name="android.bluetooth.device.action.ACL_CONNECTED" />
    <protected-broadcast android:name="android.bluetooth.device.action.ACL_DISCONNECT_REQUESTED" />
    <protected-broadcast android:name="android.bluetooth.device.action.ACL_DISCONNECTED" />
    <protected-broadcast android:name="android.bluetooth.device.action.NAME_CHANGED" />
    <protected-broadcast android:name="android.bluetooth.device.action.BOND_STATE_CHANGED" />
    <protected-broadcast android:name="android.bluetooth.device.action.NAME_FAILED" />
    <protected-broadcast android:name="android.bluetooth.device.action.PAIRING_REQUEST" />
    <protected-broadcast android:name="android.bluetooth.device.action.PAIRING_CANCEL" />
    <protected-broadcast android:name="android.bluetooth.device.action.CONNECTION_ACCESS_REPLY" />
    <protected-broadcast android:name="android.bluetooth.device.action.CONNECTION_ACCESS_CANCEL" />
    <protected-broadcast android:name="android.bluetooth.device.action.CONNECTION_ACCESS_REQUEST" />
    <protected-broadcast android:name="android.bluetooth.devicepicker.action.LAUNCH" />
    <protected-broadcast android:name="android.bluetooth.devicepicker.action.DEVICE_SELECTED" />
    <protected-broadcast
        android:name="android.bluetooth.headset.profile.action.CONNECTION_STATE_CHANGED" />
    <protected-broadcast
        android:name="android.bluetooth.headset.profile.action.AUDIO_STATE_CHANGED" />
    <protected-broadcast
        android:name="android.bluetooth.headset.action.VENDOR_SPECIFIC_HEADSET_EVENT" />
    <protected-broadcast
        android:name="android.bluetooth.headsetclient.profile.action.CONNECTION_STATE_CHANGED" />
    <protected-broadcast
        android:name="android.bluetooth.headsetclient.profile.action.AUDIO_STATE_CHANGED" />
    <protected-broadcast
        android:name="android.bluetooth.headsetclient.profile.action.AG_EVENT" />
    <protected-broadcast
        android:name="android.bluetooth.headsetclient.profile.action.AG_CALL_CHANGED" />
    <protected-broadcast
        android:name="android.bluetooth.headsetclient.profile.action.RESULT" />
    <protected-broadcast
        android:name="android.bluetooth.headsetclient.profile.action.LAST_VTAG" />
    <protected-broadcast
        android:name="android.bluetooth.a2dp.profile.action.CONNECTION_STATE_CHANGED" />
    <protected-broadcast
        android:name="android.bluetooth.a2dp.profile.action.PLAYING_STATE_CHANGED" />
    <protected-broadcast
        android:name="android.bluetooth.a2dp-sink.profile.action.CONNECTION_STATE_CHANGED" />
    <protected-broadcast
        android:name="android.bluetooth.a2dp-sink.profile.action.PLAYING_STATE_CHANGED" />
    <protected-broadcast
        android:name="android.bluetooth.a2dp-sink.profile.action.AUDIO_CONFIG_CHANGED" />
   <protected-broadcast
        android:name="android.bluetooth.avrcp-controller.profile.action.CONNECTION_STATE_CHANGED" />
    <protected-broadcast
        android:name="android.bluetooth.input.profile.action.CONNECTION_STATE_CHANGED" />
    <protected-broadcast
        android:name="android.bluetooth.input.profile.action.PROTOCOL_MODE_CHANGED" />
    <protected-broadcast
        android:name="android.bluetooth.input.profile.action.VIRTUAL_UNPLUG_STATUS" />
    <protected-broadcast
        android:name="android.bluetooth.pan.profile.action.CONNECTION_STATE_CHANGED" />
    <protected-broadcast android:name="android.bluetooth.pbap.intent.action.PBAP_STATE_CHANGED" />
    <protected-broadcast android:name="android.btopp.intent.action.INCOMING_FILE_NOTIFICATION" />
    <protected-broadcast android:name="android.btopp.intent.action.USER_CONFIRMATION_TIMEOUT" />
    <protected-broadcast android:name="android.btopp.intent.action.LIST" />
    <protected-broadcast android:name="android.btopp.intent.action.OPEN_OUTBOUND" />
    <protected-broadcast android:name="android.btopp.intent.action.HIDE_COMPLETE" />
    <protected-broadcast android:name="android.btopp.intent.action.CONFIRM" />
    <protected-broadcast android:name="android.btopp.intent.action.HIDE" />
    <protected-broadcast android:name="android.btopp.intent.action.RETRY" />
    <protected-broadcast android:name="android.btopp.intent.action.OPEN" />
    <protected-broadcast android:name="android.btopp.intent.action.OPEN_INBOUND" />
    <protected-broadcast android:name="com.android.bluetooth.pbap.authchall" />
    <protected-broadcast android:name="com.android.bluetooth.pbap.userconfirmtimeout" />
    <protected-broadcast android:name="com.android.bluetooth.pbap.authresponse" />
    <protected-broadcast android:name="com.android.bluetooth.pbap.authcancelled" />

    <protected-broadcast android:name="android.hardware.display.action.WIFI_DISPLAY_STATUS_CHANGED" />

    <protected-broadcast android:name="android.hardware.usb.action.USB_STATE" />
    <protected-broadcast android:name="android.hardware.usb.action.USB_ACCESSORY_ATTACHED" />
    <protected-broadcast android:name="android.hardware.usb.action.USB_ACCESSORY_ATTACHED" />
    <protected-broadcast android:name="android.hardware.usb.action.USB_DEVICE_ATTACHED" />
    <protected-broadcast android:name="android.hardware.usb.action.USB_DEVICE_DETACHED" />

    <protected-broadcast android:name="android.intent.action.HEADSET_PLUG" />
    <protected-broadcast android:name="android.media.action.ANALOG_AUDIO_DOCK_PLUG" />
    <protected-broadcast android:name="android.media.action.DIGITAL_AUDIO_DOCK_PLUG" />
    <protected-broadcast android:name="android.media.action.HDMI_AUDIO_PLUG" />
    <protected-broadcast android:name="android.media.action.USB_AUDIO_ACCESSORY_PLUG" />
    <protected-broadcast android:name="android.media.action.USB_AUDIO_DEVICE_PLUG" />

    <protected-broadcast android:name="android.media.AUDIO_BECOMING_NOISY" />
    <protected-broadcast android:name="android.media.RINGER_MODE_CHANGED" />
    <protected-broadcast android:name="android.media.VIBRATE_SETTING_CHANGED" />
    <protected-broadcast android:name="android.media.VOLUME_CHANGED_ACTION" />
    <protected-broadcast android:name="android.media.MASTER_VOLUME_CHANGED_ACTION" />
    <protected-broadcast android:name="android.media.MASTER_MUTE_CHANGED_ACTION" />
    <protected-broadcast android:name="android.media.SCO_AUDIO_STATE_CHANGED" />
    <protected-broadcast android:name="android.media.ACTION_SCO_AUDIO_STATE_UPDATED" />

    <protected-broadcast android:name="android.intent.action.MEDIA_REMOVED" />
    <protected-broadcast android:name="android.intent.action.MEDIA_UNMOUNTED" />
    <protected-broadcast android:name="android.intent.action.MEDIA_CHECKING" />
    <protected-broadcast android:name="android.intent.action.MEDIA_NOFS" />
    <protected-broadcast android:name="android.intent.action.MEDIA_MOUNTED" />
    <protected-broadcast android:name="android.intent.action.MEDIA_SHARED" />
    <protected-broadcast android:name="android.intent.action.MEDIA_UNSHARED" />
    <protected-broadcast android:name="android.intent.action.MEDIA_BAD_REMOVAL" />
    <protected-broadcast android:name="android.intent.action.MEDIA_UNMOUNTABLE" />
    <protected-broadcast android:name="android.intent.action.MEDIA_EJECT" />

    <protected-broadcast android:name="android.net.conn.CONNECTIVITY_CHANGE" />
    <protected-broadcast android:name="android.net.conn.CONNECTIVITY_CHANGE_IMMEDIATE" />
    <protected-broadcast android:name="android.net.conn.DATA_ACTIVITY_CHANGE" />
    <protected-broadcast android:name="android.net.conn.BACKGROUND_DATA_SETTING_CHANGED" />
    <protected-broadcast android:name="android.net.conn.CAPTIVE_PORTAL_TEST_COMPLETED" />

    <protected-broadcast android:name="android.net.nsd.STATE_CHANGED" />

    <protected-broadcast android:name="android.nfc.action.LLCP_LINK_STATE_CHANGED" />
    <protected-broadcast android:name="com.android.nfc_extras.action.RF_FIELD_ON_DETECTED" />
    <protected-broadcast android:name="com.android.nfc_extras.action.RF_FIELD_OFF_DETECTED" />
    <protected-broadcast android:name="com.android.nfc_extras.action.AID_SELECTED" />

    <protected-broadcast android:name="android.nfc.action.TRANSACTION_DETECTED" />
    <protected-broadcast android:name="android.intent.action.CLEAR_DNS_CACHE" />
    <protected-broadcast android:name="android.intent.action.PROXY_CHANGE" />

    <protected-broadcast android:name="android.os.UpdateLock.UPDATE_LOCK_CHANGED" />

    <protected-broadcast android:name="android.intent.action.DREAMING_STARTED" />
    <protected-broadcast android:name="android.intent.action.DREAMING_STOPPED" />
    <protected-broadcast android:name="android.intent.action.ANY_DATA_STATE" />
    <protected-broadcast android:name="android.intent.action.DATA_CONNECTION_CONNECTED_TO_PROVISIONING_APN" />

    <protected-broadcast android:name="com.android.server.WifiManager.action.START_SCAN" />
    <protected-broadcast android:name="com.android.server.WifiManager.action.DELAYED_DRIVER_STOP" />
    <protected-broadcast android:name="android.net.wifi.WIFI_STATE_CHANGED" />
    <protected-broadcast android:name="android.net.wifi.WIFI_AP_STATE_CHANGED" />
    <protected-broadcast android:name="android.net.wifi.WIFI_SCAN_AVAILABLE" />
    <protected-broadcast android:name="android.net.wifi.SCAN_RESULTS" />
    <protected-broadcast android:name="android.net.wifi.RSSI_CHANGED" />
    <protected-broadcast android:name="android.net.wifi.STATE_CHANGE" />
    <protected-broadcast android:name="android.net.wifi.LINK_CONFIGURATION_CHANGED" />
    <protected-broadcast android:name="android.net.wifi.CONFIGURED_NETWORKS_CHANGE" />
    <protected-broadcast android:name="android.net.wifi.supplicant.CONNECTION_CHANGE" />
    <protected-broadcast android:name="android.net.wifi.supplicant.STATE_CHANGE" />
    <protected-broadcast android:name="android.net.wifi.p2p.STATE_CHANGED" />
    <protected-broadcast android:name="android.net.wifi.p2p.DISCOVERY_STATE_CHANGE" />
    <protected-broadcast android:name="android.net.wifi.p2p.THIS_DEVICE_CHANGED" />
    <protected-broadcast android:name="android.net.wifi.p2p.PEERS_CHANGED" />
    <protected-broadcast android:name="android.net.wifi.p2p.CONNECTION_STATE_CHANGE" />
    <protected-broadcast android:name="android.net.wifi.p2p.PERSISTENT_GROUPS_CHANGED" />
    <protected-broadcast android:name="android.net.conn.TETHER_STATE_CHANGED" />
    <protected-broadcast android:name="android.net.conn.INET_CONDITION_ACTION" />
    <protected-broadcast android:name="android.net.conn.NETWORK_CONDITIONS_MEASURED" />
    <protected-broadcast
            android:name="android.net.ConnectivityService.action.PKT_CNT_SAMPLE_INTERVAL_ELAPSED" />
    <protected-broadcast android:name="android.net.scoring.SCORE_NETWORKS" />
    <protected-broadcast android:name="android.net.scoring.SCORER_CHANGED" />
    <protected-broadcast android:name="android.intent.action.EXTERNAL_APPLICATIONS_AVAILABLE" />
    <protected-broadcast android:name="android.intent.action.EXTERNAL_APPLICATIONS_UNAVAILABLE" />
    <protected-broadcast android:name="android.intent.action.AIRPLANE_MODE" />
    <protected-broadcast android:name="android.intent.action.ADVANCED_SETTINGS" />
    <protected-broadcast android:name="android.intent.action.APPLICATION_RESTRICTIONS_CHANGED" />
    <protected-broadcast android:name="android.intent.action.BUGREPORT_FINISHED" />

    <protected-broadcast android:name="android.intent.action.ACTION_IDLE_MAINTENANCE_START" />
    <protected-broadcast android:name="android.intent.action.ACTION_IDLE_MAINTENANCE_END" />

    <protected-broadcast android:name="android.intent.action.HDMI_PLUGGED" />

    <protected-broadcast android:name="android.intent.action.PHONE_STATE" />

    <protected-broadcast android:name="android.intent.action.SUB_DEFAULT_CHANGED" />

    <protected-broadcast android:name="android.location.GPS_ENABLED_CHANGE" />
    <protected-broadcast android:name="android.location.PROVIDERS_CHANGED" />
    <protected-broadcast android:name="android.location.MODE_CHANGED" />
    <protected-broadcast android:name="android.location.GPS_FIX_CHANGE" />
    <protected-broadcast android:name="android.net.proxy.PAC_REFRESH" />

    <protected-broadcast
        android:name="com.android.server.connectivityservice.CONNECTED_TO_PROVISIONING_NETWORK_ACTION" />

    <!-- Defined in RestrictionsManager -->
    <protected-broadcast
        android:name="android.intent.action.PERMISSION_RESPONSE_RECEIVED" />
    <!-- Defined in RestrictionsManager -->

    <protected-broadcast android:name="android.intent.action.REQUEST_PERMISSION" />
    <protected-broadcast android:name="android.nfc.handover.intent.action.HANDOVER_STARTED" />
    <protected-broadcast android:name="android.nfc.handover.intent.action.TRANSFER_DONE" />
    <protected-broadcast android:name="android.nfc.handover.intent.action.TRANSFER_PROGRESS" />
    <protected-broadcast android:name="android.nfc.handover.intent.action.TRANSFER_DONE" />

    <protected-broadcast android:name="android.intent.action.ACTION_DEFAULT_SUBSCRIPTION_CHANGED" />
    <protected-broadcast android:name="android.intent.action.ACTION_DEFAULT_SMS_SUBSCRIPTION_CHANGED" />
    <protected-broadcast android:name="android.intent.action.ACTION_DEFAULT_DATA_SUBSCRIPTION_CHANGED" />
    <protected-broadcast android:name="android.intent.action.ACTION_DEFAULT_VOICE_SUBSCRIPTION_CHANGED" />
    <protected-broadcast android:name="android.intent.action.ACTION_SUBINFO_CONTENT_CHANGE" />
    <protected-broadcast android:name="android.intent.action.ACTION_SUBINFO_RECORD_UPDATED" />

    <protected-broadcast android:name="android.intent.action.ACTION_SET_RADIO_CAPABILITY_DONE" />
    <protected-broadcast android:name="android.intent.action.ACTION_SET_RADIO_CAPABILITY_FAILED" />

    <!-- ====================================== -->
    <!-- Permissions for things that cost money -->
    <!-- ====================================== -->
    <eat-comment />

    <!-- Used for permissions that can be used to make the user spend money
         without their direct involvement. -->
    <permission-group android:name="android.permission-group.COST_MONEY"
        android:label="@string/permgrouplab_costMoney"
        android:description="@string/permgroupdesc_costMoney" />

    <!-- ================================== -->
    <!-- Permissions for accessing messages -->
    <!-- ================================== -->
    <eat-comment />

    <!-- Used for permissions that allow an application to send messages
         on behalf of the user or intercept messages being received by the
         user.  This is primarily intended for SMS/MMS messaging, such as
         receiving or reading an MMS. -->
    <permission-group android:name="android.permission-group.MESSAGES"
        android:label="@string/permgrouplab_messages"
        android:icon="@drawable/perm_group_messages"
        android:description="@string/permgroupdesc_messages"
        android:permissionGroupFlags="personalInfo"
        android:priority="360"/>

    <!-- Allows an application to send SMS messages. -->
    <permission android:name="android.permission.SEND_SMS"
        android:permissionGroup="android.permission-group.MESSAGES"
        android:protectionLevel="dangerous"
        android:permissionFlags="costsMoney"
        android:label="@string/permlab_sendSms"
        android:description="@string/permdesc_sendSms" />

    <!-- @SystemApi Allows an application (Phone) to send a request to other applications
         to handle the respond-via-message action during incoming calls.
         <p>Not for use by third-party applications. -->
    <permission android:name="android.permission.SEND_RESPOND_VIA_MESSAGE"
        android:permissionGroup="android.permission-group.MESSAGES"
        android:protectionLevel="signature|system"
        android:label="@string/permlab_sendRespondViaMessageRequest"
        android:description="@string/permdesc_sendRespondViaMessageRequest" />

    <!-- Allows an application to monitor incoming SMS messages, to record
         or perform processing on them. -->
    <permission android:name="android.permission.RECEIVE_SMS"
        android:permissionGroup="android.permission-group.MESSAGES"
        android:protectionLevel="dangerous"
        android:label="@string/permlab_receiveSms"
        android:description="@string/permdesc_receiveSms" />

    <!-- Allows an application to monitor incoming MMS messages, to record
         or perform processing on them. -->
    <permission android:name="android.permission.RECEIVE_MMS"
        android:permissionGroup="android.permission-group.MESSAGES"
        android:protectionLevel="dangerous"
        android:label="@string/permlab_receiveMms"
        android:description="@string/permdesc_receiveMms" />

    <!-- Allows an application to filter carrier specific sms.
         @hide -->
    <permission android:name="android.permission.CARRIER_FILTER_SMS"
        android:permissionGroup="android.permission-group.MESSAGES"
        android:protectionLevel="signature|system" />

    <!-- @SystemApi Allows an application to receive emergency cell broadcast messages,
         to record or display them to the user.
         <p>Not for use by third-party applications.
         @hide Pending API council approval -->
    <permission android:name="android.permission.RECEIVE_EMERGENCY_BROADCAST"
        android:permissionGroup="android.permission-group.MESSAGES"
        android:protectionLevel="signature|system"
        android:label="@string/permlab_receiveEmergencyBroadcast"
        android:description="@string/permdesc_receiveEmergencyBroadcast" />

    <!-- Allows an application to read previously received cell broadcast
         messages and to register a content observer to get notifications when
         a cell broadcast has been received and added to the database. For
         emergency alerts, the database is updated immediately after the
         alert dialog and notification sound/vibration/speech are presented.
         The "read" column is then updated after the user dismisses the alert.
         This enables supplementary emergency assistance apps to start loading
         additional emergency information (if Internet access is available)
         when the alert is first received, and to delay presenting the info
         to the user until after the initial alert dialog is dismissed.
         @hide Pending API council approval -->
    <permission android:name="android.permission.READ_CELL_BROADCASTS"
        android:permissionGroup="android.permission-group.MESSAGES"
        android:protectionLevel="dangerous"
        android:label="@string/permlab_readCellBroadcasts"
        android:description="@string/permdesc_readCellBroadcasts" />

    <!-- Allows an application to read SMS messages. -->
    <permission android:name="android.permission.READ_SMS"
        android:permissionGroup="android.permission-group.MESSAGES"
        android:protectionLevel="dangerous"
        android:label="@string/permlab_readSms"
        android:description="@string/permdesc_readSms" />

    <!-- Allows an application to write SMS messages. -->
    <permission android:name="android.permission.WRITE_SMS"
        android:permissionGroup="android.permission-group.MESSAGES"
        android:protectionLevel="dangerous"
        android:label="@string/permlab_writeSms"
        android:description="@string/permdesc_writeSms" />

    <!-- Allows an application to monitor incoming WAP push messages. -->
    <permission android:name="android.permission.RECEIVE_WAP_PUSH"
        android:permissionGroup="android.permission-group.MESSAGES"
        android:protectionLevel="dangerous"
        android:label="@string/permlab_receiveWapPush"
        android:description="@string/permdesc_receiveWapPush" />

    <!-- Allows an application to monitor incoming Bluetooth MAP messages, to record
         or perform processing on them. -->
    <!-- @hide -->
    <permission android:name="android.permission.RECEIVE_BLUETOOTH_MAP"
        android:permissionGroup="android.permission-group.MESSAGES"
        android:protectionLevel="signature|system"
        android:label="@string/permlab_receiveBluetoothMap"
        android:description="@string/permdesc_receiveBluetoothMap" />

    <!-- =============================================================== -->
    <!-- Permissions for accessing social info (contacts and social) -->
    <!-- =============================================================== -->
    <eat-comment />

    <!-- Used for permissions that provide access to the user's social connections,
         such as contacts, call logs, social stream, etc.  This includes
         both reading and writing of this data (which should generally be
         expressed as two distinct permissions). -->

    <permission-group android:name="android.permission-group.SOCIAL_INFO"
        android:label="@string/permgrouplab_socialInfo"
        android:icon="@drawable/perm_group_social_info"
        android:description="@string/permgroupdesc_socialInfo"
        android:permissionGroupFlags="personalInfo"
        android:priority="320" />

    <!-- Allows an application to read the user's contacts data. -->
    <permission android:name="android.permission.READ_CONTACTS"
        android:permissionGroup="android.permission-group.SOCIAL_INFO"
        android:protectionLevel="dangerous"
        android:label="@string/permlab_readContacts"
        android:description="@string/permdesc_readContacts" />

    <!-- Allows an application to write (but not read) the user's
         contacts data. -->
    <permission android:name="android.permission.WRITE_CONTACTS"
        android:permissionGroup="android.permission-group.SOCIAL_INFO"
        android:protectionLevel="dangerous"
        android:label="@string/permlab_writeContacts"
        android:description="@string/permdesc_writeContacts" />

    <!-- @SystemApi @hide Allows an application to execute contacts directory search.
         This should only be used by ContactsProvider.
         <p>Not for use by third-party applications. -->
    <permission android:name="android.permission.BIND_DIRECTORY_SEARCH"
        android:permissionGroup="android.permission-group.PERSONAL_INFO"
        android:protectionLevel="signature|system" />

    <!-- Allows an application to read the user's call log.
         <p class="note"><strong>Note:</strong> If your app uses the
         {@link #READ_CONTACTS} permission and <em>both</em> your <a
         href="{@docRoot}guide/topics/manifest/uses-sdk-element.html#min">{@code
         minSdkVersion}</a> and <a
         href="{@docRoot}guide/topics/manifest/uses-sdk-element.html#target">{@code
         targetSdkVersion}</a> values are set to 15 or lower, the system implicitly
         grants your app this permission. If you don't need this permission, be sure your <a
         href="{@docRoot}guide/topics/manifest/uses-sdk-element.html#target">{@code
         targetSdkVersion}</a> is 16 or higher.</p> -->
    <permission android:name="android.permission.READ_CALL_LOG"
        android:permissionGroup="android.permission-group.SOCIAL_INFO"
        android:protectionLevel="dangerous"
        android:label="@string/permlab_readCallLog"
        android:description="@string/permdesc_readCallLog" />

    <!-- Allows an application to write (but not read) the user's
         contacts data.
         <p class="note"><strong>Note:</strong> If your app uses the
         {@link #WRITE_CONTACTS} permission and <em>both</em> your <a
         href="{@docRoot}guide/topics/manifest/uses-sdk-element.html#min">{@code
         minSdkVersion}</a> and <a
         href="{@docRoot}guide/topics/manifest/uses-sdk-element.html#target">{@code
         targetSdkVersion}</a> values are set to 15 or lower, the system implicitly
         grants your app this permission. If you don't need this permission, be sure your <a
         href="{@docRoot}guide/topics/manifest/uses-sdk-element.html#target">{@code
         targetSdkVersion}</a> is 16 or higher.</p>  -->
    <permission android:name="android.permission.WRITE_CALL_LOG"
        android:permissionGroup="android.permission-group.SOCIAL_INFO"
        android:protectionLevel="dangerous"
        android:label="@string/permlab_writeCallLog"
        android:description="@string/permdesc_writeCallLog" />

  <!-- Allows an application to read from the user's social stream.
       @deprecated This functionality will be unsupported in the future; cursors returned
       will be empty. Please do not use. -->
    <permission android:name="android.permission.READ_SOCIAL_STREAM"
        android:permissionGroup="android.permission-group.SOCIAL_INFO"
        android:protectionLevel="dangerous"
        android:label="@string/permlab_readSocialStream"
        android:description="@string/permdesc_readSocialStream" />

    <!-- Allows an application to write (but not read) the user's
         social stream data.
         @deprecated This functionality will be unsupported in the future; cursors returned
         will be empty. Please do not use. -->
    <permission android:name="android.permission.WRITE_SOCIAL_STREAM"
        android:permissionGroup="android.permission-group.SOCIAL_INFO"
        android:protectionLevel="dangerous"
        android:label="@string/permlab_writeSocialStream"
        android:description="@string/permdesc_writeSocialStream" />

    <!-- =============================================================== -->
    <!-- Permissions for accessing information about the device owner    -->
    <!-- =============================================================== -->
    <eat-comment />

    <!-- Used for permissions that provide access to information about the device
         user such as profile information.  This includes both reading and
         writing of this data (which should generally be expressed as two
         distinct permissions). -->
    <permission-group android:name="android.permission-group.PERSONAL_INFO"
        android:label="@string/permgrouplab_personalInfo"
        android:icon="@drawable/perm_group_personal_info"
        android:description="@string/permgroupdesc_personalInfo"
        android:permissionGroupFlags="personalInfo"
        android:priority="310" />

    <!-- Allows an application to read the user's personal profile data. -->
    <permission android:name="android.permission.READ_PROFILE"
        android:permissionGroup="android.permission-group.PERSONAL_INFO"
        android:protectionLevel="dangerous"
        android:label="@string/permlab_readProfile"
        android:description="@string/permdesc_readProfile" />

    <!-- Allows an application to write (but not read) the user's
         personal profile data. -->
    <permission android:name="android.permission.WRITE_PROFILE"
        android:permissionGroup="android.permission-group.PERSONAL_INFO"
        android:protectionLevel="dangerous"
        android:label="@string/permlab_writeProfile"
        android:description="@string/permdesc_writeProfile" />

    <!-- Allows an application to access data from sensors that the user uses to
         measure what is happening inside his/her body, such as heart rate. -->
    <permission android:name="android.permission.BODY_SENSORS"
        android:permissionGroup="android.permission-group.PERSONAL_INFO"
        android:label="@string/permlab_bodySensors"
        android:description="@string/permdesc_bodySensors" />

    <!-- =============================================================== -->
    <!-- Permissions for accessing the device calendar                   -->
    <!-- =============================================================== -->
    <eat-comment />

    <!-- Used for permissions that provide access to the device
         calendar to create / view events.-->
    <permission-group android:name="android.permission-group.CALENDAR"
        android:label="@string/permgrouplab_calendar"
        android:icon="@drawable/perm_group_calendar"
        android:description="@string/permgroupdesc_calendar"
        android:permissionGroupFlags="personalInfo"
        android:priority="290" />

    <!-- Allows an application to read the user's calendar data. -->
    <permission android:name="android.permission.READ_CALENDAR"
        android:permissionGroup="android.permission-group.PERSONAL_INFO"
        android:protectionLevel="dangerous"
        android:label="@string/permlab_readCalendar"
        android:description="@string/permdesc_readCalendar" />

    <!-- Allows an application to write (but not read) the user's
         calendar data. -->
    <permission android:name="android.permission.WRITE_CALENDAR"
        android:permissionGroup="android.permission-group.PERSONAL_INFO"
        android:protectionLevel="dangerous"
        android:label="@string/permlab_writeCalendar"
        android:description="@string/permdesc_writeCalendar" />

    <!-- =============================================================== -->
    <!-- Permissions for accessing the user dictionary-->
    <!-- =============================================================== -->
    <eat-comment />

    <!-- Used for permissions that provide access to the user
         calendar to create / view events.-->
    <permission-group android:name="android.permission-group.USER_DICTIONARY"
        android:label="@string/permgrouplab_dictionary"
        android:icon="@drawable/perm_group_user_dictionary"
        android:description="@string/permgroupdesc_dictionary"
        android:permissionGroupFlags="personalInfo"
        android:priority="170" />

    <!-- Allows an application to read the user dictionary. This should
         really only be required by an IME, or a dictionary editor like
         the Settings app. -->
    <permission android:name="android.permission.READ_USER_DICTIONARY"
        android:permissionGroup="android.permission-group.USER_DICTIONARY"
        android:protectionLevel="dangerous"
        android:label="@string/permlab_readDictionary"
        android:description="@string/permdesc_readDictionary" />

    <!-- Used for permissions that provide access to the user
         calendar to create / view events.-->
    <permission-group android:name="android.permission-group.WRITE_USER_DICTIONARY"
        android:label="@string/permgrouplab_writeDictionary"
        android:icon="@drawable/perm_group_user_dictionary_write"
        android:description="@string/permgroupdesc_writeDictionary"
        android:priority="160" />

    <!-- Allows an application to write to the user dictionary. -->
    <permission android:name="android.permission.WRITE_USER_DICTIONARY"
        android:permissionGroup="android.permission-group.WRITE_USER_DICTIONARY"
        android:protectionLevel="normal"
        android:label="@string/permlab_writeDictionary"
        android:description="@string/permdesc_writeDictionary" />

    <!-- =============================================================== -->
    <!-- Permissions for accessing the user bookmarks                    -->
    <!-- =============================================================== -->
    <eat-comment />

    <!-- Used for permissions that provide access to the user
         bookmarks and browser history.-->
    <permission-group android:name="android.permission-group.BOOKMARKS"
        android:label="@string/permgrouplab_bookmarks"
        android:icon="@drawable/perm_group_bookmarks"
        android:description="@string/permgroupdesc_bookmarks"
        android:permissionGroupFlags="personalInfo"
        android:priority="300" />

    <!-- Allows an application to read (but not write) the user's
        browsing history and bookmarks. -->
    <permission android:name="com.android.browser.permission.READ_HISTORY_BOOKMARKS"
        android:permissionGroup="android.permission-group.BOOKMARKS"
        android:label="@string/permlab_readHistoryBookmarks"
        android:description="@string/permdesc_readHistoryBookmarks"
        android:protectionLevel="dangerous" />

    <!-- Allows an application to write (but not read) the user's
        browsing history and bookmarks. -->
    <permission android:name="com.android.browser.permission.WRITE_HISTORY_BOOKMARKS"
        android:permissionGroup="android.permission-group.BOOKMARKS"
        android:label="@string/permlab_writeHistoryBookmarks"
        android:description="@string/permdesc_writeHistoryBookmarks"
        android:protectionLevel="dangerous" />

    <!-- =============================================================== -->
    <!-- Permissions for setting the device alarm                        -->
    <!-- =============================================================== -->
    <eat-comment />

    <!-- Used for permissions that provide access to device alarms. -->
    <permission-group android:name="android.permission-group.DEVICE_ALARMS"
        android:label="@string/permgrouplab_deviceAlarms"
        android:icon="@drawable/perm_group_device_alarms"
        android:description="@string/permgroupdesc_deviceAlarms"
        android:permissionGroupFlags="personalInfo"
        android:priority="210" />

    <!-- Allows an application to broadcast an Intent to set an alarm for the
         user. -->
    <permission android:name="com.android.alarm.permission.SET_ALARM"
        android:permissionGroup="android.permission-group.DEVICE_ALARMS"
        android:label="@string/permlab_setAlarm"
        android:description="@string/permdesc_setAlarm"
        android:protectionLevel="normal" />

    <!-- =============================================================== -->
    <!-- Permissions for accessing the user voicemail                    -->
    <!-- =============================================================== -->
    <eat-comment />

    <!-- Used for permissions that provide access to the user voicemail box. -->
    <permission-group android:name="android.permission-group.VOICEMAIL"
        android:label="@string/permgrouplab_voicemail"
        android:icon="@drawable/perm_group_voicemail"
        android:description="@string/permgroupdesc_voicemail"
        android:permissionGroupFlags="personalInfo"
        android:priority="280" />

    <!-- Allows an application to add voicemails into the system. -->
    <permission android:name="com.android.voicemail.permission.ADD_VOICEMAIL"
        android:permissionGroup="android.permission-group.VOICEMAIL"
        android:protectionLevel="dangerous"
        android:label="@string/permlab_addVoicemail"
        android:description="@string/permdesc_addVoicemail" />

    <!-- Allows an application to modify and remove existing voicemails in the system -->
    <permission android:name="com.android.voicemail.permission.WRITE_VOICEMAIL"
        android:permissionGroup="android.permission-group.VOICEMAIL"
        android:protectionLevel="system|signature"
        android:label="@string/permlab_writeVoicemail"
        android:description="@string/permdesc_writeVoicemail" />

    <!-- Allows an application to read voicemails in the system. -->
    <permission android:name="com.android.voicemail.permission.READ_VOICEMAIL"
        android:permissionGroup="android.permission-group.VOICEMAIL"
        android:protectionLevel="system|signature"
        android:label="@string/permlab_readVoicemail"
        android:description="@string/permdesc_readVoicemail" />

    <!-- =============================================== -->
    <!-- Permissions for enabling accessibility features -->
    <!-- =============================================== -->
    <eat-comment />

    <!-- Used for permissions that allow requesting certain accessibility features. -->
    <permission-group android:name="android.permission-group.ACCESSIBILITY_FEATURES"
        android:label="@string/permgrouplab_accessibilityFeatures"
        android:icon="@drawable/perm_group_accessibility_features"
        android:description="@string/permgroupdesc_accessibilityFeatures"
        android:priority="380" />

    <!-- ======================================= -->
    <!-- Permissions for accessing location info -->
    <!-- ======================================= -->
    <eat-comment />

    <!-- Used for permissions that allow access to the user's current
         location. -->
    <permission-group android:name="android.permission-group.LOCATION"
        android:label="@string/permgrouplab_location"
        android:icon="@drawable/perm_group_location"
        android:description="@string/permgroupdesc_location"
        android:permissionGroupFlags="personalInfo"
        android:priority="330" />

    <!-- Allows an app to access precise location from location sources such
         as GPS, cell towers, and Wi-Fi. -->
    <permission android:name="android.permission.ACCESS_FINE_LOCATION"
        android:permissionGroup="android.permission-group.LOCATION"
        android:protectionLevel="dangerous"
        android:label="@string/permlab_accessFineLocation"
        android:description="@string/permdesc_accessFineLocation" />

    <!-- Allows an app to access approximate location derived from network location
         sources such as cell towers and Wi-Fi. -->
    <permission android:name="android.permission.ACCESS_COARSE_LOCATION"
        android:permissionGroup="android.permission-group.LOCATION"
        android:protectionLevel="dangerous"
        android:label="@string/permlab_accessCoarseLocation"
        android:description="@string/permdesc_accessCoarseLocation" />

    <!-- Allows an application to create mock location providers for testing -->
    <permission android:name="android.permission.ACCESS_MOCK_LOCATION"
        android:permissionGroup="android.permission-group.SYSTEM_TOOLS"
        android:protectionLevel="dangerous"
        android:label="@string/permlab_accessMockLocation"
        android:description="@string/permdesc_accessMockLocation" />

    <!-- Allows an application to access extra location provider commands -->
    <permission android:name="android.permission.ACCESS_LOCATION_EXTRA_COMMANDS"
        android:permissionGroup="android.permission-group.SYSTEM_TOOLS"
        android:protectionLevel="normal"
        android:label="@string/permlab_accessLocationExtraCommands"
        android:description="@string/permdesc_accessLocationExtraCommands" />

    <!-- @SystemApi Allows an application to install a location provider into the Location Manager.
    <p>Not for use by third-party applications. -->
    <permission android:name="android.permission.INSTALL_LOCATION_PROVIDER"
        android:protectionLevel="signature|system"
        android:label="@string/permlab_installLocationProvider"
        android:description="@string/permdesc_installLocationProvider" />

    <!-- @SystemApi @hide Allows HDMI-CEC service to access device and configuration files.
         This should only be used by HDMI-CEC service.
    -->
    <permission android:name="android.permission.HDMI_CEC"
        android:protectionLevel="signatureOrSystem" />

    <!-- @SystemApi Allows an application to use location features in hardware,
         such as the geofencing api.
         <p>Not for use by third-party applications. -->
    <permission android:name="android.permission.LOCATION_HARDWARE"
        android:permissionGroup="android.permission-group.LOCATION"
        android:protectionLevel="signature|system" />
    <uses-permission android:name="android.permission.LOCATION_HARDWARE"/>

    <!-- ======================================= -->
    <!-- Permissions for accessing networks -->
    <!-- ======================================= -->
    <eat-comment />

    <!-- Used for permissions that provide access to networking services.  The
         main permission here is internet access, but this is also an
         appropriate group for accessing or modifying any network configuration
         or other related network operations. -->
    <permission-group android:name="android.permission-group.NETWORK"
        android:label="@string/permgrouplab_network"
        android:icon="@drawable/perm_group_network"
        android:description="@string/permgroupdesc_network"
        android:priority="270" />

    <!-- Allows applications to open network sockets. -->
    <permission android:name="android.permission.INTERNET"
        android:permissionGroup="android.permission-group.NETWORK"
        android:protectionLevel="dangerous"
        android:description="@string/permdesc_createNetworkSockets"
        android:label="@string/permlab_createNetworkSockets" />

    <!-- Allows applications to access information about networks -->
    <permission android:name="android.permission.ACCESS_NETWORK_STATE"
        android:permissionGroup="android.permission-group.NETWORK"
        android:protectionLevel="normal"
        android:description="@string/permdesc_accessNetworkState"
        android:label="@string/permlab_accessNetworkState" />

    <!-- Allows applications to access information about Wi-Fi networks -->
    <permission android:name="android.permission.ACCESS_WIFI_STATE"
        android:permissionGroup="android.permission-group.NETWORK"
        android:protectionLevel="normal"
        android:description="@string/permdesc_accessWifiState"
        android:label="@string/permlab_accessWifiState" />

    <!-- Allows applications to change Wi-Fi connectivity state -->
    <permission android:name="android.permission.CHANGE_WIFI_STATE"
        android:permissionGroup="android.permission-group.NETWORK"
        android:protectionLevel="dangerous"
        android:description="@string/permdesc_changeWifiState"
        android:label="@string/permlab_changeWifiState" />

    <!-- @SystemApi @hide Allows applications to read Wi-Fi credential.
         <p>Not for use by third-party applications. -->
    <permission android:name="android.permission.READ_WIFI_CREDENTIAL"
        android:permissionGroup="android.permission-group.NETWORK"
        android:protectionLevel="signature|system" />

    <!-- @hide -->
    <permission android:name="android.permission.ACCESS_WIMAX_STATE"
        android:permissionGroup="android.permission-group.NETWORK"
        android:protectionLevel="normal"
        android:description="@string/permdesc_accessWimaxState"
        android:label="@string/permlab_accessWimaxState" />

    <!-- @hide -->
    <permission android:name="android.permission.CHANGE_WIMAX_STATE"
        android:permissionGroup="android.permission-group.NETWORK"
        android:protectionLevel="dangerous"
        android:description="@string/permdesc_changeWimaxState"
        android:label="@string/permlab_changeWimaxState" />

    <!-- Allows applications to act as network scorers. @hide @SystemApi-->
    <!-- TODO: Change protection level to normal when unhiding this API. -->
    <permission android:name="android.permission.SCORE_NETWORKS"
        android:permissionGroup="android.permission-group.NETWORK"
        android:protectionLevel="signature|system"
        android:description="@string/permdesc_scoreNetworks"
        android:label="@string/permlab_scoreNetworks" />

    <!-- ======================================= -->
    <!-- Permissions for short range, peripheral networks -->
    <!-- ======================================= -->
    <eat-comment />

    <!-- Used for permissions that provide access to other devices through Bluetooth.-->
    <permission-group android:name="android.permission-group.BLUETOOTH_NETWORK"
        android:label="@string/permgrouplab_bluetoothNetwork"
        android:icon="@drawable/perm_group_bluetooth"
        android:description="@string/permgroupdesc_bluetoothNetwork"
        android:priority="260" />

    <!-- Allows applications to connect to paired bluetooth devices -->
    <permission android:name="android.permission.BLUETOOTH"
        android:permissionGroup="android.permission-group.BLUETOOTH_NETWORK"
        android:protectionLevel="dangerous"
        android:description="@string/permdesc_bluetooth"
        android:label="@string/permlab_bluetooth" />

    <!-- Allows applications to discover and pair bluetooth devices -->
    <permission android:name="android.permission.BLUETOOTH_ADMIN"
        android:permissionGroup="android.permission-group.BLUETOOTH_NETWORK"
        android:protectionLevel="dangerous"
        android:description="@string/permdesc_bluetoothAdmin"
        android:label="@string/permlab_bluetoothAdmin" />

    <!-- @SystemApi Allows applications to pair bluetooth devices without user interaction, and to
         allow or disallow phonebook access or message access.
         This is not available to third party applications. -->
    <permission android:name="android.permission.BLUETOOTH_PRIVILEGED"
        android:permissionGroup="android.permission-group.BLUETOOTH_NETWORK"
        android:protectionLevel="system|signature"
        android:description="@string/permdesc_bluetoothPriv"
        android:label="@string/permlab_bluetoothPriv" />

    <!-- Control access to email providers exclusively for Bluetooth
         @hide
    -->
    <permission android:name="android.permission.BLUETOOTH_MAP"
        android:permissionGroup="android.permission-group.BLUETOOTH_NETWORK"
        android:protectionLevel="signature"
        android:description="@string/permdesc_bluetoothMap"
        android:label="@string/permlab_bluetoothMap" />

    <!-- Allows bluetooth stack to access files
         @hide This should only be used by Bluetooth apk.
    -->
    <permission android:name="android.permission.BLUETOOTH_STACK"
        android:permissionGroup="android.permission-group.SYSTEM_TOOLS"
        android:protectionLevel="signature" />

    <!-- Allows applications to perform I/O operations over NFC -->
    <permission android:name="android.permission.NFC"
        android:permissionGroup="android.permission-group.NETWORK"
        android:protectionLevel="dangerous"
        android:description="@string/permdesc_nfc"
        android:label="@string/permlab_nfc" />

    <!-- @SystemApi Allows an internal user to use privileged ConnectivityManager APIs.
         @hide -->
    <permission android:name="android.permission.CONNECTIVITY_INTERNAL"
        android:permissionGroup="android.permission-group.NETWORK"
        android:protectionLevel="signature|system" />

    <!-- @SystemApi @hide -->
    <permission android:name="android.permission.RECEIVE_DATA_ACTIVITY_CHANGE"
        android:permissionGroup="android.permission-group.NETWORK"
        android:protectionLevel="signature|system" />

    <!-- @SystemApi Allows access to the loop radio (Android@Home mesh network) device.
         @hide -->
    <permission android:name="android.permission.LOOP_RADIO"
        android:permissionGroup="android.permission-group.NETWORK"
        android:protectionLevel="signature|system" />

    <!-- Allows sending and receiving handover transfer status from Wifi and Bluetooth
         @hide
    -->
    <permission android:name="android.permission.NFC_HANDOVER_STATUS"
                android:label="@string/permlab_handoverStatus"
                android:description="@string/permdesc_handoverStatus"
                android:protectionLevel="signature|system" />

    <!-- ================================== -->
    <!-- Permissions for accessing accounts -->
    <!-- ================================== -->
    <eat-comment />

    <!-- Permissions for direct access to the accounts managed
         by the Account Manager. -->
    <permission-group android:name="android.permission-group.ACCOUNTS"
        android:label="@string/permgrouplab_accounts"
        android:icon="@drawable/perm_group_accounts"
        android:description="@string/permgroupdesc_accounts"
        android:permissionGroupFlags="personalInfo"
        android:priority="200" />

    <!-- Allows access to the list of accounts in the Accounts Service -->
    <permission android:name="android.permission.GET_ACCOUNTS"
        android:permissionGroup="android.permission-group.ACCOUNTS"
        android:protectionLevel="normal"
        android:description="@string/permdesc_getAccounts"
        android:label="@string/permlab_getAccounts" />

    <!-- Allows an application to act as an AccountAuthenticator for
         the AccountManager -->
    <permission android:name="android.permission.AUTHENTICATE_ACCOUNTS"
        android:permissionGroup="android.permission-group.ACCOUNTS"
        android:protectionLevel="dangerous"
        android:label="@string/permlab_authenticateAccounts"
        android:description="@string/permdesc_authenticateAccounts" />

    <!-- Allows an application to request authtokens from the AccountManager -->
    <permission android:name="android.permission.USE_CREDENTIALS"
        android:permissionGroup="android.permission-group.ACCOUNTS"
        android:protectionLevel="dangerous"
        android:label="@string/permlab_useCredentials"
        android:description="@string/permdesc_useCredentials" />

    <!-- Allows an application to manage the list of accounts in the AccountManager -->
    <permission android:name="android.permission.MANAGE_ACCOUNTS"
        android:permissionGroup="android.permission-group.ACCOUNTS"
        android:protectionLevel="dangerous"
        android:label="@string/permlab_manageAccounts"
        android:description="@string/permdesc_manageAccounts" />

    <!-- @SystemApi Allows applications to call into AccountAuthenticators.
    <p>Not for use by third-party applications. -->
    <permission android:name="android.permission.ACCOUNT_MANAGER"
        android:permissionGroup="android.permission-group.ACCOUNTS"
        android:protectionLevel="signature"
        android:description="@string/permdesc_accountManagerService"
        android:label="@string/permlab_accountManagerService" />

    <!-- ================================== -->
    <!-- Permissions for accessing hardware that may effect battery life-->
    <!-- ================================== -->
    <eat-comment />

    <!-- Used for permissions that provide direct access to the hardware on
         the device that has an effect on battery life.  This includes vibrator,
         flashlight,  etc. -->

    <permission-group android:name="android.permission-group.AFFECTS_BATTERY"
        android:label="@string/permgrouplab_affectsBattery"
        android:icon="@drawable/perm_group_affects_battery"
        android:description="@string/permgroupdesc_affectsBattery"
        android:priority="180" />

    <!-- Allows applications to enter Wi-Fi Multicast mode -->
    <permission android:name="android.permission.CHANGE_WIFI_MULTICAST_STATE"
        android:permissionGroup="android.permission-group.AFFECTS_BATTERY"
        android:protectionLevel="dangerous"
        android:description="@string/permdesc_changeWifiMulticastState"
        android:label="@string/permlab_changeWifiMulticastState" />

    <!-- Allows access to the vibrator -->
    <permission android:name="android.permission.VIBRATE"
        android:permissionGroup="android.permission-group.AFFECTS_BATTERY"
        android:protectionLevel="normal"
        android:label="@string/permlab_vibrate"
        android:description="@string/permdesc_vibrate" />

    <!-- Allows access to the flashlight -->
    <permission android:name="android.permission.FLASHLIGHT"
        android:permissionGroup="android.permission-group.AFFECTS_BATTERY"
        android:protectionLevel="normal"
        android:label="@string/permlab_flashlight"
        android:description="@string/permdesc_flashlight" />

    <!-- Allows using PowerManager WakeLocks to keep processor from sleeping or screen
         from dimming -->
    <permission android:name="android.permission.WAKE_LOCK"
        android:permissionGroup="android.permission-group.AFFECTS_BATTERY"
        android:protectionLevel="normal"
        android:label="@string/permlab_wakeLock"
        android:description="@string/permdesc_wakeLock" />

    <!-- Allows using the device's IR transmitter, if available -->
    <permission android:name="android.permission.TRANSMIT_IR"
        android:permissionGroup="android.permission-group.AFFECTS_BATTERY"
        android:protectionLevel="normal"
        android:label="@string/permlab_transmitIr"
        android:description="@string/permdesc_transmitIr" />

    <!-- ==================================================== -->
    <!-- Permissions related to changing audio settings   -->
    <!-- ==================================================== -->
    <eat-comment />

    <!-- Used for permissions that provide direct access to speaker settings
         the device. -->
    <permission-group android:name="android.permission-group.AUDIO_SETTINGS"
        android:label="@string/permgrouplab_audioSettings"
        android:icon="@drawable/perm_group_audio_settings"
        android:description="@string/permgroupdesc_audioSettings"
        android:priority="130" />

    <!-- Allows an application to modify global audio settings -->
    <permission android:name="android.permission.MODIFY_AUDIO_SETTINGS"
        android:permissionGroup="android.permission-group.AUDIO_SETTINGS"
        android:protectionLevel="normal"
        android:label="@string/permlab_modifyAudioSettings"
        android:description="@string/permdesc_modifyAudioSettings" />

    <!-- ================================== -->
    <!-- Permissions for accessing hardware -->
    <!-- ================================== -->
    <eat-comment />

    <!-- Used for permissions that provide direct access to the hardware on
         the device.  This includes audio, the camera, vibrator, etc. -->
    <permission-group android:name="android.permission-group.HARDWARE_CONTROLS"
        android:label="@string/permgrouplab_hardwareControls"
        android:description="@string/permgroupdesc_hardwareControls"
        android:priority="260"/>

    <!-- @SystemApi Allows an application to manage preferences and permissions for USB devices
         @hide -->
    <permission android:name="android.permission.MANAGE_USB"
        android:permissionGroup="android.permission-group.HARDWARE_CONTROLS"
        android:protectionLevel="signature|system"
        android:label="@string/permlab_manageUsb"
        android:description="@string/permdesc_manageUsb" />

    <!-- @SystemApi Allows an application to access the MTP USB kernel driver.
         For use only by the device side MTP implementation.
         @hide -->
    <permission android:name="android.permission.ACCESS_MTP"
        android:permissionGroup="android.permission-group.HARDWARE_CONTROLS"
        android:protectionLevel="signature|system"
        android:label="@string/permlab_accessMtp"
        android:description="@string/permdesc_accessMtp" />

    <!-- Allows access to hardware peripherals.  Intended only for hardware testing.
    <p>Not for use by third-party applications. -->
    <permission android:name="android.permission.HARDWARE_TEST"
        android:permissionGroup="android.permission-group.HARDWARE_CONTROLS"
        android:protectionLevel="signature"
        android:label="@string/permlab_hardware_test"
        android:description="@string/permdesc_hardware_test" />

    <!-- @SystemApi Allows access to FM
         @hide This is not a third-party API (intended for system apps).-->
    <permission android:name="android.permission.ACCESS_FM_RADIO"
        android:permissionGroup="android.permission-group.HARDWARE_CONTROLS"
        android:protectionLevel="signature|system"
        android:label="@string/permlab_fm"
        android:description="@string/permdesc_fm" />

    <!-- Allows access to configure network interfaces, configure/use IPSec, etc.
         @hide -->
    <permission android:name="android.permission.NET_ADMIN"
        android:permissionGroup="android.permission-group.SYSTEM_TOOLS"
        android:protectionLevel="signature" />

    <!-- Allows registration for remote audio playback. @hide -->
    <permission android:name="android.permission.REMOTE_AUDIO_PLAYBACK"
        android:permissionGroup="android.permission-group.SYSTEM_TOOLS"
        android:protectionLevel="signature" />

    <!-- @SystemApi Allows TvInputService to access underlying TV input hardware such as
         built-in tuners and HDMI-in's.
         @hide This should only be used by OEM's TvInputService's.
    -->
    <permission android:name="android.permission.TV_INPUT_HARDWARE"
        android:protectionLevel="signatureOrSystem" />

    <!-- @SystemApi Allows to capture a frame of TV input hardware such as
         built-in tuners and HDMI-in's.
         @hide <p>Not for use by third-party applications.
    -->
    <permission android:name="android.permission.CAPTURE_TV_INPUT"
        android:protectionLevel="signatureOrSystem" />

    <!-- @hide Allows enabling/disabling OEM unlock
   <p>Not for use by third-party applications. -->
    <permission android:name="android.permission.OEM_UNLOCK_STATE"
                android:permissionGroup="android.permission-group.SYSTEM_TOOLS"
                android:protectionLevel="signature" />

    <!-- @hide Allows querying state of PersistentDataBlock
   <p>Not for use by third-party applications. -->
    <permission android:name="android.permission.ACCESS_PDB_STATE"
                android:permissionGroup="android.permission-group.SYSTEM_TOOLS"
                android:protectionLevel="signature" />


    <!-- =========================================== -->
    <!-- Permissions associated with audio capture -->
    <!-- =========================================== -->
    <eat-comment />

    <!-- Used for permissions that are associated with accessing
         microphone audio from the device. Note that phone calls also capture audio
         but are in a separate (more visible) permission group. -->
    <permission-group android:name="android.permission-group.MICROPHONE"
        android:label="@string/permgrouplab_microphone"
        android:icon="@drawable/perm_group_microphone"
        android:description="@string/permgroupdesc_microphone"
        android:permissionGroupFlags="personalInfo"
        android:priority="340" />

    <!-- Allows an application to record audio -->
    <permission android:name="android.permission.RECORD_AUDIO"
        android:permissionGroup="android.permission-group.MICROPHONE"
        android:protectionLevel="dangerous"
        android:label="@string/permlab_recordAudio"
        android:description="@string/permdesc_recordAudio" />


    <!-- =========================================== -->
    <!-- Permissions associated with camera and image capture -->
    <!-- =========================================== -->
    <eat-comment />

    <!-- Used for permissions that are associated with accessing
         camera or capturing images/video from the device. -->
    <permission-group android:name="android.permission-group.CAMERA"
        android:label="@string/permgrouplab_camera"
        android:icon="@drawable/perm_group_camera"
        android:description="@string/permgroupdesc_camera"
        android:permissionGroupFlags="personalInfo"
        android:priority="350" />

    <!-- Required to be able to access the camera device.
         <p>This will automatically enforce the <a
         href="{@docRoot}guide/topics/manifest/uses-feature-element.html">{@code
         &lt;uses-feature&gt;}</a> manifest element for <em>all</em> camera features.
         If you do not require all camera features or can properly operate if a camera
         is not available, then you must modify your manifest as appropriate in order to
         install on devices that don't support all camera features.</p> -->
    <permission android:name="android.permission.CAMERA"
        android:permissionGroup="android.permission-group.CAMERA"
        android:protectionLevel="dangerous"
        android:label="@string/permlab_camera"
        android:description="@string/permdesc_camera" />

    <!-- @SystemApi Allows disabling the transmit-indicator LED that is normally on when
         a camera is in use by an application.
         @hide -->
    <permission android:name="android.permission.CAMERA_DISABLE_TRANSMIT_LED"
        android:permissionGroup="android.permission-group.CAMERA"
        android:protectionLevel="signature|system"
        android:label="@string/permlab_cameraDisableTransmitLed"
        android:description="@string/permdesc_cameraDisableTransmitLed" />

    <!-- =========================================== -->
    <!-- Permissions associated with telephony state -->
    <!-- =========================================== -->
    <eat-comment />

    <!-- Used for permissions that are associated with accessing and modifying
         telephony state: placing calls, intercepting outgoing calls, reading
         and modifying the phone state. -->
    <permission-group android:name="android.permission-group.PHONE_CALLS"
        android:label="@string/permgrouplab_phoneCalls"
        android:icon="@drawable/perm_group_phone_calls"
        android:description="@string/permgroupdesc_phoneCalls"
        android:permissionGroupFlags="personalInfo"
        android:priority="370" />

    <!-- Allows an application to see the number being dialed during an outgoing
         call with the option to redirect the call to a different number or
         abort the call altogether. -->
    <permission android:name="android.permission.PROCESS_OUTGOING_CALLS"
        android:permissionGroup="android.permission-group.PHONE_CALLS"
        android:protectionLevel="dangerous"
        android:label="@string/permlab_processOutgoingCalls"
        android:description="@string/permdesc_processOutgoingCalls" />

    <!-- @SystemApi Allows modification of the telephony state - power on, mmi, etc.
         Does not include placing calls.
         <p>Not for use by third-party applications. -->
    <permission android:name="android.permission.MODIFY_PHONE_STATE"
        android:permissionGroup="android.permission-group.PHONE_CALLS"
        android:protectionLevel="signature|system"
        android:label="@string/permlab_modifyPhoneState"
        android:description="@string/permdesc_modifyPhoneState" />

    <!-- Allows read only access to phone state.
         <p class="note"><strong>Note:</strong> If <em>both</em> your <a
         href="{@docRoot}guide/topics/manifest/uses-sdk-element.html#min">{@code
         minSdkVersion}</a> and <a
         href="{@docRoot}guide/topics/manifest/uses-sdk-element.html#target">{@code
         targetSdkVersion}</a> values are set to 3 or lower, the system implicitly
         grants your app this permission. If you don't need this permission, be sure your <a
         href="{@docRoot}guide/topics/manifest/uses-sdk-element.html#target">{@code
         targetSdkVersion}</a> is 4 or higher. -->
    <permission android:name="android.permission.READ_PHONE_STATE"
        android:permissionGroup="android.permission-group.PHONE_CALLS"
        android:protectionLevel="dangerous"
        android:label="@string/permlab_readPhoneState"
        android:description="@string/permdesc_readPhoneState" />

    <!-- Allows read only access to precise phone state.
         @hide Pending API council approval -->
    <permission android:name="android.permission.READ_PRECISE_PHONE_STATE"
        android:permissionGroup="android.permission-group.PHONE_CALLS"
        android:protectionLevel="signature|system"
        android:label="@string/permlab_readPrecisePhoneState"
        android:description="@string/permdesc_readPrecisePhoneState" />

    <!-- @SystemApi Allows read access to privileged phone state.
         @hide Used internally. -->
    <permission android:name="android.permission.READ_PRIVILEGED_PHONE_STATE"
        android:permissionGroup="android.permission-group.PHONE_CALLS"
        android:protectionLevel="signature|system" />

     <!-- Allows an application to initiate a phone call without going through
         the Dialer user interface for the user to confirm the call
         being placed. -->
    <permission android:name="android.permission.CALL_PHONE"
        android:permissionGroup="android.permission-group.PHONE_CALLS"
        android:protectionLevel="dangerous"
        android:permissionFlags="costsMoney"
        android:label="@string/permlab_callPhone"
        android:description="@string/permdesc_callPhone" />

    <!-- Allows an application to use SIP service -->
    <permission android:name="android.permission.USE_SIP"
        android:permissionGroup="android.permission-group.PHONE_CALLS"
        android:protectionLevel="dangerous"
        android:description="@string/permdesc_use_sip"
        android:label="@string/permlab_use_sip" />

    <!-- @SystemApi Protects the ability to register any PhoneAccount with
         PhoneAccount#CAPABILITY_SIM_SUBSCRIPTION. This capability indicates that the PhoneAccount
         corresponds to a device SIM.
         @hide -->
    <permission android:name="android.permission.REGISTER_SIM_SUBSCRIPTION"
        android:permissionGroup="android.permission-group.PHONE_CALLS"
        android:protectionLevel="system|signature"
        android:description="@string/permdesc_register_sim_subscription"
        android:label="@string/permlab_register_sim_subscription" />

    <!-- @SystemApi Protects the ability to register any PhoneAccount with
         PhoneAccount#CAPABILITY_CALL_PROVIDER.
         @hide -->
    <permission android:name="android.permission.REGISTER_CALL_PROVIDER"
        android:permissionGroup="android.permission-group.PHONE_CALLS"
        android:protectionLevel="system|signature"
        android:description="@string/permdesc_register_call_provider"
        android:label="@string/permlab_register_call_provider" />

    <!-- @SystemApi Protects the ability to register any PhoneAccount with
         PhoneAccount#CAPABILITY_CONNECTION_MANAGER
         @hide -->
    <permission android:name="android.permission.REGISTER_CONNECTION_MANAGER"
        android:permissionGroup="android.permission-group.PHONE_CALLS"
        android:protectionLevel="system|signature"
        android:description="@string/permdesc_connection_manager"
        android:label="@string/permlab_connection_manager" />

    <!-- @SystemApi Allows an application to bind to InCallService implementations.
         @hide -->
    <permission android:name="android.permission.BIND_INCALL_SERVICE"
        android:permissionGroup="android.permission-group.PHONE_CALLS"
        android:protectionLevel="system|signature"
        android:description="@string/permdesc_bind_incall_service"
        android:label="@string/permlab_bind_incall_service" />

    <!-- @SystemApi Allows an application to bind to ConnectionService implementations.
         @hide -->
    <permission android:name="android.permission.BIND_CONNECTION_SERVICE"
                android:permissionGroup="android.permission-group.PHONE_CALLS"
                android:protectionLevel="system|signature"
                android:description="@string/permdesc_bind_connection_service"
                android:label="@string/permlab_bind_connection_service" />

    <!-- @SystemApi Allows an application to control the in-call experience.
         @hide -->
    <permission android:name="android.permission.CONTROL_INCALL_EXPERIENCE"
                android:permissionGroup="android.permission-group.PHONE_CALLS"
                android:protectionLevel="system|signature"
                android:description="@string/permdesc_control_incall_experience"
                android:label="@string/permlab_control_incall_experience" />

    <!-- ================================== -->
    <!-- Permissions for sdcard interaction -->
    <!-- ================================== -->
    <eat-comment />

    <!-- Group of permissions that are related to SD card access. -->
    <permission-group android:name="android.permission-group.STORAGE"
        android:label="@string/permgrouplab_storage"
        android:icon="@drawable/perm_group_storage"
        android:description="@string/permgroupdesc_storage"
        android:permissionGroupFlags="personalInfo"
        android:priority="240" />

    <!-- Allows an application to read from external storage.
         <p>Any app that declares the {@link #WRITE_EXTERNAL_STORAGE} permission is implicitly
         granted this permission.</p>
         <p>This permission is enforced starting in API level 19.  Before API level 19, this
         permission is not enforced and all apps still have access to read from external storage.
         You can test your app with the permission enforced by enabling <em>Protect USB
         storage</em> under Developer options in the Settings app on a device running Android 4.1 or
         higher.</p>
         <p>Also starting in API level 19, this permission is <em>not</em> required to
         read/write files in your application-specific directories returned by
         {@link android.content.Context#getExternalFilesDir} and
         {@link android.content.Context#getExternalCacheDir}.
         <p class="note"><strong>Note:</strong> If <em>both</em> your <a
         href="{@docRoot}guide/topics/manifest/uses-sdk-element.html#min">{@code
         minSdkVersion}</a> and <a
         href="{@docRoot}guide/topics/manifest/uses-sdk-element.html#target">{@code
         targetSdkVersion}</a> values are set to 3 or lower, the system implicitly
         grants your app this permission. If you don't need this permission, be sure your <a
         href="{@docRoot}guide/topics/manifest/uses-sdk-element.html#target">{@code
         targetSdkVersion}</a> is 4 or higher.-->
    <permission android:name="android.permission.READ_EXTERNAL_STORAGE"
        android:permissionGroup="android.permission-group.STORAGE"
        android:label="@string/permlab_sdcardRead"
        android:description="@string/permdesc_sdcardRead"
        android:protectionLevel="normal" />

    <!-- Allows an application to write to external storage.
         <p class="note"><strong>Note:</strong> If <em>both</em> your <a
         href="{@docRoot}guide/topics/manifest/uses-sdk-element.html#min">{@code
         minSdkVersion}</a> and <a
         href="{@docRoot}guide/topics/manifest/uses-sdk-element.html#target">{@code
         targetSdkVersion}</a> values are set to 3 or lower, the system implicitly
         grants your app this permission. If you don't need this permission, be sure your <a
         href="{@docRoot}guide/topics/manifest/uses-sdk-element.html#target">{@code
         targetSdkVersion}</a> is 4 or higher.
         <p>Starting in API level 19, this permission is <em>not</em> required to
         read/write files in your application-specific directories returned by
         {@link android.content.Context#getExternalFilesDir} and
         {@link android.content.Context#getExternalCacheDir}. -->
    <permission android:name="android.permission.WRITE_EXTERNAL_STORAGE"
        android:permissionGroup="android.permission-group.STORAGE"
        android:label="@string/permlab_sdcardWrite"
        android:description="@string/permdesc_sdcardWrite"
        android:protectionLevel="dangerous" />

    <!-- @SystemApi Allows an application to write to internal media storage
         @hide  -->
    <permission android:name="android.permission.WRITE_MEDIA_STORAGE"
        android:permissionGroup="android.permission-group.STORAGE"
        android:label="@string/permlab_mediaStorageWrite"
        android:description="@string/permdesc_mediaStorageWrite"
        android:protectionLevel="signature|system" />

    <!-- Allows an application to manage access to documents, usually as part
         of a document picker. -->
    <permission android:name="android.permission.MANAGE_DOCUMENTS"
        android:permissionGroup="android.permission-group.STORAGE"
        android:label="@string/permlab_manageDocs"
        android:description="@string/permdesc_manageDocs"
        android:protectionLevel="signature" />

    <!-- ================================== -->
    <!-- Permissions for screenlock         -->
    <!-- ================================== -->
    <eat-comment />

    <!-- Group of permissions that are related to the screenlock. -->
    <permission-group android:name="android.permission-group.SCREENLOCK"
        android:label="@string/permgrouplab_screenlock"
        android:icon="@drawable/perm_group_screenlock"
        android:permissionGroupFlags="personalInfo"
        android:description="@string/permgroupdesc_screenlock"
        android:priority="230" />

    <!-- Allows applications to disable the keyguard -->
    <permission android:name="android.permission.DISABLE_KEYGUARD"
        android:permissionGroup="android.permission-group.SCREENLOCK"
        android:protectionLevel="dangerous"
        android:description="@string/permdesc_disableKeyguard"
        android:label="@string/permlab_disableKeyguard" />

    <!-- ================================== -->
    <!-- Permissions to access other installed applications  -->
    <!-- ================================== -->
    <eat-comment />

    <!-- Group of permissions that are related to the other applications
         installed on the system.  Examples include such as listing
         running apps, or killing background processes. -->
    <permission-group android:name="android.permission-group.APP_INFO"
        android:label="@string/permgrouplab_appInfo"
        android:icon="@drawable/perm_group_app_info"
        android:description="@string/permgroupdesc_appInfo"
        android:priority="220" />

    <!-- @deprecated No longer enforced. -->
    <permission android:name="android.permission.GET_TASKS"
        android:permissionGroup="android.permission-group.APP_INFO"
        android:protectionLevel="normal"
        android:label="@string/permlab_getTasks"
        android:description="@string/permdesc_getTasks" />

    <!-- New version of GET_TASKS that apps can request, since GET_TASKS doesn't really
         give access to task information.  We need this new one because there are
         many existing apps that use add libraries and such that have validation
         code to ensure the app has requested the GET_TASKS permission by seeing
         if it has been granted the permission...  if it hasn't, it kills the app
         with a message about being upset.  So we need to have it continue to look
         like the app is getting that permission, even though it will never be
         checked, and new privileged apps can now request this one for real access.
         @hide
         @SystemApi -->
    <permission android:name="android.permission.REAL_GET_TASKS"
        android:permissionGroup="android.permission-group.APP_INFO"
        android:protectionLevel="signature|system"
        android:label="@string/permlab_getTasks"
        android:description="@string/permdesc_getTasks" />

    <!-- Allows an application to start a task from a ActivityManager#RecentTaskInfo.
         @hide -->
    <permission android:name="android.permission.START_TASKS_FROM_RECENTS"
        android:permissionGroup="android.permission-group.SYSTEM_TOOLS"
        android:protectionLevel="signature|system"
        android:label="@string/permlab_startTasksFromRecents"
        android:description="@string/permdesc_startTasksFromRecents" />

    <!-- @SystemApi @hide Allows an application to call APIs that allow it to do interactions
         across the users on the device, using singleton services and
         user-targeted broadcasts.  This permission is not available to
         third party applications. -->
    <permission android:name="android.permission.INTERACT_ACROSS_USERS"
        android:permissionGroup="android.permission-group.SYSTEM_TOOLS"
        android:protectionLevel="signature|system|development"
        android:label="@string/permlab_interactAcrossUsers"
        android:description="@string/permdesc_interactAcrossUsers" />

    <!-- @hide Fuller form of {@link android.Manifest.permission#INTERACT_ACROSS_USERS}
         that removes restrictions on where broadcasts can be sent and allows other
         types of interactions. -->
    <permission android:name="android.permission.INTERACT_ACROSS_USERS_FULL"
        android:permissionGroup="android.permission-group.SYSTEM_TOOLS"
        android:protectionLevel="signature"
        android:label="@string/permlab_interactAcrossUsersFull"
        android:description="@string/permdesc_interactAcrossUsersFull" />

    <!-- @SystemApi @hide Allows an application to call APIs that allow it to query and manage
         users on the device. This permission is not available to
         third party applications. -->
    <permission android:name="android.permission.MANAGE_USERS"
        android:permissionGroup="android.permission-group.SYSTEM_TOOLS"
        android:protectionLevel="signature|system"
        android:label="@string/permlab_manageUsers"
        android:description="@string/permdesc_manageUsers" />

    <!-- Allows an application to get full detailed information about
         recently running tasks, with full fidelity to the real state.
         @hide -->
    <permission android:name="android.permission.GET_DETAILED_TASKS"
        android:permissionGroup="android.permission-group.SYSTEM_TOOLS"
        android:protectionLevel="signature"
        android:label="@string/permlab_getDetailedTasks"
        android:description="@string/permdesc_getDetailedTasks" />

    <!-- Allows an application to change the Z-order of tasks -->
    <permission android:name="android.permission.REORDER_TASKS"
        android:permissionGroup="android.permission-group.APP_INFO"
        android:protectionLevel="normal"
        android:label="@string/permlab_reorderTasks"
        android:description="@string/permdesc_reorderTasks" />

    <!-- @hide Allows an application to change to remove/kill tasks -->
    <permission android:name="android.permission.REMOVE_TASKS"
        android:permissionGroup="android.permission-group.APP_INFO"
        android:protectionLevel="signature"
        android:label="@string/permlab_removeTasks"
        android:description="@string/permdesc_removeTasks" />

    <!-- @SystemApi @hide Allows an application to create/manage/remove stacks -->
    <permission android:name="android.permission.MANAGE_ACTIVITY_STACKS"
        android:permissionGroup="android.permission-group.APP_INFO"
        android:protectionLevel="signature|system"
        android:label="@string/permlab_manageActivityStacks"
        android:description="@string/permdesc_manageActivityStacks" />

    <!-- Allows an application to start any activity, regardless of permission
         protection or exported state. @hide -->
    <permission android:name="android.permission.START_ANY_ACTIVITY"
        android:permissionGroup="android.permission-group.SYSTEM_TOOLS"
        android:protectionLevel="signature"
        android:label="@string/permlab_startAnyActivity"
        android:description="@string/permdesc_startAnyActivity" />

    <!-- @deprecated The {@link android.app.ActivityManager#restartPackage}
        API is no longer supported. -->
    <permission android:name="android.permission.RESTART_PACKAGES"
        android:permissionGroup="android.permission-group.APP_INFO"
        android:protectionLevel="normal"
        android:label="@string/permlab_killBackgroundProcesses"
        android:description="@string/permdesc_killBackgroundProcesses" />

    <!-- Allows an application to call
        {@link android.app.ActivityManager#killBackgroundProcesses}. -->
    <permission android:name="android.permission.KILL_BACKGROUND_PROCESSES"
        android:permissionGroup="android.permission-group.APP_INFO"
        android:protectionLevel="normal"
        android:label="@string/permlab_killBackgroundProcesses"
        android:description="@string/permdesc_killBackgroundProcesses" />

    <!-- ================================== -->
    <!-- Permissions affecting the display of other applications  -->
    <!-- ================================== -->
    <eat-comment />

    <!-- Group of permissions that allow manipulation of how
         another application displays UI to the user. -->
    <permission-group android:name="android.permission-group.DISPLAY"
        android:label="@string/permgrouplab_display"
        android:icon="@drawable/perm_group_display"
        android:description="@string/permgroupdesc_display"
        android:priority="190"/>

    <!-- Allows an application to open windows using the type
         {@link android.view.WindowManager.LayoutParams#TYPE_SYSTEM_ALERT},
         shown on top of all other applications.  Very few applications
         should use this permission; these windows are intended for
         system-level interaction with the user. -->
    <permission android:name="android.permission.SYSTEM_ALERT_WINDOW"
        android:permissionGroup="android.permission-group.DISPLAY"
        android:protectionLevel="dangerous"
        android:label="@string/permlab_systemAlertWindow"
        android:description="@string/permdesc_systemAlertWindow" />

    <!-- ================================== -->
    <!-- Permissions affecting the system wallpaper -->
    <!-- ================================== -->
    <eat-comment />

    <!-- Group of permissions that allow manipulation of how
         another application displays UI to the user. -->
    <permission-group android:name="android.permission-group.WALLPAPER"
        android:label="@string/permgrouplab_wallpaper"
        android:icon="@drawable/perm_group_wallpaper"
        android:description="@string/permgroupdesc_wallpaper"
        android:priority="150" />

    <!-- Allows applications to set the wallpaper -->
    <permission android:name="android.permission.SET_WALLPAPER"
        android:permissionGroup="android.permission-group.WALLPAPER"
        android:protectionLevel="normal"
        android:label="@string/permlab_setWallpaper"
        android:description="@string/permdesc_setWallpaper" />

    <!-- Allows applications to set the wallpaper hints -->
    <permission android:name="android.permission.SET_WALLPAPER_HINTS"
        android:permissionGroup="android.permission-group.WALLPAPER"
        android:protectionLevel="normal"
        android:label="@string/permlab_setWallpaperHints"
        android:description="@string/permdesc_setWallpaperHints" />

    <!-- ============================================ -->
    <!-- Permissions for changing the system clock -->
    <!-- ============================================ -->
    <eat-comment />

    <!-- Group of permissions that are related to system clock. -->
    <permission-group android:name="android.permission-group.SYSTEM_CLOCK"
        android:label="@string/permgrouplab_systemClock"
        android:icon="@drawable/perm_group_system_clock"
        android:description="@string/permgroupdesc_systemClock"
        android:priority="140" />

    <!-- @SystemApi Allows applications to set the system time.
    <p>Not for use by third-party applications. -->
    <permission android:name="android.permission.SET_TIME"
        android:protectionLevel="signature|system"
        android:label="@string/permlab_setTime"
        android:description="@string/permdesc_setTime" />

    <!-- Allows applications to set the system time zone -->
    <permission android:name="android.permission.SET_TIME_ZONE"
        android:permissionGroup="android.permission-group.SYSTEM_CLOCK"
        android:protectionLevel="normal"
        android:label="@string/permlab_setTimeZone"
        android:description="@string/permdesc_setTimeZone" />

    <!-- ==================================================== -->
    <!-- Permissions related to changing status bar   -->
    <!-- ==================================================== -->
    <eat-comment />

    <!-- Used for permissions that change the status bar -->
    <permission-group android:name="android.permission-group.STATUS_BAR"
        android:label="@string/permgrouplab_statusBar"
        android:icon="@drawable/perm_group_status_bar"
        android:description="@string/permgroupdesc_statusBar"
        android:priority="110" />

    <!-- Allows an application to expand or collapse the status bar. -->
    <permission android:name="android.permission.EXPAND_STATUS_BAR"
        android:permissionGroup="android.permission-group.STATUS_BAR"
        android:protectionLevel="normal"
        android:label="@string/permlab_expandStatusBar"
        android:description="@string/permdesc_expandStatusBar" />

    <!-- ============================================================== -->
    <!-- Permissions related to adding/removing shortcuts from Launcher -->
    <!-- ============================================================== -->
    <eat-comment />

    <!-- Allows an application to install a shortcut in Launcher -->
    <permission
        android:name="com.android.launcher.permission.INSTALL_SHORTCUT"
        android:permissionGroup="android.permission-group.SYSTEM_TOOLS"
        android:protectionLevel="dangerous"
        android:label="@string/permlab_install_shortcut"
        android:description="@string/permdesc_install_shortcut" />

        <!-- Allows an application to uninstall a shortcut in Launcher -->
    <permission
        android:name="com.android.launcher.permission.UNINSTALL_SHORTCUT"
        android:permissionGroup="android.permission-group.SYSTEM_TOOLS"
        android:protectionLevel="dangerous"
        android:label="@string/permlab_uninstall_shortcut"
        android:description="@string/permdesc_uninstall_shortcut"/>

    <!-- ==================================================== -->
    <!-- Permissions related to accessing sync settings   -->
    <!-- ==================================================== -->
    <eat-comment />

    <!-- Used for permissions that access the sync settings or sync
         related information. -->
    <permission-group android:name="android.permission-group.SYNC_SETTINGS"
        android:label="@string/permgrouplab_syncSettings"
        android:icon="@drawable/perm_group_sync_settings"
        android:description="@string/permgroupdesc_syncSettings"
        android:priority="120" />

    <!-- Allows applications to read the sync settings -->
    <permission android:name="android.permission.READ_SYNC_SETTINGS"
        android:permissionGroup="android.permission-group.SYNC_SETTINGS"
        android:protectionLevel="normal"
        android:description="@string/permdesc_readSyncSettings"
        android:label="@string/permlab_readSyncSettings" />

    <!-- Allows applications to write the sync settings -->
    <permission android:name="android.permission.WRITE_SYNC_SETTINGS"
        android:permissionGroup="android.permission-group.SYNC_SETTINGS"
        android:protectionLevel="normal"
        android:description="@string/permdesc_writeSyncSettings"
        android:label="@string/permlab_writeSyncSettings" />

    <!-- Allows applications to read the sync stats -->
    <permission android:name="android.permission.READ_SYNC_STATS"
        android:permissionGroup="android.permission-group.SYNC_SETTINGS"
        android:protectionLevel="normal"
        android:description="@string/permdesc_readSyncStats"
        android:label="@string/permlab_readSyncStats" />


    <!-- ============================================ -->
    <!-- Permissions for low-level system interaction -->
    <!-- ============================================ -->
    <eat-comment />

    <!-- Group of permissions that are related to system APIs.  Many
         of these are not permissions the user will be expected to understand,
         and such permissions should generally be marked as "normal" protection
         level so they don't get displayed.  This can also, however, be used
         for miscellaneous features that provide access to the operating system,
         such as writing the global system settings. -->
    <permission-group android:name="android.permission-group.SYSTEM_TOOLS"
        android:label="@string/permgrouplab_systemTools"
        android:icon="@drawable/perm_group_system_tools"
        android:description="@string/permgroupdesc_systemTools"
        android:priority="100" />

    <!-- @SystemApi @hide Change the screen compatibility mode of applications -->
    <permission android:name="android.permission.SET_SCREEN_COMPATIBILITY"
        android:permissionGroup="android.permission-group.SYSTEM_TOOLS"
        android:protectionLevel="signature"
        android:label="@string/permlab_setScreenCompatibility"
        android:description="@string/permdesc_setScreenCompatibility" />

    <!-- Allows an application to access all multi-user external storage @hide -->
    <permission android:name="android.permission.ACCESS_ALL_EXTERNAL_STORAGE"
        android:permissionGroup="android.permission-group.DEVELOPMENT_TOOLS"
        android:label="@string/permlab_sdcardAccessAll"
        android:description="@string/permdesc_sdcardAccessAll"
        android:protectionLevel="signature" />

    <!-- @SystemApi Allows an application to modify the current configuration, such
         as locale. -->
    <permission android:name="android.permission.CHANGE_CONFIGURATION"
        android:permissionGroup="android.permission-group.DEVELOPMENT_TOOLS"
        android:protectionLevel="signature|system|development"
        android:label="@string/permlab_changeConfiguration"
        android:description="@string/permdesc_changeConfiguration" />

    <!-- Allows an application to read or write the system settings. -->
    <permission android:name="android.permission.WRITE_SETTINGS"
        android:permissionGroup="android.permission-group.SYSTEM_TOOLS"
        android:protectionLevel="normal"
        android:label="@string/permlab_writeSettings"
        android:description="@string/permdesc_writeSettings" />

    <!-- @SystemApi Allows an application to modify the Google service map.
    <p>Not for use by third-party applications. -->
    <permission android:name="android.permission.WRITE_GSERVICES"
        android:protectionLevel="signature|system"
        android:label="@string/permlab_writeGservices"
        android:description="@string/permdesc_writeGservices" />

    <!-- @SystemApi Allows an application to call
        {@link android.app.ActivityManager#forceStopPackage}.
        @hide -->
    <permission android:name="android.permission.FORCE_STOP_PACKAGES"
        android:permissionGroup="android.permission-group.SYSTEM_TOOLS"
        android:protectionLevel="signature|system"
        android:label="@string/permlab_forceStopPackages"
        android:description="@string/permdesc_forceStopPackages" />

    <!-- @SystemApi @hide Allows an application to retrieve the content of the active window
         An active window is the window that has fired an accessibility event. -->
    <permission android:name="android.permission.RETRIEVE_WINDOW_CONTENT"
        android:permissionGroup="android.permission-group.PERSONAL_INFO"
        android:protectionLevel="signature|system"
        android:label="@string/permlab_retrieve_window_content"
        android:description="@string/permdesc_retrieve_window_content" />

    <!-- @SystemApi Modify the global animation scaling factor.
    <p>Not for use by third-party applications. -->
    <permission android:name="android.permission.SET_ANIMATION_SCALE"
        android:permissionGroup="android.permission-group.SYSTEM_TOOLS"
        android:protectionLevel="signature|system|development"
        android:label="@string/permlab_setAnimationScale"
        android:description="@string/permdesc_setAnimationScale" />

    <!-- @deprecated This functionality will be removed in the future; please do
         not use. Allow an application to make its activities persistent. -->
    <permission android:name="android.permission.PERSISTENT_ACTIVITY"
        android:permissionGroup="android.permission-group.APP_INFO"
        android:protectionLevel="normal"
        android:label="@string/permlab_persistentActivity"
        android:description="@string/permdesc_persistentActivity" />

    <!-- Allows an application to find out the space used by any package. -->
    <permission android:name="android.permission.GET_PACKAGE_SIZE"
        android:permissionGroup="android.permission-group.SYSTEM_TOOLS"
        android:protectionLevel="normal"
        android:label="@string/permlab_getPackageSize"
        android:description="@string/permdesc_getPackageSize" />

    <!-- @deprecated No longer useful, see
         {@link android.content.pm.PackageManager#addPackageToPreferred}
         for details. -->
    <permission android:name="android.permission.SET_PREFERRED_APPLICATIONS"
        android:permissionGroup="android.permission-group.SYSTEM_TOOLS"
        android:protectionLevel="signature"
        android:label="@string/permlab_setPreferredApplications"
        android:description="@string/permdesc_setPreferredApplications" />

    <!-- Allows an application to receive the
         {@link android.content.Intent#ACTION_BOOT_COMPLETED} that is
         broadcast after the system finishes booting.  If you don't
         request this permission, you will not receive the broadcast at
         that time.  Though holding this permission does not have any
         security implications, it can have a negative impact on the
         user experience by increasing the amount of time it takes the
         system to start and allowing applications to have themselves
         running without the user being aware of them.  As such, you must
         explicitly declare your use of this facility to make that visible
         to the user. -->
    <permission android:name="android.permission.RECEIVE_BOOT_COMPLETED"
        android:permissionGroup="android.permission-group.APP_INFO"
        android:protectionLevel="normal"
        android:label="@string/permlab_receiveBootCompleted"
        android:description="@string/permdesc_receiveBootCompleted" />

    <!-- Allows an application to broadcast sticky intents.  These are
         broadcasts whose data is held by the system after being finished,
         so that clients can quickly retrieve that data without having
         to wait for the next broadcast. -->
    <permission android:name="android.permission.BROADCAST_STICKY"
        android:permissionGroup="android.permission-group.SYSTEM_TOOLS"
        android:protectionLevel="normal"
        android:label="@string/permlab_broadcastSticky"
        android:description="@string/permdesc_broadcastSticky" />

    <!-- @SystemApi Allows mounting and unmounting file systems for removable storage.
    <p>Not for use by third-party applications.-->
    <permission android:name="android.permission.MOUNT_UNMOUNT_FILESYSTEMS"
        android:permissionGroup="android.permission-group.SYSTEM_TOOLS"
        android:protectionLevel="system|signature"
        android:label="@string/permlab_mount_unmount_filesystems"
        android:description="@string/permdesc_mount_unmount_filesystems" />

    <!-- @SystemApi Allows formatting file systems for removable storage.
    <p>Not for use by third-party applications. -->
    <permission android:name="android.permission.MOUNT_FORMAT_FILESYSTEMS"
        android:permissionGroup="android.permission-group.SYSTEM_TOOLS"
        android:protectionLevel="system|signature"
        android:label="@string/permlab_mount_format_filesystems"
        android:description="@string/permdesc_mount_format_filesystems" />

    <!-- Allows access to ASEC non-destructive API calls
         @hide  -->
    <permission android:name="android.permission.ASEC_ACCESS"
        android:permissionGroup="android.permission-group.SYSTEM_TOOLS"
        android:protectionLevel="signature"
        android:label="@string/permlab_asec_access"
        android:description="@string/permdesc_asec_access" />

    <!-- Allows creation of ASEC volumes
         @hide  -->
    <permission android:name="android.permission.ASEC_CREATE"
        android:permissionGroup="android.permission-group.SYSTEM_TOOLS"
        android:protectionLevel="signature"
        android:label="@string/permlab_asec_create"
        android:description="@string/permdesc_asec_create" />

    <!-- Allows destruction of ASEC volumes
         @hide  -->
    <permission android:name="android.permission.ASEC_DESTROY"
        android:permissionGroup="android.permission-group.SYSTEM_TOOLS"
        android:protectionLevel="signature"
        android:label="@string/permlab_asec_destroy"
        android:description="@string/permdesc_asec_destroy" />

    <!-- Allows mount / unmount of ASEC volumes
         @hide  -->
    <permission android:name="android.permission.ASEC_MOUNT_UNMOUNT"
        android:permissionGroup="android.permission-group.SYSTEM_TOOLS"
        android:protectionLevel="signature"
        android:label="@string/permlab_asec_mount_unmount"
        android:description="@string/permdesc_asec_mount_unmount" />

    <!-- Allows rename of ASEC volumes
         @hide  -->
    <permission android:name="android.permission.ASEC_RENAME"
        android:permissionGroup="android.permission-group.SYSTEM_TOOLS"
        android:protectionLevel="signature"
        android:label="@string/permlab_asec_rename"
        android:description="@string/permdesc_asec_rename" />

    <!-- @SystemApi Allows applications to write the apn settings.
    <p>Not for use by third-party applications. -->
    <permission android:name="android.permission.WRITE_APN_SETTINGS"
                android:permissionGroup="android.permission-group.SYSTEM_TOOLS"
                android:protectionLevel="signature|system"
                android:description="@string/permdesc_writeApnSettings"
                android:label="@string/permlab_writeApnSettings" />

    <!-- Allows an application to allow access the subscribed feeds
         ContentProvider. -->
    <permission android:name="android.permission.SUBSCRIBED_FEEDS_READ"
        android:permissionGroup="android.permission-group.SYSTEM_TOOLS"
        android:label="@string/permlab_subscribedFeedsRead"
        android:description="@string/permdesc_subscribedFeedsRead"
        android:protectionLevel="normal" />
    <permission android:name="android.permission.SUBSCRIBED_FEEDS_WRITE"
        android:permissionGroup="android.permission-group.SYSTEM_TOOLS"
        android:label="@string/permlab_subscribedFeedsWrite"
        android:description="@string/permdesc_subscribedFeedsWrite"
        android:protectionLevel="dangerous" />

    <!-- Allows applications to change network connectivity state -->
    <permission android:name="android.permission.CHANGE_NETWORK_STATE"
        android:permissionGroup="android.permission-group.NETWORK"
        android:protectionLevel="normal"
        android:description="@string/permdesc_changeNetworkState"
        android:label="@string/permlab_changeNetworkState" />

    <!-- Allows an application to clear the caches of all installed
         applications on the device.  -->
    <permission android:name="android.permission.CLEAR_APP_CACHE"
        android:permissionGroup="android.permission-group.SYSTEM_TOOLS"
        android:protectionLevel="dangerous"
        android:label="@string/permlab_clearAppCache"
        android:description="@string/permdesc_clearAppCache" />

    <!-- @SystemApi Allows an application to use any media decoder when decoding for playback
         @hide -->
    <permission android:name="android.permission.ALLOW_ANY_CODEC_FOR_PLAYBACK"
        android:protectionLevel="signature|system"
        android:label="@string/permlab_anyCodecForPlayback"
        android:description="@string/permdesc_anyCodecForPlayback" />

    <!-- @SystemApi Allows an application to install and/or uninstall CA certificates on
         behalf of the user.
         @hide -->
    <permission android:name="android.permission.MANAGE_CA_CERTIFICATES"
        android:protectionLevel="signature|system"
        android:label="@string/permlab_manageCaCertificates"
        android:description="@string/permdesc_manageCaCertificates" />

    <!-- @SystemApi Allows an application to do certain operations needed for
         interacting with the recovery (system update) system.
         @hide -->
    <permission android:name="android.permission.RECOVERY"
        android:permissionGroup="android.permission-group.SYSTEM_TOOLS"
        android:protectionLevel="signature|system"
        android:label="@string/permlab_recovery"
        android:description="@string/permdesc_recovery" />

    <!-- Allows the system to bind to an application's task services
         @hide -->
    <permission android:name="android.permission.BIND_JOB_SERVICE"
        android:protectionLevel="signature"
        android:label="@string/permlab_bindJobService"
        android:description="@string/permdesc_bindJobService" />
    <uses-permission android:name="android.permission.BIND_JOB_SERVICE"/>

    <!-- ========================================= -->
    <!-- Permissions for special development tools -->
    <!-- ========================================= -->
    <eat-comment />

    <!-- Group of permissions that are related to development features.  These
         are not permissions that should appear in third-party applications; they
         protect APIs that are intended only to be used for development
         purposes. -->
    <permission-group android:name="android.permission-group.DEVELOPMENT_TOOLS"
        android:label="@string/permgrouplab_developmentTools"
        android:description="@string/permgroupdesc_developmentTools"
        android:priority="310" />

    <!-- @SystemApi Allows an application to read or write the secure system settings.
    <p>Not for use by third-party applications. -->
    <permission android:name="android.permission.WRITE_SECURE_SETTINGS"
        android:permissionGroup="android.permission-group.DEVELOPMENT_TOOLS"
        android:protectionLevel="signature|system|development"
        android:label="@string/permlab_writeSecureSettings"
        android:description="@string/permdesc_writeSecureSettings" />

    <!-- @SystemApi Allows an application to retrieve state dump information from system services.
    <p>Not for use by third-party applications. -->
    <permission android:name="android.permission.DUMP"
        android:permissionGroup="android.permission-group.DEVELOPMENT_TOOLS"
        android:protectionLevel="signature|system|development"
        android:label="@string/permlab_dump"
        android:description="@string/permdesc_dump" />

    <!-- @SystemApi Allows an application to read the low-level system log files.
    <p>Not for use by third-party applications, because
    Log entries can contain the user's private information. -->
    <permission android:name="android.permission.READ_LOGS"
        android:permissionGroup="android.permission-group.DEVELOPMENT_TOOLS"
        android:protectionLevel="signature|system|development"
        android:label="@string/permlab_readLogs"
        android:description="@string/permdesc_readLogs" />

    <!-- @SystemApi Configure an application for debugging.
    <p>Not for use by third-party applications. -->
    <permission android:name="android.permission.SET_DEBUG_APP"
        android:permissionGroup="android.permission-group.DEVELOPMENT_TOOLS"
        android:protectionLevel="signature|system|development"
        android:label="@string/permlab_setDebugApp"
        android:description="@string/permdesc_setDebugApp" />

    <!-- @SystemApi Allows an application to set the maximum number of (not needed)
         application processes that can be running.
         <p>Not for use by third-party applications. -->
    <permission android:name="android.permission.SET_PROCESS_LIMIT"
        android:permissionGroup="android.permission-group.DEVELOPMENT_TOOLS"
        android:protectionLevel="signature|system|development"
        android:label="@string/permlab_setProcessLimit"
        android:description="@string/permdesc_setProcessLimit" />

    <!-- @SystemApi Allows an application to control whether activities are immediately
         finished when put in the background.
         <p>Not for use by third-party applications. -->
    <permission android:name="android.permission.SET_ALWAYS_FINISH"
        android:permissionGroup="android.permission-group.DEVELOPMENT_TOOLS"
        android:protectionLevel="signature|system|development"
        android:label="@string/permlab_setAlwaysFinish"
        android:description="@string/permdesc_setAlwaysFinish" />

    <!-- @SystemApi Allow an application to request that a signal be sent to all persistent processes.
    <p>Not for use by third-party applications. -->
    <permission android:name="android.permission.SIGNAL_PERSISTENT_PROCESSES"
        android:permissionGroup="android.permission-group.DEVELOPMENT_TOOLS"
        android:protectionLevel="signature|system|development"
        android:label="@string/permlab_signalPersistentProcesses"
        android:description="@string/permdesc_signalPersistentProcesses" />

    <!-- ==================================== -->
    <!-- Private (signature-only) permissions -->
    <!-- ==================================== -->
    <eat-comment />

    <!-- @SystemApi Allows applications to RW to diagnostic resources.
    <p>Not for use by third-party applications. -->
    <permission android:name="android.permission.DIAGNOSTIC"
        android:permissionGroup="android.permission-group.SYSTEM_TOOLS"
        android:protectionLevel="signature"
        android:description="@string/permdesc_diagnostic"
        android:label="@string/permlab_diagnostic" />

    <!-- @SystemApi Allows an application to open, close, or disable the status bar
         and its icons.
         <p>Not for use by third-party applications. -->
    <permission android:name="android.permission.STATUS_BAR"
        android:label="@string/permlab_statusBar"
        android:description="@string/permdesc_statusBar"
        android:protectionLevel="signature|system" />

    <!-- Allows an application to be the status bar.  Currently used only by SystemUI.apk
    @hide -->
    <permission android:name="android.permission.STATUS_BAR_SERVICE"
        android:label="@string/permlab_statusBarService"
        android:description="@string/permdesc_statusBarService"
        android:protectionLevel="signature" />

    <!-- Allows an application to force a BACK operation on whatever is the
         top activity.
         <p>Not for use by third-party applications. -->
    <permission android:name="android.permission.FORCE_BACK"
        android:label="@string/permlab_forceBack"
        android:description="@string/permdesc_forceBack"
        android:protectionLevel="signature" />

    <!-- @SystemApi Allows an application to update device statistics.
    <p>Not for use by third-party applications. -->
    <permission android:name="android.permission.UPDATE_DEVICE_STATS"
        android:label="@string/permlab_updateBatteryStats"
        android:description="@string/permdesc_updateBatteryStats"
        android:protectionLevel="signature|system" />

    <!-- @SystemApi @hide Allows an application to collect battery statistics -->
    <permission android:name="android.permission.GET_APP_OPS_STATS"
        android:permissionGroup="android.permission-group.SYSTEM_TOOLS"
        android:label="@string/permlab_getAppOpsStats"
        android:description="@string/permdesc_getAppOpsStats"
        android:protectionLevel="signature|system|development" />

    <!-- @SystemApi Allows an application to update application operation statistics. Not for
         use by third party apps. @hide -->
    <permission android:name="android.permission.UPDATE_APP_OPS_STATS"
        android:label="@string/permlab_updateAppOpsStats"
        android:description="@string/permdesc_updateAppOpsStats"
        android:protectionLevel="signature|system" />

    <!-- Allows an application to open windows that are for use by parts
         of the system user interface.
         <p>Not for use by third-party applications. -->
    <permission android:name="android.permission.INTERNAL_SYSTEM_WINDOW"
        android:label="@string/permlab_internalSystemWindow"
        android:description="@string/permdesc_internalSystemWindow"
        android:protectionLevel="signature" />

    <!-- Allows an application to manage (create, destroy,
         Z-order) application tokens in the window manager.
         <p>Not for use by third-party applications. -->
    <permission android:name="android.permission.MANAGE_APP_TOKENS"
        android:label="@string/permlab_manageAppTokens"
        android:description="@string/permdesc_manageAppTokens"
        android:protectionLevel="signature" />

    <!-- @hide Allows the application to temporarily freeze the screen for a
         full-screen transition. -->
    <permission android:name="android.permission.FREEZE_SCREEN"
        android:label="@string/permlab_freezeScreen"
        android:description="@string/permdesc_freezeScreen"
        android:protectionLevel="signature" />

    <!-- Allows an application to inject user events (keys, touch, trackball)
         into the event stream and deliver them to ANY window.  Without this
         permission, you can only deliver events to windows in your own process.
         <p>Not for use by third-party applications. -->
    <permission android:name="android.permission.INJECT_EVENTS"
        android:label="@string/permlab_injectEvents"
        android:description="@string/permdesc_injectEvents"
        android:protectionLevel="signature" />

    <!-- @hide Allows an application to register an input filter which filters the stream
         of user events (keys, touch, trackball) before they are dispatched to any window. -->
    <permission android:name="android.permission.FILTER_EVENTS"
        android:label="@string/permlab_filter_events"
        android:description="@string/permdesc_filter_events"
        android:protectionLevel="signature" />

    <!-- @hide Allows an application to retrieve the window token from the accessibility manager. -->
    <permission android:name="android.permission.RETRIEVE_WINDOW_TOKEN"
        android:label="@string/permlab_retrieveWindowToken"
        android:description="@string/permdesc_retrieveWindowToken"
        android:protectionLevel="signature" />

    <!-- @hide Allows an application to collect frame statistics -->
    <permission android:name="android.permission.FRAME_STATS"
         android:label="@string/permlab_frameStats"
         android:description="@string/permdesc_frameStats"
         android:protectionLevel="signature" />

    <!-- @hide Allows an application to temporary enable accessibility on the device. -->
    <permission android:name="android.permission.TEMPORARY_ENABLE_ACCESSIBILITY"
        android:label="@string/permlab_temporary_enable_accessibility"
        android:description="@string/permdesc_temporary_enable_accessibility"
        android:protectionLevel="signature" />

    <!-- Allows an application to watch and control how activities are
         started globally in the system.  Only for is in debugging
         (usually the monkey command).
         <p>Not for use by third-party applications. -->
    <permission android:name="android.permission.SET_ACTIVITY_WATCHER"
        android:label="@string/permlab_runSetActivityWatcher"
        android:description="@string/permdesc_runSetActivityWatcher"
        android:protectionLevel="signature" />

    <!-- @SystemApi Allows an application to call the activity manager shutdown() API
         to put the higher-level system there into a shutdown state.
         @hide -->
    <permission android:name="android.permission.SHUTDOWN"
        android:label="@string/permlab_shutdown"
        android:description="@string/permdesc_shutdown"
        android:protectionLevel="signature|system" />

    <!-- @SystemApi Allows an application to tell the activity manager to temporarily
         stop application switches, putting it into a special mode that
         prevents applications from immediately switching away from some
         critical UI such as the home screen.
         @hide -->
    <permission android:name="android.permission.STOP_APP_SWITCHES"
        android:label="@string/permlab_stopAppSwitches"
        android:description="@string/permdesc_stopAppSwitches"
        android:protectionLevel="signature|system" />

    <!-- Allows an application to retrieve private information about
         the current top activity, such as any assist context it can provide.
         <p>Not for use by third-party applications. -->
    <permission android:name="android.permission.GET_TOP_ACTIVITY_INFO"
        android:label="@string/permlab_getTopActivityInfo"
        android:description="@string/permdesc_getTopActivityInfo"
        android:protectionLevel="signature" />

    <!-- Allows an application to retrieve the current state of keys and
         switches.
         <p>Not for use by third-party applications.
         @deprecated The API that used this permission has been removed. -->
    <permission android:name="android.permission.READ_INPUT_STATE"
        android:label="@string/permlab_readInputState"
        android:description="@string/permdesc_readInputState"
        android:protectionLevel="signature" />

    <!-- Must be required by an {@link android.inputmethodservice.InputMethodService},
         to ensure that only the system can bind to it. -->
    <permission android:name="android.permission.BIND_INPUT_METHOD"
        android:label="@string/permlab_bindInputMethod"
        android:description="@string/permdesc_bindInputMethod"
        android:protectionLevel="signature" />

    <!-- Must be required by an {@link android.accessibilityservice.AccessibilityService},
         to ensure that only the system can bind to it. -->
    <permission android:name="android.permission.BIND_ACCESSIBILITY_SERVICE"
        android:label="@string/permlab_bindAccessibilityService"
        android:description="@string/permdesc_bindAccessibilityService"
        android:protectionLevel="signature" />

    <!-- Must be required by a {@link android.printservice.PrintService},
         to ensure that only the system can bind to it. -->
    <permission android:name="android.permission.BIND_PRINT_SERVICE"
        android:label="@string/permlab_bindPrintService"
        android:description="@string/permdesc_bindPrintService"
        android:protectionLevel="signature" />

    <!-- Must be required by a {@link android.nfc.cardemulation.HostApduService}
         or {@link android.nfc.cardemulation.OffHostApduService} to ensure that only
         the system can bind to it. -->
    <permission android:name="android.permission.BIND_NFC_SERVICE"
        android:label="@string/permlab_bindNfcService"
        android:description="@string/permdesc_bindNfcService"
        android:protectionLevel="signature" />

    <!-- Must be required by the PrintSpooler to ensure that only the system can bind to it.
         @hide -->
    <permission android:name="android.permission.BIND_PRINT_SPOOLER_SERVICE"
        android:label="@string/permlab_bindPrintSpoolerService"
        android:description="@string/permdesc_bindPrintSpoolerService"
        android:protectionLevel="signature" />

    <!-- Must be required by a TextService (e.g. SpellCheckerService)
         to ensure that only the system can bind to it. -->
    <permission android:name="android.permission.BIND_TEXT_SERVICE"
        android:label="@string/permlab_bindTextService"
        android:description="@string/permdesc_bindTextService"
        android:protectionLevel="signature" />

    <!-- Must be required by a {@link android.net.VpnService},
         to ensure that only the system can bind to it. -->
    <permission android:name="android.permission.BIND_VPN_SERVICE"
        android:label="@string/permlab_bindVpnService"
        android:description="@string/permdesc_bindVpnService"
        android:protectionLevel="signature" />

    <!-- Must be required by a {@link android.service.wallpaper.WallpaperService},
         to ensure that only the system can bind to it. -->
    <permission android:name="android.permission.BIND_WALLPAPER"
        android:label="@string/permlab_bindWallpaper"
        android:description="@string/permdesc_bindWallpaper"
        android:protectionLevel="signature|system" />

    <!-- Must be required by a {@link android.service.voice.VoiceInteractionService},
         to ensure that only the system can bind to it. -->
    <permission android:name="android.permission.BIND_VOICE_INTERACTION"
        android:label="@string/permlab_bindVoiceInteraction"
        android:description="@string/permdesc_bindVoiceInteraction"
        android:protectionLevel="signature" />

    <!-- Must be required by hotword enrollment application,
         to ensure that only the system can interact with it.
         @hide <p>Not for use by third-party applications.</p> -->
    <permission android:name="android.permission.MANAGE_VOICE_KEYPHRASES"
        android:label="@string/permlab_manageVoiceKeyphrases"
        android:description="@string/permdesc_manageVoiceKeyphrases"
        android:protectionLevel="signature|system" />

    <!-- Must be required by a {@link com.android.media.remotedisplay.RemoteDisplayProvider},
         to ensure that only the system can bind to it.
         @hide -->
    <permission android:name="android.permission.BIND_REMOTE_DISPLAY"
        android:label="@string/permlab_bindRemoteDisplay"
        android:description="@string/permdesc_bindRemoteDisplay"
        android:protectionLevel="signature" />

    <!-- Must be required by a {@link android.media.tv.TvInputService}
         to ensure that only the system can bind to it. -->
    <permission android:name="android.permission.BIND_TV_INPUT"
        android:label="@string/permlab_bindTvInput"
        android:description="@string/permdesc_bindTvInput"
        android:protectionLevel="signature|system" />

    <!-- @SystemApi Allows an application to modify parental controls
         <p>Not for use by third-party applications.
         @hide -->
    <permission android:name="android.permission.MODIFY_PARENTAL_CONTROLS"
        android:label="@string/permlab_modifyParentalControls"
        android:description="@string/permdesc_modifyParentalControls"
        android:protectionLevel="signature|system" />

    <!-- Must be required by device administration receiver, to ensure that only the
         system can interact with it. -->
    <permission android:name="android.permission.BIND_DEVICE_ADMIN"
        android:label="@string/permlab_bindDeviceAdmin"
        android:description="@string/permdesc_bindDeviceAdmin"
        android:protectionLevel="signature" />

    <!-- @SystemApi Required to add or remove another application as a device admin.
         <p>Not for use by third-party applications.
         @hide -->
    <permission android:name="android.permission.MANAGE_DEVICE_ADMINS"
        android:label="@string/permlab_manageDeviceAdmins"
        android:description="@string/permdesc_manageDeviceAdmins"
        android:protectionLevel="signature|system" />

    <!-- Allows low-level access to setting the orientation (actually
         rotation) of the screen.
         <p>Not for use by third-party applications. -->
    <permission android:name="android.permission.SET_ORIENTATION"
        android:label="@string/permlab_setOrientation"
        android:description="@string/permdesc_setOrientation"
        android:protectionLevel="signature" />

    <!-- Allows low-level access to setting the pointer speed.
         <p>Not for use by third-party applications. -->
    <permission android:name="android.permission.SET_POINTER_SPEED"
        android:label="@string/permlab_setPointerSpeed"
        android:description="@string/permdesc_setPointerSpeed"
        android:protectionLevel="signature" />

    <!-- Allows low-level access to setting input device calibration.
         <p>Not for use by normal applications.
         @hide -->
    <permission android:name="android.permission.SET_INPUT_CALIBRATION"
        android:label="@string/permlab_setInputCalibration"
        android:description="@string/permdesc_setInputCalibration"
        android:protectionLevel="signature" />

    <!-- Allows low-level access to setting the keyboard layout.
         <p>Not for use by third-party applications.
         @hide -->
    <permission android:name="android.permission.SET_KEYBOARD_LAYOUT"
        android:label="@string/permlab_setKeyboardLayout"
        android:description="@string/permdesc_setKeyboardLayout"
        android:protectionLevel="signature" />

    <!-- @SystemApi Allows an application to install packages.
    <p>Not for use by third-party applications. -->
    <permission android:name="android.permission.INSTALL_PACKAGES"
        android:label="@string/permlab_installPackages"
        android:description="@string/permdesc_installPackages"
        android:protectionLevel="signature|system" />

    <!-- Allows an application to clear user data.
    <p>Not for use by third-party applications. -->
    <permission android:name="android.permission.CLEAR_APP_USER_DATA"
        android:label="@string/permlab_clearAppUserData"
        android:description="@string/permdesc_clearAppUserData"
        android:protectionLevel="signature" />

    <!-- @SystemApi Allows an application to delete cache files.
    <p>Not for use by third-party applications. -->
    <permission android:name="android.permission.DELETE_CACHE_FILES"
        android:label="@string/permlab_deleteCacheFiles"
        android:description="@string/permdesc_deleteCacheFiles"
        android:protectionLevel="signature|system" />

    <!-- @SystemApi Allows an application to delete packages.
    <p>Not for use by third-party applications. -->
    <permission android:name="android.permission.DELETE_PACKAGES"
        android:label="@string/permlab_deletePackages"
        android:description="@string/permdesc_deletePackages"
        android:protectionLevel="signature|system" />

    <!-- @SystemApi Allows an application to move location of installed package.
         @hide -->
    <permission android:name="android.permission.MOVE_PACKAGE"
        android:label="@string/permlab_movePackage"
        android:description="@string/permdesc_movePackage"
        android:protectionLevel="signature|system" />

    <!-- @SystemApi Allows an application to change whether an application component (other than its own) is
         enabled or not.
         <p>Not for use by third-party applications. -->
    <permission android:name="android.permission.CHANGE_COMPONENT_ENABLED_STATE"
        android:label="@string/permlab_changeComponentState"
        android:description="@string/permdesc_changeComponentState"
        android:protectionLevel="signature|system" />

    <!-- @hide Allows an application to grant or revoke specific permissions. -->
    <permission android:name="android.permission.GRANT_REVOKE_PERMISSIONS"
        android:label="@string/permlab_grantRevokePermissions"
        android:description="@string/permdesc_grantRevokePermissions"
        android:protectionLevel="signature" />

    <!-- Allows an application to use SurfaceFlinger's low level features.
    <p>Not for use by third-party applications. -->
    <permission android:name="android.permission.ACCESS_SURFACE_FLINGER"
        android:label="@string/permlab_accessSurfaceFlinger"
        android:description="@string/permdesc_accessSurfaceFlinger"
        android:protectionLevel="signature" />

    <!-- @SystemApi Allows an application to take screen shots and more generally
         get access to the frame buffer data.
         <p>Not for use by third-party applications. -->
    <permission android:name="android.permission.READ_FRAME_BUFFER"
        android:label="@string/permlab_readFrameBuffer"
        android:description="@string/permdesc_readFrameBuffer"
        android:protectionLevel="signature|system" />

    <!-- Allows an application to use InputFlinger's low level features.
         @hide -->
    <permission android:name="android.permission.ACCESS_INPUT_FLINGER"
        android:label="@string/permlab_accessInputFlinger"
        android:description="@string/permdesc_accessInputFlinger"
        android:protectionLevel="signature" />

    <!-- Allows an application to configure and connect to Wifi displays
         @hide -->
    <permission android:name="android.permission.CONFIGURE_WIFI_DISPLAY"
        android:label="@string/permlab_configureWifiDisplay"
        android:description="@string/permdesc_configureWifiDisplay"
        android:protectionLevel="signature" />

    <!-- Allows an application to control low-level features of Wifi displays
         such as opening an RTSP socket.  This permission should only be used
         by the display manager.
         @hide -->
    <permission android:name="android.permission.CONTROL_WIFI_DISPLAY"
        android:label="@string/permlab_controlWifiDisplay"
        android:description="@string/permdesc_controlWifiDisplay"
        android:protectionLevel="signature" />

    <!-- @SystemApi Allows an application to control VPN.
         <p>Not for use by third-party applications.</p>
         @hide -->
    <permission android:name="android.permission.CONTROL_VPN"
        android:label="@string/permlab_controlVpn"
        android:description="@string/permdesc_controlVpn"
        android:protectionLevel="signature|system" />
    <uses-permission android:name="android.permission.CONTROL_VPN" />

    <!-- @SystemApi Allows an application to capture audio output.
         <p>Not for use by third-party applications.</p> -->
    <permission android:name="android.permission.CAPTURE_AUDIO_OUTPUT"
        android:label="@string/permlab_captureAudioOutput"
        android:description="@string/permdesc_captureAudioOutput"
        android:protectionLevel="signature|system" />

    <!-- @SystemApi Allows an application to capture audio for hotword detection.
         <p>Not for use by third-party applications.</p>
         @hide -->
    <permission android:name="android.permission.CAPTURE_AUDIO_HOTWORD"
        android:label="@string/permlab_captureAudioHotword"
        android:description="@string/permdesc_captureAudioHotword"
        android:protectionLevel="signature|system" />

    <!-- @SystemApi Allows an application to modify audio routing and override policy decisions.
         <p>Not for use by third-party applications.</p>
         @hide -->
    <permission android:name="android.permission.MODIFY_AUDIO_ROUTING"
        android:label="@string/permlab_modifyAudioRouting"
        android:description="@string/permdesc_modifyAudioRouting"
        android:protectionLevel="signature|system" />

    <!-- @SystemApi Allows an application to capture video output.
         <p>Not for use by third-party applications.</p> -->
    <permission android:name="android.permission.CAPTURE_VIDEO_OUTPUT"
        android:label="@string/permlab_captureVideoOutput"
        android:description="@string/permdesc_captureVideoOutput"
        android:protectionLevel="signature|system" />

    <!-- @SystemApi Allows an application to capture secure video output.
         <p>Not for use by third-party applications.</p> -->
    <permission android:name="android.permission.CAPTURE_SECURE_VIDEO_OUTPUT"
        android:label="@string/permlab_captureSecureVideoOutput"
        android:description="@string/permdesc_captureSecureVideoOutput"
        android:protectionLevel="signature|system" />

    <!-- @SystemApi Allows an application to know what content is playing and control its playback.
         <p>Not for use by third-party applications due to privacy of media consumption</p>  -->
    <permission android:name="android.permission.MEDIA_CONTENT_CONTROL"
        android:label="@string/permlab_mediaContentControl"
        android:description="@string/permdesc_mediaContentControl"
        android:protectionLevel="signature|system" />

    <!-- Required to be able to disable the device (very dangerous!).
    <p>Not for use by third-party applications.. -->
    <permission android:name="android.permission.BRICK"
        android:label="@string/permlab_brick"
        android:description="@string/permdesc_brick"
        android:protectionLevel="signature" />

    <!-- @SystemApi Required to be able to reboot the device.
    <p>Not for use by third-party applications. -->
    <permission android:name="android.permission.REBOOT"
        android:label="@string/permlab_reboot"
        android:description="@string/permdesc_reboot"
        android:protectionLevel="signature|system" />

   <!-- Allows low-level access to power management.
   <p>Not for use by third-party applications. -->
    <permission android:name="android.permission.DEVICE_POWER"
        android:label="@string/permlab_devicePower"
        android:description="@string/permdesc_devicePower"
        android:protectionLevel="signature" />

   <!-- Allows access to the PowerManager.userActivity function.
   <p>Not for use by third-party applications. @hide @SystemApi -->
    <permission android:name="android.permission.USER_ACTIVITY"
        android:label="@string/permlab_userActivity"
        android:description="@string/permdesc_userActivity"
        android:protectionLevel="signature|system" />

   <!-- @hide Allows low-level access to tun tap driver -->
    <permission android:name="android.permission.NET_TUNNELING"
        android:permissionGroup="android.permission-group.SYSTEM_TOOLS"
        android:protectionLevel="signature" />

    <!-- Run as a manufacturer test application, running as the root user.
         Only available when the device is running in manufacturer test mode.
         <p>Not for use by third-party applications. -->
    <permission android:name="android.permission.FACTORY_TEST"
        android:label="@string/permlab_factoryTest"
        android:description="@string/permdesc_factoryTest"
        android:protectionLevel="signature" />

    <!-- Allows an application to broadcast a notification that an application
         package has been removed.
         <p>Not for use by third-party applications. -->
    <permission android:name="android.permission.BROADCAST_PACKAGE_REMOVED"
        android:permissionGroup="android.permission-group.SYSTEM_TOOLS"
        android:label="@string/permlab_broadcastPackageRemoved"
        android:description="@string/permdesc_broadcastPackageRemoved"
        android:protectionLevel="signature" />

    <!-- Allows an application to broadcast an SMS receipt notification.
    <p>Not for use by third-party applications. -->
    <permission android:name="android.permission.BROADCAST_SMS"
        android:permissionGroup="android.permission-group.MESSAGES"
        android:label="@string/permlab_broadcastSmsReceived"
        android:description="@string/permdesc_broadcastSmsReceived"
        android:protectionLevel="signature" />

    <!-- Allows an application to broadcast a WAP PUSH receipt notification.
    <p>Not for use by third-party applications. -->
    <permission android:name="android.permission.BROADCAST_WAP_PUSH"
        android:permissionGroup="android.permission-group.MESSAGES"
        android:label="@string/permlab_broadcastWapPush"
        android:description="@string/permdesc_broadcastWapPush"
        android:protectionLevel="signature" />

    <!-- @SystemApi Allows an application to broadcast privileged networking requests.
         <p>Not for use by third-party applications. @hide -->
    <permission android:name="android.permission.BROADCAST_NETWORK_PRIVILEGED"
        android:permissionGroup="android.permission-group.NETWORK"
        android:label="@string/permlab_broadcastNetworkPrivileged"
        android:description="@string/permdesc_broadcastNetworkPrivileged"
        android:protectionLevel="signature|system" />

    <!-- @SystemApi Not for use by third-party applications. -->
    <permission android:name="android.permission.MASTER_CLEAR"
        android:label="@string/permlab_masterClear"
        android:description="@string/permdesc_masterClear"
        android:protectionLevel="signature|system" />

    <!-- @SystemApi Allows an application to call any phone number, including emergency
         numbers, without going through the Dialer user interface for the user
         to confirm the call being placed.
         <p>Not for use by third-party applications. -->
    <permission android:name="android.permission.CALL_PRIVILEGED"
        android:label="@string/permlab_callPrivileged"
        android:description="@string/permdesc_callPrivileged"
        android:protectionLevel="signature|system" />

    <!-- @SystemApi Allows an application to perform CDMA OTA provisioning @hide -->
    <permission android:name="android.permission.PERFORM_CDMA_PROVISIONING"
        android:label="@string/permlab_performCdmaProvisioning"
        android:description="@string/permdesc_performCdmaProvisioning"
        android:protectionLevel="signature|system" />

    <!-- @SystemApi Allows enabling/disabling location update notifications from
         the radio.
         <p>Not for use by third-party applications. -->
    <permission android:name="android.permission.CONTROL_LOCATION_UPDATES"
        android:label="@string/permlab_locationUpdates"
        android:description="@string/permdesc_locationUpdates"
        android:protectionLevel="signature|system" />

    <!-- @SystemApi Allows read/write access to the "properties" table in the checkin
         database, to change values that get uploaded.
         <p>Not for use by third-party applications. -->
    <permission android:name="android.permission.ACCESS_CHECKIN_PROPERTIES"
        android:label="@string/permlab_checkinProperties"
        android:description="@string/permdesc_checkinProperties"
        android:protectionLevel="signature|system" />

    <!-- @SystemApi Allows an application to collect component usage
         statistics @hide -->
    <permission android:name="android.permission.PACKAGE_USAGE_STATS"
        android:label="@string/permlab_pkgUsageStats"
        android:description="@string/permdesc_pkgUsageStats"
        android:protectionLevel="signature|development|appop" />
    <uses-permission android:name="android.permission.PACKAGE_USAGE_STATS" />

    <!-- @SystemApi Allows an application to collect battery statistics -->
    <permission android:name="android.permission.BATTERY_STATS"
        android:permissionGroup="android.permission-group.SYSTEM_TOOLS"
        android:label="@string/permlab_batteryStats"
        android:description="@string/permdesc_batteryStats"
        android:protectionLevel="signature|system|development" />

    <!-- @SystemApi Allows an application to control the backup and restore process.
    <p>Not for use by third-party applications.
         @hide pending API council -->
    <permission android:name="android.permission.BACKUP"
        android:label="@string/permlab_backup"
        android:description="@string/permdesc_backup"
        android:protectionLevel="signature|system" />

    <!-- Allows a package to launch the secure full-backup confirmation UI.
         ONLY the system process may hold this permission.
         @hide -->
    <permission android:name="android.permission.CONFIRM_FULL_BACKUP"
        android:label="@string/permlab_confirm_full_backup"
        android:description="@string/permdesc_confirm_full_backup"
        android:protectionLevel="signature" />

    <!-- @SystemApi Must be required by a {@link android.widget.RemoteViewsService},
         to ensure that only the system can bind to it. -->
    <permission android:name="android.permission.BIND_REMOTEVIEWS"
        android:label="@string/permlab_bindRemoteViews"
        android:description="@string/permdesc_bindRemoteViews"
        android:protectionLevel="signature|system" />

    <!-- @SystemApi Allows an application to tell the AppWidget service which application
         can access AppWidget's data.  The normal user flow is that a user
         picks an AppWidget to go into a particular host, thereby giving that
         host application access to the private data from the AppWidget app.
         An application that has this permission should honor that contract.
         <p>Not for use by third-party applications. -->
    <permission android:name="android.permission.BIND_APPWIDGET"
        android:permissionGroup="android.permission-group.PERSONAL_INFO"
        android:label="@string/permlab_bindGadget"
        android:description="@string/permdesc_bindGadget"
        android:protectionLevel="signature|system" />

    <!-- @SystemApi Private permission, to restrict who can bring up a dialog to add a new
         keyguard widget
         @hide -->
    <permission android:name="android.permission.BIND_KEYGUARD_APPWIDGET"
        android:permissionGroup="android.permission-group.PERSONAL_INFO"
        android:protectionLevel="signature|system" />

    <!-- @SystemApi Internal permission allowing an application to query/set which
         applications can bind AppWidgets.
         @hide -->
    <permission android:name="android.permission.MODIFY_APPWIDGET_BIND_PERMISSIONS"
        android:permissionGroup="android.permission-group.SYSTEM_TOOLS"
        android:protectionLevel="signature|system" />

    <!-- Allows applications to change the background data setting.
    <p>Not for use by third-party applications.
         @hide pending API council -->
    <permission android:name="android.permission.CHANGE_BACKGROUND_DATA_SETTING"
        android:permissionGroup="android.permission-group.SYSTEM_TOOLS"
        android:protectionLevel="signature"
        android:description="@string/permdesc_changeBackgroundDataSetting"
        android:label="@string/permlab_changeBackgroundDataSetting" />

    <!-- @SystemApi This permission can be used on content providers to allow the global
         search system to access their data.  Typically it used when the
         provider has some permissions protecting it (which global search
         would not be expected to hold), and added as a read-only permission
         to the path in the provider where global search queries are
         performed.  This permission can not be held by regular applications;
         it is used by applications to protect themselves from everyone else
         besides global search. -->
    <permission android:name="android.permission.GLOBAL_SEARCH"
        android:permissionGroup="android.permission-group.SYSTEM_TOOLS"
        android:protectionLevel="signature|system" />

    <!-- Internal permission protecting access to the global search
         system: ensures that only the system can access the provider
         to perform queries (since this otherwise provides unrestricted
         access to a variety of content providers), and to write the
         search statistics (to keep applications from gaming the source
         ranking).
         @hide -->
    <permission android:name="android.permission.GLOBAL_SEARCH_CONTROL"
        android:permissionGroup="android.permission-group.SYSTEM_TOOLS"
        android:protectionLevel="signature" />

    <!-- @SystemApi Internal permission to allows an application to read indexable data.
        @hide -->
    <permission android:name="android.permission.READ_SEARCH_INDEXABLES"
        android:permissionGroup="android.permission-group.SYSTEM_TOOLS"
        android:protectionLevel="signature|system" />

    <!-- @SystemApi Allows applications to set a live wallpaper.
         @hide XXX Change to signature once the picker is moved to its
         own apk as Ghod Intended. -->
    <permission android:name="android.permission.SET_WALLPAPER_COMPONENT"
        android:permissionGroup="android.permission-group.SYSTEM_TOOLS"
        android:protectionLevel="signature|system" />

    <!-- @SystemApi Allows applications to read dream settings and dream state.
         @hide -->
    <permission android:name="android.permission.READ_DREAM_STATE"
        android:permissionGroup="android.permission-group.SYSTEM_TOOLS"
        android:protectionLevel="signature|system" />

    <!-- @SystemApi Allows applications to write dream settings, and start or stop dreaming.
         @hide -->
    <permission android:name="android.permission.WRITE_DREAM_STATE"
        android:permissionGroup="android.permission-group.SYSTEM_TOOLS"
        android:protectionLevel="signature|system" />

    <!-- @SystemApi Allow an application to read and write the cache partition.
         @hide -->
    <permission android:name="android.permission.ACCESS_CACHE_FILESYSTEM"
        android:label="@string/permlab_cache_filesystem"
        android:description="@string/permdesc_cache_filesystem"
        android:protectionLevel="signature|system" />

    <!-- Must be required by default container service so that only
         the system can bind to it and use it to copy
         protected data to secure containers or files
         accessible to the system.
         @hide -->
    <permission android:name="android.permission.COPY_PROTECTED_DATA"
        android:label="@string/permlab_copyProtectedData"
        android:description="@string/permlab_copyProtectedData"
        android:protectionLevel="signature" />

    <!-- @SystemApi Internal permission protecting access to the encryption methods
        @hide
    -->
    <permission android:name="android.permission.CRYPT_KEEPER"
        android:protectionLevel="signature|system" />

    <!-- @SystemApi Allows an application to read historical network usage for
         specific networks and applications. @hide -->
    <permission android:name="android.permission.READ_NETWORK_USAGE_HISTORY"
        android:label="@string/permlab_readNetworkUsageHistory"
        android:description="@string/permdesc_readNetworkUsageHistory"
        android:protectionLevel="signature|system" />

    <!-- Allows an application to manage network policies (such as warning and disable
         limits) and to define application-specific rules. @hide -->
    <permission android:name="android.permission.MANAGE_NETWORK_POLICY"
        android:label="@string/permlab_manageNetworkPolicy"
        android:description="@string/permdesc_manageNetworkPolicy"
        android:protectionLevel="signature" />

    <!-- @SystemApi Allows an application to account its network traffic against other UIDs. Used
         by system services like download manager and media server. Not for use by
         third party apps. @hide -->
    <permission android:name="android.permission.MODIFY_NETWORK_ACCOUNTING"
        android:label="@string/permlab_modifyNetworkAccounting"
        android:description="@string/permdesc_modifyNetworkAccounting"
        android:protectionLevel="signature|system" />

    <!-- C2DM permission.
         @hide Used internally.
     -->
    <permission android:name="android.intent.category.MASTER_CLEAR.permission.C2D_MESSAGE"
          android:protectionLevel="signature" />
    <uses-permission android:name="android.intent.category.MASTER_CLEAR.permission.C2D_MESSAGE"/>

    <!-- @SystemApi @hide Package verifier needs to have this permission before the PackageManager will
         trust it to verify packages.
    -->
    <permission android:name="android.permission.PACKAGE_VERIFICATION_AGENT"
        android:label="@string/permlab_packageVerificationAgent"
        android:description="@string/permdesc_packageVerificationAgent"
        android:protectionLevel="signature|system" />

    <!-- Must be required by package verifier receiver, to ensure that only the
         system can interact with it.
         @hide
    -->
    <permission android:name="android.permission.BIND_PACKAGE_VERIFIER"
        android:label="@string/permlab_bindPackageVerifier"
        android:description="@string/permdesc_bindPackageVerifier"
        android:protectionLevel="signature" />

    <!-- @SystemApi Allows applications to access serial ports via the SerialManager.
         @hide -->
    <permission android:name="android.permission.SERIAL_PORT"
        android:label="@string/permlab_serialPort"
        android:description="@string/permdesc_serialPort"
        android:protectionLevel="signature|system" />

    <!-- Allows the holder to access content providers from outside an ApplicationThread.
         This permission is enforced by the ActivityManagerService on the corresponding APIs,
         in particular ActivityManagerService#getContentProviderExternal(String) and
         ActivityManagerService#removeContentProviderExternal(String).
         @hide
    -->
    <permission android:name="android.permission.ACCESS_CONTENT_PROVIDERS_EXTERNALLY"
        android:label="@string/permlab_accessContentProvidersExternally"
        android:description="@string/permdesc_accessContentProvidersExternally"
        android:protectionLevel="signature" />

    <!-- @SystemApi Allows an application to hold an UpdateLock, recommending that a headless
         OTA reboot *not* occur while the lock is held.
         @hide -->
    <permission android:name="android.permission.UPDATE_LOCK"
        android:label="@string/permlab_updateLock"
        android:description="@string/permdesc_updateLock"
        android:protectionLevel="signatureOrSystem" />

    <!-- @SystemApi Allows an application to read the current set of notifications, including
         any metadata and intents attached.
         @hide -->
    <permission android:name="android.permission.ACCESS_NOTIFICATIONS"
        android:label="@string/permlab_accessNotifications"
        android:description="@string/permdesc_accessNotifications"
        android:protectionLevel="signature|system" />

    <!-- Allows access to keyguard secure storage.  Only allowed for system processes.
        @hide -->
    <permission android:name="android.permission.ACCESS_KEYGUARD_SECURE_STORAGE"
        android:protectionLevel="signature"
        android:label="@string/permlab_access_keyguard_secure_storage"
        android:description="@string/permdesc_access_keyguard_secure_storage" />

    <!-- Allows an application to control keyguard.  Only allowed for system processes.
        @hide -->
    <permission android:name="android.permission.CONTROL_KEYGUARD"
        android:protectionLevel="signature"
        android:label="@string/permlab_control_keyguard"
        android:description="@string/permdesc_control_keyguard" />

    <!-- Allows an application to listen to trust changes.  Only allowed for system processes.
        @hide -->
    <permission android:name="android.permission.TRUST_LISTENER"
                android:protectionLevel="signature"
                android:label="@string/permlab_trust_listener"
                android:description="@string/permdesc_trust_listener" />

    <!-- @SystemApi Allows an application to provide a trust agent.
         @hide For security reasons, this is a platform-only permission. -->
    <permission android:name="android.permission.PROVIDE_TRUST_AGENT"
                android:protectionLevel="signatureOrSystem"
                android:label="@string/permlab_provide_trust_agent"
                android:description="@string/permdesc_provide_trust_agent" />

    <!-- Allows an application to launch the trust agent settings activity.
        @hide -->
    <permission android:name="android.permission.LAUNCH_TRUST_AGENT_SETTINGS"
        android:protectionLevel="signatureOrSystem"
        android:label="@string/permlab_launch_trust_agent_settings"
        android:description="@string/permdesc_launch_trust_agent_settings" />

    <!-- @SystemApi Must be required by an {@link
        android.service.trust.TrustAgentService},
        to ensure that only the system can bind to it.
        @hide -->
    <permission android:name="android.permission.BIND_TRUST_AGENT"
                android:protectionLevel="signature"
                android:label="@string/permlab_bind_trust_agent_service"
                android:description="@string/permdesc_bind_trust_agent_service" />

    <!-- Must be required by an {@link
         android.service.notification.NotificationListenerService},
         to ensure that only the system can bind to it. -->
    <permission android:name="android.permission.BIND_NOTIFICATION_LISTENER_SERVICE"
        android:label="@string/permlab_bindNotificationListenerService"
        android:description="@string/permdesc_bindNotificationListenerService"
        android:protectionLevel="signature" />

    <!-- @SystemApi Must be required by a {@link
         android.service.notification.ConditionProviderService},
         to ensure that only the system can bind to it.
         @hide -->
    <permission android:name="android.permission.BIND_CONDITION_PROVIDER_SERVICE"
        android:label="@string/permlab_bindConditionProviderService"
        android:description="@string/permdesc_bindConditionProviderService"
        android:protectionLevel="signature" />

    <!-- Must be required by an {@link android.service.dreams.DreamService},
         to ensure that only the system can bind to it. -->
    <permission android:name="android.permission.BIND_DREAM_SERVICE"
        android:label="@string/permlab_bindDreamService"
        android:description="@string/permdesc_bindDreamService"
        android:protectionLevel="signature" />

    <!-- @SystemApi Allows an application to call into a carrier setup flow. It is up to the
         carrier setup application to enforce that this permission is required
         @hide This is not a third-party API (intended for OEMs and system apps). -->
    <permission android:name="android.permission.INVOKE_CARRIER_SETUP"
        android:label="@string/permlab_invokeCarrierSetup"
        android:description="@string/permdesc_invokeCarrierSetup"
        android:protectionLevel="signature|system" />

    <!-- @SystemApi Allows an application to listen for network condition observations.
         @hide This is not a third-party API (intended for system apps). -->
    <permission android:name="android.permission.ACCESS_NETWORK_CONDITIONS"
        android:label="@string/permlab_accessNetworkConditions"
        android:description="@string/permdesc_accessNetworkConditions"
        android:protectionLevel="signature|system" />

    <!-- @SystemApi Allows an application to provision and access DRM certificates
         @hide This is not a third-party API (intended for system apps). -->
    <permission android:name="android.permission.ACCESS_DRM_CERTIFICATES"
        android:label="@string/permlab_accessDrmCertificates"
        android:description="@string/permdesc_accessDrmCertificates"
        android:protectionLevel="signature|system" />

    <!-- Api Allows an application to manage media projection sessions.
         @hide This is not a third-party API (intended for system apps). -->
    <permission android:name="android.permission.MANAGE_MEDIA_PROJECTION"
        android:label="@string/permlab_manageMediaProjection"
        android:description="@string/permdesc_manageMediaProjection"
        android:protectionLevel="signature" />

    <!-- @SystemApi Allows an application to read install sessions
         @hide This is not a third-party API (intended for system apps). -->
    <permission android:name="android.permission.READ_INSTALL_SESSIONS"
        android:label="@string/permlab_readInstallSessions"
        android:description="@string/permdesc_readInstallSessions" />

    <!-- @SystemApi Allows an application to remove DRM certificates
         @hide This is not a third-party API (intended for system apps). -->
    <permission android:name="android.permission.REMOVE_DRM_CERTIFICATES"
        android:label="@string/permlab_removeDrmCertificates"
        android:description="@string/permdesc_removeDrmCertificates"
        android:protectionLevel="signature|system" />

<<<<<<< HEAD
    <!-- =============================================================== -->
    <!-- Permissions for accessing security data                         -->
    <!-- =============================================================== -->
    <eat-comment />

    <!-- Used for permissions that allow an application to access or configure
         the device security information.
         @hide This is not a third-party API (intended for system apps). -->
    <permission-group android:name="android.permission-group.SECURITY"
        android:label="@string/permgrouplab_security"
        android:icon="@drawable/perm_group_security"
        android:description="@string/permgroupdesc_security"
        android:priority="400"/>

    <!-- Allows an application to read the phone blacklist data.
         @hide This is not a third-party API (intended for system apps). -->
    <permission android:name="android.permission.READ_PHONE_BLACKLIST"
        android:permissionGroup="android.permission-group.SECURITY"
        android:protectionLevel="signature|system"
        android:label="@string/permlab_readPhoneBlacklist"
        android:description="@string/permdesc_readPhoneBlacklist" />

    <!-- Allows an application to change the phone blacklist data.
         @hide This is not a third-party API (intended for system apps). -->
    <permission android:name="android.permission.CHANGE_PHONE_BLACKLIST"
        android:permissionGroup="android.permission-group.SECURITY"
        android:protectionLevel="signature|system"
        android:label="@string/permlab_changePhoneBlacklist"
        android:description="@string/permdesc_changePhoneBlacklist" />
=======
    <!-- Must be required by a {@link android.service.carrier.CarrierMessagingService}.
         Any service that filters for this intent must be a carrier privileged app. -->
    <permission android:name="android.permission.BIND_CARRIER_MESSAGING_SERVICE"
        android:label="@string/permlab_bindCarrierMessagingService"
        android:description="@string/permdesc_bindCarrierMessagingService"
        android:protectionLevel="signature|system" />
>>>>>>> d0f748a7

    <!-- The system process is explicitly the only one allowed to launch the
         confirmation UI for full backup/restore -->
    <uses-permission android:name="android.permission.CONFIRM_FULL_BACKUP"/>

    <application android:process="system"
                 android:persistent="true"
                 android:hasCode="false"
                 android:label="@string/android_system_label"
                 android:allowClearUserData="false"
                 android:backupAgent="com.android.server.backup.SystemBackupAgent"
                 android:killAfterRestore="false"
                 android:icon="@drawable/ic_launcher_android"
                 android:supportsRtl="true">
        <activity android:name="com.android.internal.app.ChooserActivity"
                android:theme="@style/Theme.DeviceDefault.Resolver"
                android:finishOnCloseSystemDialogs="true"
                android:excludeFromRecents="true"
                android:documentLaunchMode="never"
                android:relinquishTaskIdentity="true"
                android:process=":ui">
            <intent-filter>
                <action android:name="android.intent.action.CHOOSER" />
                <category android:name="android.intent.category.DEFAULT" />
            </intent-filter>
        </activity>
        <activity android:name="com.android.internal.app.IntentForwarderActivity"
                android:finishOnCloseSystemDialogs="true"
                android:theme="@style/Theme.NoDisplay"
                android:excludeFromRecents="true"
                android:label="@string/user_owner_label"
                android:exported="true"
                >
        </activity>
        <activity-alias android:name="com.android.internal.app.ForwardIntentToUserOwner"
                android:targetActivity="com.android.internal.app.IntentForwarderActivity"
                android:exported="true"
                android:label="@string/user_owner_label">
        </activity-alias>
        <activity-alias android:name="com.android.internal.app.ForwardIntentToManagedProfile"
                android:targetActivity="com.android.internal.app.IntentForwarderActivity"
                android:icon="@drawable/ic_corp_icon"
                android:exported="true"
                android:label="@string/managed_profile_label">
        </activity-alias>
        <activity android:name="com.android.internal.app.HeavyWeightSwitcherActivity"
                android:theme="@style/Theme.Material.Light.Dialog"
                android:label="@string/heavy_weight_switcher_title"
                android:finishOnCloseSystemDialogs="true"
                android:excludeFromRecents="true"
                android:process=":ui">
        </activity>
        <activity android:name="com.android.internal.app.PlatLogoActivity"
                android:theme="@style/Theme.Wallpaper.NoTitleBar.Fullscreen"
                android:configChanges="orientation|keyboardHidden"
                android:process=":ui">
        </activity>
        <activity android:name="com.android.internal.app.DisableCarModeActivity"
                android:theme="@style/Theme.NoDisplay"
                android:excludeFromRecents="true"
                android:process=":ui">
        </activity>

        <activity android:name="android.accounts.ChooseAccountActivity"
                android:excludeFromRecents="true"
                android:exported="true"
                android:theme="@style/Theme.Material.Light.Dialog"
                android:label="@string/choose_account_label"
                android:process=":ui">
        </activity>

        <activity android:name="android.accounts.ChooseTypeAndAccountActivity"
                android:excludeFromRecents="true"
                android:exported="true"
                android:theme="@style/Theme.Material.Light.Dialog"
                android:label="@string/choose_account_label"
                android:process=":ui">
        </activity>

        <activity android:name="android.accounts.ChooseAccountTypeActivity"
                android:excludeFromRecents="true"
                android:theme="@style/Theme.Material.Light.Dialog"
                android:label="@string/choose_account_label"
                android:process=":ui">
        </activity>

        <activity android:name="android.accounts.CantAddAccountActivity"
                android:excludeFromRecents="true"
                android:exported="true"
                android:theme="@style/Theme.Material.Light.Dialog.NoActionBar"
                android:process=":ui">
        </activity>

        <activity android:name="android.accounts.GrantCredentialsPermissionActivity"
                android:excludeFromRecents="true"
                android:exported="true"
                android:theme="@style/Theme.Material.Light.DialogWhenLarge"
                android:process=":ui">
        </activity>

        <activity android:name="android.content.SyncActivityTooManyDeletes"
               android:theme="@style/Theme.Material.Light.Dialog"
               android:label="@string/sync_too_many_deletes"
               android:process=":ui">
        </activity>

        <activity android:name="com.android.internal.app.ShutdownActivity"
            android:permission="android.permission.SHUTDOWN"
            android:theme="@style/Theme.NoDisplay"
            android:excludeFromRecents="true">
            <intent-filter>
                <action android:name="android.intent.action.ACTION_REQUEST_SHUTDOWN" />
                <category android:name="android.intent.category.DEFAULT" />
            </intent-filter>
            <intent-filter>
                <action android:name="android.intent.action.REBOOT" />
                <category android:name="android.intent.category.DEFAULT" />
            </intent-filter>
        </activity>

        <activity android:name="com.android.internal.app.NetInitiatedActivity"
                android:theme="@style/Theme.Material.Light.Dialog.Alert"
                android:excludeFromRecents="true"
                android:process=":ui">
        </activity>

        <activity android:name="com.android.internal.app.RestrictionsPinActivity"
                android:theme="@style/Theme.Material.Light.Dialog.Alert"
                android:excludeFromRecents="true"
                android:windowSoftInputMode="adjustPan"
                android:process=":ui">
            <intent-filter android:priority="100">
                <action android:name="android.intent.action.RESTRICTIONS_CHALLENGE" />
                <category android:name="android.intent.category.DEFAULT" />
            </intent-filter>
        </activity>

        <receiver android:name="com.android.server.BootReceiver"
                android:primaryUserOnly="true">
            <intent-filter android:priority="1000">
                <action android:name="android.intent.action.BOOT_COMPLETED" />
            </intent-filter>
        </receiver>

        <receiver android:name="com.android.server.updates.CertPinInstallReceiver" >
            <intent-filter>
                <action android:name="android.intent.action.UPDATE_PINS" />
                <data android:scheme="content" android:host="*" android:mimeType="*/*" />
            </intent-filter>
        </receiver>

        <receiver android:name="com.android.server.updates.IntentFirewallInstallReceiver" >
            <intent-filter>
                <action android:name="android.intent.action.UPDATE_INTENT_FIREWALL" />
                <data android:scheme="content" android:host="*" android:mimeType="*/*" />
            </intent-filter>
        </receiver>

        <receiver android:name="com.android.server.updates.SmsShortCodesInstallReceiver" >
            <intent-filter>
                <action android:name="android.intent.action.UPDATE_SMS_SHORT_CODES" />
                <data android:scheme="content" android:host="*" android:mimeType="*/*" />
            </intent-filter>
        </receiver>

        <receiver android:name="com.android.server.updates.CarrierProvisioningUrlsInstallReceiver" >
            <intent-filter>
                <action android:name="android.intent.action.UPDATE_CARRIER_PROVISIONING_URLS" />
                <data android:scheme="content" android:host="*" android:mimeType="*/*" />
            </intent-filter>
        </receiver>

        <receiver android:name="com.android.server.updates.TZInfoInstallReceiver" >
            <intent-filter>
                <action android:name="android.intent.action.UPDATE_TZINFO" />
                <data android:scheme="content" android:host="*" android:mimeType="*/*" />
            </intent-filter>
        </receiver>

        <receiver android:name="com.android.server.updates.SELinuxPolicyInstallReceiver" >
            <intent-filter>
                <action android:name="android.intent.action.UPDATE_SEPOLICY" />
                <data android:scheme="content" android:host="*" android:mimeType="*/*" />
            </intent-filter>
        </receiver>

        <receiver android:name="com.android.server.MasterClearReceiver"
            android:permission="android.permission.MASTER_CLEAR">
            <intent-filter
                    android:priority="100" >
                <!-- For Checkin, Settings, etc.: action=MASTER_CLEAR -->
                <action android:name="android.intent.action.MASTER_CLEAR" />

                <!-- MCS always uses REMOTE_INTENT: category=MASTER_CLEAR -->
                <action android:name="com.google.android.c2dm.intent.RECEIVE" />
                <category android:name="android.intent.category.MASTER_CLEAR" />
            </intent-filter>
        </receiver>

        <service android:name="com.android.internal.os.storage.ExternalStorageFormatter"
            android:permission="android.permission.MASTER_CLEAR"
            android:exported="true" />

        <service android:name="android.hardware.location.GeofenceHardwareService"
            android:permission="android.permission.LOCATION_HARDWARE"
            android:exported="false" />

        <service android:name="com.android.internal.backup.LocalTransportService"
                android:permission="android.permission.CONFIRM_FULL_BACKUP"
                android:exported="false">
            <intent-filter>
                <action android:name="android.backup.TRANSPORT_HOST" />
            </intent-filter>
        </service>

        <service android:name="com.android.server.MountServiceIdler"
                 android:exported="true"
                 android:permission="android.permission.BIND_JOB_SERVICE" >
        </service>

        <service android:name="com.android.server.backup.FullBackupJob"
                 android:exported="true"
                 android:permission="android.permission.BIND_JOB_SERVICE" >
        </service>

        <service
            android:name="com.android.server.pm.BackgroundDexOptService"
            android:exported="true"
            android:permission="android.permission.BIND_JOB_SERVICE">
        </service>

    </application>

</manifest><|MERGE_RESOLUTION|>--- conflicted
+++ resolved
@@ -2916,7 +2916,6 @@
         android:description="@string/permdesc_removeDrmCertificates"
         android:protectionLevel="signature|system" />
 
-<<<<<<< HEAD
     <!-- =============================================================== -->
     <!-- Permissions for accessing security data                         -->
     <!-- =============================================================== -->
@@ -2946,14 +2945,12 @@
         android:protectionLevel="signature|system"
         android:label="@string/permlab_changePhoneBlacklist"
         android:description="@string/permdesc_changePhoneBlacklist" />
-=======
     <!-- Must be required by a {@link android.service.carrier.CarrierMessagingService}.
          Any service that filters for this intent must be a carrier privileged app. -->
     <permission android:name="android.permission.BIND_CARRIER_MESSAGING_SERVICE"
         android:label="@string/permlab_bindCarrierMessagingService"
         android:description="@string/permdesc_bindCarrierMessagingService"
         android:protectionLevel="signature|system" />
->>>>>>> d0f748a7
 
     <!-- The system process is explicitly the only one allowed to launch the
          confirmation UI for full backup/restore -->
