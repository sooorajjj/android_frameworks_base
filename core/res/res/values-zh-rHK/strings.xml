--- conflicted
+++ resolved
@@ -1867,8 +1867,6 @@
     <string name="China_Mobile">中國移動</string>
     <string name="China_Unicom">中國聯通</string>
     <string name="China_Telecom">中國電信</string>
-<<<<<<< HEAD
-=======
     <string name="toolbar_collapse_description" msgid="2821479483960330739">"收合"</string>
     <string name="zen_mode_next_alarm_summary" msgid="5915140424683747372">"直到下一個在 <xliff:g id="FORMATTEDTIME">%1$s</xliff:g> 的鬧鐘"</string>
 
@@ -1882,5 +1880,4 @@
     <string name="stk_cc_ss_to_dial" msgid="2151304435775557162">"SS 要求已修改為 DIAL 要求。"</string>
     <string name="stk_cc_ss_to_ussd" msgid="3951862188105305589">"SS 要求已修改為 USSD 要求。"</string>
     <string name="stk_cc_ss_to_ss" msgid="5470768854991452695">"SS 要求已修改為新的 SS 要求。"</string>
->>>>>>> 073b8a01
 </resources>