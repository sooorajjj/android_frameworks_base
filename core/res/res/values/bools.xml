<?xml version="1.0" encoding="utf-8"?>
<!-- Copyright (C) 2011 The Android Open Source Project

     Licensed under the Apache License, Version 2.0 (the "License");
     you may not use this file except in compliance with the License.
     You may obtain a copy of the License at

          http://www.apache.org/licenses/LICENSE-2.0

     Unless required by applicable law or agreed to in writing, software
     distributed under the License is distributed on an "AS IS" BASIS,
     WITHOUT WARRANTIES OR CONDITIONS OF ANY KIND, either express or implied.
     See the License for the specific language governing permissions and
     limitations under the License.
-->

<resources>
    <!-- Whether to popup usb computer connection option-->
    <bool name="always_popup_usb_computer_connection_option">false</bool>
    <bool name="kg_enable_camera_default_widget">true</bool>
    <bool name="kg_center_small_widgets_vertically">false</bool>
    <bool name="kg_top_align_page_shrink_on_bouncer_visible">true</bool>
<<<<<<< HEAD
    <!-- Whether to make default hotspot security NONE-->
    <bool name="set_wifi_hotspot_security_none">false</bool>
    <bool name="kg_show_ime_at_screen_on">true</bool>
=======
>>>>>>> d0f748a7
    <bool name="action_bar_embed_tabs">true</bool>
    <bool name="action_bar_embed_tabs_pre_jb">false</bool>
    <bool name="split_action_bar_is_narrow">true</bool>
    <bool name="preferences_prefer_dual_pane">false</bool>
    <bool name="show_ongoing_ime_switcher">true</bool>
    <bool name="action_bar_expanded_action_views_exclusive">true</bool>
    <bool name="target_honeycomb_needs_options_menu">true</bool>
    <!-- Whether to enable softap extention feature -->
    <bool name="config_softap_extention">true</bool>
    <!-- Whether to enable auto connection feature -->
    <bool name="wifi_autocon">false</bool>
</resources><|MERGE_RESOLUTION|>--- conflicted
+++ resolved
@@ -20,12 +20,9 @@
     <bool name="kg_enable_camera_default_widget">true</bool>
     <bool name="kg_center_small_widgets_vertically">false</bool>
     <bool name="kg_top_align_page_shrink_on_bouncer_visible">true</bool>
-<<<<<<< HEAD
     <!-- Whether to make default hotspot security NONE-->
     <bool name="set_wifi_hotspot_security_none">false</bool>
     <bool name="kg_show_ime_at_screen_on">true</bool>
-=======
->>>>>>> d0f748a7
     <bool name="action_bar_embed_tabs">true</bool>
     <bool name="action_bar_embed_tabs_pre_jb">false</bool>
     <bool name="split_action_bar_is_narrow">true</bool>
