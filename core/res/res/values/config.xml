--- conflicted
+++ resolved
@@ -384,12 +384,11 @@
     <string-array name="config_twoDigitNumberPattern">
     </string-array>
 
-<<<<<<< HEAD
     <!-- Boolean indicating if RADIO POWER OFF should be skipped on receiving SIM
          REFRESH with RESET-->
     <!-- This will be handled by modem if it is true-->
     <bool translatable="false" name="skip_radio_power_off_on_sim_refresh_reset">true</bool>
-=======
+
     <!-- The VoiceMail default value is displayed to my own number if it is true -->
     <bool name="config_telephony_use_own_number_for_voicemail">false</bool>
 
@@ -428,5 +427,4 @@
     <string name="config_wimaxServiceClassname"></string>
     <!-- Name of the wimax state tracker clas -->
     <string name="config_wimaxStateTrackerClassname"></string>
->>>>>>> 54d3e905
 </resources>