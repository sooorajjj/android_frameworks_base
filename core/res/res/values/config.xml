﻿<?xml version="1.0" encoding="utf-8"?>
<!--
/* Copyright (c) 2013, The Linux Foundation. All rights reserved.
** Not a Contribution.
**
** Copyright 2009, The Android Open Source Project
**
** Licensed under the Apache License, Version 2.0 (the "License");
** you may not use this file except in compliance with the License.
** You may obtain a copy of the License at
**
**     http://www.apache.org/licenses/LICENSE-2.0
**
** Unless required by applicable law or agreed to in writing, software
** distributed under the License is distributed on an "AS IS" BASIS,
** WITHOUT WARRANTIES OR CONDITIONS OF ANY KIND, either express or implied.
** See the License for the specific language governing permissions and
** limitations under the License.
*/
-->

<!-- These resources are around just to allow their values to be customized
     for different hardware and product builds.  Do not translate. -->
<resources xmlns:xliff="urn:oasis:names:tc:xliff:document:1.2">
    <!-- Do not translate. Defines the slots for the right-hand side icons.  That is to say, the
         icons in the status bar that are not notifications. -->
    <string-array name="config_statusBarIcons">
       <item><xliff:g id="id">ime</xliff:g></item>
       <item><xliff:g id="id">sync_failing</xliff:g></item>
       <item><xliff:g id="id">sync_active</xliff:g></item>
       <item><xliff:g id="id">cast</xliff:g></item>
       <item><xliff:g id="id">hotspot</xliff:g></item>
       <item><xliff:g id="id">location</xliff:g></item>
       <item><xliff:g id="id">bluetooth</xliff:g></item>
       <item><xliff:g id="id">nfc</xliff:g></item>
       <item><xliff:g id="id">tty</xliff:g></item>
       <item><xliff:g id="id">speakerphone</xliff:g></item>
       <item><xliff:g id="id">zen</xliff:g></item>
       <item><xliff:g id="id">mute</xliff:g></item>
       <item><xliff:g id="id">volume</xliff:g></item>
       <item><xliff:g id="id">wifi</xliff:g></item>
       <item><xliff:g id="id">cdma_eri</xliff:g></item>
       <item><xliff:g id="id">data_connection</xliff:g></item>
       <item><xliff:g id="id">phone_evdo_signal</xliff:g></item>
       <item><xliff:g id="id">phone_signal</xliff:g></item>
       <item><xliff:g id="id">battery</xliff:g></item>
       <item><xliff:g id="id">alarm_clock</xliff:g></item>
       <item><xliff:g id="id">secure</xliff:g></item>
       <item><xliff:g id="id">clock</xliff:g></item>
       <item><xliff:g id="id">sdcard_absent</xliff:g></item>
    </string-array>

    <!-- Flag indicating whether the surface flinger has limited
         alpha compositing functionality in hardware.  If set, the window
         manager will disable alpha trasformation in animations where not
         strictly needed. -->
    <bool name="config_sf_limitedAlpha">false</bool>

    <!-- Default value used to block data calls if ims is not
         connected.  If you use the ims apn DCT will block
         any other apn from connecting until ims apn is connected-->
    <bool name="ImsConnectedDefaultValue">false</bool>

    <!-- Flag indicating whether the surface flinger is inefficient
         at performing a blur.  Used by parts of the UI to turn off
         the blur effect where it isn't worth the performance hit.
         As of Honeycomb, blurring is not supported anymore. -->
    <bool name="config_sf_slowBlur">true</bool>

    <!-- Flag indicating that the media framework should allow changing
         master volume stream and nothing else . -->
    <bool name="config_useMasterVolume">false</bool>

    <!-- Flag indicating that the media framework should support playing of sounds on volume
         key usage.  This adds noticeable additional overhead to volume key processing, so
         is disableable for products for which it is irrelevant. -->
    <bool name="config_useVolumeKeySounds">true</bool>

    <!-- Array of integer pairs controlling the rate at which the master volume changes
         in response to volume up and down key events.
         The first integer of each pair is compared against the current master volume
         (in range 0 to 100).
         The last pair with first integer <= the current volume is chosen,
         and the second integer of the pair indicates the amount to increase the master volume
         when volume up is pressed. -->
    <integer-array name="config_masterVolumeRamp">
        <item>0</item>  <item>5</item>  <!-- default: always increase volume by 5% -->
    </integer-array>

    <!-- The attenuation in dB applied to the sound effects played
         through AudioManager.playSoundEffect() when no volume is specified. -->
    <integer name="config_soundEffectVolumeDb">-6</integer>

    <!-- The attenuation in dB applied to the lock/unlock sounds. -->
    <integer name="config_lockSoundVolumeDb">-6</integer>

    <!-- Flag indicating whether the AUDIO_BECOMING_NOISY notification should
         be sent during a change to the audio output device. -->
    <bool name="config_sendAudioBecomingNoisy">true</bool>

    <!-- The duration (in milliseconds) of a short animation. -->
    <integer name="config_shortAnimTime">200</integer>

    <!-- The duration (in milliseconds) of a medium-length animation. -->
    <integer name="config_mediumAnimTime">400</integer>

    <!-- The duration (in milliseconds) of a long animation. -->
    <integer name="config_longAnimTime">500</integer>

    <!-- The duration (in milliseconds) of the activity open/close and fragment open/close animations. -->
    <integer name="config_activityShortDur">150</integer>
    <integer name="config_activityDefaultDur">220</integer>

    <!-- Duration for the dim animation behind a dialog.  This may be either
         a percentage, which is relative to the duration of the enter/open
         animation of the window being shown that is dimming behind, or it may
         be an integer for a constant duration. -->
    <fraction name="config_dimBehindFadeDuration">100%</fraction>

    <!-- The maximum width we would prefer dialogs to be.  0 if there is no
         maximum (let them grow as large as the screen).  Actual values are
         specified for -large and -xlarge configurations. -->
    <dimen name="config_prefDialogWidth">320dp</dimen>

    <!-- Enables or disables fading edges when marquee is enabled in TextView.
         Off by default, since the framebuffer readback used to implement the
         fading edges is prohibitively expensive on most GPUs. -->
    <bool name="config_ui_enableFadingMarquee">false</bool>

    <!-- Whether dialogs should close automatically when the user touches outside
         of them.  This should not normally be modified. -->
    <bool name="config_closeDialogWhenTouchOutside">true</bool>

    <!-- Device configuration indicating whether we should avoid using accelerated graphics
         in certain places to reduce RAM footprint.  This is ignored if ro.config.low_ram
         is true (in that case this is assumed true as well).  It can allow you to tune down
         your device's memory use without going to the point of causing applications to turn
         off features. -->
    <bool name="config_avoidGfxAccel">false</bool>

    <!-- Device configuration setting the minfree tunable in the lowmemorykiller in the kernel.
         A high value will cause the lowmemorykiller to fire earlier, keeping more memory
         in the file cache and preventing I/O thrashing, but allowing fewer processes to
         stay in memory.  A low value will keep more processes in memory but may cause
         thrashing if set too low.  Overrides the default value chosen by ActivityManager
         based on screen size and total memory for the largest lowmemorykiller bucket, and
         scaled proportionally to the smaller buckets.  -1 keeps the default. -->
    <integer name="config_lowMemoryKillerMinFreeKbytesAbsolute">-1</integer>

    <!-- Device configuration adjusting the minfree tunable in the lowmemorykiller in the
         kernel.  A high value will cause the lowmemorykiller to fire earlier, keeping more
         memory in the file cache and preventing I/O thrashing, but allowing fewer processes
         to stay in memory.  A low value will keep more processes in memory but may cause
         thrashing if set too low.  Directly added to the default value chosen by
         ActivityManager based on screen size and total memory for the largest lowmemorykiller
         bucket, and scaled proportionally to the smaller buckets. 0 keeps the default. -->
    <integer name="config_lowMemoryKillerMinFreeKbytesAdjust">0</integer>

    <!-- Device configuration setting the /proc/sys/vm/extra_free_kbytes tunable in the kernel
         (if it exists).  A high value will increase the amount of memory that the kernel
         tries to keep free, reducing allocation time and causing the lowmemorykiller to kill
         earlier.  A low value allows more memory to be used by processes but may cause more
         allocations to block waiting on disk I/O or lowmemorykiller.  Overrides the default
         value chosen by ActivityManager based on screen size.  0 prevents keeping any extra
         memory over what the kernel keeps by default.  -1 keeps the default. -->
    <integer name="config_extraFreeKbytesAbsolute">-1</integer>

    <!-- Device configuration adjusting the /proc/sys/vm/extra_free_kbytes tunable in the kernel
         (if it exists).  0 uses the default value chosen by ActivityManager.  A positive value
         will increase the amount of memory that the kernel tries to keep free, reducing
         allocation time and causing the lowmemorykiller to kill earlier.  A negative value
         allows more memory to be used by processes but may cause more allocations to block
         waiting on disk I/O or lowmemorykiller.  Directly added to the default value chosen by
         ActivityManager based on screen size. -->
    <integer name="config_extraFreeKbytesAdjust">0</integer>

    <!-- The duration (in milliseconds) that the radio will scan for a signal
         when there's no network connection. If the scan doesn't timeout, use zero -->
    <integer name="config_radioScanningTimeout">0</integer>

    <!-- XXXXX NOTE THE FOLLOWING RESOURCES USE THE WRONG NAMING CONVENTION.
         Please don't copy them, copy anything else. -->

    <!-- This string array should be overridden by the device to present a list of network
         attributes.  This is used by the connectivity manager to decide which networks can coexist
         based on the hardware -->
    <!-- An Array of "[Connection name],[ConnectivityManager.TYPE_xxxx],
         [associated radio-type],[priority],[restoral-timer(ms)],[dependencyMet]  -->
    <!-- the 5th element "resore-time" indicates the number of milliseconds to delay
         before automatically restore the default connection.  Set -1 if the connection
         does not require auto-restore. -->
    <!-- the 6th element indicates boot-time dependency-met value. -->
    <string-array translatable="false" name="networkAttributes">
        <item>"wifi,1,1,1,-1,true"</item>
        <item>"mobile,0,0,0,-1,true"</item>
        <item>"mobile_mms,2,0,2,60000,true"</item>
        <item>"mobile_supl,3,0,2,60000,true"</item>
        <item>"mobile_dun,4,0,2,60000,true"</item>
        <item>"mobile_hipri,5,0,3,60000,true"</item>
        <item>"mobile_fota,10,0,2,60000,true"</item>
        <item>"mobile_ims,11,0,2,60000,true"</item>
        <item>"mobile_cbs,12,0,2,60000,true"</item>
        <item>"wifi_p2p,13,1,0,-1,true"</item>
        <item>"mobile_ia,14,0,2,-1,true"</item>
        <item>"mobile_emergency,15,0,2,-1,true"</item>
    </string-array>

    <!-- Array of ConnectivityManager.TYPE_xxxx constants for networks that may only
         be controlled by systemOrSignature apps.  -->
    <integer-array translatable="false" name="config_protectedNetworks">
        <item>10</item>
        <item>11</item>
        <item>12</item>
        <item>14</item>
        <item>15</item>
    </integer-array>

    <!-- This string array should be overridden by the device to present a list of radio
         attributes.  This is used by the connectivity manager to decide which networks can coexist
         based on the hardware -->
    <!-- An Array of "[ConnectivityManager connectionType],
                      [# simultaneous connection types]"  -->
    <string-array translatable="false" name="radioAttributes">
        <item>"1,1"</item>
        <item>"0,1"</item>
    </string-array>

    <!-- Set of NetworkInfo.getType() that reflect data usage. -->
    <integer-array translatable="false" name="config_data_usage_network_types">
        <item>0</item> <!-- TYPE_MOBILE -->
        <item>2</item> <!-- TYPE_MOBILE_MMS -->
        <item>3</item> <!-- TYPE_MOBILE_SUPL -->
        <item>4</item> <!-- TYPE_MOBILE_DUN -->
        <item>5</item> <!-- TYPE_MOBILE_HIPRI -->
        <item>10</item> <!-- TYPE_MOBILE_FOTA -->
        <item>11</item> <!-- TYPE_MOBILE_IMS -->
        <item>12</item> <!-- TYPE_MOBILE_CBS -->
        <item>14</item> <!-- TYPE_MOBILE_IA -->
    </integer-array>

    <!-- The maximum duration (in milliseconds) we expect a network transition to take -->
    <integer name="config_networkTransitionTimeout">60000</integer>

    <!-- List of regexpressions describing the interface (if any) that represent tetherable
         USB interfaces.  If the device doesn't want to support tething over USB this should
         be empty.  An example would be "usb.*" -->
    <string-array translatable="false" name="config_tether_usb_regexs">
    </string-array>

    <!-- List of regexpressions describing the interface (if any) that represent tetherable
         Wifi interfaces.  If the device doesn't want to support tethering over Wifi this
         should be empty.  An example would be "softap.*" -->
    <string-array translatable="false" name="config_tether_wifi_regexs">
    </string-array>

    <!-- List of regexpressions describing the interface (if any) that represent tetherable
         WiMAX interfaces.  If the device doesn't want to support tethering over Wifi this
         should be empty.  An example would be "softap.*" -->
    <string-array translatable="false" name="config_tether_wimax_regexs">
    </string-array>

    <!-- List of regexpressions describing the interface (if any) that represent tetherable
         bluetooth interfaces.  If the device doesn't want to support tethering over bluetooth this
         should be empty. -->
    <string-array translatable="false" name="config_tether_bluetooth_regexs">
    </string-array>

    <!-- Max number of Bluetooth tethering connections allowed. If this is
         updated config_tether_dhcp_range has to be updated appropriately. -->
    <integer translateable="false" name="config_max_pan_devices">5</integer>

    <!-- Dhcp range (min, max) to use for tethering purposes -->
    <string-array translatable="false" name="config_tether_dhcp_range">
    </string-array>

    <!-- Regex of wired ethernet ifaces -->
    <string translatable="false" name="config_ethernet_iface_regex">eth\\d</string>

    <!-- If the mobile hotspot feature requires provisioning, a package name and class name
        can be provided to launch a supported application that provisions the devices.

        Example Usage:

        String[] appDetails = getStringArray(R.array.config_mobile_hotspot_provision_app);
        Intent intent = new Intent(Intent.ACTION_MAIN);
        intent.setClassName(appDetails[0], appDetails[1]);
        startActivityForResult(intent, 0);

        public void onActivityResult(int requestCode, int resultCode, Intent intent) {
            super.onActivityResult(requestCode, resultCode, intent);
            if (requestCode == 0) {
                if (resultCode == Activity.RESULT_OK) {
                    //Mobile hotspot provisioning successful
                } else {
                    //Mobile hotspot provisioning failed
                }
            }

        See src/com/android/settings/TetherSettings.java for more details.
        For ui-less/periodic recheck support see config_mobile_hotspot_provision_app_no_ui
        -->
    <!-- The first element is the package name and the second element is the class name
         of the provisioning app -->
    <string-array translatable="false" name="config_mobile_hotspot_provision_app">
    <!--
        <item>com.example.provisioning</item>
        <item>com.example.provisioning.Activity</item>
    -->
    </string-array>

    <!-- If the mobile hotspot feature requires provisioning, an action can be provided
         that will be broadcast in non-ui cases for checking the provisioning status.

         A second broadcast, action defined by config_mobile_hotspot_provision_response,
         will be sent back to notify if provisioning succeeded or not.  The response will
         match that of the activity in config_mobile_hotspot_provision_app, but instead
         contained within the int extra "EntitlementResult".

         Example Usage:
         String provisionAction = getString(R.string.config_mobile_hotspot_provision_check);
         sendBroadcast(new Intent(provisionAction));

         public void onReceive(Context context, Intent intent) {
             String provisionResponse =
                    getString(R.string.config_mobile_hotspot_provision_response);
             if (provisionResponse.equals(intent.getAction())
                    && intent.getIntExtra("EntitlementResult") == Activity.RESULT_OK) {
                 //Mobile hotspot provisioning successful
             } else {
                 //Mobile hotspot provisioning failed
             }
         }
        -->
    <string translatable="false" name="config_mobile_hotspot_provision_app_no_ui"></string>
    <!-- Sent in response to a provisioning check. The caller must hold the
         permission android.permission.CONNECTIVITY_INTERNAL for Settings to
         receive this response.

         See config_mobile_hotspot_provision_response
         -->
    <string translatable="false" name="config_mobile_hotspot_provision_response"></string>
    <!-- Number of hours between each background provisioning call -->
    <integer translatable="false" name="config_mobile_hotspot_provision_check_period">24</integer>

    <!-- Activity name to enable wifi tethering after provisioning app succeeds -->
    <string translatable="false" name="config_wifi_tether_enable">com.android.settings/.TetherService</string>

    <!-- Array of ConnectivityManager.TYPE_xxxx values allowable for tethering -->
    <!-- Common options are [1, 4] for TYPE_WIFI and TYPE_MOBILE_DUN or
    <!== [0,1,5,7] for TYPE_MOBILE, TYPE_WIFI, TYPE_MOBILE_HIPRI and TYPE_BLUETOOTH -->
    <integer-array translatable="false" name="config_tether_upstream_types">
        <item>0</item>
        <item>1</item>
        <item>4</item>
        <item>5</item>
        <item>7</item>
        <item>9</item>
    </integer-array>

    <!-- If the DUN connection for this CDMA device supports more than just DUN -->
    <!-- traffic you should list them here. -->
    <!-- If this device is not CDMA this is ignored.  If this list is empty on -->
    <!-- a DUN-requiring CDMA device, the DUN APN will just support just DUN. -->
    <string-array translatable="false" name="config_cdma_dun_supported_types">
    </string-array>

    <!-- String containing the apn value for tethering.  May be overriden by secure settings
         TETHER_DUN_APN.  Value is a comma separated series of strings:
         "name,apn,proxy,port,username,password,server,mmsc,mmsproxy,mmsport,mcc,mnc,auth,type",
         Or string format of ApnSettingV3.
         note that empty fields can be ommitted: "name,apn,,,,,,,,,310,260,,DUN"
         Multiple entries are separated by using string-array:
         "<item>[ApnSettingV3]Name,apn,,,,,,,,,123,45,,mms|*,IPV6,IP,true,14,,,,,,,spn,testspn</item>
          <item>[ApnSettingV3]Name1,apn2,,,,,,,,,123,46,,mms|*,IPV6,IP,true,12,,,,,,,,</item>" -->
    <string-array translatable="false" name="config_tether_apndata">
    </string-array>

    <!-- Boolean indicating whether the wifi chipset has dual frequency band support -->
    <bool translatable="false" name="config_wifi_dual_band_support">false</bool>

    <!-- Device type information conforming to Annex B format in WiFi Direct specification.
         The default represents a dual-mode smartphone -->
    <string translatable="false" name="config_wifi_p2p_device_type">10-0050F204-5</string>

    <!-- Boolean indicating whether the wifi chipset supports background scanning mechanism.
         This mechanism allows the host to remain in suspend state and the dongle to actively
         scan and wake the host when a configured SSID is detected by the dongle. This chipset
         capability can provide power savings when wifi needs to be always kept on. -->
    <bool translatable="false" name="config_wifi_background_scan_support">false</bool>

    <!-- Boolean indicating we re-try re-associating once upon disconnection and RSSI is high failure  -->
    <bool translatable="true" name="config_wifi_enable_disconnection_debounce">true</bool>

    <!-- Boolean indicating autojoin will prefer 5GHz and choose 5GHz BSSIDs -->
    <bool translatable="true" name="config_wifi_enable_5GHz_preference">true</bool>

    <!-- Integer specifying the basic autojoin parameters -->
    <integer translatable="false" name="config_wifi_framework_5GHz_preference_boost_threshold">-65</integer>
    <integer translatable="false" name="config_wifi_framework_5GHz_preference_boost_factor">5</integer>
    <integer translatable="false" name="config_wifi_framework_current_association_hysteresis_high">16</integer>
    <integer translatable="false" name="config_wifi_framework_current_association_hysteresis_low">10</integer>
    <integer translatable="false" name="config_wifi_framework_5GHz_preference_penalty_threshold">-75</integer>
    <integer translatable="false" name="config_wifi_framework_5GHz_preference_penalty_factor">2</integer>

    <!-- Integer parameters of the wifi to cellular handover feature
         wifi should not stick to bad networks -->
    <integer translatable="false" name="config_wifi_framework_wifi_score_bad_rssi_threshold_5GHz">-82</integer>
    <integer translatable="false" name="config_wifi_framework_wifi_score_low_rssi_threshold_5GHz">-72</integer>
    <integer translatable="false" name="config_wifi_framework_wifi_score_good_rssi_threshold_5GHz">-60</integer>
    <integer translatable="false" name="config_wifi_framework_wifi_score_bad_rssi_threshold_24GHz">-87</integer>
    <integer translatable="false" name="config_wifi_framework_wifi_score_low_rssi_threshold_24GHz">-77</integer>
    <integer translatable="false" name="config_wifi_framework_wifi_score_good_rssi_threshold_24GHz">-65</integer>
    <integer translatable="false" name="config_wifi_framework_wifi_score_bad_link_speed_24">6</integer>
    <integer translatable="false" name="config_wifi_framework_wifi_score_bad_link_speed_5">12</integer>
    <integer translatable="false" name="config_wifi_framework_wifi_score_good_link_speed_24">24</integer>
    <integer translatable="false" name="config_wifi_framework_wifi_score_good_link_speed_5">36</integer>
    <string  translatable="false" name="config_wifi_random_mac_oui">DA-A1-19</string>

    <bool translatable="false" name="config_wifi_framework_cellular_handover_enable_user_triggered_adjustment">true</bool>

    <!-- Integer packet threshold used to allow scan while associated -->
    <integer translatable="false" name="config_wifi_framework_associated_full_scan_tx_packet_threshold">5</integer>
    <integer translatable="false" name="config_wifi_framework_associated_full_scan_rx_packet_threshold">10</integer>
    <integer translatable="false" name="config_wifi_framework_associated_partial_scan_tx_packet_threshold">40</integer>
    <integer translatable="false" name="config_wifi_framework_associated_partial_scan_rx_packet_threshold">80</integer>
    <integer translatable="false" name="config_wifi_framework_network_switch_tx_packet_threshold">2</integer>
    <integer translatable="false" name="config_wifi_framework_network_switch_rx_packet_threshold">20</integer>

    <!-- Integer indicating wpa_supplicant scan interval in milliseconds -->
    <integer translatable="false" name="config_wifi_supplicant_scan_interval">15000</integer>

    <!-- Integer indicating amount of time failed networks areblacklisted for the purpose
         of network switching in milliseconds -->
    <integer translatable="false" name="config_wifi_network_switching_blacklist_time">172800000</integer>

    <!-- Integer indicating wpa_supplicant scan interval when p2p is connected in milliseconds -->
    <integer translatable="false" name="config_wifi_scan_interval_p2p_connected">60000</integer>

    <!-- Integer indicating wpa_supplicant scan intervel when WFD session established in milliseconds  -->
    <integer translatable="false" name="config_wifi_scan_interval_wfd_connected">300000</integer>

    <!-- Integer indicating the framework scan interval in milliseconds. This is used in the scenario
         where the chipset does not support background scanning (config_wifi_background_scan_suport
         is false) to set up a periodic wake up scan so that the device can connect to a new access
         point on the move. A value of 0 means no periodic scans will be used in the framework. -->
    <integer translatable="false" name="config_wifi_framework_scan_interval">300000</integer>

    <!-- Integer indicating associated partial scan interval in milliseconds -->
    <integer translatable="false" name="config_wifi_framework_associated_scan_interval">20000</integer>

    <!-- Integer indicating associated full scan backoff, representing a fraction: xx/8 -->
    <integer translatable="false" name="config_wifi_framework_associated_full_scan_backoff">12</integer>

    <!-- Integer indicating associated full scan max interval in milliseconds -->
    <integer translatable="false" name="config_wifi_framework_associated_full_scan_max_interval">300000</integer>

    <!-- Integer indicating associated full scan max total dwell time in milliseconds -->
    <integer translatable="false" name="config_wifi_framework_associated_full_scan_max_total_dwell_time">500</integer>

    <!-- Integer indicating associated full scan max num active channels -->
    <integer translatable="false" name="config_wifi_framework_associated_partial_scan_max_num_active_channels">6</integer>

    <!-- Integer indicating associated full scan max num passive channels -->
    <integer translatable="false" name="config_wifi_framework_associated_partial_scan_max_num_passive_channels">3</integer>

    <!-- Integer indicating number of association errors leading to blacklisting of the network -->
    <integer translatable="false" name="config_wifi_framework_max_connection_errors_to_blacklist">4</integer>

    <!-- Integer indicating number of authentication errors leading to blacklisting of the network -->
    <integer translatable="false" name="config_wifi_framework_max_auth_errors_to_blacklist">4</integer>

    <!-- Integer indicating minimum blacklisting delay of a wofo configuration due to connectin or auth errors -->
    <integer translatable="false" name="config_wifi_framework_network_black_list_min_time_milli">120000</integer>

    <!-- Integer indicating RSSI boost given to current network -->
    <integer translatable="false" name="config_wifi_framework_current_network_boost">25</integer>

    <!-- Integer indicating how to handle beacons with uninitialized RSSI value of 0 -->
    <integer translatable="false" name="config_wifi_framework_scan_result_rssi_level_patchup_value">-85</integer>

    <!-- Boolean indicating associated scan are allowed -->
    <bool translatable="false" name="config_wifi_framework_enable_associated_autojoin_scan">true</bool>

    <!-- Boolean indicating associated network selection is allowed -->
    <bool translatable="false" name="config_wifi_framework_enable_associated_network_selection">true</bool>

    <!-- Boolean indicating that wifi only link configuratios that have exact same credentials (i.e PSK) -->
    <bool translatable="false" name="config_wifi_only_link_same_credential_configurations">true</bool>

    <!-- Wifi driver stop delay, in milliseconds.
         Default value is 2 minutes. -->
    <integer translatable="false" name="config_wifi_driver_stop_delay">120000</integer>

    <!-- Wifi driver supports batched scan -->
    <bool translatable="false" name="config_wifi_batched_scan_supported">false</bool>

    <!-- Flag indicating whether the we should enable the automatic brightness in Settings.
         Software implementation will be used if config_hardware_auto_brightness_available is not set -->
    <bool name="config_automatic_brightness_available">false</bool>

    <!-- Don't name config resources like this.  It should look like config_annoyDianne -->
    <bool name="config_annoy_dianne">true</bool>

    <!-- XXXXXX END OF RESOURCES USING WRONG NAMING CONVENTION -->

    <!-- If this is true, the screen will come on when you unplug usb/power/whatever. -->
    <bool name="config_unplugTurnsOnScreen">false</bool>

    <!-- Set this true only if the device has separate attention and notification lights. -->
    <bool name="config_useAttentionLight">false</bool>

    <!-- If this is true, the screen will fade off. -->
    <bool name="config_animateScreenLights">false</bool>

    <!-- If this is true, key chords can be used to take a screenshot on the device. -->
    <bool name="config_enableScreenshotChord">true</bool>

    <!-- If this is true, allow wake from theater mode when plugged in or unplugged. -->
    <bool name="config_allowTheaterModeWakeFromUnplug">false</bool>
    <!-- If this is true, allow wake from theater mode from gesture. -->
    <bool name="config_allowTheaterModeWakeFromGesture">false</bool>
    <!-- If this is true, allow wake from theater mode from camera lens cover is switched. -->
    <bool name="config_allowTheaterModeWakeFromCameraLens">false</bool>
    <!-- If this is true, allow wake from theater mode from power key press. -->
    <bool name="config_allowTheaterModeWakeFromPowerKey">true</bool>
    <!-- If this is true, allow wake from theater mode from regular key press. Setting this value to
         true implies config_allowTheaterModeWakeFromPowerKey is also true-->
    <bool name="config_allowTheaterModeWakeFromKey">false</bool>
    <!-- If this is true, allow wake from theater mode from motion. -->
    <bool name="config_allowTheaterModeWakeFromMotion">false</bool>
    <!-- If this is true, allow wake from theater mode from motion. -->
    <bool name="config_allowTheaterModeWakeFromMotionWhenNotDreaming">false</bool>
    <!-- If this is true, allow wake from theater mode from lid switch. -->
    <bool name="config_allowTheaterModeWakeFromLidSwitch">false</bool>
    <!-- If this is true, allow wake from theater mode when docked. -->
    <bool name="config_allowTheaterModeWakeFromDock">false</bool>
    <!-- If this is true, allow wake from theater mode from window layout flag. -->
    <bool name="config_allowTheaterModeWakeFromWindowLayout">false</bool>
    <!-- If this is true, go to sleep when theater mode is enabled from button press -->
    <bool name="config_goToSleepOnButtonPressTheaterMode">true</bool>

    <!-- Auto-rotation behavior -->

    <!-- If true, enables auto-rotation features using the accelerometer.
         Otherwise, auto-rotation is disabled.  Applications may still request
         to use specific orientations but the sensor is ignored and sensor-based
         orientations are not available.  Furthermore, all auto-rotation related
         settings are omitted from the system UI.  In certain situations we may
         still use the accelerometer to determine the orientation, such as when
         docked if the dock is configured to enable the accelerometer. -->
    <bool name="config_supportAutoRotation">true</bool>

    <!-- Configuration to support rotation lock toggle -->
    <bool name="config_forceSupportRotationLockToggle">false</bool>

    <!-- If true, the screen can be rotated via the accelerometer in all 4
         rotations as the default behavior. -->
    <bool name="config_allowAllRotations">false</bool>

    <!-- If true, the direction rotation is applied to get to an application's requested
         orientation is reversed.  Normally, the model is that landscape is
         clockwise from portrait; thus on a portrait device an app requesting
         landscape will cause a clockwise rotation, and on a landscape device an
         app requesting portrait will cause a counter-clockwise rotation.  Setting
         true here reverses that logic. -->
    <bool name="config_reverseDefaultRotation">false</bool>

    <!-- Lid switch behavior -->

    <!-- The number of degrees to rotate the display when the keyboard is open.
         A value of -1 means no change in orientation by default. -->
    <integer name="config_lidOpenRotation">-1</integer>

    <!-- Indicate whether the lid state impacts the accessibility of
         the physical keyboard.  0 means it doesn't, 1 means it is accessible
         when the lid is open, 2 means it is accessible when the lid is
         closed.  The default is 0. -->
    <integer name="config_lidKeyboardAccessibility">0</integer>

    <!-- Indicate whether the lid state impacts the accessibility of
         the navigation buttons.  0 means it doesn't, 1 means it is accessible
         when the lid is open, 2 means it is accessible when the lid is
         closed.  The default is 0. -->
    <integer name="config_lidNavigationAccessibility">0</integer>

    <!-- Indicate whether closing the lid causes the device to go to sleep and opening
         it causes the device to wake up.
         The default is false. -->
    <bool name="config_lidControlsSleep">false</bool>

    <!-- Desk dock behavior -->

    <!-- The number of degrees to rotate the display when the device is in a desk dock.
         A value of -1 means no change in orientation by default. -->
    <integer name="config_deskDockRotation">-1</integer>

    <!-- Control whether being in the desk dock (and powered) always
         keeps the screen on.  By default it stays on when plugged in to
         AC.  0 will not keep it on; or together 1 to stay on when plugged
         in to AC and 2 to stay on when plugged in to USB.  (So 3 for both.) -->
    <integer name="config_deskDockKeepsScreenOn">1</integer>

    <!-- Control whether being in the desk dock should enable accelerometer
         based screen orientation.  This defaults to true because it is
         common for desk docks to be sold in a variety of form factors
         with different orientations.  Since we cannot always tell these docks
         apart and the docks cannot report their true orientation on their own,
         we rely on gravity to determine the effective orientation. -->
    <bool name="config_deskDockEnablesAccelerometer">true</bool>

    <!-- Car dock behavior -->

    <!-- The number of degrees to rotate the display when the device is in a car dock.
         A value of -1 means no change in orientation by default. -->
    <integer name="config_carDockRotation">-1</integer>

    <!-- Control whether being in the car dock (and powered) always
         keeps the screen on.  By default it stays on when plugged in to
         AC.  0 will not keep it on; or together 1 to stay on when plugged
         in to AC and 2 to stay on when plugged in to USB.  (So 3 for both.) -->
    <integer name="config_carDockKeepsScreenOn">1</integer>

    <!-- Control whether being in the car dock should enable accelerometer based
         screen orientation.  This defaults to true because putting a device in
         a car dock make the accelerometer more a physical input (like a lid). -->

    <bool name="config_carDockEnablesAccelerometer">true</bool>

    <!-- HDMI behavior -->

    <!-- The number of degrees to rotate the display when the device has HDMI connected
         but is not in a dock.  A value of -1 means no change in orientation by default.
         Use -1 except on older devices whose Hardware Composer HAL does not
         provide full support for multiple displays.  -->
    <integer name="config_undockedHdmiRotation">-1</integer>

    <!-- Control the default UI mode type to use when there is no other type override
         happening.  One of the following values (See Configuration.java):
             1  UI_MODE_TYPE_NORMAL
             4  UI_MODE_TYPE_TELEVISION
             5  UI_MODE_TYPE_APPLIANCE
             6  UI_MODE_TYPE_WATCH
         Any other values will have surprising consequences. -->
    <integer name="config_defaultUiModeType">1</integer>

    <!-- Indicate whether to allow the device to suspend when the screen is off
         due to the proximity sensor.  This resource should only be set to true
         if the sensor HAL correctly handles the proximity sensor as a wake-up source.
         Otherwise, the device may fail to wake out of suspend reliably.
         The default is false. -->
    <bool name="config_suspendWhenScreenOffDueToProximity">false</bool>

    <!-- Control the behavior when the user long presses the power button.
            0 - Nothing
            1 - Global actions menu
            2 - Power off (with confirmation)
            3 - Power off (without confirmation)
    -->
    <integer name="config_longPressOnPowerBehavior">1</integer>

    <!-- Control the behavior when the user short presses the power button.
            0 - Nothing
            1 - Go to sleep (doze)
            2 - Really go to sleep (don't doze)
            3 - Really go to sleep and go home (don't doze)
    -->
    <integer name="config_shortPressOnPowerBehavior">1</integer>

    <!-- Control the behavior when the user double presses the power button.
            0 - Nothing
            1 - Toggle theater mode setting
            2 - Brightness boost
    -->
    <integer name="config_doublePressOnPowerBehavior">0</integer>

    <!-- Control the behavior when the user triple presses the power button.
            0 - Nothing
            1 - Toggle theater mode setting
            2 - Brightness boost
    -->
    <integer name="config_triplePressOnPowerBehavior">0</integer>

    <!-- Package name for default keyguard appwidget [DO NOT TRANSLATE] -->
    <string name="widget_default_package_name"></string>

    <!-- Class name for default keyguard appwidget [DO NOT TRANSLATE] -->
    <string name="widget_default_class_name"></string>

    <!-- Indicate whether the SD card is accessible without removing the battery. -->
    <bool name="config_batterySdCardAccessibility">false</bool>

    <!-- List of file paths for USB host busses to exclude from USB host support.
         For example, if the first USB bus on the device is used to communicate
         with the modem or some other restricted hardware, add "/dev/bus/usb/001/"
         to this list.  If this is empty, no parts of the host USB bus will be excluded.
    -->
    <string-array name="config_usbHostBlacklist" translatable="false">
    </string-array>

    <!-- List of paths to serial ports that are available to the serial manager.
         for example, /dev/ttyUSB0
    -->
    <string-array translatable="false" name="config_serialPorts">
    </string-array>

    <!-- Vibrator pattern for feedback about a long screen/key press -->
    <integer-array name="config_longPressVibePattern">
        <item>0</item>
        <item>1</item>
        <item>20</item>
        <item>21</item>
    </integer-array>

    <!-- Vibrator pattern for feedback about touching a virtual key -->
    <integer-array name="config_virtualKeyVibePattern">
        <item>0</item>
        <item>10</item>
        <item>20</item>
        <item>30</item>
    </integer-array>

    <!-- Vibrator pattern for a very short but reliable vibration for soft keyboard tap -->
    <integer-array name="config_keyboardTapVibePattern">
        <item>40</item>
    </integer-array>

    <!-- Vibrator pattern for feedback when selecting an hour/minute tick of a Clock -->
    <integer-array name="config_clockTickVibePattern">
        <item>125</item>
        <item>30</item>
    </integer-array>

    <!-- Vibrator pattern for feedback when selecting a day/month/year date of a Calendar -->
    <integer-array name="config_calendarDateVibePattern">
        <item>125</item>
        <item>30</item>
    </integer-array>

    <!-- Vibrator pattern for feedback about booting with safe mode disabled -->
    <integer-array name="config_safeModeDisabledVibePattern">
        <item>0</item>
        <item>1</item>
        <item>20</item>
        <item>21</item>
    </integer-array>

    <!-- Vibrator pattern for feedback about booting with safe mode disabled -->
    <integer-array name="config_safeModeEnabledVibePattern">
        <item>0</item>
        <item>1</item>
        <item>20</item>
        <item>21</item>
        <item>500</item>
        <item>600</item>
    </integer-array>

    <!-- Vibrator pattern for feedback about hitting a scroll barrier -->
    <integer-array name="config_scrollBarrierVibePattern">
        <item>0</item>
        <item>15</item>
        <item>10</item>
        <item>10</item>
    </integer-array>

    <bool name="config_use_strict_phone_number_comparation">false</bool>

    <!-- Display low battery warning when battery level dips to this value.
         Also, the battery stats are flushed to disk when we hit this level.  -->
    <integer name="config_criticalBatteryWarningLevel">5</integer>

    <!-- Shutdown if the battery temperature exceeds (this value * 0.1) Celsius. -->
    <integer name="config_shutdownBatteryTemperature">680</integer>

    <!-- Display low battery warning when battery level dips to this value -->
    <integer name="config_lowBatteryWarningLevel">15</integer>

    <!-- Close low battery warning when battery level reaches the lowBatteryWarningLevel
         plus this -->
    <integer name="config_lowBatteryCloseWarningBump">5</integer>

    <!-- Default color for notification LED. -->
    <color name="config_defaultNotificationColor">#ffffffff</color>

    <!-- Default LED on time for notification LED in milliseconds. -->
    <integer name="config_defaultNotificationLedOn">500</integer>

    <!-- Default LED off time for notification LED in milliseconds. -->
    <integer name="config_defaultNotificationLedOff">2000</integer>

    <!-- Default value for led color when battery is low on charge -->
    <integer name="config_notificationsBatteryLowARGB">0xFFFF0000</integer>

    <!-- Default value for led color when battery is medium charged -->
    <integer name="config_notificationsBatteryMediumARGB">0xFFFFFF00</integer>

    <!-- Default value for led color when battery is fully charged -->
    <integer name="config_notificationsBatteryFullARGB">0xFF00FF00</integer>

    <!-- Default value for LED on time when the battery is low on charge in miliseconds -->
    <integer name="config_notificationsBatteryLedOn">125</integer>

    <!-- Is the notification LED intrusive? Used to decide if there should be a disable option -->
    <bool name="config_intrusiveNotificationLed">false</bool>

    <!-- Default value for LED off time when the battery is low on charge in miliseconds -->
    <integer name="config_notificationsBatteryLedOff">2875</integer>

    <!-- Number of notifications to keep in the notification service historical archive -->
    <integer name="config_notificationServiceArchiveSize">100</integer>

    <!-- Allow the menu hard key to be disabled in LockScreen on some devices -->
    <bool name="config_disableMenuKeyInLockScreen">false</bool>

    <!-- Don't show lock screen before unlock screen (PIN/pattern/password) -->
    <bool name="config_enableLockBeforeUnlockScreen">false</bool>

    <!-- Disable lockscreen rotation by default -->
    <bool name="config_enableLockScreenRotation">false</bool>

    <!-- Enable lockscreen translucent decor by default -->
    <bool name="config_enableLockScreenTranslucentDecor">true</bool>

    <!-- Enable translucent decor by default -->
    <bool name="config_enableTranslucentDecor">true</bool>

    <!-- Is the device capable of hot swapping an UICC Card -->
    <bool name="config_hotswapCapable">false</bool>

    <!-- Enable puk unlockscreen by default.
         If unlock screen is disabled, the puk should be unlocked through Emergency Dialer -->
    <bool name="config_enable_puk_unlock_screen">true</bool>

    <!-- Enable emergency call when sim is locked or puk locked. Some countries/carriers do not
         allow emergency calls to be placed without the IMSI, which is locked in the SIM.
         If so, this should be set to 'false' in an overlay. -->
    <bool name="config_enable_emergency_call_while_sim_locked">true</bool>

    <!-- Control the behavior when the user long presses the home button.
            0 - Nothing
            1 - Recent apps view in SystemUI
            2 - Launch assist intent
         This needs to match the constants in
         policy/src/com/android/internal/policy/impl/PhoneWindowManager.java
    -->
    <integer name="config_longPressOnHomeBehavior">0</integer>

    <!-- Control the behavior when the user double-taps the home button.
            0 - Nothing
            1 - Recent apps view in SystemUI
         This needs to match the constants in
         policy/src/com/android/internal/policy/impl/PhoneWindowManager.java
    -->
    <integer name="config_doubleTapOnHomeBehavior">0</integer>

    <!-- Control the behavior when the user long presses the menu button.
            0 - Nothing
            1 - Menu key
            2 - Recent apps view in SystemUI
            3 - Launch assist intent
            4 - Voice Search
            5 - In-app Search
         This needs to match the constants in
         policy/src/com/android/internal/policy/impl/PhoneWindowManager.java
    -->
    <integer name="config_longPressOnMenuBehavior">3</integer>

    <!-- Hardware 'face' keys present on the device, stored as a bit field.
         This integer should equal the sum of the corresponding value for each
         of the following keys present:
             1 - Home
             2 - Back
             4 - Menu
             8 - Assistant (search)
            16 - App switch
            32 - Camera
         For example, a device with Home, Back and Menu keys would set this
         config to 7. -->
    <integer name="config_deviceHardwareKeys">15</integer>

    <!-- Minimum screen brightness setting allowed by the power manager.
         The user is forbidden from setting the brightness below this level. -->
    <integer name="config_screenBrightnessSettingMinimum">10</integer>

    <!-- Maximum screen brightness allowed by the power manager.
         The user is forbidden from setting the brightness above this level. -->
    <integer name="config_screenBrightnessSettingMaximum">255</integer>

    <!-- Default screen brightness setting.
         Must be in the range specified by minimum and maximum. -->
    <integer name="config_screenBrightnessSettingDefault">102</integer>

    <!-- Screen brightness used to dim the screen while dozing in a very low power state.
         May be less than the minimum allowed brightness setting
         that can be set by the user. -->
    <integer name="config_screenBrightnessDoze">1</integer>

    <!-- Allow automatic adjusting of the screen brightness while dozing in low power state. -->
    <bool name="config_allowAutoBrightnessWhileDozing">false</bool>

    <!-- If we allow automatic adjustment of screen brightness while dozing, how many times we want
         to reduce it to preserve the battery. Value of 100% means no scaling. -->
    <fraction name="config_screenAutoBrightnessDozeScaleFactor">100%</fraction>

    <!-- Screen brightness used to dim the screen when the user activity
         timeout expires.  May be less than the minimum allowed brightness setting
         that can be set by the user. -->
    <integer name="config_screenBrightnessDim">10</integer>

    <!-- Minimum allowable screen brightness to use in a very dark room.
         This value sets the floor for the darkest possible auto-brightness
         adjustment.  It is expected to be somewhat less than the first entry in
         config_autoBrightnessLcdBacklightValues so as to allow the user to have
         some range of adjustment to dim the screen further than usual in very
         dark rooms. The contents of the screen must still be clearly visible
         in darkness (although they may not be visible in a bright room). -->
    <integer name="config_screenBrightnessDark">1</integer>

    <!-- Array of light sensor LUX values to define our levels for auto backlight brightness support.
         The N entries of this array define N + 1 control points as follows:
         (1-based arrays)

         Point 1:            (0, value[1]):             lux <= 0
         Point 2:     (level[1], value[2]):  0        < lux <= level[1]
         Point 3:     (level[2], value[3]):  level[2] < lux <= level[3]
         ...
         Point N+1: (level[N], value[N+1]):  level[N] < lux

         The control points must be strictly increasing.  Each control point
         corresponds to an entry in the brightness backlight values arrays.
         For example, if LUX == level[1] (first element of the levels array)
         then the brightness will be determined by value[2] (second element
         of the brightness values array).

         Spline interpolation is used to determine the auto-brightness
         backlight values for LUX levels between these control points.

         Must be overridden in platform specific overlays -->
    <integer-array name="config_autoBrightnessLevels">
    </integer-array>

    <!-- Array of output values for LCD backlight corresponding to the LUX values
         in the config_autoBrightnessLevels array.  This array should have size one greater
         than the size of the config_autoBrightnessLevels array.
         The brightness values must be between 0 and 255 and be non-decreasing.
         This must be overridden in platform specific overlays -->
    <integer-array name="config_autoBrightnessLcdBacklightValues">
    </integer-array>

    <!-- Array of output values for button backlight corresponding to the LUX values
         in the config_autoBrightnessLevels array.  This array should have size one greater
         than the size of the config_autoBrightnessLevels array.
         The brightness values must be between 0 and 255 and be non-decreasing.
         This must be overridden in platform specific overlays -->
    <integer-array name="config_autoBrightnessButtonBacklightValues">
    </integer-array>

    <!-- Array of output values for keyboard backlight corresponding to the LUX values
         in the config_autoBrightnessLevels array.  This array should have size one greater
         than the size of the config_autoBrightnessLevels array.
         The brightness values must be between 0 and 255 and be non-decreasing.
         This must be overridden in platform specific overlays -->
    <integer-array name="config_autoBrightnessKeyboardBacklightValues">
    </integer-array>

    <!-- Amount of time it takes for the light sensor to warm up in milliseconds.
         For this time after the screen turns on, the Power Manager
         will not debounce light sensor readings -->
    <integer name="config_lightSensorWarmupTime">0</integer>

    <!-- Enables swipe versus poly-finger touch disambiguation in the KeyboardView -->
    <bool name="config_swipeDisambiguation">true</bool>

    <!-- Specifies the amount of time to disable virtual keys after the screen is touched
         in order to filter out accidental virtual key presses due to swiping gestures
         or taps near the edge of the display.  May be 0 to disable the feature.
         It is recommended that this value be no more than 250 ms.
         This feature should be disabled for most devices. -->
    <integer name="config_virtualKeyQuietTimeMillis">0</integer>

    <!-- Component name of the default wallpaper. This will be ImageWallpaper if not
         specified -->
    <string name="default_wallpaper_component" translatable="false">@null</string>

    <!-- Component name of the built in wallpaper used to display bitmap wallpapers. This must not be null. -->
    <string name="image_wallpaper_component" translatable="false">com.android.systemui/com.android.systemui.ImageWallpaper</string>

    <!-- True if WallpaperService is enabled -->
    <bool name="config_enableWallpaperService">true</bool>

    <!-- Whether to enable network location overlay which allows network
         location provider to be replaced by an app at run-time. When disabled,
         only the config_networkLocationProviderPackageName package will be
         searched for network location provider, otherwise packages whose
         signature matches the signatures of config_locationProviderPackageNames
         will be searched, and the service with the highest version number will
         be picked. Anyone who wants to disable the overlay mechanism can set it
         to false.
         -->
    <bool name="config_enableNetworkLocationOverlay" translatable="false">true</bool>
    <!-- Package name providing network location support. Used only when
         config_enableNetworkLocationOverlay is false. -->
    <string name="config_networkLocationProviderPackageName" translatable="false">@null</string>

    <!-- Whether to enable fused location provider overlay which allows fused
         location provider to be replaced by an app at run-time. When disabled,
         only the config_fusedLocationProviderPackageName package will be
         searched for fused location provider, otherwise packages whose
         signature matches the signatures of config_locationProviderPackageNames
         will be searched, and the service with the highest version number will
         be picked. Anyone who wants to disable the overlay mechanism can set it
         to false.
         -->
    <bool name="config_enableFusedLocationOverlay" translatable="false">true</bool>
    <!-- Package name providing fused location support. Used only when
         config_enableFusedLocationOverlay is false. -->
    <string name="config_fusedLocationProviderPackageName" translatable="false">com.android.location.fused</string>

    <!-- Whether to enable Hardware FLP overlay which allows Hardware FLP to be
         replaced by an app at run-time. When disabled, only the
         config_hardwareFlpPackageName package will be searched for Hardware Flp,
         otherwise packages whose signature matches the signatures of
         config_locationProviderPackageNames will be searched, and the service
         with the highest version number will be picked. Anyone who wants to
         disable the overlay mechanism can set it to false.
         -->
    <bool name="config_enableHardwareFlpOverlay" translatable="false">true</bool>
    <!-- Package name providing Hardware Flp. Used only when
         config_enableHardwareFlpOverlay is false. -->
    <string name="config_hardwareFlpPackageName" translatable="false">com.android.location.fused</string>

    <!-- Whether to enable geocoder overlay which allows geocoder to be replaced
         by an app at run-time. When disabled, only the
         config_geocoderProviderPackageName package will be searched for
         geocoder, otherwise packages whose signature matches the signatures of
         config_locationProviderPackageNames will be searched, and the service
         with the highest version number will be picked. Anyone who wants to
         disable the overlay mechanism can set it to false.
         -->
    <bool name="config_enableGeocoderOverlay" translatable="false">true</bool>
    <!-- Package name providing geocoder API support. Used only when
         config_enableGeocoderOverlay is false. -->
    <string name="config_geocoderProviderPackageName" translatable="false">@null</string>

    <!-- Whether to enable geofence overlay which allows geofence to be replaced
         by an app at run-time. When disabled, only the
         config_geofenceProviderPackageName package will be searched for
         geofence implementation, otherwise packages whose signature matches the
         signatures of config_locationProviderPackageNames will be searched, and
         the service with the highest version number will be picked. Anyone who
         wants to disable the overlay mechanism can set it to false.
         -->
    <bool name="config_enableGeofenceOverlay" translatable="false">true</bool>
    <!-- Package name providing geofence API support. Used only when
         config_enableGeofenceOverlay is false. -->
    <string name="config_geofenceProviderPackageName" translatable="false">@null</string>

    <!-- Whether to enable Hardware Activity-Recognition overlay which allows Hardware
         Activity-Recognition to be replaced by an app at run-time. When disabled, only the
         config_activityRecognitionHardwarePackageName package will be searched for
         its implementation, otherwise packages whose signature matches the
         signatures of config_locationProviderPackageNames will be searched, and
         the service with the highest version number will be picked. Anyone who
         wants to disable the overlay mechanism can set it to false.
         -->
    <bool name="config_enableActivityRecognitionHardwareOverlay" translatable="false">true</bool>
    <!-- Package name providing Hardware Activity-Recognition API support. Used only when
         config_enableActivityRecognitionHardwareOverlay is false. -->
    <string name="config_activityRecognitionHardwarePackageName" translatable="false">@null</string>

    <!-- Package name(s) containing location provider support.
         These packages can contain services implementing location providers,
         such as the Geocode Provider, Network Location Provider, and
         Fused Location Provider. They will each be searched for
         service components implementing these providers.
         It is strongly recommended that the packages explicitly named
         below are on the system image, so that they will not map to
         a 3rd party application.
         The location framework also has support for installation
         of new location providers at run-time. The new package does not
         have to be explicitly listed here, however it must have a signature
         that matches the signature of at least one package on this list.
         -->
    <string-array name="config_locationProviderPackageNames" translatable="false">
        <!-- The standard AOSP fused location provider -->
        <item>com.android.location.fused</item>
    </string-array>

    <!-- This string array can be overriden to enable test location providers initially. -->
    <!-- Array of "[locationProviderName],[requiresNetwork],
         [requiresSatellite],[requiresCell],[hasMonetaryCost],
         [supportAltitute],[supportsSpeed],[supportsBearing],
         [powerRequirement],[accuracy]" -->
    <!-- powerRequirement is defined in android.location.Criteria
         0 = NO_REQUIREMENT / 1 = POWER_LOW / 2 = POWER_MEDIUM / 3 = POWER_HIGH -->
    <!-- accuracy is defined in anroid.location.Criteria
         1 = ACCURACY_FINE / 2 = ACCURACY_COARSE -->
    <string-array name="config_testLocationProviders" translatable="false">
        <!-- Example test network location provider
        <item>network,false,false,false,false,true,true,true,1,2</item>
        -->
    </string-array>

    <!-- Component name of the geofence services provider. -->
    <string name="config_geofenceServicesProvider" translatable="false">com.qualcomm.location</string>

    <!-- Component name of the combo network location provider. -->
    <string name="config_comboNetworkLocationProvider" translatable="false">com.qualcomm.location</string>

    <!-- Boolean indicating if current platform supports bluetooth SCO for off call
    use cases -->
    <bool name="config_bluetooth_sco_off_call">true</bool>

    <!-- Boolean indicating if current platform supports bluetooth wide band
         speech -->
    <bool name="config_bluetooth_wide_band_speech">true</bool>

    <!-- Boolean indicating if current platform need do one-time bluetooth address
         re-validation -->
    <bool name="config_bluetooth_address_validation">false</bool>

    <!-- Boolean indicating if current platform supports BLE peripheral mode -->
    <bool name="config_bluetooth_le_peripheral_mode_supported">false</bool>

    <!-- Max number of scan filters supported by blutooth controller. 0 if the
         device does not support hardware scan filters-->
    <integer translatable="false" name="config_bluetooth_max_scan_filters">0</integer>

    <!-- Max number of advertisers supported by bluetooth controller. 0 if the
         device does not support multiple advertisement-->
    <integer translatable="false" name="config_bluetooth_max_advertisers">0</integer>

    <!-- The default data-use polling period. -->
    <integer name="config_datause_polling_period_sec">600</integer>

    <!-- The default data-use threshold in bytes. 0 disables-->
    <integer name="config_datause_threshold_bytes">0</integer>

    <!-- The default reduced-datarate value in kilobits per sec -->
    <integer name="config_datause_throttle_kbitsps">300</integer>

    <!-- The default iface on which to monitor data use -->
    <string name="config_datause_iface" translatable="false">rmnet0</string>

    <!-- The default reduced-datarate notification mask -->
    <!-- 2 means give warning -->
    <integer name="config_datause_notification_type">2</integer>

    <!-- If Voice Radio Technology is RIL_RADIO_TECHNOLOGY_LTE:14 or
         RIL_RADIO_TECHNOLOGY_UNKNOWN:0 this is the value that should be used instead.
         A configuration value of RIL_RADIO_TECHNOLOGY_UNKNOWN:0 means
         there is no replacement value and that the default assumption
         for phone type (GSM) should be used. -->
    <integer name="config_volte_replacement_rat">0</integer>

    <!-- Flag indicating whether the current device is "voice capable".
         If true, this means that the device supports circuit-switched
         (i.e. voice) phone calls over the telephony network, and is
         allowed to display the in-call UI while a cellular voice call is
         active.  This can be overridden to false for "data only" devices
         which can't make voice calls and don't support any in-call UI.

         Note: this flag is subtly different from the
         PackageManager.FEATURE_TELEPHONY system feature, which is
         available on *any* device with a telephony radio, even if the
         device is data-only. -->
    <bool name="config_voice_capable">true</bool>

    <!-- Flag indicating if the user is notified when the mobile network access is restricted -->
    <bool name="config_user_notification_of_restrictied_mobile_access">true</bool>

    <!-- Flag indicating whether the current device allows sms service.
         If true, this means that the device supports both sending and
         receiving sms via the telephony network.
         This can be overridden to false for "data only" devices
         which can't send and receive sms message.

         Note: Disable SMS also disable voicemail waiting sms,
               cell broadcasting sms, and MMS. -->
    <bool name="config_sms_capable">true</bool>

    <!-- Default SMS Application. This will be the default SMS application when
         the phone first boots. The user can then change the default app to oe
         of their choosing.
         This can be overridden for devices where a different default SMS
         application is desired. -->
    <string name="default_sms_application" translatable="false">com.android.mms</string>

    <!-- Enable/disable default bluetooth profiles:
        HSP_AG, ObexObjectPush, Audio, NAP -->
    <bool name="config_bluetooth_default_profiles">true</bool>

    <!-- IP address of the dns server to use if nobody else suggests one -->
    <string name="config_default_dns_server" translatable="false">8.8.8.8</string>

    <!-- The default mobile provisioning apn. Empty by default, maybe overridden by
         an mcc/mnc specific config.xml -->
    <string name="mobile_provisioning_apn" translatable="false"></string>

    <!-- The default mobile provisioning url. Empty by default, maybe overridden by
         an mcc/mnc specific config.xml -->
    <string name="mobile_provisioning_url" translatable="false"></string>

    <!-- This url is used as the default url when redirection is detected. Any
         should work as all url's get redirected. But maybe overridden by
         if needed. -->
    <string name="mobile_redirected_provisioning_url" translatable="false">http://google.com</string>

    <!-- The default character set for GsmAlphabet -->
    <!-- Empty string means MBCS is not considered -->
    <string name="gsm_alphabet_default_charset" translatable="false"></string>

    <!-- Enables SIP on WIFI only -->
    <bool name="config_sip_wifi_only">false</bool>

    <!-- Enables built-in SIP phone capability -->
    <bool name="config_built_in_sip_phone">true</bool>

    <!-- Boolean indicating if restoring network selection should be skipped -->
    <!-- The restoring is handled by modem if it is true-->
    <bool translatable="false" name="skip_restoring_network_selection">false</bool>

    <!-- Maximum number of database connections opened and managed by framework layer
         to handle queries on each database when using Write-Ahead Logging. -->
    <integer name="db_connection_pool_size">4</integer>

    <!-- The default journal mode to use use when Write-Ahead Logging is not active.
         Choices are: OFF, DELETE, TRUNCATE, PERSIST and MEMORY.
         PERSIST may improve performance by reducing how often journal blocks are
         reallocated (compared to truncation) resulting in better data block locality
         and less churn of the storage media. -->
    <string name="db_default_journal_mode">PERSIST</string>

    <!-- Maximum size of the persistent journal file in bytes.
         If the journal file grows to be larger than this amount then SQLite will
         truncate it after committing the transaction. -->
    <integer name="db_journal_size_limit">524288</integer>

    <!-- The database synchronization mode when using the default journal mode.
         FULL is safest and preserves durability at the cost of extra fsyncs.
         NORMAL also preserves durability in non-WAL modes and uses checksums to ensure
         integrity although there is a small chance that an error might go unnoticed.
         Choices are: FULL, NORMAL, OFF. -->
    <string name="db_default_sync_mode">FULL</string>

    <!-- The database synchronization mode when using Write-Ahead Logging.
         FULL is safest and preserves durability at the cost of extra fsyncs.
         NORMAL sacrifices durability in WAL mode because syncs are only performed before
         and after checkpoint operations.  If checkpoints are infrequent and power loss
         occurs, then committed transactions could be lost and applications might break.
         Choices are: FULL, NORMAL, OFF. -->
    <string name="db_wal_sync_mode">FULL</string>

    <!-- The Write-Ahead Log auto-checkpoint interval in database pages (typically 1 to 4KB).
         The log is checkpointed automatically whenever it exceeds this many pages.
         When a database is reopened, its journal mode is set back to the default
         journal mode, which may cause a checkpoint operation to occur.  Checkpoints
         can also happen at other times when transactions are committed.
         The bigger the WAL file, the longer a checkpoint operation takes, so we try
         to keep the WAL file relatively small to avoid long delays.
         The size of the WAL file is also constrained by 'db_journal_size_limit'. -->
    <integer name="db_wal_autocheckpoint">100</integer>

    <!-- Max space (in MB) allocated to DownloadManager to store the downloaded
         files if they are to be stored in DownloadManager's data dir,
         which typically is /data/data/com.android.providers.downloads/files -->
    <integer name="config_downloadDataDirSize">200</integer>

    <!-- Max number of downloads allowed to proceed concurrently -->
    <integer name="config_MaxConcurrentDownloadsAllowed">5</integer>

    <!-- When the free space available in DownloadManager's data dir falls
         below the percentage value specified by this param, DownloadManager
         starts removing files to try to make percentage of available
         free space above this threshold value. -->
    <integer name="config_downloadDataDirLowSpaceThreshold">10</integer>

    <!-- The URL that should be sent in an x-wap-profile header with an HTTP request,
         as defined in the Open Mobile Alliance User Agent Profile specification
         OMA-TS-UAProf-V2_0-20060206-A Section 8.1.1.1. If the URL contains a '%s'
         format string then that substring will be replaced with the value of
         Build.MODEL. The format string shall not be escaped. -->
    <string name="config_useragentprofile_url" translatable="false"></string>

    <!-- When a database query is executed, the results retuned are paginated
         in pages of size (in KB) indicated by this value -->
    <integer name="config_cursorWindowSize">2048</integer>

    <!-- Sets whether menu shortcuts should be displayed on panel menus when
         a keyboard is present. -->
    <bool name="config_showMenuShortcutsWhenKeyboardPresent">false</bool>

    <!-- Do not translate. Defines the slots is Two Digit Number for dialing normally not USSD -->
    <string-array name="config_twoDigitNumberPattern" translatable="false">
    </string-array>

    <!-- The VoiceMail default value is displayed to my own number if it is true -->
    <bool name="config_telephony_use_own_number_for_voicemail">false</bool>

    <!-- If this value is true, Sms encoded as octet is decoded by utf8 decoder.
         If false, decoded by Latin decoder. -->
    <bool name="config_sms_utf8_support">false</bool>

    <!-- If this value is true, The mms content-disposition field is supported correctly.
         If false, Content-disposition fragments are ignored -->
    <bool name="config_mms_content_disposition_support">true</bool>

    <!-- MMS user agent string -->
    <string name="config_mms_user_agent" translatable="false"></string>

    <!-- MMS user agent prolfile url -->
    <string name="config_mms_user_agent_profile_url" translatable="false"></string>

    <!-- National Language Identifier codes for the following two config items.
         (from 3GPP TS 23.038 V9.1.1 Table 6.2.1.2.4.1):
          0  - reserved
          1  - Turkish
          2  - Spanish (single shift table only)
          3  - Portuguese
          4  - Bengali
          5  - Gujarati
          6  - Hindi
          7  - Kannada
          8  - Malayalam
          9  - Oriya
         10  - Punjabi
         11  - Tamil
         12  - Telugu
         13  - Urdu
         14+ - reserved -->

    <!-- National language single shift tables to enable for SMS encoding.
         Decoding is always enabled. 3GPP TS 23.038 states that this feature
         should not be enabled until a formal request is issued by the relevant
         national regulatory body. Array elements are codes from the table above.
         Example 1: devices sold in Turkey must include table 1 to conform with
           By-Law Number 27230. (http://www.btk.gov.tr/eng/pdf/2009/BY-LAW_SMS.pdf)
         Example 2: devices sold in India should include tables 4 through 13
           to enable use of the new Release 9 tables for Indic languages. -->
    <integer-array name="config_sms_enabled_single_shift_tables"></integer-array>

    <!-- National language locking shift tables to enable for SMS encoding.
         Decoding is always enabled. 3GPP TS 23.038 states that this feature
         should not be enabled until a formal request is issued by the relevant
         national regulatory body. Array elements are codes from the table above.
         Example 1: devices sold in Turkey must include table 1 after the
           Turkish Telecommunication Authority requires locking shift encoding
           to be enabled (est. July 2012). (http://www.btk.gov.tr/eng/pdf/2009/BY-LAW_SMS.pdf)
           See also: http://www.mobitech.com.tr/tr/ersanozturkblog_en/index.php?entry=entry090223-160014
         Example 2: devices sold in India should include tables 4 through 13
         to enable use of the new Release 9 tables for Indic languages. -->
    <integer-array name="config_sms_enabled_locking_shift_tables"></integer-array>

    <!-- Set to true if the RSSI should always display CDMA signal strength even on EVDO -->
    <bool name="config_alwaysUseCdmaRssi">false</bool>


    <!-- If this value is true, duplicate Source/Destination port fields
         in WDP header of some carriers OMADM wap push are supported.
         ex: MSGTYPE-TotalSegments-CurrentSegment
             -SourcePortDestPort-SourcePortDestPort-OMADM PDU
         If false, not supported. -->
    <bool name="config_duplicate_port_omadm_wappush">false</bool>

    <!-- Maximum numerical value that will be shown in a status bar
         notification icon or in the notification itself. Will be replaced
         with @string/status_bar_notification_info_overflow when shown in the
         UI. -->
    <integer name="status_bar_notification_info_maxnum">999</integer>

    <!-- Path to an ISO image to be shared with via USB mass storage.
         This is intended to allow packaging drivers or tools for installation on a PC. -->
    <string translatable="false" name="config_isoImagePath"></string>

    <!-- Whether a software navigation bar should be shown. NOTE: in the future this may be
         autodetected from the Configuration. -->
    <bool name="config_showNavigationBar">false</bool>

    <!-- Whether action menu items should be displayed in ALLCAPS or not.
         Defaults to true. If this is not appropriate for specific locales
         it should be disabled in that locale's resources. -->
    <bool name="config_actionMenuItemAllCaps">true</bool>

    <!-- Whether action menu items should obey the "withText" showAsAction
         flag. This may be set to false for situations where space is
         extremely limited. -->
    <bool name="config_allowActionMenuItemTextWithIcon">false</bool>

    <!-- Remote server that can provide NTP responses. -->
    <string translatable="false" name="config_ntpServer">2.android.pool.ntp.org</string>
    <!-- Normal polling frequency in milliseconds -->
    <integer name="config_ntpPollingInterval">864000000</integer>
    <!-- Try-again polling interval in milliseconds, in case the network request failed -->
    <integer name="config_ntpPollingIntervalShorter">60000</integer>
    <!-- Number of times to try again with the shorter interval, before backing
         off until the normal polling interval. A value < 0 indicates infinite. -->
    <integer name="config_ntpRetry">3</integer>
    <!-- If the time difference is greater than this threshold in milliseconds,
         then update the time. -->
    <integer name="config_ntpThreshold">5000</integer>
    <!-- Timeout to wait for NTP server response. -->
    <integer name="config_ntpTimeout">20000</integer>

    <!-- Default network policy warning threshold, in megabytes. -->
    <integer name="config_networkPolicyDefaultWarning">2048</integer>

    <!-- Set and Unsets WiMAX -->
    <bool name="config_wimaxEnabled">false</bool>
    <!-- Location of the wimax framwork jar location -->
    <string name="config_wimaxServiceJarLocation" translatable="false"></string>
    <!-- Location of the wimax native library locaiton -->
    <string name="config_wimaxNativeLibLocation" translatable="false"></string>
    <!-- Name of the wimax manager class -->
    <string name="config_wimaxManagerClassname" translatable="false"></string>
    <!-- Name of the wimax service class -->
    <string name="config_wimaxServiceClassname" translatable="false"></string>
    <!-- Name of the wimax state tracker clas -->
    <string name="config_wimaxStateTrackerClassname" translatable="false"></string>

    <!-- Specifies whether the dreams feature should be supported.
         When true, the system will allow the user to configure dreams (screensavers)
         to launch when a user activity timeout occurs or the system is told to nap.
         When false, the dreams feature will be disabled (this does not affect dozing).

         Consider setting this resource to false or disabling dreams by default when a
         doze component is specified below since dreaming will supercede dozing and
         will prevent the system from entering a low power state until the dream ends. -->
    <bool name="config_dreamsSupported">true</bool>

    <!-- If supported, are dreams enabled? (by default) -->
    <bool name="config_dreamsEnabledByDefault">true</bool>
    <!-- If supported and enabled, are dreams activated when docked? (by default) -->
    <bool name="config_dreamsActivatedOnDockByDefault">true</bool>
    <!-- If supported and enabled, are dreams activated when asleep and charging? (by default) -->
    <bool name="config_dreamsActivatedOnSleepByDefault">false</bool>
    <!-- ComponentName of the default dream (Settings.Secure.DEFAULT_SCREENSAVER_COMPONENT) -->
    <string name="config_dreamsDefaultComponent">com.google.android.deskclock/com.android.deskclock.Screensaver</string>

    <!-- Are we allowed to dream while not plugged in? -->
    <bool name="config_dreamsEnabledOnBattery">false</bool>
    <!-- Minimum battery level to allow dreaming when powered.
         Use -1 to disable this safety feature. -->
    <integer name="config_dreamsBatteryLevelMinimumWhenPowered">-1</integer>
    <!-- Minimum battery level to allow dreaming when not powered.
         Use -1 to disable this safety feature. -->
    <integer name="config_dreamsBatteryLevelMinimumWhenNotPowered">15</integer>
    <!-- If the battery level drops by this percentage and the user activity timeout
         has expired, then assume the device is receiving insufficient current to charge
         effectively and terminate the dream.  Use -1 to disable this safety feature.  -->
    <integer name="config_dreamsBatteryLevelDrainCutoff">5</integer>

    <!-- ComponentName of a dream to show whenever the system would otherwise have
         gone to sleep.  When the PowerManager is asked to go to sleep, it will instead
         try to start this dream if possible.  The dream should typically call startDozing()
         to put the display into a low power state and allow the application processor
         to be suspended.  When the dream ends, the system will go to sleep as usual.
         Specify the component name or an empty string if none.

         Note that doze dreams are not subject to the same start conditions as ordinary dreams.
         Doze dreams will run whenever the power manager is in a dozing state. -->
    <string name="config_dozeComponent"></string>

    <!-- If true, the doze component is not started until after the screen has been
         turned off and the screen off animation has been performed. -->
    <bool name="config_dozeAfterScreenOff">false</bool>

    <!-- Power Management: Specifies whether to decouple the auto-suspend state of the
         device from the display on/off state.

         When false, autosuspend_disable() will be called before the display is turned on
         and autosuspend_enable() will be called after the display is turned off.
         This mode provides best compatibility for devices using legacy power management
         features such as early suspend / late resume.

         When true, autosuspend_display() and autosuspend_enable() will be called
         independently of whether the display is being turned on or off.  This mode
         enables the power manager to suspend the application processor while the
         display is on.

         This resource should be set to "true" when a doze component has been specified
         to maximize power savings but not all devices support it.

         Refer to autosuspend.h for details.
    -->
    <bool name="config_powerDecoupleAutoSuspendModeFromDisplay">false</bool>

    <!-- Power Management: Specifies whether to decouple the interactive state of the
         device from the display on/off state.

         When false, setInteractive(..., true) will be called before the display is turned on
         and setInteractive(..., false) will be called after the display is turned off.
         This mode provides best compatibility for devices that expect the interactive
         state to be tied to the display state.

         When true, setInteractive(...) will be called independently of whether the display
         is being turned on or off.  This mode enables the power manager to reduce
         clocks and disable the touch controller while the display is on.

         This resource should be set to "true" when a doze component has been specified
         to maximize power savings but not all devices support it.

         Refer to power.h for details.
    -->
    <bool name="config_powerDecoupleInteractiveModeFromDisplay">false</bool>

    <!-- User activity timeout: Minimum screen off timeout in milliseconds.

         Sets a lower bound for the {@link Settings.System#SCREEN_OFF_TIMEOUT} setting
         which determines how soon the device will go to sleep when there is no
         user activity.

         This value must be greater than zero, otherwise the device will immediately
         fall asleep again as soon as it is awoken.
    -->
    <integer name="config_minimumScreenOffTimeout">10000</integer>

    <!-- User activity timeout: Maximum screen dim duration in milliseconds.

         Sets an upper bound for how long the screen will dim before the device goes
         to sleep when there is no user activity.  The dim duration is subtracted from
         the overall screen off timeout to determine the screen dim timeout.
         When the screen dim timeout expires, the screen will dim, shortly thereafter
         the device will go to sleep.

         If the screen off timeout is very short, the dim duration may be reduced
         proportionally.  See config_maximumScreenDimRatio.

         This value may be zero in which case the screen will not dim before the
         device goes to sleep.
    -->
    <integer name="config_maximumScreenDimDuration">7000</integer>

    <!-- User activity timeout: Maximum screen dim duration as a percentage of screen off timeout.

         This resource is similar to config_maximumScreenDimDuration but the maximum
         screen dim duration is defined as a ratio of the overall screen off timeout
         instead of as an absolute value in milliseconds.  This is useful for reducing
         the dim duration when the screen off timeout is very short.

         When computing the screen dim duration, the power manager uses the lesser
         of the effective durations expressed by config_maximumScreenDimDuration and
         config_maximumScreenDimRatio.

         This value must be between 0% and 100%.  If the value is zero, the screen will not
         dim before the device goes to sleep.
    -->
    <fraction name="config_maximumScreenDimRatio">20%</fraction>

    <!-- Base "touch slop" value used by ViewConfiguration as a
         movement threshold where scrolling should begin. -->
    <dimen name="config_viewConfigurationTouchSlop">8dp</dimen>

    <!-- Minimum velocity to initiate a fling, as measured in dips per second. -->
    <dimen name="config_viewMinFlingVelocity">50dp</dimen>

    <!-- Maximum velocity to initiate a fling, as measured in dips per second. -->
    <dimen name="config_viewMaxFlingVelocity">8000dp</dimen>

    <!-- Amount of time in ms the user needs to press the relevant key to bring up the global actions dialog -->
    <integer name="config_globalActionsKeyTimeout">500</integer>

    <!-- Maximum number of grid columns permitted in the ResolverActivity
         used for picking activities to handle an intent. -->
    <integer name="config_maxResolverActivityColumns">3</integer>

    <!-- Array of OEM specific USB mode override config.
         OEM can override a certain USB mode depending on ro.bootmode.
         Specify an array of below items to set override rule.
         [bootmode]:[original USB mode]:[USB mode used]-->
    <integer-array translatable="false" name="config_oemUsbModeOverride">
    </integer-array>

    <!-- Set to true to add links to Cell Broadcast app from Settings and MMS app. -->
    <bool name="config_cellBroadcastAppLinks">false</bool>

    <!-- Boolean indicating if RADIO POWER OFF should be skipped on receiving SIM REFRESH with RESET-->
    <!-- This will be handled by modem if it is true-->
    <bool translatable="false" name="skip_radio_power_off_on_sim_refresh_reset">true</bool>

    <!-- The default value if the SyncStorageEngine should sync automatically or not -->
    <bool name="config_syncstorageengine_masterSyncAutomatically">true</bool>

    <!--  Maximum number of supported users -->
    <integer name="config_multiuserMaximumUsers">1</integer>
    <!-- Whether UI for multi user should be shown -->
    <bool name="config_enableMultiUserUI">false</bool>

    <!-- If true, then we do not ask user for permission for apps to connect to USB devices.
         Do not set this to true for production devices. Doing so will cause you to fail CTS. -->
    <bool name="config_disableUsbPermissionDialogs">false</bool>

    <!-- Minimum span needed to begin a touch scaling gesture.
         If the span is equal to or greater than this size, a scaling gesture
         will begin, where supported. (See android.view.ScaleGestureDetector)

         This also takes into account the size of any active touch points.
         Devices with screens that deviate too far from their assigned density
         bucket should consider tuning this value in a device-specific overlay.
         For best results, care should be taken such that this value remains
         larger than the minimum reported touchMajor/touchMinor values
         reported by the hardware. -->
    <dimen name="config_minScalingSpan">27mm</dimen>

    <!-- Minimum accepted value for touchMajor while scaling. This may be tuned
         per-device in overlays. -->
    <dimen name="config_minScalingTouchMajor">48dp</dimen>

    <!-- Safe headphone volume index. When music stream volume is below this index
    the SPL on headphone output is compliant to EN 60950 requirements for portable music
    players. -->
    <integer name="config_safe_media_volume_index">10</integer>

    <!-- Configure mobile network MTU. The standard default is set here but each carrier
         may have a specific value set in an overlay config.xml file. -->
    <integer name="config_mobile_mtu">1500</integer>

    <!-- Configure mobile tcp buffer sizes in the form:
         rat-name:rmem_min,rmem_def,rmem_max,wmem_min,wmem_def,wmem_max
         If no value is found for the rat-name in use, the system default will be applied.
    -->
    <string-array name="config_mobile_tcp_buffers">
    </string-array>

    <!-- Configure ethernet tcp buffersizes in the form:
         rmem_min,rmem_def,rmem_max,wmem_min,wmem_def,wmem_max -->
    <string name="config_ethernet_tcp_buffers" translatable="false">524288,1048576,3145728,524288,1048576,2097152</string>

    <!-- Configure wifi tcp buffersizes in the form:
         rmem_min,rmem_def,rmem_max,wmem_min,wmem_def,wmem_max -->
    <string name="config_wifi_tcp_buffers" translatable="false">524288,1048576,2097152,262144,524288,1048576</string>
    <!-- Configuration to send sms on 1x when UE is attached to eHRPD and there is an active
         1xRTT voice call, irrespective of IMS registration state  -->
    <bool name="config_send_sms1x_on_voice_call">true</bool>

    <!-- Whether WiFi display is supported by this device.
         There are many prerequisites for this feature to work correctly.
         Here are a few of them:
         * The WiFi radio must support WiFi P2P.
         * The WiFi radio must support concurrent connections to the WiFi display and
           to an access point.
         * The Audio Flinger audio_policy.conf file must specify a rule for the "r_submix"
           remote submix module.  This module is used to record and stream system
           audio output to the WiFi display encoder in the media server.
         * The remote submix module "audio.r_submix.default" must be installed on the device.
         * The device must be provisioned with HDCP keys (for protected content).
    -->
    <bool name="config_enableWifiDisplay">false</bool>

    <!-- When true use the linux /dev/input/event subsystem to detect the switch changes
         on the headphone/microphone jack. When false use the older uevent framework. -->
    <bool name="config_useDevInputEventForAudioJack">false</bool>

    <!-- Whether safe headphone volume is enabled or not (country specific). -->
    <bool name="config_safe_media_volume_enabled">true</bool>

    <!-- Set to true if the wifi display supports compositing content stored
         in gralloc protected buffers.  For this to be true, there must exist
         a protected hardware path for surface flinger to composite and send
         protected buffers to the wifi display video encoder.

         If this flag is false, we advise applications not to use protected
         buffers (if possible) when presenting content to a wifi display because
         the content may be blanked.

         This flag controls whether the {@link Display#FLAG_SUPPORTS_PROTECTED_BUFFERS}
         flag is set for wifi displays.
    -->
    <bool name="config_wifiDisplaySupportsProtectedBuffers">false</bool>

    <!-- Whether camera shutter sound is forced or not  (country specific). -->
    <bool name="config_camera_sound_forced">false</bool>

    <!-- Set to true if we need to not prefer an APN.
         This is being added to enable a simple scenario of pre-paid
         provisioning on some carriers, working around a bug (7305641)
         where if the preferred is used we don't try the others. -->
    <bool name="config_dontPreferApn">false</bool>

    <!-- The list of ril radio technologies (see ServiceState.java) which only support
         a single data connection at one time.  This may change by carrier via
         overlays (some don't support multiple pdp on UMTS).  All unlisted radio
         tech types support unlimited types (practically only 2-4 used). -->
    <integer-array name="config_onlySingleDcAllowed">
        <item>4</item>  <!-- IS95A -->
        <item>5</item>  <!-- IS95B -->
        <item>6</item>  <!-- 1xRTT -->
        <item>7</item>  <!-- EVDO_0 -->
        <item>8</item>  <!-- EVDO_A -->
        <item>12</item> <!-- EVDO_B -->
    </integer-array>

    <!-- Set to true if after a provisioning apn the radio should be restarted -->
    <bool name="config_restartRadioAfterProvisioning">false</bool>

    <!-- Boolean indicating if RADIO POWER OFF is required on receiving SIM REFRESH with RESET.
         This will be handled by modem if it is false. -->
    <bool name="config_requireRadioPowerOffOnSimRefreshReset">false</bool>

    <!-- Vibrator pattern to be used as the default for notifications
         that specify DEFAULT_VIBRATE.
     -->
    <integer-array name="config_defaultNotificationVibePattern">
        <item>0</item>
        <item>350</item>
        <item>250</item>
        <item>350</item>
    </integer-array>

    <!-- Vibrator pattern to be used as the default for notifications
         that do not specify vibration but vibrate anyway because the device
         is in vibrate mode.
     -->
    <integer-array name="config_notificationFallbackVibePattern">
        <item>0</item>
        <item>100</item>
        <item>150</item>
        <item>100</item>
    </integer-array>

    <!-- Flag indicating if the speed up audio on mt call code should be executed -->
    <bool name="config_speed_up_audio_on_mt_calls">false</bool>

    <!-- Class name of the framework account picker activity.
         Can be customized for other product types -->
    <string name="config_chooseAccountActivity"
            >android/android.accounts.ChooseAccountActivity</string>
    <!-- Class name of the account type and account picker activity.
         Can be customized for other product types -->
    <string name="config_chooseTypeAndAccountActivity"
            >android/android.accounts.ChooseTypeAndAccountActivity</string>

    <!-- Component name of a custom ResolverActivity (Intent resolver) to be used instead of
         the default framework version. If left empty, then the framework version will be used.
         Example: com.google.android.myapp/.resolver.MyResolverActivity  -->
    <string name="config_customResolverActivity"></string>

    <!-- Name of the activity or service that prompts the user to reject, accept, or whitelist
         an adb host's public key, when an unwhitelisted host connects to the local adbd.
         Can be customized for other product types -->
    <string name="config_customAdbPublicKeyConfirmationComponent"
            >com.android.systemui/com.android.systemui.usb.UsbDebuggingActivity</string>

    <!-- Name of the CustomDialog that is used for VPN -->
    <string name="config_customVpnConfirmDialogComponent"
            >com.android.vpndialogs/com.android.vpndialogs.ConfirmDialog</string>

    <!-- Apps that are authorized to access shared accounts, overridden by product overlays -->
    <string name="config_appsAuthorizedForSharedAccounts">;com.android.settings;</string>

    <!-- Flag indicating that the media framework should not allow changes or mute on any
         stream or master volumes. -->
    <bool name="config_useFixedVolume">false</bool>

    <!-- The list of IMEs which should be disabled until used.
         This function suppresses update notifications for these pre-installed apps.
         We need to set this configuration carefully that they should not have functionarities
         other than "IME" or "Spell Checker". In InputMethodManagerService,
         the listed IMEs are disabled until used when all of the following conditions are met.
         1. Not selected as an enabled IME in the Settings
         2. Not selected as a spell checker in the Settings
         3. Installed
         4. A pre-installed IME
         5. Not enabled
         And the disabled_until_used state for an IME is released by InputMethodManagerService
         when the IME is selected as an enabled IME. -->
    <string-array name="config_disabledUntilUsedPreinstalledImes" translatable="false">
        <item>com.android.inputmethod.latin</item>
    </string-array>

    <!-- Button back light brightness value, 2 means 10 mA, friendly user light brightness -->
    <integer name="config_button_light_bright_level">2</integer>
    <!-- Button back light brightness friendly time break. -->
    <integer name="config_button_light_timeout_msec">4000</integer>
    <bool name="config_button_light_enabled">false</bool>

    <!-- The list of classes that should be added to the notification ranking pipline.
     See {@link com.android.server.notification.NotificationSignalExtractor} -->
    <string-array name="config_notificationSignalExtractors">
        <item>com.android.server.notification.ValidateNotificationPeople</item>
        <item>com.android.server.notification.PackagePriorityExtractor</item>
        <item>com.android.server.notification.NotificationIntrusivenessExtractor</item>
        <item>com.android.server.notification.PackageVisibilityExtractor</item>
    </string-array>

    <!-- Flag indicating that this device does not rotate and will always remain in its default
         orientation. Activities that desire to run in a non-compatible orientation will be run
         from an emulated display within the physical display. -->
    <bool name="config_forceDefaultOrientation">false</bool>

    <!-- Default Gravity setting for the system Toast view. Equivalent to: Gravity.CENTER_HORIZONTAL | Gravity.BOTTOM -->
    <integer name="config_toastDefaultGravity">0x00000051</integer>

    <!-- set to false if we need to show user confirmation
         when alpha identifier is not provided by the UICC -->
    <bool name="config_stkNoAlphaUsrCnf">true</bool>

    <!-- Don't use roaming icon for considered operators.
         A match on config_sameNamedOperatorConsideredRoaming supersedes a match on this.
         Can use mcc or mcc+mnc as item. For example, 302 or 21407.
         If operators, 21404 and 21407, make roaming agreements, user of 21404 should not see
         the roaming icon as using 21407 network.
         To do this, add 21407 item to values-mcc214-mnc04/config.xml -->
    <string-array translatable="false" name="config_operatorConsideredNonRoaming">
    </string-array>

    <!-- Threshold (in ms) under which a screen off / screen on will be considered a reset of the
         immersive mode confirmation prompt.-->
    <integer name="config_immersive_mode_confirmation_panic">5000</integer>

    <!-- For some operators, PDU has garbages. To fix it, need to use valid index -->
    <integer name="config_valid_wappush_index">-1</integer>

    <!-- This is NOT just for same named operators unlike the name suggests (will blacklist regardless of name).
         A match on this supersedes a match on config_operatorConsideredNonRoaming.
         Uses "startsWith" so you can use a leading substring like the mcc or
         use the complete mcc+mnc string.
         For a given mcc/mcc-mnc, some operators may want to roam (even if
         config_operatorConsideredNonRoaming has the mcc/mcc-mnc).
         user of 40485 should see the roaming icon as using 40483 network
         though same Reliance network.
         To do this, add 40483 item to values-mcc404-mnc85/config.xml -->
    <string-array translatable="false" name="config_sameNamedOperatorConsideredRoaming">
    </string-array>
    <!-- call barring MMI code from TS 22.030 Annex B -->
    <string-array translatable="false" name="config_callBarringMMI">
        <item>33</item>
        <item>331</item>
        <item>332</item>
        <item>35</item>
        <item>351</item>
        <item>330</item>
        <item>333</item>
        <item>353</item>
    </string-array>

    <!-- Override the default detection behavior for the framework method
         android.view.ViewConfiguration#hasPermanentMenuKey().
         Valid settings are:
         0 - No change. Use the default autodetection behavior.
         1 - The device DOES have a permanent menu key; ignore autodetection.
         2 - The device DOES NOT have a permanent menu key; ignore autodetection. -->
    <integer name="config_overrideHasPermanentMenuKey">0</integer>

    <!-- Override the DPad detection behavior for configuration purposes -->
    <bool name="config_hasPermanentDpad">false</bool>

    <!-- default window inset isRound property -->
    <bool name="config_windowIsRound">false</bool>

    <!-- Package name for default network scorer app; overridden by product overlays. -->
    <string name="config_defaultNetworkScorerPackageName"></string>

    <!-- default device has recents property -->
    <bool name="config_hasRecents">true</bool>

    <!-- default window ShowCircularMask property -->
    <bool name="config_windowShowCircularMask">false</bool>

    <!-- default value for whether circular emulators (ro.emulator.circular)
         should show a display overlay on the screen -->
    <bool name="config_windowEnableCircularEmulatorDisplayOverlay">false</bool>

    <!-- Defines the default set of global actions. Actions may still be disabled or hidden based
         on the current state of the device.
         Each item must be one of the following strings:
         "power" = Power off
         "settings" = An action to launch settings
         "airplane" = Airplane mode toggle
         "bugreport" = Take bug report, if available
         "silent" = silent mode
         "users" = list of users
         -->
    <string-array translatable="false" name="config_globalActionsList">
        <item>power</item>
        <item>profile</item>
        <item>bugreport</item>
        <item>users</item>
    </string-array>

    <!-- default telephony hardware configuration for this platform.
    -->
    <!-- this string array should be overridden by the device to present a list
         telephony hardware resource.  this is used by the telephony device controller
         (TDC) to offer the basic capabilities of the hardware to the telephony
         framework
    -->
    <!-- an array of "[hardware type],[hardware-uuid],[state],[[hardware-type specific]]"
         with, [[hardware-type specific]] in:
            - "[[ril-model],[rat],[max-active-voice],[max-active-data],[max-active-standby]]"
              for 'modem' hardware
            - "[[associated-modem-uuid]]"
              for 'sim' hardware.
         refer to HardwareConfig in com.android.internal.telephony for specific details/values
         those elements can carry.
    -->
    <string-array translatable="false" name="config_telephonyHardware">
        <!-- modem -->
        <item>"0,modem,0,0,0,1,1,1"</item>
        <!-- sim -->
        <item>"1,sim,0,modem"</item>
    </string-array>

    <!-- This string array can be overriden to add an additional DRM support for WebView EME. -->
    <!-- Array of "[keySystemName],[UuidOfMediaDrm]" @hide @SystemApi -->
    <string-array name="config_keySystemUuidMapping" translatable="false">
        <!-- Example:
        <item>"x-com.microsoft.playready,9A04F079-9840-4286-AB92-E65BE0885F95"</item>
        -->
    </string-array>

    <!-- Flag indicating which package name can access the persistent data partition -->
    <string name="config_persistentDataPackageName" translatable="false"></string>

    <!-- Flag indicating apps will skip sending hold request before merge. In this case
        IMS service implementation will do both.i.e.hold followed by merge. -->
    <bool name="skipHoldBeforeMerge">true</bool>

    <!-- Flag indicating emergency calls will always use IMS irrespective of the state of
    the IMS connection -->
    <bool name="useImsAlwaysForEmergencyCall">true</bool>

    <!-- Flag indicating whether the IMS service can be turned off. If false then
        the service will not be turned-off completely (the ImsManager.turnOffIms() will
        be disabled) but individual Features can be disabled using ImsConfig.setFeatureValue() -->
    <bool name="imsServiceAllowTurnOff">true</bool>

    <!-- Flag specifying whether VoLTE is available on device -->
    <bool name="config_device_volte_vt_available">false</bool>

    <!-- Flag specifying whether VoLTE is available on device -->
    <bool name="config_device_volte_available">false</bool>

    <bool name="config_carrier_volte_vt_available">false</bool>

    <!-- Flag specifying whether VoLTE should be available for carrier: independent of
         carrier provisioning. If false: hard disabled. If true: then depends on carrier
         provisioning, availability etc -->
    <bool name="config_carrier_volte_available">false</bool>

    <!-- Flag specifying whether VoLTE availability is based on provisioning -->
    <bool name="config_carrier_volte_provisioned">false</bool>

    <!-- Flag specifying whether VoLTE TTY is supported -->
    <bool name="config_carrier_volte_tty_supported">true</bool>

    <!-- Flag specifying whether VT is available on device -->
    <bool name="config_device_vt_available">false</bool>

    <!-- Flag specifying whether VT should be available for carrier: independent of
         carrier provisioning. If false: hard disabled. If true: then depends on carrier
         provisioning, availability etc -->
    <bool name="config_carrier_vt_available">false</bool>

    <bool name="config_networkSamplingWakesDevice">true</bool>

    <string-array translatable="false" name="config_cdma_home_system" />

    <!--From SmsMessage-->
    <!--Support decoding the user data payload as pack GSM 8-bit (a GSM alphabet
        string that's stored in 8-bit unpacked format) characters.-->
    <bool translatable="false" name="config_sms_decode_gsm_8bit_data">false</bool>

    <!-- Package name providing WebView implementation. -->
    <string name="config_webViewPackageName" translatable="false">com.android.webview</string>

    <!-- If EMS is not supported, framework breaks down EMS into single segment SMS
         and adds page info " x/y". This config is used to set which carrier doesn't
         support EMS and whether page info should be added at the beginning or the end.
         We use tag 'prefix' for position beginning and 'suffix' for position end.
         And use gid to distinguish different carriers which using same mcc and mnc.
         Examples: <item>simOperatorNumber;position;gid(optional)</item>>
    -->
    <string-array translatable="false" name="no_ems_support_sim_operators">
        <!-- VZW -->
        <item>20404;suffix;BAE0000000000000</item>
    </string-array>

    <bool name="config_auto_attach_data_on_creation">true</bool>

    <!-- Values for GPS configuration -->
    <string-array translatable="false" name="config_gpsParameters">
        <item>SUPL_HOST=supl.google.com</item>
        <item>SUPL_PORT=7275</item>
        <item>NTP_SERVER=north-america.pool.ntp.org</item>
        <item>SUPL_VER=0x20000</item>
        <item>SUPL_MODE=1</item>
    </string-array>

    <!-- If there is no preload VM number in the sim card, carriers such as
         Verizon require to load a default vm number from the configurantion.
         Define config_default_vm_number for this purpose. And there are two
         optional formats for this configuration as below:
         (1)<item>voicemail number</item>
         (2)<item>voicemail number;gid</item>
         The logic to pick up the correct voicemail number:
         (1) If the config_default_vm_number array has no gid special item, the last one will be
         picked
         (2) If the config_default_vm_number array has gid special item and  it matches the current
         sim's gid, it will be picked.
         (3) If the config_default_vm_number array has gid special item but it doesn't match the
         current sim's gid, the last one without gid will be picked -->
    <string-array translatable="false" name="config_default_vm_number" />

    <!-- Sprint need a 70 ms delay for 3way call -->
    <integer name="config_cdma_3waycall_flash_delay">0</integer>

    <!--SIM does not save, but the voice mail number to be changed. -->
    <bool name="editable_voicemailnumber">false</bool>

    <!-- service number convert map in roaming network. -->
    <!-- [dialstring],[replacement][,optional gid] -->
    <string-array translatable="false" name="dial_string_replace">
    </string-array>

    <!-- Flag indicating whether radio is to be restarted on the error of
         PDP_FAIL_REGULAR_DEACTIVATION/0x24 -->
    <bool name="config_restart_radio_on_pdp_fail_regular_deactivation">false</bool>

    <!-- networks that don't want data deactivate when shutdown the phone
         note this is dependent on the operator of the network we're on,
         not operator on the SIM -->
    <string-array translatable="false" name="networks_not_clear_data">
        <item>71203</item>
        <item>71606</item>
        <item>71610</item>
        <item>732101</item>
    </string-array>

    <!-- Config determines whether to update phone object when voice registration
         state changes. Voice radio tech change will always trigger an update of
         phone object irrespective of this config -->
    <bool name="config_switch_phone_on_voice_reg_state_change">true</bool>

    <bool name="config_sms_force_7bit_encoding">false</bool>
    <!-- Configuartion to support 7bit Ascii encoding and decoding
         for long messages. -->
    <bool name="config_ascii_7bit_support_for_long_message">false</bool>

    <!-- Configuration to set delete any partial segments expire age -->
    <!-- 30 days by default (60 * 60 * 1000) * 24 * 30 , no long so use string-->
    <string name="config_partial_segment_expire_age">2592000000</string>

    <!-- Is the device LTE capable -->
    <bool name="config_lte_capable">true</bool>

    <!-- set this value to true to set network mode as global during boot up -->
    <bool name="config_global_phone_enabled">false</bool>

    <!-- Is the device capable of supporting digital pen -->
    <bool name="config_digitalPenCapable">false</bool>

    <!-- Configuartion to support SIM refresh in STK command for dual mode card.-->
    <bool name="config_sim_refresh_for_dual_mode_card">true</bool>

    <string-array name="origin_carrier_names">
        <item>CHINA\u0020\u0020MOBILE</item>
        <item>CMCC</item>
        <item>CHN-UNICOM</item>
        <item>China Mobile</item>
        <item>China Unicom</item>
        <item>China Telecom</item>
        <item>中国移动</item>
        <item>中国联通</item>
        <item>中国电信</item>
        <item>中國移動</item>
        <item>中國聯通</item>
        <item>中國電信</item>
        <item>Searching for Service</item>
    </string-array>

    <string-array name="locale_carrier_names">
        <item>China_Mobile</item>
        <item>China_Mobile</item>
        <item>China_Unicom</item>
        <item>China_Mobile</item>
        <item>China_Unicom</item>
        <item>China_Telecom</item>
        <item>China_Mobile</item>
        <item>China_Unicom</item>
        <item>China_Telecom</item>
        <item>China_Mobile</item>
        <item>China_Unicom</item>
        <item>China_Telecom</item>
        <item>roamingTextSearching</item>
    </string-array>

    <!-- monitor locale change -->
    <bool name="config_monitor_locale_change">false</bool>

    <!-- display for radio tech -->
    <bool name="config_display_rat">false</bool>

    <!-- spn display control -->
    <bool name="config_spn_display_control">false</bool>

    <!-- config 2G/3G/4G RAT strings for carriers -->
    <string name="config_rat_2g" translatable="false">2G</string>
    <string name="config_rat_3g" translatable="false">3G</string>
    <string name="config_rat_4g" translatable="false">4G</string>

    <!-- Configuration that determines if ACTIVATE_REJECT_GGSN is to be treated as
         a permanent error -->
    <bool name="config_reject_ggsn_perm_failure">true</bool>
    <!-- Configuration that determines if PROTOCOL_ERRORS is to be treated as a
         permanent error -->
    <bool name="config_protocol_errors_perm_failure">true</bool>

    <!-- Configuration to restart radio upon PDP_DEACTIVATE with
         error cause as Regular deactivation(36). -->
    <bool name="config_radio_reset_on_regular_deactivation">true</bool>

    <!-- bool value to for enabling motion accelerometer -->
    <bool name="use_motion_accel">false</bool>

    <!-- Configuration to sending and receiving Mms when mobile data is disable.-->
    <bool name="config_enable_mms_with_mobile_data_off">false</bool>

    <!-- User display names for app ops codes -->
    <string-array name="app_ops_labels">
        <item>Trying to access location</item>
        <item>Trying to access location</item>
        <item>Trying to access location</item>
        <item>Trying to use vibrate</item>
        <item>Trying to read contacts</item>
        <item>Trying to write contacts</item>
        <item>Trying to read call log</item>
        <item>Trying to write call log</item>
        <item>Trying to read calendar</item>
        <item>Trying to modify calendar</item>
        <item>Trying to access location</item>
        <item>Trying to post notification</item>
        <item>Trying to access location</item>
        <item>Trying to make phone call</item>
        <item>Trying to read SMS</item>
        <item>Trying to write SMS</item>
        <item>Trying to receive SMS</item>
        <item>Trying to receive emergency SMS</item>
        <item>Trying to receive MMS</item>
        <item>Trying to receive WAP push</item>
        <item>Trying to send SMS</item>
        <item>Trying to read ICC SMS</item>
        <item>Trying to write ICC SMS</item>
        <item>Trying to modify settings</item>
        <item>Trying to draw on top</item>
        <item>Trying to access notifications</item>
        <item>Trying to access Camera</item>
        <item>Trying to record audio</item>
        <item>Trying to play audio</item>
        <item>Trying to read clipboard</item>
        <item>Trying to modify clipboard</item>
        <item>Trying to use media buttons</item>
        <item>Trying to use audio focus</item>
        <item>Trying to use master volume</item>
        <item>Trying to use voice volume</item>
        <item>Trying to use ring volume</item>
        <item>Trying to use media volume</item>
        <item>Trying to use alarm volume</item>
        <item>Trying to use notification volume</item>
        <item>Trying to use bluetooth volume</item>
        <item>Trying to Keep device awake</item>
        <item>Trying to access location</item>
        <item>Trying to access location</item>
        <item>Trying to get usage stats</item>
        <item>Trying to mute microphone</item>
        <item>Trying to toast window</item>
        <item>Trying to project media</item>
        <item>Trying to activate vpn</item>
        <item>Trying to turn on/off WLAN</item>
        <item>Trying to trun on/off bluetooth</item>
        <item>Trying to send MMS</item>
        <item>Trying to read MMS</item>
        <item>Trying to write MMS</item>
        <item>Trying to start at bootup</item>
        <item>Trying to turn on/off NFC</item>
        <item>Trying to delete SMS</item>
        <item>Trying to delete MMS</item>
        <item>Trying to delete contacts</item>
        <item>Trying to delete call log</item>
        <item>Trying to turn on mobile data</item>

    </string-array>

    <!-- Configuration to add vibrate with ringtone option -->
    <bool name="config_addVibrateWithRingtoneOption">false</bool>

    <!-- Configuartion to set zen mode when silent mode is on -->
    <bool name="config_setZenModeWhenSilentModeOn">false</bool>

    <!-- Configuartion to support ESN Tracker -->
    <bool name="config_telephony_ESN_Tracker_enabled">false</bool>

    <!-- Whether cpu boost is enabled for overscroller fling. -->
    <bool name="config_enableCpuBoostForOverScrollerFling">false</bool>
    <integer name="flingboost_timeout_param">0</integer>
    <integer name="flingboost_schedboost_param">0</integer>
    <integer name="flingboost_cpuboost_param">0</integer>
    <integer name="flingboost_pcdisbl_param">0</integer>
    <integer name="flingboost_ksmboost_param">0</integer>
    <integer name="flingboost_preferidle_param">0</integer>

    <!-- Whether cpu boost is enabled for horizontal scroll. -->
    <bool name="config_enableCpuBoostForScroller">false</bool>
    <integer name="scrollboost_timeout_param">0</integer>
    <integer name="scrollboost_schedboost_param">0</integer>
    <integer name="scrollboost_cpuboost_param">0</integer>
    <integer name="scrollboost_pcdisbl_param">0</integer>
    <integer name="scrollboost_ksmboost_param">0</integer>
    <integer name="scrollboost_preferidle_param">0</integer>

    <!-- Configuration to enable non-default PDP during IWLAN -->
    <bool name="config_feature_iwlan_enabled">false</bool>
    <!-- set to false if we dont need to consider data
         service state to display signal strength bars -->
    <bool name="config_combined_signal">true</bool>

    <!-- Whether cpu boost is enabled for AppLaunch -->
    <bool name="config_enableCpuBoostForAppLaunch">false</bool>
    <integer name="launchboost_timeout_param">0</integer>
    <integer name="launchboost_schedboost_param">0</integer>
    <integer name="launchboost_cpuboost_param">0</integer>
    <integer name="launchboost_pcdisbl_param">0</integer>
    <integer name="launchboost_ksmboost_param">0</integer>
    <integer name="launchboost_smtaskboost_param">0</integer>
    <integer name="launchboost_idleloadboost_param">0</integer>
    <integer name="launchboost_idlenrrunboost_param">0</integer>
    <integer name="launchboost_preferidle_param">0</integer>
    <!-- Support for disabling to fetch APN from OMH card
         for some cdma carriers -->
    <bool name="config_fetch_apn_from_omh_card">true</bool>
   <bool name="config_enablePerfBoostForAnimation">false</bool>
   <integer name="animationboost_timeout_param">0</integer>
   <integer name="animationboost_schedboost_param">0</integer>
   <integer name="animationboost_cpuboost_param">0</integer>

   <!-- Activities list for boost -->
   <string-array translatable="false" name="boost_activityList">
   </string-array>

   <!-- Activity scroll boost params -->
   <integer name="ascrollboost_timeout">0</integer>
   <integer name="ascrollboost_schedboost">0</integer>
   <integer name="ascrollboost_cpuboost">0</integer>
   <integer name="ascrollboost_pcdisbl">0</integer>

<<<<<<< HEAD
=======
   <!-- Controlling respond call via sms feature via config item -->
   <bool name="config_reject_call_via_sms_enabled">true</bool>

>>>>>>> 073b8a01
   <!-- Should the device show AM/PM in unlock screen -->
   <bool name="config_show_ampm_in_unlock_screen">true</bool>
   <!-- Configuration to play sms ringtone during MO/MT call -->
   <bool name="config_sms_ringtone_incall">false</bool>
<<<<<<< HEAD
=======

    <!-- Flag indicating whether strict threshold is used, or lenient threshold is used,
          when evaluating RSRP for LTE antenna bar display
           0. Strict threshold
           1. Lenient threshold
    -->
    <integer name="config_LTE_RSRP_threshold_type">1</integer>

    <!-- Enabled built-in zen mode condition providers -->
    <string-array translatable="false" name="config_system_condition_providers">
        <item>countdown</item>
        <item>downtime</item>
        <item>next_alarm</item>
    </string-array>

    <!-- Show the next-alarm as a zen exit condition if it occurs in the next n hours. -->
    <integer name="config_next_alarm_condition_lookahead_threshold_hrs">12</integer>

    <!-- Show downtime as a zen exit condition if it starts in the next n hours. -->
    <integer name="config_downtime_condition_lookahead_threshold_hrs">4</integer>

    <!-- Flags enabling default window features. See Window.java -->
    <bool name="config_defaultWindowFeatureOptionsPanel">true</bool>
    <bool name="config_defaultWindowFeatureContextMenu">true</bool>
>>>>>>> 073b8a01

    <!-- This config is used to check if the carrier requires converting destination
         number before sending out a SMS.
         Formats for this configuration as below:
         [true or false][;optional gid]
         The logic to pick up the configuration:
         (1) If the "config_sms_convert_destination_number_support" array has no gid
             special item, the last one will be picked
         (2) If the "config_sms_convert_destination_number_support" array has gid special
             item and it matches the current sim's gid, it will be picked.
         (3) If the "config_sms_convert_destination_number_support" array has gid special
             item but it doesn't match the current sim's gid, the last one without gid
             will be picked -->
    <string-array translatable="false" name="config_sms_convert_destination_number_support">
        <item>false</item>
    </string-array>
<<<<<<< HEAD
   <!-- Controlling respond call via sms feature via config item -->
   <bool name="config_reject_call_via_sms_enabled">true</bool>
   <!-- pdp data retry for cause 29 and 33 is disabled-->
   <bool name="config_pdp_retry_for_29_33_enabled">false</bool>
   <!--pdp data reject retry delay can be configured here -->
   <integer name="data_retry_delay">0</integer>
   <!-- pdp data reject idle timeout delay-->
   <integer name="data_retry_idle_delay">0</integer>
=======
    <!-- pdp data retry for cause 29 and 33 is disabled-->
    <bool name="config_pdp_retry_for_29_33_enabled">false</bool>
    <!--pdp data reject retry delay can be configured here -->
    <integer name="data_retry_delay">0</integer>
    <!-- pdp data reject idle timeout delay-->
    <integer name="data_retry_idle_delay">0</integer>

    <!-- The maximum bitmap size that can be written to a MediaMetadata object. This value
         is the max width/height allowed in dips.-->
    <dimen name="config_mediaMetadataBitmapMaxSize">320dp</dimen>

    <string translatable="false" name="prohibit_manual_network_selection_in_gobal_mode">false</string>

    <!-- An array of CDMA roaming indicators which means international roaming -->
    <integer-array translatable="false" name="config_cdma_international_roaming_indicators" />

    <!-- set the system language as value of EF LI/EF PL -->
    <bool name="config_use_sim_language_file">true</bool>

    <!-- Use ERI text for network name on CDMA LTE -->
    <bool name="config_LTE_eri_for_network_name">true</bool>

    <!-- Whether to start in touch mode -->
    <bool name="config_defaultInTouchMode">true</bool>
>>>>>>> 073b8a01
   <!-- config for FDN contact search. Disabled by default -->
   <bool name="config_fdn_contact_search">false</bool>
</resources><|MERGE_RESOLUTION|>--- conflicted
+++ resolved
@@ -2241,18 +2241,13 @@
    <integer name="ascrollboost_cpuboost">0</integer>
    <integer name="ascrollboost_pcdisbl">0</integer>
 
-<<<<<<< HEAD
-=======
    <!-- Controlling respond call via sms feature via config item -->
    <bool name="config_reject_call_via_sms_enabled">true</bool>
 
->>>>>>> 073b8a01
    <!-- Should the device show AM/PM in unlock screen -->
    <bool name="config_show_ampm_in_unlock_screen">true</bool>
    <!-- Configuration to play sms ringtone during MO/MT call -->
    <bool name="config_sms_ringtone_incall">false</bool>
-<<<<<<< HEAD
-=======
 
     <!-- Flag indicating whether strict threshold is used, or lenient threshold is used,
           when evaluating RSRP for LTE antenna bar display
@@ -2277,7 +2272,6 @@
     <!-- Flags enabling default window features. See Window.java -->
     <bool name="config_defaultWindowFeatureOptionsPanel">true</bool>
     <bool name="config_defaultWindowFeatureContextMenu">true</bool>
->>>>>>> 073b8a01
 
     <!-- This config is used to check if the carrier requires converting destination
          number before sending out a SMS.
@@ -2294,16 +2288,6 @@
     <string-array translatable="false" name="config_sms_convert_destination_number_support">
         <item>false</item>
     </string-array>
-<<<<<<< HEAD
-   <!-- Controlling respond call via sms feature via config item -->
-   <bool name="config_reject_call_via_sms_enabled">true</bool>
-   <!-- pdp data retry for cause 29 and 33 is disabled-->
-   <bool name="config_pdp_retry_for_29_33_enabled">false</bool>
-   <!--pdp data reject retry delay can be configured here -->
-   <integer name="data_retry_delay">0</integer>
-   <!-- pdp data reject idle timeout delay-->
-   <integer name="data_retry_idle_delay">0</integer>
-=======
     <!-- pdp data retry for cause 29 and 33 is disabled-->
     <bool name="config_pdp_retry_for_29_33_enabled">false</bool>
     <!--pdp data reject retry delay can be configured here -->
@@ -2328,7 +2312,6 @@
 
     <!-- Whether to start in touch mode -->
     <bool name="config_defaultInTouchMode">true</bool>
->>>>>>> 073b8a01
    <!-- config for FDN contact search. Disabled by default -->
    <bool name="config_fdn_contact_search">false</bool>
 </resources>