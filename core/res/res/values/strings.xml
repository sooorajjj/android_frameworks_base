<?xml version="1.0" encoding="utf-8"?>
<!--
/* //device/apps/common/assets/res/any/strings.xml
**
** Copyright 2006, The Android Open Source Project
**
** Licensed under the Apache License, Version 2.0 (the "License");
** you may not use this file except in compliance with the License.
** You may obtain a copy of the License at
**
**     http://www.apache.org/licenses/LICENSE-2.0
**
** Unless required by applicable law or agreed to in writing, software
** distributed under the License is distributed on an "AS IS" BASIS,
** WITHOUT WARRANTIES OR CONDITIONS OF ANY KIND, either express or implied.
** See the License for the specific language governing permissions and
** limitations under the License.
*/
-->
<resources xmlns:xliff="urn:oasis:names:tc:xliff:document:1.2">
    <!-- Suffix added to a number to signify size in bytes. -->
    <string name="byteShort">B</string>
    <!-- Suffix added to a number to signify size in kilobytes. -->
    <string name="kilobyteShort">KB</string>
    <!-- Suffix added to a number to signify size in megabytes. -->
    <string name="megabyteShort">MB</string>
    <!-- Suffix added to a number to signify size in gigabytes. -->
    <string name="gigabyteShort">GB</string>
    <!-- Suffix added to a number to signify size in terabytes. -->
    <string name="terabyteShort">TB</string>
    <!-- Suffix added to a number to signify size in petabytes. -->
    <string name="petabyteShort">PB</string>

    <!-- Used in Contacts for a field that has no label and in Note Pad
         for a note with no name. -->
    <string name="untitled">&lt;untitled&gt;</string>

    <!-- Used to replace a range of characters in text that is too wide
         for the space allocated to it. -->
    <string name="ellipsis">\u2026</string>

    <!-- How to display the lack of a phone number -->
    <string name="emptyPhoneNumber">(No phone number)</string>

    <!-- How to display the lack of a name -->
    <string name="unknownName">(Unknown)</string>

    <!-- What the UI should display for "voice mail" unless overridden by the SIM-->
    <string name="defaultVoiceMailAlphaTag">Voicemail</string>

    <!-- What the UI should display for "Msisdn" unless overridden by the SIM-->
    <string name="defaultMsisdnAlphaTag">MSISDN1</string>

    <!-- For GsmMmiCode.java --> <skip />
    <!-- Displayed when the user dialed an MMI code whose function
         could not be performed. This will be displayed in a toast. -->
    <string name="mmiError">Connection problem or invalid MMI code.</string>
    <!-- Displayed when a phone feature such as call barring was activated. -->
    <string name="serviceEnabled">Service was enabled.</string>
    <!-- Displayed in front of the list of a set of service classes
         (voice, data, fax, etc.) that were enabled. -->
    <string name="serviceEnabledFor">Service was enabled for:</string>
    <!-- Displayed when a phone feature such as call forwarding was deactivated. -->
    <string name="serviceDisabled">Service has been disabled.</string>
    <!-- Displayed when a phone property such as a SIM password was registered. -->
    <string name="serviceRegistered">Registration was successful.</string>
    <!-- Displayed when a phone property such as a SIM password was erased. -->
    <string name="serviceErased">Erasure was successful.</string>
    <!-- Displayed when a SIM password was entered incorrectly. -->
    <string name="passwordIncorrect">Incorrect password.</string>
    <!-- Displayed when a phone feature triggered by an MMI code is complete. -->
    <string name="mmiComplete">MMI complete.</string>
    <!-- Displayed when a SIM PIN password is entered incorrectly. -->
    <string name="badPin">The old PIN you typed is not correct.</string>
    <!-- Displayed when a SIM PUK password is entered incorrectly. -->
    <string name="badPuk">The PUK you typed is not correct.</string>
    <!-- Displayed when SIM PIN passwords are entered inconsistently. -->
    <string name="mismatchPin">The PINs you entered do not match.</string>
    <!-- Displayed when a SIM PIN password is too long or too short. -->
    <string name="invalidPin">Type a PIN that is 4 to 8 numbers.</string>
    <!-- Displayed to prompt the user to type the PUK password to unlock
         the SIM card. -->
    <string name="needPuk">Your SIM card is PUK-locked. Type the PUK code to unlock it.</string>
    <string name="needPuk2">Type PUK2 to unblock SIM card.</string>

    <!-- Displayed as the title for a success/failure report enabling/disabling caller ID. -->
    <string name="ClipMmi">Incoming Caller ID</string>
    <!-- Displayed as the title for a success/failure report enabling/disabling caller ID. -->
    <string name="ClirMmi">Outgoing Caller ID</string>
    <!-- Displayed as the title for a success/failure report enabling/disabling call forwarding. -->
    <string name="CfMmi">Call forwarding</string>
    <!-- Displayed as the title for a success/failure report enabling/disabling call waiting. -->
    <string name="CwMmi">Call waiting</string>
    <!-- Displayed as the title for a success/failure report enabling/disabling call barring. -->
    <string name="BaMmi">Call barring</string>
    <!-- Displayed as the title for a success/failure report changing the SIM password. -->
    <string name="PwdMmi">Password change</string>
    <!-- Displayed as the title for a success/failure report changing the SIM PIN. -->
    <string name="PinMmi">PIN change</string>
    <string name="CnipMmi">Calling number present</string>
    <string name="CnirMmi">Calling number restricted</string>
    <string name="ThreeWCMmi">Three way calling</string>
    <string name="RuacMmi">Rejection of undesired annoying calls</string>
    <string name="CndMmi">Calling number delivery</string>
    <string name="DndMmi">Do not disturb</string>

    <!-- Displayed to confirm to the user that caller ID will be restricted on the next call as usual. -->
    <string name="CLIRDefaultOnNextCallOn">Caller ID defaults to restricted. Next call: Restricted</string>
    <!-- Displayed to confirm to the user that caller ID will be not restricted on the next call even though it usually is. -->
    <string name="CLIRDefaultOnNextCallOff">Caller ID defaults to restricted. Next call: Not restricted</string>
    <!-- Displayed to confirm to the user that caller ID will not be restricted on the next call but usually is. -->
    <string name="CLIRDefaultOffNextCallOn">Caller ID defaults to not restricted. Next call: Restricted</string>
    <!-- Displayed to confirm to the user that caller ID will not be restricted on the next call or in general. -->
    <string name="CLIRDefaultOffNextCallOff">Caller ID defaults to not restricted. Next call: Not restricted</string>


    <!-- Displayed to tell the user that caller ID is not provisioned for their SIM. -->
    <string name="serviceNotProvisioned">Service not provisioned.</string>
    <!-- Displayed to tell the user that they cannot change the caller ID setting. -->
    <string name="CLIRPermanent">The caller ID setting cannot be changed.</string>

    <!-- Notification title to tell the user that restricted state is changed by access control. -->
    <string name="RestrictedChangedTitle">Restricted access changed</string>
    <!-- Displayed to tell the user that data service is blocked by access control. -->
    <string name="RestrictedOnData">Data service is blocked.</string>
    <!-- Displayed to tell the user that emergency service is blocked by access control. -->
    <string name="RestrictedOnEmergency">Emergency service is blocked.</string>
    <!-- Displayed to tell the user that normal service is blocked by access control. -->
    <string name="RestrictedOnNormal">Voice/SMS service is blocked.</string>
    <!-- Displayed to tell the user that all voice service is blocked by access control. -->
    <string name="RestrictedOnAll">All voice/SMS services are blocked.</string>

    <!-- Mappings between TS 27.007 +CFCC/+CLCK "service classes" and human-readable strings--> <skip />
    <!-- Example: Service was enabled for: Voice, Data -->
    <string name="serviceClassVoice">Voice</string>
    <!-- Example: Service was enabled for: Voice, Data -->
    <string name="serviceClassData">Data</string>
    <!-- Example: Service was enabled for: Voice, FAX -->
    <string name="serviceClassFAX">FAX</string>
    <!-- Example: Service was enabled for: Voice, SMS -->
    <string name="serviceClassSMS">SMS</string>
    <!-- Meaning: asynchronous data.  Example: Service was enabled for: Voice, Async -->
    <string name="serviceClassDataAsync">Async</string>
    <!-- Meaning: synchronous data.  Example: Service was enabled for: Voice, Async -->
    <string name="serviceClassDataSync">Sync</string>
    <!-- Meaning: packet data.  Example: Service was enabled for: Voice, Packet -->
    <string name="serviceClassPacket">Packet</string>
    <!-- Meaning: unknown.  Example: Service was enabled for: Voice, PAD -->
    <string name="serviceClassPAD">PAD</string>

    <!--
        {0} is one of "bearerServiceCode*"
        {1} is dialing number
        {2} is time in seconds

        cfTemplateRegistered and cfTemplateRegisteredTime mean that a phone number
        has been set but forwarding is not on.
    --> <skip />
    <!-- Displayed when the call forwarding query was not able to be forwarded. -->
    <string name="cfTemplateNotForwarded"><xliff:g id="bearer_service_code">{0}</xliff:g>: Not forwarded</string>
    <!-- Displayed when the call forwarding query was forwarded. -->
    <string name="cfTemplateForwarded"><xliff:g id="bearer_service_code">{0}</xliff:g>: <xliff:g id="dialing_number">{1}</xliff:g></string>
    <!-- Displayed when the call forwarding query will be forwarded after some time. -->
    <string name="cfTemplateForwardedTime"><xliff:g id="bearer_service_code">{0}</xliff:g>: <xliff:g id="dialing_number">{1}</xliff:g> after <xliff:g id="time_delay">{2}</xliff:g> seconds</string>
    <!-- Displayed when the call forwarding query was set but forwarding is not enabled. -->
    <string name="cfTemplateRegistered"><xliff:g id="bearer_service_code">{0}</xliff:g>: Not forwarded</string>
    <!-- Displayed when the call forwarding query was set but forwarding is not enabled. -->
    <string name="cfTemplateRegisteredTime"><xliff:g id="bearer_service_code">{0}</xliff:g>: Not forwarded</string>

    <!-- android.net.http Error strings --> <skip />
    <!-- Displayed when a feature code (non-phone number) is dialed and completes successfully. -->
    <string name="fcComplete">Feature code complete.</string>
    <!-- Displayed when a feature code (non-phone number) is dialed and completes unsuccessfully. -->
    <string name="fcError">Connection problem or invalid feature code.</string>
    <!-- android.net.http Error strings --> <skip />
    <!-- Displayed when a web request was successful. -->
    <string name="httpErrorOk">OK</string>
    <!-- Displayed when a web request failed because we don't know the exact reason. -->
    <string name="httpError">The Web page contains an error.</string>
    <!-- Displayed when a web request failed because the URL could not be found. -->
    <string name="httpErrorLookup">The URL could not be found.</string>
    <!-- Displayed when a web request failed because the site's authentication scheme is not supported by us. -->
    <string name="httpErrorUnsupportedAuthScheme">The site authentication scheme is not supported.</string>
    <!-- Displayed when a web request failed because the authentication failed. -->
    <string name="httpErrorAuth">Authentication was unsuccessful.</string>
    <!-- Displayed when a web request failed because the authentication with the proxy failed. -->
    <string name="httpErrorProxyAuth">Authentication via the proxy server was unsuccessful.</string>
    <!-- Displayed when a web request failed because there was a connection error. -->
    <string name="httpErrorConnect">The connection to the server was unsuccessful.</string>
    <!-- Displayed when a web request failed because there was an input or output error. -->
    <string name="httpErrorIO">The server failed to communicate. Try again later.</string>
    <!-- Displayed when a web request failed because the request timed out -->
    <string name="httpErrorTimeout">The connection to the server timed out.</string>
    <!-- Displayed when a web request failed because the site tried to redirect us one too many times -->
    <string name="httpErrorRedirectLoop">The page contains too many server redirects.</string>
    <!-- Displayed when a web request failed because the protocol of the server is not supported. -->
    <string name="httpErrorUnsupportedScheme">The protocol is not supported.</string>
    <!-- Displayed when a web request failed because the a secure connection couldn't be made to the server.-->
    <string name="httpErrorFailedSslHandshake">A secure connection could not be established.</string>
    <!-- Displayed when a web request failed because the URL isn't in a valid form. -->
    <string name="httpErrorBadUrl">The page could not be opened because the URL is invalid.</string>
    <!-- Displayed when a request failed because we failed to open the file. -->
    <string name="httpErrorFile">The file could not be accessed.</string>
    <!-- Displayed when a request failed because the file wasn't found. -->
    <string name="httpErrorFileNotFound">The requested file was not found.</string>
    <!-- Displayed when a request failed because there are too many requests right now. -->
    <string name="httpErrorTooManyRequests">Too many requests are being processed. Try again later.</string>

    <!-- Account notifications --> <skip />
    <!-- A notification is shown when the AccountManager is unable to
    supply an auth token without prompting the user to re-enter the
    password.  This is the text that will scroll through the
    notification bar (will be seen by the user as he uses another application). -->
    <string name="notification_title">Sign-in error</string>

    <!-- Sync notifications --> <skip />
    <!-- A notification is shown when there is a sync error.  This is the text that will scroll through the notification bar (will be seen by the user as he uses another application). -->
    <string name="contentServiceSync">Sync</string>
    <!-- A notification is shown when there is a sync error.  This is the title of the notification.  It will be seen in the pull-down notification tray. -->
    <string name="contentServiceSyncNotificationTitle">Sync</string>
    <!-- A notification is shown when there is a sync error.  This is the message of the notification.  It describes the error, in this case is there were too many deletes. The argument is the type of content, for example Gmail or Calendar. It will be seen in the pull-down notification tray. -->
    <string name="contentServiceTooManyDeletesNotificationDesc">Too many <xliff:g id="content_type">%s</xliff:g> deletes.</string>

    <!-- If MMS discovers there isn't much space left on the device, it will show a toast with this message. -->
    <string name="low_memory">Phone storage is full! Delete some files to free space.</string>


    <!-- Display name for any time a piece of data refers to the owner of the phone. For example, this could be used in place of the phone's phone number. -->
    <string name="me">Me</string>

    <!-- Power Dialog --> <skip />
    <!-- Title for the Phone Options dialog to lock the screen, turn off the phone etc. -->
    <string name="power_dialog">Phone options</string>
    <!-- Button to turn on silent mode, within the Phone Options dialog -->
    <string name="silent_mode">Silent mode</string>
    <!-- Button to turn on the radio, within the Phone Options dialog -->
    <string name="turn_on_radio">Turn on wireless</string>
    <!-- Button to turn off the radio, within the Phone Options dialog -->
    <string name="turn_off_radio">Turn off wireless</string>
    <!-- Button to lock the screen, within the Phone Options dialog -->
    <string name="screen_lock">Screen lock</string>
    <!-- Button to turn off the phone, within the Phone Options dialog -->
    <string name="power_off">Power off</string>

    <!-- Shutdown Progress Dialog. This is shown if the user chooses to power off the phone. -->
    <string name="shutdown_progress">Shutting down\u2026</string>

    <!-- Shutdown Confirmation Dialog.  When the user chooses to power off the phone, there will be a confirmation dialog.  This is the message. -->
    <string name="shutdown_confirm">Your phone will shut down.</string>

    <!-- Recent Tasks dialog -->
    <string name="no_recent_tasks">No recent applications.</string>

    <!-- Title of the Global Actions Dialog -->
    <string name="global_actions">Phone options</string>

    <!-- label for item that locks the phone in the phone options dialog -->
    <string name="global_action_lock">Screen lock</string>

    <!-- label for item that turns off power in phone options dialog -->
    <string name="global_action_power_off">Power off</string>

    <!-- label for item that enables silent mode in phone options dialog -->
    <string name="global_action_toggle_silent_mode">Silent mode</string>

    <!-- status message in phone options dialog for when silent mode is enabled -->
    <string name="global_action_silent_mode_on_status">Sound is OFF</string>

    <!-- status message in phone options dialog for when silent mode is disabled -->
    <string name="global_action_silent_mode_off_status">Sound is ON</string>

    <!-- label for item that toggles airplane mode -->
    <string name="global_actions_toggle_airplane_mode">Airplane mode</string>

    <!-- status message in phone options dialog for when airplane mode is on -->
    <string name="global_actions_airplane_mode_on_status">Airplane mode is ON</string>

    <!-- status message in phone options dialog for when airplane mode is off -->
    <string name="global_actions_airplane_mode_off_status">Airplane mode is OFF</string>

    <!-- Displayed to the user to tell them that they have started up the phone in "safe mode" -->
    <string name="safeMode">Safe mode</string>

    <!-- Label for the Android system components when they are shown to the user. -->
    <string name="android_system_label">Android System</string>

    <!-- Title of a category of application permissions, listed so the user can choose whether they want to allow the application to do this. -->
    <string name="permgrouplab_costMoney">Services that cost you money</string>
    <!-- Description of a category of application permissions, listed so the user can choose whether they want to allow the application to do this. -->
    <string name="permgroupdesc_costMoney">Allow applications to do things
        that can cost you money.</string>

    <!-- Title of a category of application permissions, listed so the user can choose whether they want to allow the application to do this. -->
    <string name="permgrouplab_messages">Your messages</string>
    <!-- Description of a category of application permissions, listed so the user can choose whether they want to allow the application to do this. -->
    <string name="permgroupdesc_messages">Read and write your SMS,
        e-mail, and other messages.</string>

    <!-- Title of a category of application permissions, listed so the user can choose whether they want to allow the application to do this. -->
    <string name="permgrouplab_personalInfo">Your personal information</string>
    <!-- Description of a category of application permissions, listed so the user can choose whether they want to allow the application to do this. -->
    <string name="permgroupdesc_personalInfo">Direct access to your contacts
        and calendar stored on the phone.</string>

    <!-- Title of a category of application permissions, listed so the user can choose whether they want to allow the application to do this. -->
    <string name="permgrouplab_location">Your location</string>
    <!-- Description of a category of application permissions, listed so the user can choose whether they want to allow the application to do this. -->
    <string name="permgroupdesc_location">Monitor your physical location</string>

    <!-- Title of a category of application permissions, listed so the user can choose whether they want to allow the application to do this. -->
    <string name="permgrouplab_network">Network communication</string>
    <!-- Description of a category of application permissions, listed so the user can choose whether they want to allow the application to do this. -->
    <string name="permgroupdesc_network">Allow applications to access
        various network features.</string>

    <!-- Title of a category of application permissions, listed so the user can choose whether they want to allow the application to do this. -->
    <string name="permgrouplab_accounts">Your Google accounts</string>
    <!-- Description of a category of application permissions, listed so the user can choose whether they want to allow the application to do this. -->
    <string name="permgroupdesc_accounts">Access the available Google accounts.</string>

    <!-- Title of a category of application permissions, listed so the user can choose whether they want to allow the application to do this. -->
    <string name="permgrouplab_hardwareControls">Hardware controls</string>
    <!-- Description of a category of application permissions, listed so the user can choose whether they want to allow the application to do this. -->
    <string name="permgroupdesc_hardwareControls">Direct access to hardware on
        the handset.</string>

    <!-- Title of a category of application permissions, listed so the user can choose whether they want to allow the application to do this. -->
    <string name="permgrouplab_phoneCalls">Phone calls</string>
    <!-- Description of a category of application permissions, listed so the user can choose whether they want to allow the application to do this. -->
    <string name="permgroupdesc_phoneCalls">Monitor, record, and process
        phone calls.</string>

    <!-- Title of a category of application permissions, listed so the user can choose whether they want to allow the application to do this. -->
    <string name="permgrouplab_systemTools">System tools</string>
    <!-- Description of a category of application permissions, listed so the user can choose whether they want to allow the application to do this. -->
    <string name="permgroupdesc_systemTools">Lower-level access and control
        of the system.</string>

    <!-- Title of a category of application permissions, listed so the user can choose whether they want to allow the application to do this. -->
    <string name="permgrouplab_developmentTools">Development tools</string>
    <!-- Description of a category of application permissions, listed so the user can choose whether they want to allow the application to do this. -->
    <string name="permgroupdesc_developmentTools">Features only needed for
        application developers.</string>

    <!-- Title of a category of application permissions, listed so the user can choose whether they want to allow the application to do this. -->
    <string name="permgrouplab_storage">Storage</string>
    <!-- Description of a category of application permissions, listed so the user can choose whether they want to allow the application to do this. -->
    <string name="permgroupdesc_storage">Access the SD card.</string>

    <!--  Permissions -->

    <!-- Title of an application permission, listed so the user can choose whether they want to allow the application to do this. -->
    <string name="permlab_statusBar">disable or modify status bar</string>
    <!-- Description of an application permission, listed so the user can choose whether they want to allow the application to do this. -->
    <string name="permdesc_statusBar">Allows application to disable
        the status bar or add and remove system icons.</string>

    <!-- Title of an application permission, listed so the user can choose whether they want to allow the application to do this. -->
    <string name="permlab_expandStatusBar">expand/collapse status bar</string>
    <!-- Description of an application permission, listed so the user can choose whether they want to allow the application to do this. -->
    <string name="permdesc_expandStatusBar">Allows application to
        expand or collapse the status bar.</string>

    <!-- Title of an application permission, listed so the user can choose whether they want to allow the application to do this. -->
    <string name="permlab_processOutgoingCalls">intercept outgoing calls</string>
    <!-- Description of an application permission, listed so the user can choose whether they want to allow the application to do this. -->
    <string name="permdesc_processOutgoingCalls">Allows application to
        process outgoing calls and change the number to be dialed.  Malicious
        applications may monitor, redirect, or prevent outgoing calls.</string>

    <!-- Title of an application permission, listed so the user can choose whether they want to allow the application to do this. -->
    <string name="permlab_receiveSms">receive SMS</string>
    <!-- Description of an application permission, listed so the user can choose whether they want to allow the application to do this. -->
    <string name="permdesc_receiveSms">Allows application to receive
      and process SMS messages. Malicious applications may monitor
      your messages or delete them without showing them to you.</string>

    <!-- Title of an application permission, listed so the user can choose whether they want to allow the application to do this. -->
    <string name="permlab_receiveMms">receive MMS</string>
    <!-- Description of an application permission, listed so the user can choose whether they want to allow the application to do this. -->
    <string name="permdesc_receiveMms">Allows application to receive
      and process MMS messages. Malicious applications may monitor
      your messages or delete them without showing them to you.</string>

    <!-- Title of an application permission, listed so the user can choose whether they want to allow the application to do this. -->
    <string name="permlab_sendSms">send SMS messages</string>
    <!-- Description of an application permission, listed so the user can choose whether they want to allow the application to do this. -->
    <string name="permdesc_sendSms">Allows application to send SMS
      messages. Malicious applications may cost you money by sending
      messages without your confirmation.</string>

    <!-- Title of an application permission, listed so the user can choose whether they want to allow the application to do this. -->
    <string name="permlab_readSms">read SMS or MMS</string>
    <!-- Description of an application permission, listed so the user can choose whether they want to allow the application to do this. -->
    <string name="permdesc_readSms">Allows application to read
      SMS messages stored on your phone or SIM card. Malicious applications
      may read your confidential messages.</string>

    <!-- Title of an application permission, listed so the user can choose whether they want to allow the application to do this. -->
    <string name="permlab_writeSms">edit SMS or MMS</string>
    <!-- Description of an application permission, listed so the user can choose whether they want to allow the application to do this. -->
    <string name="permdesc_writeSms">Allows application to write
      to SMS messages stored on your phone or SIM card. Malicious applications
      may delete your messages.</string>

    <!-- Title of an application permission, listed so the user can choose whether they want to allow the application to do this. -->
    <string name="permlab_receiveWapPush">receive WAP</string>
    <!-- Description of an application permission, listed so the user can choose whether they want to allow the application to do this. -->
    <string name="permdesc_receiveWapPush">Allows application to receive
      and process WAP messages. Malicious applications may monitor
      your messages or delete them without showing them to you.</string>

    <!-- Title of an application permission, listed so the user can choose whether they want to allow the application to do this. -->
    <string name="permlab_getTasks">retrieve running applications</string>
    <!-- Description of an application permission, listed so the user can choose whether they want to allow the application to do this. -->
    <string name="permdesc_getTasks">Allows application to retrieve
        information about currently and recently running tasks. May allow
        malicious applications to discover private information about other applications.</string>

    <!-- Title of an application permission, listed so the user can choose whether they want to allow the application to do this. -->
    <string name="permlab_reorderTasks">reorder running applications</string>
    <!-- Description of an application permission, listed so the user can choose whether they want to allow the application to do this. -->
    <string name="permdesc_reorderTasks">Allows an application to move
        tasks to the foreground and background. Malicious applications can force
        themselves to the front without your control.</string>

    <!-- Title of an application permission, listed so the user can choose whether they want to allow the application to do this. -->
    <string name="permlab_setDebugApp">enable application debugging</string>
    <!-- Description of an application permission, listed so the user can choose whether they want to allow the application to do this. -->
    <string name="permdesc_setDebugApp">Allows an application to turn
        on debugging for another application. Malicious applications can use this
        to kill other applications.</string>

    <!-- Title of an application permission, listed so the user can choose whether they want to allow the application to do this. -->
    <string name="permlab_changeConfiguration">change your UI settings</string>
    <!-- Description of an application permission, listed so the user can choose whether they want to allow the application to do this. -->
    <string name="permdesc_changeConfiguration">Allows an application to
        change the current configuration, such as the locale or overall font
        size.</string>

    <!-- Title of an application permission, listed so the user can choose whether they want to allow the application to do this. -->
    <string name="permlab_restartPackages">restart other applications</string>
    <!-- Description of an application permission, listed so the user can choose whether they want to allow the application to do this. -->
    <string name="permdesc_restartPackages">Allows an application to
        forcibly restart other applications.</string>

    <!-- Title of an application permission, listed so the user can choose whether they want to allow the application to do this. -->
    <string name="permlab_setProcessForeground">keep from being stopped</string>
    <!-- Description of an application permission, listed so the user can choose whether they want to allow the application to do this. -->
    <string name="permdesc_setProcessForeground">Allows an application to make
        any process run in the foreground, so it can\'t be killed.
        Should never be needed for normal applications.</string>

    <!-- Title of an application permission, listed so the user can choose whether they want to allow the application to do this. -->
    <string name="permlab_forceBack">force application to close</string>
    <!-- Description of an application permission, listed so the user can choose whether they want to allow the application to do this. -->
    <string name="permdesc_forceBack">Allows an application to force any
        activity that is in the foreground to close and go back.
        Should never be needed for normal applications.</string>

    <!-- Title of an application permission, listed so the user can choose whether they want to allow the application to do this. -->
    <string name="permlab_dump">retrieve system internal state</string>
    <!-- Description of an application permission, listed so the user can choose whether they want to allow the application to do this. -->
    <string name="permdesc_dump">Allows application to retrieve
        internal state of the system. Malicious applications may retrieve
        a wide variety of private and secure information that they should
        never normally need.</string>

    <!-- Title of an application permission, listed so the user can choose whether they want to allow the application to do this. -->
    <string name="permlab_addSystemService">publish low-level services</string>
    <!-- Description of an application permission, listed so the user can choose whether they want to allow the application to do this. -->
    <string name="permdesc_addSystemService">Allows application to publish
        its own low-level system services. Malicious applications may hijack
        the system, and steal or corrupt any data on it.</string>

    <!-- Title of an application permission, listed so the user can choose whether they want to allow the application to do this. -->
    <string name="permlab_shutdown">partial shutdown</string>
    <!-- Description of an application permission, listed so the user can choose whether they want to allow the application to do this. -->
    <string name="permdesc_shutdown">Puts the activity manager into a shutdown
        state.  Does not perform a complete shutdown.</string>

    <!-- Title of an application permission, listed so the user can choose whether they want to allow the application to do this. -->
    <string name="permlab_runSetActivityWatcher">monitor and control all application launching</string>
    <!-- Description of an application permission, listed so the user can choose whether they want to allow the application to do this. -->
    <string name="permdesc_runSetActivityWatcher">Allows an application to
        monitor and control how the system launches activities.
        Malicious applications may completely compromise the system. This
        permission is only needed for development, never for normal
        phone usage.</string>

    <!-- Title of an application permission, listed so the user can choose whether they want to allow the application to do this. -->
    <string name="permlab_broadcastPackageRemoved">send package removed broadcast</string>
    <!-- Description of an application permission, listed so the user can choose whether they want to allow the application to do this. -->
    <string name="permdesc_broadcastPackageRemoved">Allows an application to
        broadcast a notification that an application package has been removed.
        Malicious applications may use this to kill any other running
        application.</string>

    <!-- Title of an application permission, listed so the user can choose whether they want to allow the application to do this. -->
    <string name="permlab_broadcastSmsReceived">send SMS-received broadcast</string>
    <!-- Description of an application permission, listed so the user can choose whether they want to allow the application to do this. -->
    <string name="permdesc_broadcastSmsReceived">Allows an application to
        broadcast a notification that an SMS message has been received.
        Malicious applications may use this to forge incoming SMS messages.</string>

    <!-- Title of an application permission, listed so the user can choose whether they want to allow the application to do this. -->
    <string name="permlab_broadcastWapPush">send WAP-PUSH-received broadcast</string>
    <!-- Description of an application permission, listed so the user can choose whether they want to allow the application to do this. -->
    <string name="permdesc_broadcastWapPush">Allows an application to
        broadcast a notification that a WAP PUSH message has been received.
        Malicious applications may use this to forge MMS message receipt or to
        silently replace the content of any web page with malicious variants.</string>

    <!-- Title of an application permission, listed so the user can choose whether they want to allow the application to do this. -->
    <string name="permlab_setProcessLimit">limit number of running processes</string>
    <!-- Description of an application permission, listed so the user can choose whether they want to allow the application to do this. -->
    <string name="permdesc_setProcessLimit">Allows an application
        to control the maximum number of processes that will run. Never
        needed for normal applications.</string>

    <!-- Title of an application permission, listed so the user can choose whether they want to allow the application to do this. -->
    <string name="permlab_setAlwaysFinish">make all background applications close</string>
    <!-- Description of an application permission, listed so the user can choose whether they want to allow the application to do this. -->
    <string name="permdesc_setAlwaysFinish">Allows an application
        to control whether activities are always finished as soon as they
        go to the background. Never needed for normal applications.</string>

    <!-- Title of an application permission, listed so the user can choose whether they want to allow the application to do this. -->
    <string name="permlab_fotaUpdate">automatically install system updates</string>
    <!-- Description of an application permission, listed so the user can choose whether they want to allow the application to do this. -->
    <string name="permdesc_fotaUpdate">Allows an application to receive
        notifications about pending system updates and trigger their
        installation. Malicious applications may use this to corrupt the system
        with unauthorized updates, or generally interfere with the update
        process.</string>

    <!-- Title of an application permission, listed so the user can choose whether they want to allow the application to do this. -->
    <string name="permlab_batteryStats">modify battery statistics</string>
    <!-- Description of an application permission, listed so the user can choose whether they want to allow the application to do this. -->
    <string name="permdesc_batteryStats">Allows the modification of
        collected battery statistics. Not for use by normal applications.</string>

    <!-- Title of an application permission, listed so the user can choose whether they want to allow the application to do this. -->
    <string name="permlab_internalSystemWindow">display unauthorized windows</string>
    <!-- Description of an application permission, listed so the user can choose whether they want to allow the application to do this. -->
    <string name="permdesc_internalSystemWindow">Allows the creation of
        windows that are intended to be used by the internal system
        user interface. Not for use by normal applications.</string>

    <!-- Title of an application permission, listed so the user can choose whether they want to allow the application to do this. -->
    <string name="permlab_systemAlertWindow">display system-level alerts</string>
    <!-- Description of an application permission, listed so the user can choose whether they want to allow the application to do this. -->
    <string name="permdesc_systemAlertWindow">Allows an application to
        show system alert windows. Malicious applications can take over the
        entire screen of the phone.</string>

    <!-- Title of an application permission, listed so the user can choose whether they want to allow the application to do this. -->
    <string name="permlab_setAnimationScale">modify global animation speed</string>
    <!-- Description of an application permission, listed so the user can choose whether they want to allow the application to do this. -->
    <string name="permdesc_setAnimationScale">Allows an application to change
        the global animation speed (faster or slower animations) at any time.</string>

    <!-- Title of an application permission, listed so the user can choose whether they want to allow the application to do this. -->
    <string name="permlab_manageAppTokens">manage application tokens</string>
    <!-- Description of an application permission, listed so the user can choose whether they want to allow the application to do this. -->
    <string name="permdesc_manageAppTokens">Allows applications to
        create and manage their own tokens, bypassing their normal
        Z-ordering. Should never be needed for normal applications.</string>

    <!-- Title of an application permission, listed so the user can choose whether they want to allow the application to do this. -->
    <string name="permlab_injectEvents">press keys and control buttons</string>
    <!-- Description of an application permission, listed so the user can choose whether they want to allow the application to do this. -->
    <string name="permdesc_injectEvents">Allows an application to deliver
        its own input events (key presses, etc.) to other applications. Malicious
        applications can use this to take over the phone.</string>

    <!-- Title of an application permission, listed so the user can choose whether they want to allow the application to do this. -->
    <string name="permlab_readInputState">record what you type and actions you take</string>
    <!-- Description of an application permission, listed so the user can choose whether they want to allow the application to do this. -->
    <string name="permdesc_readInputState">Allows applications to watch the
        keys you press even when interacting with another application (such
        as entering a password). Should never be needed for normal applications.</string>

    <!-- Title of an application permission, listed so the user can choose whether they want to allow the application to do this. -->
    <string name="permlab_bindInputMethod">bind to an input method</string>
    <!-- Description of an application permission, listed so the user can choose whether they want to allow the application to do this. -->
    <string name="permdesc_bindInputMethod">Allows the holder to bind to the top-level
        interface of an input method. Should never be needed for normal applications.</string>

    <!-- Title of an application permission, listed so the user can choose whether they want to allow the application to do this. -->
    <string name="permlab_setOrientation">change screen orientation</string>
    <!-- Description of an application permission, listed so the user can choose whether they want to allow the application to do this. -->
    <string name="permdesc_setOrientation">Allows an application to change
        the rotation of the screen at any time. Should never be needed for
        normal applications.</string>

    <!-- Title of an application permission, listed so the user can choose whether they want to allow the application to do this. -->
    <string name="permlab_signalPersistentProcesses">send Linux signals to applications</string>
    <!-- Description of an application permission, listed so the user can choose whether they want to allow the application to do this. -->
    <string name="permdesc_signalPersistentProcesses">Allows application to request that the
        supplied signal be sent to all persistent processes.</string>

    <!-- Title of an application permission, listed so the user can choose whether they want to allow the application to do this. -->
    <string name="permlab_persistentActivity">make application always run</string>
    <!-- Description of an application permission, listed so the user can choose whether they want to allow the application to do this. -->
    <string name="permdesc_persistentActivity">Allows an application to make
        parts of itself persistent, so the system can\'t use it for other
        applications.</string>

    <!-- Title of an application permission, listed so the user can choose whether they want to allow the application to do this. -->
    <string name="permlab_deletePackages">delete applications</string>
    <!-- Description of an application permission, listed so the user can choose whether they want to allow the application to do this. -->
    <string name="permdesc_deletePackages">Allows an application to delete
        Android packages. Malicious applications can use this to delete important applications.</string>

    <!-- Title of an application permission, listed so the user can choose whether they want to allow the application to do this. -->
    <string name="permlab_clearAppUserData">delete other applications\' data</string>
    <!-- Description of an application permission, listed so the user can choose whether they want to allow the application to do this. -->
    <string name="permdesc_clearAppUserData">Allows an application to clear user data.</string>
    <!-- Title of an application permission, listed so the user can choose whether they want to allow the application to do this. -->
    <string name="permlab_deleteCacheFiles">delete other applications\' caches</string>
    <!-- Description of an application permission, listed so the user can choose whether they want to allow the application to do this. -->
    <string name="permdesc_deleteCacheFiles">Allows an application to delete
        cache files.</string>

    <!-- Title of an application permission, listed so the user can choose whether they want to allow the application to do this. -->
    <string name="permlab_getPackageSize">measure application storage space</string>
    <!-- Description of an application permission, listed so the user can choose whether they want to allow the application to do this. -->
    <string name="permdesc_getPackageSize">Allows an application to retrieve
        its code, data, and cache sizes</string>

    <!-- Title of an application permission, listed so the user can choose whether they want to allow the application to do this. -->
    <string name="permlab_installPackages">directly install applications</string>
    <!-- Description of an application permission, listed so the user can choose whether they want to allow the application to do this. -->
    <string name="permdesc_installPackages">Allows an application to install new or updated
        Android packages. Malicious applications can use this to add new applications with arbitrarily
        powerful permissions.</string>

    <!-- Title of an application permission, listed so the user can choose whether they want to allow the application to do this. -->
    <string name="permlab_clearAppCache">delete all application cache data</string>
    <!-- Description of an application permission, listed so the user can choose whether they want to allow the application to do this. -->
    <string name="permdesc_clearAppCache">Allows an application to free phone storage
        by deleting files in application cache directory. Access is very
        restricted usually to system process.</string>

    <!-- Title of an application permission, listed so the user can choose whether they want to allow the application to do this. -->
    <string name="permlab_readLogs">read system log files</string>
    <!-- Description of an application permission, listed so the user can choose whether they want to allow the application to do this. -->
    <string name="permdesc_readLogs">Allows an application to read from the
        system\'s various log files.  This allows it to discover general
        information about what you are doing with the phone, but they should
        not contain any personal or private information.</string>

    <!-- Title of an application permission, listed so the user can choose whether they want to allow the application to do this. -->
    <string name="permlab_diagnostic">read/write to resources owned by diag</string>
    <!-- Description of an application permission, listed so the user can choose whether they want to allow the application to do this. -->
    <string name="permdesc_diagnostic">Allows an application to read and write to
    any resource owned by the diag group; for example, files in /dev. This could
    potentially affect system stability and security. This should be ONLY be used
    for hardware-specific diagnostics by the manufacturer or operator.</string>

    <!-- Title of an application permission, listed so the user can choose whether they want to allow the application to do this. -->
    <string name="permlab_changeComponentState">enable or disable application components</string>
    <!-- Description of an application permission, listed so the user can choose whether they want to allow the application to do this. -->
    <string name="permdesc_changeComponentState">Allows an application to change whether a
        component of another application is enabled or not. Malicious applications can use this
        to disable important phone capabilities. Care must be used with permission, as it is
        possible to get application components into an unusable, inconsistent, or unstable state.
    </string>

    <!-- Title of an application permission, listed so the user can choose whether they want to allow the application to do this. -->
    <string name="permlab_setPreferredApplications">set preferred applications</string>
    <!-- Description of an application permission, listed so the user can choose whether they want to allow the application to do this. -->
    <string name="permdesc_setPreferredApplications">Allows an application to
        modify your preferred applications. This can allow malicious applications
        to silently change the applications that are run, spoofing your
        existing applications to collect private data from you.</string>

    <!-- Title of an application permission, listed so the user can choose whether they want to allow the application to do this. -->
    <string name="permlab_writeSettings">modify global system settings</string>
    <!-- Description of an application permission, listed so the user can choose whether they want to allow the application to do this. -->
    <string name="permdesc_writeSettings">Allows an application to modify the
        system\'s settings data. Malicious applications can corrupt your system\'s
        configuration.</string>

    <string name="permlab_writeSecureSettings">modify secure system settings</string>
    <string name="permdesc_writeSecureSettings">Allows an application to modify the
        system's secure settings data. Not for use by normal applications.</string>

    <!-- Title of an application permission, listed so the user can choose whether they want to allow the application to do this. -->
    <string name="permlab_writeGservices">modify the Google services map</string>
    <!-- Description of an application permission, listed so the user can choose whether they want to allow the application to do this. -->
    <string name="permdesc_writeGservices">Allows an application to modify the
        Google services map.  Not for use by normal applications.</string>

    <!-- Title of an application permission, listed so the user can choose whether they want to allow the application to do this. -->
    <string name="permlab_receiveBootCompleted">automatically start at boot</string>
    <!-- Description of an application permission, listed so the user can choose whether they want to allow the application to do this. -->
    <string name="permdesc_receiveBootCompleted">Allows an application to
        have itself started as soon as the system has finished booting.
        This can make it take longer to start the phone and allow the
        application to slow down the overall phone by always running.</string>

    <!-- Title of an application permission, listed so the user can choose whether they want to allow the application to do this. -->
    <string name="permlab_broadcastSticky">send sticky broadcast</string>
    <!-- Description of an application permission, listed so the user can choose whether they want to allow the application to do this. -->
    <string name="permdesc_broadcastSticky">Allows an application to send
        sticky broadcasts, which remain after the broadcast ends.
        Malicious applications can make the phone slow or unstable by causing it
        to use too much memory.</string>

    <!-- Title of an application permission, listed so the user can choose whether they want to allow the application to do this. -->
    <string name="permlab_readContacts">read contact data</string>
    <!-- Description of an application permission, listed so the user can choose whether they want to allow the application to do this. -->
    <string name="permdesc_readContacts">Allows an application to read all
        of the contact (address) data stored on your phone. Malicious applications
        can use this to send your data to other people.</string>

    <!-- Title of an application permission, listed so the user can choose whether they want to allow the application to do this. -->
    <string name="permlab_writeContacts">write contact data</string>
    <!-- Description of an application permission, listed so the user can choose whether they want to allow the application to do this. -->
    <string name="permdesc_writeContacts">Allows an application to modify the
        contact (address) data stored on your phone. Malicious
        applications can use this to erase or modify your contact data.</string>

    <!-- Title of an application permission, listed so the user can choose whether they want to allow the application to do this. -->
    <string name="permlab_writeOwnerData">write owner data</string>
    <!-- Description of an application permission, listed so the user can choose whether they want to allow the application to do this. -->
    <string name="permdesc_writeOwnerData">Allows an application to modify the
        phone owner data stored on your phone. Malicious
        applications can use this to erase or modify owner data.</string>

    <!-- Title of an application permission, listed so the user can choose whether they want to allow the application to do this. -->
    <string name="permlab_readOwnerData">read owner data</string>
    <!-- Description of an application permission, listed so the user can choose whether they want to allow the application to do this. -->
    <string name="permdesc_readOwnerData">Allows an application read the
        phone owner data stored on your phone. Malicious
        applications can use this to read phone owner data.</string>

    <!-- Title of an application permission, listed so the user can choose whether they want to allow the application to do this. -->
    <string name="permlab_readCalendar">read calendar data</string>
    <!-- Description of an application permission, listed so the user can choose whether they want to allow the application to do this. -->
    <string name="permdesc_readCalendar">Allows an application to read all
        of the calendar events stored on your phone. Malicious applications
        can use this to send your calendar events to other people.</string>

    <!-- Title of an application permission, listed so the user can choose whether they want to allow the application to do this. -->
    <string name="permlab_writeCalendar">write calendar data</string>
    <!-- Description of an application permission, listed so the user can choose whether they want to allow the application to do this. -->
    <string name="permdesc_writeCalendar">Allows an application to modify the
        calendar events stored on your phone. Malicious
        applications can use this to erase or modify your calendar data.</string>

    <!-- Title of an application permission, listed so the user can choose whether they want to allow the application to do this. -->
    <string name="permlab_accessMockLocation">mock location sources for testing</string>
    <!-- Description of an application permission, listed so the user can choose whether they want to allow the application to do this. -->
    <string name="permdesc_accessMockLocation">Create mock location sources for testing.
        Malicious applications can use this to override the location and/or status returned by real
        location sources such as GPS or Network providers.</string>

    <!-- Title of an application permission, listed so the user can choose whether they want to allow the application to do this. -->
    <string name="permlab_accessLocationExtraCommands">access extra location provider commands</string>
    <!-- Description of an application permission, listed so the user can choose whether they want to allow the application to do this. -->
    <string name="permdesc_accessLocationExtraCommands">Access extra location provider commands.
        Malicious applications could use this to interfere with the operation of the GPS
        or other location sources.</string>

    <!-- Title of an application permission, listed so the user can choose whether they want to allow the application to do this. -->
    <string name="permlab_installLocationProvider">permission to install a location provider</string>
    <!-- Description of an application permission, listed so the user can choose whether they want to allow the application to do this. -->
    <string name="permdesc_installLocationProvider">Create mock location sources for testing.
        Malicious applications can use this to override the location and/or status returned by real
        location sources such as GPS or Network providers.</string>

    <!-- Title of an application permission, listed so the user can choose whether they want to allow the application to do this. -->
    <string name="permlab_installLocationCollector">permission to install a location collector</string>
    <!-- Description of an application permission, listed so the user can choose whether they want to allow the application to do this. -->
    <string name="permdesc_installLocationCollector">Create mock location sources for testing.
        Malicious applications can use this to monitor and report your location to an external source.</string>

    <!-- Title of an application permission, listed so the user can choose whether they want to allow the application to do this. -->
    <string name="permlab_accessFineLocation">fine (GPS) location</string>
    <!-- Description of an application permission, listed so the user can choose whether they want to allow the application to do this. -->
    <string name="permdesc_accessFineLocation">Access fine location sources such as the
        Global Positioning System on the phone, where available.
        Malicious applications can use this to determine where you are, and may
        consume additional battery power.</string>

    <!-- Title of an application permission, listed so the user can choose whether they want to allow the application to do this. -->
    <string name="permlab_accessCoarseLocation">coarse (network-based) location</string>
    <!-- Description of an application permission, listed so the user can choose whether they want to allow the application to do this. -->
    <string name="permdesc_accessCoarseLocation">Access coarse location sources such as the cellular
        network database to determine an approximate phone location, where available. Malicious
        applications can use this to determine approximately where you are.</string>

    <!-- Title of an application permission, listed so the user can choose whether they want to allow the application to do this. -->
    <string name="permlab_accessSurfaceFlinger">access SurfaceFlinger</string>
    <!-- Description of an application permission, listed so the user can choose whether they want to allow the application to do this. -->
    <string name="permdesc_accessSurfaceFlinger">Allows application to use
        SurfaceFlinger low-level features.</string>

    <!-- Title of an application permission, listed so the user can choose whether they want to allow the application to do this. -->
    <string name="permlab_readFrameBuffer">read frame buffer</string>
    <!-- Description of an application permission, listed so the user can choose whether they want to allow the application to do this. -->
    <string name="permdesc_readFrameBuffer">Allows application to 
        read the content of the frame buffer.</string>

    <!-- Title of an application permission, listed so the user can choose whether they want to allow the application to do this. -->
    <string name="permlab_modifyAudioSettings">change your audio settings</string>
    <!-- Description of an application permission, listed so the user can choose whether they want to allow the application to do this. -->
    <string name="permdesc_modifyAudioSettings">Allows application to modify
        global audio settings such as volume and routing.</string>

    <!-- Title of an application permission, listed so the user can choose whether they want to allow the application to do this. -->
    <string name="permlab_recordAudio">record audio</string>
    <!-- Description of an application permission, listed so the user can choose whether they want to allow the application to do this. -->
    <string name="permdesc_recordAudio">Allows application to access
        the audio record path.</string>

    <!-- Title of an application permission, listed so the user can choose whether they want to allow the application to do this. -->
    <string name="permlab_camera">take pictures</string>
    <!-- Description of an application permission, listed so the user can choose whether they want to allow the application to do this. -->
    <string name="permdesc_camera">Allows application to take pictures
        with the camera. This allows the application at any time to collect
        images the camera is seeing.</string>

    <!-- Title of an application permission, listed so the user can choose whether they want to allow the application to do this. -->
    <string name="permlab_brick">permanently disable phone</string>
    <!-- Description of an application permission, listed so the user can choose whether they want to allow the application to do this. -->
    <string name="permdesc_brick">Allows the application to
        disable the entire phone permanently. This is very dangerous.</string>

    <!-- Title of an application permission, listed so the user can choose whether they want to allow the application to do this. -->
    <string name="permlab_reboot">force phone reboot</string>
    <!-- Description of an application permission, listed so the user can choose whether they want to allow the application to do this. -->
    <string name="permdesc_reboot">Allows the application to
        force the phone to reboot.</string>

    <!-- Title of an application permission, listed so the user can choose whether they want to allow the application to do this. -->
    <string name="permlab_mount_unmount_filesystems">mount and unmount filesystems</string>
    <!-- Description of an application permission, listed so the user can choose whether they want to allow the application to do this. -->
    <string name="permdesc_mount_unmount_filesystems">Allows the application to mount and
        unmount filesystems for removable storage.</string>

    <!-- Title of an application permission, listed so the user can choose whether they want to allow the application to do this. -->
    <string name="permlab_mount_format_filesystems">format external storage</string>
    <!-- Description of an application permission, listed so the user can choose whether they want to allow the application to do this. -->
    <string name="permdesc_mount_format_filesystems">Allows the application to format removable storage.</string>

    <!-- Title of an application permission, listed so the user can choose whether they want to allow the application to do this. -->
    <string name="permlab_vibrate">control vibrator</string>
    <!-- Description of an application permission, listed so the user can choose whether they want to allow the application to do this. -->
    <string name="permdesc_vibrate">Allows the application to control
        the vibrator.</string>

    <!-- Title of an application permission, listed so the user can choose whether they want to allow the application to do this. -->
    <string name="permlab_flashlight">control flashlight</string>
    <!-- Description of an application permission, listed so the user can choose whether they want to allow the application to do this. -->
    <string name="permdesc_flashlight">Allows the application to control
        the flashlight.</string>

    <!-- Title of an application permission, listed so the user can choose whether they want to allow the application to do this. -->
    <string name="permlab_hardware_test">test hardware</string>
    <!-- Description of an application permission, listed so the user can choose whether they want to allow the application to do this. -->
    <string name="permdesc_hardware_test">Allows the application to control
        various peripherals for the purpose of hardware testing.</string>

    <!-- Title of an application permission, listed so the user can choose whether they want to allow the application to do this. -->
    <string name="permlab_callPhone">directly call phone numbers</string>
    <!-- Description of an application permission, listed so the user can choose whether they want to allow the application to do this. -->
    <string name="permdesc_callPhone">Allows the application to call
        phone numbers without your intervention. Malicious applications may
        cause unexpected calls on your phone bill. Note that this does not
        allow the application to call emergency numbers.</string>

    <!-- Title of an application permission, listed so the user can choose whether they want to allow the application to do this. -->
    <string name="permlab_callPrivileged">directly call any phone numbers</string>
    <!-- Description of an application permission, listed so the user can choose whether they want to allow the application to do this. -->
    <string name="permdesc_callPrivileged">Allows the application to call
        any phone number, including emergency numbers, without your intervention.
        Malicious applications may place unnecessary and illegal calls to emergency
        services.</string>

    <!-- Title of an application permission, listed so the user can choose whether they want to allow the application to do this. -->
    <string name="permlab_locationUpdates">control location update notifications</string>
    <!-- Description of an application permission, listed so the user can choose whether they want to allow the application to do this. -->
    <string name="permdesc_locationUpdates">Allows enabling/disabling location
        update notifications from the radio.  Not for use by normal applications.</string>

    <!-- Title of an application permission, listed so the user can choose whether they want to allow the application to do this. -->
    <string name="permlab_checkinProperties">access checkin properties</string>
    <!-- Description of an application permission, listed so the user can choose whether they want to allow the application to do this. -->
    <string name="permdesc_checkinProperties">Allows read/write access to
        properties uploaded by the checkin service.  Not for use by normal
        applications.</string>

    <!-- Title of an application permission, listed so the user can choose whether they want to allow the application to do this. -->
    <string name="permlab_bindGadget">choose widgets</string>
    <!-- Description of an application permission, listed so the user can choose whether they want to allow the application to do this. -->
    <string name="permdesc_bindGadget">Allows the application to tell the system
        which widgets can be used by which application.  With this permission,
        applications can give access to personal data to other applications.
        Not for use by normal applications.</string>

    <!-- Title of an application permission, listed so the user can choose whether they want to allow the application to do this. -->
    <string name="permlab_modifyPhoneState">modify phone state</string>
    <!-- Description of an application permission, listed so the user can choose whether they want to allow the application to do this. -->
    <string name="permdesc_modifyPhoneState">Allows the application to control the
        phone features of the device. An application with this permission can switch
        networks, turn the phone radio on and off and the like without ever notifying
        you.</string>

    <!-- Title of an application permission, listed so the user can choose whether they want to allow the application to do this. -->
    <string name="permlab_readPhoneState">read phone state</string>
    <!-- Description of an application permission, listed so the user can choose whether they want to allow the application to do this. -->
    <string name="permdesc_readPhoneState">Allows the application to access the phone
        features of the device.  An application with this permission can determine the phone
        number of this phone, whether a call is active, the number that call is connected to
        and the like.</string>

    <!-- Title of an application permission, listed so the user can choose whether they want to allow the application to do this. -->
    <string name="permlab_wakeLock">prevent phone from sleeping</string>
    <!-- Description of an application permission, listed so the user can choose whether they want to allow the application to do this. -->
    <string name="permdesc_wakeLock">Allows an application to prevent
        the phone from going to sleep.</string>

    <!-- Title of an application permission, listed so the user can choose whether they want to allow the application to do this. -->
    <string name="permlab_devicePower">power phone on or off</string>
    <!-- Description of an application permission, listed so the user can choose whether they want to allow the application to do this. -->
    <string name="permdesc_devicePower">Allows the application to turn the
        phone on or off.</string>

    <!-- Title of an application permission, listed so the user can choose whether they want to allow the application to do this. -->
    <string name="permlab_factoryTest">run in factory test mode</string>
    <!-- Description of an application permission, listed so the user can choose whether they want to allow the application to do this. -->
    <string name="permdesc_factoryTest">Run as a low-level manufacturer test,
        allowing complete access to the phone hardware. Only available
        when a phone is running in manufacturer test mode.</string>

    <!-- Title of an application permission, listed so the user can choose whether they want to allow the application to do this. -->
    <string name="permlab_setWallpaper">set wallpaper</string>
    <!-- Description of an application permission, listed so the user can choose whether they want to allow the application to do this. -->
    <string name="permdesc_setWallpaper">Allows the application
        to set the system wallpaper.</string>

    <!-- Title of an application permission, listed so the user can choose whether they want to allow the application to do this. -->
    <string name="permlab_setWallpaperHints">set wallpaper size hints</string>
    <!-- Description of an application permission, listed so the user can choose whether they want to allow the application to do this. -->
    <string name="permdesc_setWallpaperHints">Allows the application
        to set the system wallpaper size hints.</string>

    <!-- Title of an application permission, listed so the user can choose whether they want to allow the application to do this. -->
    <string name="permlab_masterClear">reset system to factory defaults</string>
    <!-- Description of an application permission, listed so the user can choose whether they want to allow the application to do this. -->
    <string name="permdesc_masterClear">Allows an application to completely
        reset the system to its factory settings, erasing all data,
        configuration, and installed applications.</string>

    <!-- Title of an application permission, listed so the user can choose whether they want to allow the application to do this. -->
    <string name="permlab_setTimeZone">set time zone</string>
    <!-- Description of an application permission, listed so the user can choose whether they want to allow the application to do this. -->
    <string name="permdesc_setTimeZone">Allows an application to change
        the phone\'s time zone.</string>

    <!-- Title of an application permission, listed so the user can choose whether they want to allow the application to do this. -->
    <string name="permlab_getAccounts">discover known accounts</string>
    <!-- Description of an application permission, listed so the user can choose whether they want to allow the application to do this. -->
    <string name="permdesc_getAccounts">Allows an application to get
      the list of accounts known by the phone.</string>

    <!-- Title of an application permission, listed so the user can choose whether they want to allow the application to do this. -->
    <string name="permlab_accessNetworkState">view network state</string>
    <!-- Description of an application permission, listed so the user can choose whether they want to allow the application to do this. -->
    <string name="permdesc_accessNetworkState">Allows an application to view
      the state of all networks.</string>

    <!-- Title of an application permission, listed so the user can choose whether they want to allow the application to do this. -->
    <string name="permlab_createNetworkSockets">full Internet access</string>
    <!-- Description of an application permission, listed so the user can choose whether they want to allow the application to do this. -->
    <string name="permdesc_createNetworkSockets">Allows an application to
      create network sockets.</string>

    <!-- Title of an application permission, listed so the user can choose whether they want to allow the application to do this. -->
    <string name="permlab_writeApnSettings">write Access Point Name settings</string>
    <!-- Description of an application permission, listed so the user can choose whether they want to allow the application to do this. -->
    <string name="permdesc_writeApnSettings">Allows an application to modify the APN
        settings, such as Proxy and Port of any APN.</string>

    <!-- Title of an application permission, listed so the user can choose whether they want to allow the application to do this. -->
    <string name="permlab_changeNetworkState">change network connectivity</string>
    <!-- Description of an application permission, listed so the user can choose whether they want to allow the application to do this. -->
    <string name="permdesc_changeNetworkState">Allows an application to change
      the state network connectivity.</string>

    <!-- Title of an application permission, listed so the user can choose whether they want to allow the application to do this. -->
    <string name="permlab_changeBackgroundDataSetting">change background data usage setting</string>
    <!-- Description of an application permission, listed so the user can choose whether they want to allow the application to do this. -->
    <string name="permdesc_changeBackgroundDataSetting">Allows an application to change
      the background data usage setting.</string>

    <!-- Title of an application permission, listed so the user can choose whether they want to allow the application to do this. -->
    <string name="permlab_accessWifiState">view Wi-Fi state</string>
    <!-- Description of an application permission, listed so the user can choose whether they want to allow the application to do this. -->
    <string name="permdesc_accessWifiState">Allows an application to view
      the information about the state of Wi-Fi.</string>

    <!-- Title of an application permission, listed so the user can choose whether they want to allow the application to do this. -->
    <string name="permlab_changeWifiState">change Wi-Fi state</string>
    <!-- Description of an application permission, listed so the user can choose whether they want to allow the application to do this. -->
    <string name="permdesc_changeWifiState">Allows an application to connect
      to and disconnect from Wi-Fi access points, and to make changes to
      configured Wi-Fi networks.</string>

    <!-- Title of an application permission, listed so the user can choose whether they want to allow the application to do this. -->
    <string name="permlab_bluetoothAdmin">bluetooth administration</string>
    <!-- Description of an application permission, listed so the user can choose whether they want to allow the application to do this. -->
    <string name="permdesc_bluetoothAdmin">Allows an application to configure
      the local Bluetooth phone, and to discover and pair with remote
      devices.</string>

    <!-- Title of an application permission, listed so the user can choose whether they want to allow the application to do this. -->
    <string name="permlab_bluetooth">create Bluetooth connections</string>
    <!-- Description of an application permission, listed so the user can choose whether they want to allow the application to do this. -->
    <string name="permdesc_bluetooth">Allows an application to view
      configuration of the local Bluetooth phone, and to make and accept
      connections with paired devices.</string>

    <!-- Title of an application permission, listed so the user can choose whether they want to allow the application to do this. -->
    <string name="permlab_disableKeyguard">disable keylock</string>
    <!-- Description of an application permission, listed so the user can choose whether they want to allow the application to do this. -->
    <string name="permdesc_disableKeyguard">Allows an application to disable
      the keylock and any associated password security. A legitimate example of
      this is the phone disabling the keylock when receiving an incoming phone call,
      then re-enabling the keylock when the call is finished.</string>

    <!-- Title of an application permission, listed so the user can choose whether they want to allow the application to do this. -->
    <string name="permlab_readSyncSettings">read sync settings</string>
    <!-- Description of an application permission, listed so the user can choose whether they want to allow the application to do this. -->
    <string name="permdesc_readSyncSettings">Allows an application to read the sync settings,
        such as whether sync is enabled for Contacts.</string>

    <!-- Title of an application permission, listed so the user can choose whether they want to allow the application to do this. -->
    <string name="permlab_writeSyncSettings">write sync settings</string>
    <!-- Description of an application permission, listed so the user can choose whether they want to allow the application to do this. -->
    <string name="permdesc_writeSyncSettings">Allows an application to modify the sync
        settings, such as whether sync is enabled for Contacts.</string>

    <!-- Title of an application permission, listed so the user can choose whether they want to allow the application to do this. -->
    <string name="permlab_readSyncStats">read sync statistics</string>
    <!-- Description of an application permission, listed so the user can choose whether they want to allow the application to do this. -->
    <string name="permdesc_readSyncStats">Allows an application to read the sync stats; e.g., the
        history of syncs that have occurred.</string>

    <!-- Title of an application permission, listed so the user can choose whether they want to allow the application to do this. -->
    <string name="permlab_subscribedFeedsRead">read subscribed feeds</string>
    <!-- Description of an application permission, listed so the user can choose whether they want to allow the application to do this. -->
    <string name="permdesc_subscribedFeedsRead">Allows an application to get details about the currently synced feeds.</string>

    <!-- Title of an application permission, listed so the user can choose whether they want to allow the application to do this. -->
    <string name="permlab_subscribedFeedsWrite">write subscribed feeds</string>
    <!-- Description of an application permission, listed so the user can choose whether they want to allow the application to do this. -->
    <string name="permdesc_subscribedFeedsWrite">Allows an application to modify
      your currently synced feeds. This could allow a malicious application to
      change your synced feeds.</string>

    <!-- Title of an application permission, listed so the user can choose whether they want to allow the application to do this. -->
    <string name="permlab_readDictionary">read user defined dictionary</string>
    <!-- Description of an application permission, listed so the user can choose whether they want to allow the application to do this. -->
    <string name="permdesc_readDictionary">Allows an application to read any private
      words, names and phrases that the user may have stored in the user dictionary.</string>

    <!-- Title of an application permission, listed so the user can choose whether they want to allow the application to do this. -->
    <string name="permlab_writeDictionary">write to user defined dictionary</string>
    <!-- Description of an application permission, listed so the user can choose whether they want to allow the application to do this. -->
    <string name="permdesc_writeDictionary">Allows an application to write new words into the
      user dictionary.</string>

    <!-- Title of an application permission, listed so the user can choose whether they want to allow the application to do this. -->
    <string name="permlab_sdcardWrite">write to SD card</string>
    <!-- Description of an application permission, listed so the user can choose whether they want to allow the application to do this. -->
    <string name="permdesc_sdcardWrite">Allows an application to write to the SD card.</string>

    <!-- The order of these is important, don't reorder without changing Contacts.java --> <skip />
    <!-- Phone number types from android.provider.Contacts. This could be used when adding a new phone number for a contact, for example. -->
    <string-array name="phoneTypes">
        <item>Home</item>
        <item>Mobile</item>
        <item>Work</item>
        <item>Work Fax</item>
        <item>Home Fax</item>
        <item>Pager</item>
        <item>Other</item>
        <item>Custom</item>
    </string-array>

    <!-- The order of these is important, don't reorder without changing Contacts.java --> <skip />
    <!-- Email address types from android.provider.Contacts. This could be used when adding a new e-mail address for a contact, for example. -->
    <string-array name="emailAddressTypes">
        <item>Home</item>
        <item>Work</item>
        <item>Other</item>
        <item>Custom</item>
    </string-array>

    <!-- The order of these is important, don't reorder without changing Contacts.java --> <skip />
    <!-- Postal address types from android.provider.Contacts. This could be used when adding a new address for a contact, for example. -->
    <string-array name="postalAddressTypes">
        <item>Home</item>
        <item>Work</item>
        <item>Other</item>
        <item>Custom</item>
    </string-array>

    <!-- The order of these is important, don't reorder without changing Contacts.java --> <skip />
    <!-- Instant Messenger ID types from android.provider.Contacts. This could be used when adding a new IM for a contact, for example. -->
    <string-array name="imAddressTypes">
        <item>Home</item>
        <item>Work</item>
        <item>Other</item>
        <item>Custom</item>
    </string-array>

    <!-- The order of these is important, don't reorder without changing Contacts.java --> <skip />
    <!-- Organization types from android.provider.Contacts. This could be used when adding a new organization for a contact, for example. -->
    <string-array name="organizationTypes">
        <item>Work</item>
        <item>Other</item>
        <item>Custom</item>
    </string-array>

    <!-- The order of these is important, don't reorder without changing Contacts.java --> <skip />
    <!-- Instant Message protocols/providers from android.provider.Contacts -->
    <string-array name="imProtocols">
        <item>AIM</item>
        <item>Windows Live</item>
        <item>Yahoo</item>
        <item>Skype</item>
        <item>QQ</item>
        <item>Google Talk</item>
        <item>ICQ</item>
        <item>Jabber</item>
    </string-array>

    <!-- Instructions telling the user to enter their pin to unlock the keyguard.
         Displayed in one line in a large font.  -->
    <string name="keyguard_password_enter_pin_code">Enter PIN code</string>

    <!-- Instructions telling the user that they entered the wrong pin while trying
         to unlock the keyguard.  Displayed in one line in a large font.  -->
    <string name="keyguard_password_wrong_pin_code">Incorrect PIN code!</string>

    <!-- Instructions telling the user how to unlock the phone. -->
    <string name="keyguard_label_text">To unlock, press Menu then 0.</string>

    <!-- This can be used in any application wanting to disable the text "Emergency number" -->
    <string name="emergency_call_dialog_number_for_display">Emergency number</string>

    <!--
       *** touch based lock / unlock ***
                                          --> <skip />

    <!-- On the keyguard screen, it shows the carrier the phone is connected to.  This is displayed if the phone is not connected to a carrier.-->
    <string name="lockscreen_carrier_default">(No service)</string>

    <!-- Shown in the lock screen to tell the user that the screen is locked. -->
    <string name="lockscreen_screen_locked">Screen locked.</string>

    <!-- when pattern lock is enabled, tell them about the emergency dial -->
    <string name="lockscreen_instructions_when_pattern_enabled">Press Menu to unlock or place emergency call.</string>

    <!-- On the keyguard screen, when pattern lock is disabled, only tell them to press menu to unlock.  This is shown in small font at the bottom. -->
    <string name="lockscreen_instructions_when_pattern_disabled">Press Menu to unlock.</string>

    <!-- On the unlock pattern screen, shown at the top of the unlock screen to tell the user what to do. Below this text is the place for theu ser to draw the pattern. -->
    <string name="lockscreen_pattern_instructions">Draw pattern to unlock</string>
    <!-- Button at the bottom of the unlock screen to make an emergency call. -->
    <string name="lockscreen_emergency_call">Emergency call</string>
    <!-- Shown to confirm that the user entered their lock pattern correctly. -->
    <string name="lockscreen_pattern_correct">Correct!</string>
    <!-- On the unlock pattern screen, shown when the user enters the wrong lock pattern and must try again. -->
    <string name="lockscreen_pattern_wrong">Sorry, try again</string>

    <!-- When the lock screen is showing and the phone plugged in, show the current
         charge %.  -->
    <string name="lockscreen_plugged_in">Charging (<xliff:g id="number">%d</xliff:g><xliff:g id="percent">%%</xliff:g>)</string>

    <!-- When the lock screen is showing and the battery is low, warn user to plug
         in the phone soon. -->
    <string name="lockscreen_low_battery">Connect your charger.</string>

    <!-- Shown in the lock screen when there is no SIM card. -->
    <string name="lockscreen_missing_sim_message_short">No SIM card.</string>
    <!-- Shown in the lock screen when there is no SIM card. -->
    <string name="lockscreen_missing_sim_message">No SIM card in phone.</string>
    <!-- Shown in the lock screen to ask the user to insert a SIM card. -->
    <string name="lockscreen_missing_sim_instructions">Please insert a SIM card.</string>


    <!-- When the user inserts a sim card from an unsupported network, it becomes network
         locked -->
    <string name="lockscreen_network_locked_message">Network locked</string>


    <!-- When the user enters a wrong sim pin too many times, it becomes
         PUK locked (Pin Unlock Kode) -->
    <string name="lockscreen_sim_puk_locked_message">SIM card is PUK-locked.</string>
    <!-- Shown in the lock screen when the SIM has become PUK locked and the user must call customer care to unlock it. -->
    <string name="lockscreen_sim_puk_locked_instructions">Please see the User Guide or contact Customer Care.</string>

    <!-- Shown in the lock screen to tell the user that their SIM is locked and they must unlock it. -->
    <string name="lockscreen_sim_locked_message">SIM card is locked.</string>

    <!-- For the unlock screen, When the user enters a sim unlock code, it takes a little while to check
         whether it is valid, and to unlock the sim if it is valid.  we display a
         progress dialog in the meantime.  this is the emssage. -->
    <string name="lockscreen_sim_unlock_progress_dialog_message">Unlocking SIM card\u2026</string>

    <!-- For the unlock screen, Information message shown in dialog when user has too many failed attempts -->
    <string name="lockscreen_too_many_failed_attempts_dialog_message">
        You have incorrectly drawn your unlock pattern <xliff:g id="number">%d</xliff:g> times.
        \n\nPlease try again in <xliff:g id="number">%d</xliff:g> seconds.
    </string>

    <!-- For the unlock screen, Information message shown in dialog when user is almost at the limit
         where they will be locked out and may have to enter an alternate username/password to unlock the phone -->
    <string name="lockscreen_failed_attempts_almost_glogin">
        You have incorrectly drawn your unlock pattern <xliff:g id="number">%d</xliff:g> times.
       After <xliff:g id="number">%d</xliff:g> more unsuccessful attempts,
       you will be asked to unlock your phone using your Google sign-in.\n\n
       Please try again in <xliff:g id="number">%d</xliff:g> seconds.
    </string>

    <!-- On the unlock screen, countdown message shown while user is waiting to try again after too many
         failed attempts -->
    <string name="lockscreen_too_many_failed_attempts_countdown">Try again in <xliff:g id="number">%d</xliff:g> seconds.</string>

    <!-- On the unlock screen, message shown on button that appears once it's apparent the user may have forgotten
         their lock gesture -->
    <string name="lockscreen_forgot_pattern_button_text">Forgot pattern?</string>

    <!-- Title of the unlock screen that uses your Google login and password -->
    <string name="lockscreen_glogin_too_many_attempts">Too many pattern attempts!</string>
    <!-- In the unlock screen, message telling the user that they need to use their Google login and password to unlock the phone -->
    <string name="lockscreen_glogin_instructions">To unlock, sign in with your Google account</string>
    <!-- Hint caption for the username field when unlocking the phone using login and password -->
    <string name="lockscreen_glogin_username_hint">Username (email)</string>
    <!-- Hint caption for the password field when unlocking the phone using login and password -->
    <string name="lockscreen_glogin_password_hint">Password</string>
    <!-- Button to try to unlock the phone using username and password -->
    <string name="lockscreen_glogin_submit_button">Sign in</string>
    <!-- Displayed to the user when unlocking the phone with a username and password fails. -->
    <string name="lockscreen_glogin_invalid_input">Invalid username or password.</string>

    <!-- A format string for 12-hour time of day (example: "12:30 PM"). -->
    <string name="status_bar_time_format">"<xliff:g id="hour" example="12">h</xliff:g>:<xliff:g id="minute" example="30">mm</xliff:g> <xliff:g id="ampm" example="AM">AA</xliff:g>"</string>

    <!-- A format string for 12-hour time of day, with lower-case "am" or "pm" (example: "12:30pm"). -->
    <string name="hour_minute_ampm">"<xliff:g id="hour" example="12">%-l</xliff:g>:<xliff:g id="minute" example="30">%M</xliff:g><xliff:g id="ampm" example="am">%P</xliff:g>"</string>

    <!-- A format string for 12-hour time of day, with capital "AM" or "PM" (example: "12:30PM"). -->
    <string name="hour_minute_cap_ampm">"<xliff:g id="hour" example="12">%-l</xliff:g>:<xliff:g id="minute" example="30">%M</xliff:g><xliff:g id="ampm" example="AM">%p</xliff:g>"</string>

    <!-- A format string for 12-hour time of day, just the hour, not the minute, with lower-case "am" or "pm" (example: "3pm"). -->
    <string name="hour_ampm">"<xliff:g id="hour" example="3">%-l</xliff:g><xliff:g id="ampm" example="pm">%P</xliff:g>"</string>

    <!-- A format string for 12-hour time of day, just the hour, not the minute, with capital "AM" or "PM" (example: "3PM"). -->
    <string name="hour_cap_ampm">"<xliff:g id="hour" example="3">%-l</xliff:g><xliff:g id="ampm" example="PM">%p</xliff:g>"</string>

    <!-- The text for the button in the notification window-shade that clears
         all of the currently visible notifications. -->
    <string name="status_bar_clear_all_button">Clear notifications</string>

    <!-- The label in the bar at the top of the status bar when there are no notifications
         showing. -->
    <string name="status_bar_no_notifications_title">No notifications</string>

    <!-- The label for the group of notifications for ongoing events in the opened version of
         the status bar.  An ongoing call is the prime example of this.  The MP3 music player
         might be another example.  -->
    <string name="status_bar_ongoing_events_title">Ongoing</string>

    <!-- The label for the group of notifications for recent events in the opened version of
         the status bar.  Recently received text messsages (SMS), emails, calendar alerts, etc. -->
    <string name="status_bar_latest_events_title">Notifications</string>

    <!-- The big percent text in the middle of the battery icon that appears when you plug in
         the charger. -->
    <string name="battery_status_text_percent_format"><xliff:g id="number" example="50">%d</xliff:g><xliff:g id="percent" example="%">%%</xliff:g></string>

    <!-- The big percent text in the middle of the battery icon that appears when you plug in
         the charger. This indicates the current status of the battery.  -->
    <string name="battery_status_charging">Charging\u2026</string>

    <!-- When the battery is low, this is displayed to the user in a dialog.  The title of the low battery alert. -->
    <string name="battery_low_title">Please connect charger</string>

    <!-- When the battery is low, this is displayed to the user in a dialog. The subtitle of the low battery alert. -->
    <string name="battery_low_subtitle">The battery is getting low:</string>

    <!-- A message that appears when the battery level is getting low in a dialog.  This is appened to the subtitle of the low battery alert. -->
    <string name="battery_low_percent_format">less than <xliff:g id="number">%d%%</xliff:g>
    remaining.</string>


    <!-- Title of the alert when something went wrong in the factory test. -->
    <string name="factorytest_failed">Factory test failed</string>
    <!-- Error message displayed when a non-system application tries to start a factory test. -->
    <string name="factorytest_not_system">The FACTORY_TEST action
        is only supported for packages installed in /system/app.</string>
    <!-- Error message displayed when the factory test could not be started. -->
    <string name="factorytest_no_action">No package was found that provides the
        FACTORY_TEST action.</string>
    <!-- Button to restart the device after the factory test. -->
    <string name="factorytest_reboot">Reboot</string>

    <!-- Do not translate.  WebView User Agent string -->
    <string name="web_user_agent"><xliff:g id="x">Mozilla/5.0 (Linux; U; Android %s)
        AppleWebKit/528.5+ (KHTML, like Gecko) Version/3.1.2 Mobile Safari/525.20.1</xliff:g></string>

    <!-- Title for a JavaScript dialog. "The page at <url of current page> says:" -->
    <string name="js_dialog_title">The page at \'<xliff:g id="title">%s</xliff:g>\' says:</string>
    <!-- Default title for a javascript dialog -->
    <string name="js_dialog_title_default">JavaScript</string>
    <!-- Message in a javascript dialog asking if the user wishes to leave the
             current page -->
    <string name="js_dialog_before_unload">Navigate away from this page?\n\n<xliff:g id="message">%s</xliff:g>\n\nSelect OK to continue, or Cancel to stay on the current page.</string>

    <!-- Title of the WebView save password dialog.  If the user enters a password in a form on a website, a dialog will come up asking if they want to save the password. -->
    <string name="save_password_label">Confirm</string>

    <!-- If the user enters a password in a form on a website, a dialog will come up asking if they want to save the password. Text in the save password dialog, asking if the browser should remember a password. -->
    <string name="save_password_message">Do you want the browser to remember this password?</string>
    <!-- If the user enters a password in a form on a website, a dialog will come up asking if they want to save the password. Button in the save password dialog, saying not to remember this password. -->
    <string name="save_password_notnow">Not now</string>
    <!-- If the user enters a password in a form on a website, a dialog will come up asking if they want to save the password. Button in the save password dialog, saying to remember this password. -->
    <string name="save_password_remember">Remember</string>
    <!-- Button in the save password dialog, saying never to remember this password. This should be short. Should be "Never for this site". But it is too long, use "Never" instead -->
    <string name="save_password_never">Never</string>

    <!-- Displayed to the user when they do not have permission to open a particular web page. -->
    <string name="open_permission_deny">You do not have permission to open this page.</string>

    <!-- Displayed to the user to confirm that they have copied text from a web page to the clipboard. -->
    <string name="text_copied">Text copied to clipboard.</string>

    <!-- Menu item displayed at the end of a menu to allow users to see another page worth of menu items. This is shown on any app's menu as long as the app has too many items in the menu.-->
    <string name="more_item_label">More</string>
    <!-- Prepended to the shortcut for a menu item to indicate that the user should hold the MENU button together with the shortcut to invoke the item. For example, if the shortcut to open a new tab in browser is MENU and B together, then this would be prepended to the letter "B" -->
    <string name="prepend_shortcut_label">Menu+</string>
    <!-- Displayed in place of the regular shortcut letter when a menu item has Menu+space for the shortcut. -->
    <string name="menu_space_shortcut_label">space</string>
    <!-- Displayed in place of the regular shortcut letter when a menu item has Menu+enter for the shortcut. -->
    <string name="menu_enter_shortcut_label">enter</string>
    <!-- Displayed in place of the regular shortcut letter when a menu item has Menu+delete for the shortcut. -->
    <string name="menu_delete_shortcut_label">delete</string>

    <!-- Strings used for search bar --><skip />

    <!-- This is the default button label in the system-wide search UI.
         It is also used by the home screen's search "widget". It should be short -->
    <string name="search_go">Search</string>

    <!-- String used to display the date. This is shown instead of a date if the date is today's date. -->
    <string name="today">Today</string>
    <!-- String used to display the date. This is shown instead of a date if the date is yesterday's date. -->
    <string name="yesterday">Yesterday</string>
    <!-- String used to display the date. This is shown instead of a date if the date is tomorrow's date. -->
    <string name="tomorrow">Tomorrow</string>
    <!-- String used to display the date. This is the string to say something happened 1 month ago. -->
    <string name="oneMonthDurationPast">1 month ago</string>
    <!-- String used to display the date. This is the string to say something happened more than 1 month ago. -->
    <string name="beforeOneMonthDurationPast">Before 1 month ago</string>

    <!-- This is used to express that something occurred some number of seconds in the past (e.g., 5 seconds ago). -->
    <plurals name="num_seconds_ago">
        <item quantity="one">1 second ago</item>
        <item quantity="other"><xliff:g id="count">%d</xliff:g> seconds ago</item>
    </plurals>

    <!-- This is used to express that something occurred some number of minutes in the past (e.g., 5 minutes ago). -->
    <plurals name="num_minutes_ago">
        <item quantity="one">1 minute ago</item>
        <item quantity="other"><xliff:g id="count">%d</xliff:g> minutes ago</item>
    </plurals>

    <!-- This is used to express that something occurred some number of hours in the past (e.g., 5 hours ago). -->
    <plurals name="num_hours_ago">
        <item quantity="one">1 hour ago</item>
        <item quantity="other"><xliff:g id="count">%d</xliff:g> hours ago</item>
    </plurals>

    <!-- This is used to express that something occurred some number of days in the past (e.g., 5 days ago). -->
    <plurals name="num_days_ago">
        <item quantity="one">yesterday</item>
        <item quantity="other"><xliff:g id="count">%d</xliff:g> days ago</item>
    </plurals>

    <!-- This is used to express that something will occur some number of seconds in the future (e.g., in 5 seconds). -->
    <plurals name="in_num_seconds">
        <item quantity="one">in 1 second</item>
        <item quantity="other">in <xliff:g id="count">%d</xliff:g> seconds</item>
    </plurals>

    <!-- This is used to express that something will occur some number of minutes in the future (e.g., in 5 minutes). -->
    <plurals name="in_num_minutes">
        <item quantity="one">in 1 minute</item>
        <item quantity="other">in <xliff:g id="count">%d</xliff:g> minutes</item>
    </plurals>

    <!-- This is used to express that something will occur some number of hours in the future (e.g., in 5 hours). -->
    <plurals name="in_num_hours">
        <item quantity="one">in 1 hour</item>
        <item quantity="other">in <xliff:g id="count">%d</xliff:g> hours</item>
    </plurals>

    <!-- This is used to express that something will occur some number of days in the future (e.g., in 5 days). -->
    <plurals name="in_num_days">
        <item quantity="one">tomorrow</item>
        <item quantity="other">in <xliff:g id="count">%d</xliff:g> days</item>
    </plurals>

    <!-- This is used to express that something occurred some number of abbreviated seconds in the past (e.g., 5 secs ago). -->
    <plurals name="abbrev_num_seconds_ago">
        <item quantity="one">1 sec ago</item>
        <item quantity="other"><xliff:g id="count">%d</xliff:g> secs ago</item>
    </plurals>

    <!-- This is used to express that something occurred some number of abbreviated minutes in the past (e.g., 5 mins ago). -->
    <plurals name="abbrev_num_minutes_ago">
        <item quantity="one">1 min ago</item>
        <item quantity="other"><xliff:g id="count">%d</xliff:g> mins ago</item>
    </plurals>

    <!-- This is used to express that something occurred some number of abbreviated hours in the past (e.g., 5 hrs ago). -->
    <plurals name="abbrev_num_hours_ago">
        <item quantity="one">1 hour ago</item>
        <item quantity="other"><xliff:g id="count">%d</xliff:g> hours ago</item>
    </plurals>

    <!-- This is used to express that something occurred some number of abbreviated days in the past (e.g., 5 days ago). -->
    <plurals name="abbrev_num_days_ago">
        <item quantity="one">yesterday</item>
        <item quantity="other"><xliff:g id="count">%d</xliff:g> days ago</item>
    </plurals>

    <!-- This is used to express that something will occur some number of abbreviated seconds in the future (e.g., in 5 secs). -->
    <plurals name="abbrev_in_num_seconds">
        <item quantity="one">in 1 sec</item>
        <item quantity="other">in <xliff:g id="count">%d</xliff:g> secs</item>
    </plurals>

    <!-- This is used to express that something will occur some number of abbreviated minutes in the future (e.g., in 5 mins). -->
    <plurals name="abbrev_in_num_minutes">
        <item quantity="one">in 1 min</item>
        <item quantity="other">in <xliff:g id="count">%d</xliff:g> mins</item>
    </plurals>

    <!-- This is used to express that something will occur some number of abbreviated hours in the future (e.g., in 5 hrs). -->
    <plurals name="abbrev_in_num_hours">
        <item quantity="one">in 1 hour</item>
        <item quantity="other">in <xliff:g id="count">%d</xliff:g> hours</item>
    </plurals>

    <!-- This is used to express that something will occur some number of abbreviated days in the future (e.g., in 5 days). -->
    <plurals name="abbrev_in_num_days">
        <item quantity="one">tomorrow</item>
        <item quantity="other">in <xliff:g id="count">%d</xliff:g> days</item>
    </plurals>

    <!-- String used to display the date. Preposition for date display ("on May 29") -->
    <string name="preposition_for_date">on %s</string>
    <!-- String used to display the date. Preposition for time display ("at 2:33am") -->
    <string name="preposition_for_time">at %s</string>
    <!-- String used to display the date. Preposition for year display ("in 2008") -->
    <string name="preposition_for_year">in %s</string>

    <!-- Appened to express the value is this unit of time: singular day -->
    <string name="day">day</string>
    <!-- Appened to express the value is this unit of time: plural days -->
    <string name="days">days</string>
    <!-- Appened to express the value is this unit of time: singular hour -->
    <string name="hour">hour</string>
    <!-- Appened to express the value is this unit of time: plural hours -->
    <string name="hours">hours</string>
    <!-- Appened to express the value is this unit of time: singular minute -->
    <string name="minute">min</string>
    <!-- Appened to express the value is this unit of time: plural minutes -->
    <string name="minutes">mins</string>
    <!-- Appened to express the value is this unit of time. -->
    <string name="second">sec</string>
    <!-- Appened to express the value is this unit of time. -->
    <string name="seconds">secs</string>
    <!-- Appened to express the value is this unit of time. -->
    <string name="week">week</string>
    <!-- Appened to express the value is this unit of time. -->
    <string name="weeks">weeks</string>
    <!-- Appened to express the value is this unit of time. -->
    <string name="year">year</string>
    <!-- Appened to express the value is this unit of time. -->
    <string name="years">years</string>

    <!-- Used in the list of which days of the week a calendar event recurrs on -->
    <string name="sunday">Sunday</string>
    <!-- Used in the list of which days of the week a calendar event recurrs on -->
    <string name="monday">Monday</string>
    <!-- Used in the list of which days of the week a calendar event recurrs on -->
    <string name="tuesday">Tuesday</string>
    <!-- Used in the list of which days of the week a calendar event recurrs on -->
    <string name="wednesday">Wednesday</string>
    <!-- Used in the list of which days of the week a calendar event recurrs on -->
    <string name="thursday">Thursday</string>
    <!-- Used in the list of which days of the week a calendar event recurrs on -->
    <string name="friday">Friday</string>
    <!-- Used in the list of which days of the week a calendar event recurrs on -->
    <string name="saturday">Saturday</string>

    <!-- Calendar spinner item, to select that an event recurs every weekday. -->
    <string name="every_weekday">"Every weekday (Mon\u2013Fri)"</string>
    <!-- Calendar spinner item, to select that an event recurs every day. -->
    <string name="daily">Daily</string>
    <!-- Calendar spinner item, to select that an event recurs every week on a particular day of the week. -->
    <string name="weekly">"Weekly on <xliff:g id="day">%s</xliff:g>"</string>
    <!-- Calendar spinner item, to select that an event recurs every month. -->
    <string name="monthly">Monthly</string>
    <!-- Calendar spinner item, to select that an event recurs every year. -->
    <string name="yearly">Yearly</string>


    <!-- Title for error alert when a video cannot be played.  it can be used by any app. -->
    <string name="VideoView_error_title">Cannot play video</string>
    <!-- Text for error alert when a video container is not valid for progressive download/playback. -->
    <string name="VideoView_error_text_invalid_progressive_playback">Sorry, this video is not valid for streaming to this device.</string>
    <!-- Text for error alert when a video cannot be played. it can be used by any app. -->
    <string name="VideoView_error_text_unknown">Sorry, this video cannot be played.</string>
    <!-- Button to close error alert when a video cannot be played -->
    <string name="VideoView_error_button">OK</string>


    <!-- AM - as in morning - as in 10:30 AM -->
    <string name="am">"AM"</string>

    <!-- PM - as in afternoon - as in 10:30 PM -->
    <string name="pm">"PM"</string>


    <!-- Numeric form of the day. Example: "12/31/2007" -->
    <string name="numeric_date">"<xliff:g id="month" example="12">%m</xliff:g>/<xliff:g id="day" example="31">%d</xliff:g>/<xliff:g id="year" example="2008">%Y</xliff:g>"</string>

    <!-- Format indicating a range of time, from a time on one day to a time on another day.
         Example: "Mon, Dec 31, 2007, 8am - Tue, Jan 1, 2008, 5pm" -->
    <string name="wday1_date1_time1_wday2_date2_time2">"<xliff:g id="weekday1" example="Monday">%1$s</xliff:g>, <xliff:g id="date1" example="December 31, 2007">%2$s</xliff:g>, <xliff:g id="time1" example="8am">%3$s</xliff:g> \u2013 <xliff:g id="weekday2" example="Tuesday">%4$s</xliff:g>, <xliff:g id="date2" example="January 1, 2008">%5$s</xliff:g>, <xliff:g id="time2" example="5pm">%6$s</xliff:g>"</string>

    <!-- Format indicating a range of dates, from one date to another.
         Example: "Mon, Dec 31, 2007 - Tue, Jan 1, 2008" -->
    <string name="wday1_date1_wday2_date2">"<xliff:g id="weekday1" example="Monday">%1$s</xliff:g>, <xliff:g id="date1" example="Dec 31, 2007">%2$s</xliff:g> \u2013 <xliff:g id="weekday2" example="Thursday">%4$s</xliff:g>, <xliff:g id="date2" example="Jan 1, 2008">%5$s</xliff:g>"</string>

    <!-- Format indicating a range of time, from a time on one day to a time on another day.
         Example: "Dec 31, 2007, 8am - Jan 1, 2008, 5pm" -->
    <string name="date1_time1_date2_time2">"<xliff:g id="date1" example="Dec 31, 2007">%2$s</xliff:g>, <xliff:g id="time1" example="8am">%3$s</xliff:g> \u2013 <xliff:g id="date2" example="Jan 1, 2008">%5$s</xliff:g>, <xliff:g id="time2" example="5pm">%6$s</xliff:g>"</string>

    <!-- Format indicating a range of dates, from one date to another.
         Example: "Dec 31, 2007 - Jan 1, 2008" -->
    <string name="date1_date2">"<xliff:g id="date1" example="Dec 31, 2007">%2$s</xliff:g> \u2013 <xliff:g id="date2" example="Jan 1, 2008">%5$s</xliff:g>"</string>

    <!-- Format indicating a range of times, from one time to another.
         Example: "10:00 - 11:00 am" -->
    <string name="time1_time2">"<xliff:g id="time1" example="10:00">%1$s</xliff:g> \u2013 <xliff:g id="time2" example="11:00">%2$s</xliff:g>"</string>

    <!-- Format indicating a range of times on a particular date.
         Example: "8:00 - 11:00 am, Mon, Dec 31, 2007" -->
    <string name="time_wday_date">"<xliff:g id="time_range" example="8:00 - 11:00 am">%1$s</xliff:g>, <xliff:g id="weekday" example="Mon">%2$s</xliff:g>, <xliff:g id="date" example="Dec 31, 2007">%3$s</xliff:g>"</string>

    <!-- Format indicating a weekday and date.
         Example: "Mon, Dec 31, 2007" -->
    <string name="wday_date">"<xliff:g id="weekday" example="Monday">%2$s</xliff:g>, <xliff:g id="date" example="Dec 31, 2007">%3$s</xliff:g>"</string>

    <!-- Format indicating a range of times on a particular date.
         Example: "8:00 - 11:00 am, Dec 31, 2007" -->
    <string name="time_date">"<xliff:g id="time_range" example="8:00 - 11:00 am">%1$s</xliff:g>, <xliff:g id="date" example="Dec 31, 2007">%3$s</xliff:g>"</string>

    <!-- Format indicating a specific date and time.
         Example: "Dec 31, 2007, 11:00 am" -->
    <string name="date_time">"<xliff:g id="date" example="Dec 31, 2007">%1$s</xliff:g>, <xliff:g id="time" example="11:00 am">%2$s</xliff:g>"</string>

    <!-- Format indicating a relative expression and time.
         Example: "4 hours ago, 11:00 am" -->
    <string name="relative_time">"<xliff:g id="date" example="4 hours ago">%1$s</xliff:g>, <xliff:g id="time" example="11:00 am">%2$s</xliff:g>"</string>

    <!-- Format indicating a range of times on a particular day of the week.
         Example: "8:00 - 11:00 am, Mon" -->
    <string name="time_wday">"<xliff:g id="time_range" example="8:00 - 11:00 am">%1$s</xliff:g>, <xliff:g id="weekday" example="Mon">%2$s</xliff:g>"</string>

    <!-- Date format string used in contexts where the user has said they
         want the month first, as used in the USA, with the month fully
         spelled out.  You can remove the comma or add a period,
         or make other punctuation changes appropriate for your locale. -->
    <string name="full_date_month_first" format="date"><xliff:g id="month" example="December">MMMM</xliff:g> <xliff:g id="day" example="31">d</xliff:g>, <xliff:g id="year" example="1972">yyyy</xliff:g></string>

    <!-- Date format string used in contexts where the user has said they
         want the day of the month first, as used in Europe, with the month
         fully spelled out.  You can remove the comma or add a period,
         or make other punctuation changes appropriate for your locale. -->
    <string name="full_date_day_first" format="date"><xliff:g id="day" example="31">d</xliff:g> <xliff:g id="month" example="December">MMMM</xliff:g>, <xliff:g id="year" example="1972">yyyy</xliff:g></string>

    <!-- Date format string used in contexts where the user has said they
         want the month first, as used in the USA, with the month
         abbreviated.  You can remove the comma or add a period,
         or make other punctuation changes appropriate for your locale. -->
    <string name="medium_date_month_first" format="date"><xliff:g id="month" example="Dec.">MMM</xliff:g> <xliff:g id="day" example="31">d</xliff:g>, <xliff:g id="year" example="1972">yyyy</xliff:g></string>

    <!-- Date format string used in contexts where the user has said they
         want the day of the month first, as used in Europe, with the month
         abbreviated.  You can remove the comma or add a period,
         or make other punctuation changes appropriate for your locale. -->
    <string name="medium_date_day_first" format="date"><xliff:g id="day" example="31">d</xliff:g> <xliff:g id="month" example="December">MMM</xliff:g>, <xliff:g id="year" example="1972">yyyy</xliff:g></string>

    <!-- Time format string used in the status bar when the user has said they
         want a 12-hour clock with AM and PM.
         You can remove the colon
         or make other punctuation changes appropriate for your locale. -->
    <string name="twelve_hour_time_format" format="date"><xliff:g id="hour" example="11">h</xliff:g>:<xliff:g id="minute" example="59">mm</xliff:g> <xliff:g id="ampm" example="AM">a</xliff:g></string>

    <!-- Time format string used in the status bar when the user has said they
         want a 24-hour clock.
         You can remove the colon
         or make other punctuation changes appropriate for your locale. -->
    <string name="twenty_four_hour_time_format" format="date"><xliff:g id="hour" example="23">HH</xliff:g>:<xliff:g id="minute" example="59">mm</xliff:g></string>

    <!-- Quoted name for 12pm, lowercase -->
    <string name="noon">"noon"</string>
    <!-- Quoted name for 12pm, uppercase first letter -->
    <string name="Noon">"Noon"</string>
    <!-- Quoted name for 12am, lowercase -->
    <string name="midnight">"midnight"</string>
    <!-- Quoted name for 12am, uppercase first letter -->
    <string name="Midnight">"Midnight"</string>

    <!-- Date format for month and day of month.
         Example: "October 9". -->
    <string name="month_day">"<xliff:g id="month" example="October">%B</xliff:g> <xliff:g id="day" example="9">%-d</xliff:g>"</string>

    <!-- Date format for month alone.
         Example: "October" -->
    <string name="month">"<xliff:g id="month" example="October">%B</xliff:g>"</string>

    <!-- Date format for month, day, and year.
         Example: "October 9, 2007" -->
    <string name="month_day_year">"<xliff:g id="month" example="October">%B</xliff:g> <xliff:g id="day" example="9">%-d</xliff:g>, <xliff:g id="year" example="2007">%Y</xliff:g>"</string>

    <!-- Date format for month and year.
         Example: "October 2007" -->
    <string name="month_year">"<xliff:g id="month" example="October">%B</xliff:g> <xliff:g id="year" example="2007">%Y</xliff:g>"</string>

    <!-- A format string for 24-hour time of day (example "23:59"). -->
    <string name="time_of_day">"<xliff:g id="hour" example="23">%H</xliff:g>:<xliff:g id="minute" example="59">%M</xliff:g>:<xliff:g id="second" example="59">%S</xliff:g>"</string>

    <!-- Format string for date and 24-hour time of day.
         Example: 23:59:15 Jan 31 2008 -->
    <string name="date_and_time">"<xliff:g id="hour" example="23">%H</xliff:g>:<xliff:g id="minute" example="59">%M</xliff:g>:<xliff:g id="second" example="59">%S</xliff:g> <xliff:g id="month" example="Jan">%B</xliff:g> <xliff:g id="day" example="31">%-d</xliff:g>, <xliff:g id="year" example="2008">%Y</xliff:g>"</string>

    <!-- Format indicating a range of dates in the same year.
         Example: "Oct 31 - Nov 3" -->
    <string name="same_year_md1_md2">"<xliff:g id="month1" example="Oct">%2$s</xliff:g> <xliff:g id="day1" example="31">%3$s</xliff:g> \u2013 <xliff:g id="month2" example="Nov">%7$s</xliff:g> <xliff:g id="day2" example="3">%8$s</xliff:g>"</string>

    <!-- Format indicating a range of dates in the same year, with weekday.
         Example: "Wed, Oct 31 - Sat, Nov 3" -->
    <string name="same_year_wday1_md1_wday2_md2">"<xliff:g id="weekday1" example="Wed">%1$s</xliff:g>, <xliff:g id="month1" example="Oct">%2$s</xliff:g> <xliff:g id="day1" example="31">%3$s</xliff:g> \u2013 <xliff:g id="weekday2" example="Sat">%6$s</xliff:g>, <xliff:g id="month2" example="Nov">%7$s</xliff:g> <xliff:g id="day2" example="3">%8$s</xliff:g>"</string>

    <!-- Format indicating a range of dates in the same year.
         Example: "Oct 31 - Nov 3, 2007" -->
    <string name="same_year_mdy1_mdy2">"<xliff:g id="month1" example="Oct">%2$s</xliff:g> <xliff:g id="day1" example="31">%3$s</xliff:g> \u2013 <xliff:g id="month2" example="Nov">%7$s</xliff:g> <xliff:g id="day2" example="3">%8$s</xliff:g>, <xliff:g id="year" example="2007">%9$s</xliff:g>"</string>

    <!-- Format indicating a range of dates in the same year, with weekdays.
         Example: "Wed, Oct 31 - Sat, Nov 3, 2007" -->
    <string name="same_year_wday1_mdy1_wday2_mdy2">"<xliff:g id="weekday1" example="Wed">%1$s</xliff:g>, <xliff:g id="month1" example="Oct">%2$s</xliff:g> <xliff:g id="day1" example="31">%3$s</xliff:g> \u2013 <xliff:g id="weekday2" example="Sat">%6$s</xliff:g>, <xliff:g id="month2" example="Nov">%7$s</xliff:g> <xliff:g id="day2" example="3">%8$s</xliff:g>, <xliff:g id="year" example="2007">%9$s</xliff:g>"</string>

    <!-- Format indicating a range of time from a time on one day to a time on another.
         Example: "Oct 31, 8:00am - Nov 3, 5:00pm" -->
    <string name="same_year_md1_time1_md2_time2">"<xliff:g id="month1" example="Oct">%2$s</xliff:g> <xliff:g id="day1" example="31">%3$s</xliff:g>, <xliff:g id="time1" example="8:00am">%5$s</xliff:g> \u2013 <xliff:g id="month2" example="Nov">%7$s</xliff:g> <xliff:g id="day2" example="3">%8$s</xliff:g>, <xliff:g id="time2" example="5:00pm">%10$s</xliff:g>"</string>

    <!-- Format indicating a range of time from a time on one day to a time on another, with weekdays.
         Example: "Wed, Oct 31, 8:00am - Sat, Nov 3, 5:00pm" -->
    <string name="same_year_wday1_md1_time1_wday2_md2_time2">"<xliff:g id="weekday1" example="Wed">%1$s</xliff:g>, <xliff:g id="month1" example="Oct">%2$s</xliff:g> <xliff:g id="day1" example="31">%3$s</xliff:g>, <xliff:g id="time1" example="8:00am">%5$s</xliff:g> \u2013 <xliff:g id="weekday2" example="Sat">%6$s</xliff:g>, <xliff:g id="month2" example="Nov">%7$s</xliff:g> <xliff:g id="day2" example="3">%8$s</xliff:g>, <xliff:g id ="time2" example="5:00pm">%10$s</xliff:g>"</string>

    <!-- Format indicating a range of time from a time on one day to a time on another, with years and weekdays.
         Example: "Oct 31, 2007, 8:00am - Nov 3, 2007, 5:00pm" -->
    <string name="same_year_mdy1_time1_mdy2_time2">"<xliff:g id="month1" example="Oct">%2$s</xliff:g> <xliff:g id="day1" example="31">%3$s</xliff:g>, <xliff:g id="year1" example="2007">%4$s</xliff:g>, <xliff:g id="time1" example="8:00am">%5$s</xliff:g> \u2013 <xliff:g id="month2" example="Nov">%7$s</xliff:g> <xliff:g id="day2" example="3">%8$s</xliff:g>, <xliff:g id="year2" example="2007">%9$s</xliff:g>, <xliff:g id="time2" example="5:00pm">%10$s</xliff:g>"</string>

    <!-- Format indicating a range of time from a time on one day to a time on another.
     Example: "Wed, Oct 31, 2007, 8:00am - Sat, Nov 3, 2007, 5:00pm" -->
    <string name="same_year_wday1_mdy1_time1_wday2_mdy2_time2">"<xliff:g id="weekday1" example="Wed">%1$s</xliff:g>, <xliff:g id="month1" example="Oct">%2$s</xliff:g> <xliff:g id="day1" example="31">%3$s</xliff:g>, <xliff:g id="year1" example="2007">%4$s</xliff:g>, <xliff:g id="time1" example="8:00am">%5$s</xliff:g> \u2013 <xliff:g id="weekday2" example="Sat">%6$s</xliff:g>, <xliff:g id="month2" example="Nov">%7$s</xliff:g> <xliff:g id="day2" example="3">%8$s</xliff:g>, <xliff:g id="year2" example="2007">%9$s</xliff:g>, <xliff:g id="time2" example="5:00pm">%10$s</xliff:g>"</string>


    <!-- Format indicating a range of (numeric) dates.
          Example: "10/31 - 11/3" -->
    <string name="numeric_md1_md2">"<xliff:g id="month1" example="10">%2$s</xliff:g>/<xliff:g id="day1" example="31">%3$s</xliff:g> \u2013 <xliff:g id="month2" example="11">%7$s</xliff:g>/<xliff:g id="day2" example="30">%8$s</xliff:g>"</string>

    <!-- Format indicating a range of (numeric) dates.
          Example: "Wed, 10/31 - Sat, 11/3" -->
    <string name="numeric_wday1_md1_wday2_md2">"<xliff:g id="weekday1" example="Wed">%1$s</xliff:g>, <xliff:g id="month1" example="10">%2$s</xliff:g>/<xliff:g id="day1" example="31">%3$s</xliff:g> \u2013 <xliff:g id="weekday2" example="Sat">%6$s</xliff:g>, <xliff:g id="month2" example="11">%7$s</xliff:g>/<xliff:g id="day2" example="30">%8$s</xliff:g>"</string>

    <!-- Format indicating a range of (numeric) dates.
          Example: "10/31/2007 - 11/3/2007" -->
    <string name="numeric_mdy1_mdy2">"<xliff:g id="month1" example="10">%2$s</xliff:g>/<xliff:g id="day1" example="31">%3$s</xliff:g>/<xliff:g id="year1" example="2007">%4$s</xliff:g> \u2013 <xliff:g id="month2" example="11">%7$s</xliff:g>/<xliff:g id="day2" example="30">%8$s</xliff:g>/<xliff:g id="year2" example="2007">%9$s</xliff:g>"</string>

    <!-- Format indicating a range of (numeric) dates.
          Example: "Wed, 10/31/2007 - Sat, 11/3/2007" -->
    <string name="numeric_wday1_mdy1_wday2_mdy2">"<xliff:g id="weekday1" example="Wed">%1$s</xliff:g>, <xliff:g id="month1" example="10">%2$s</xliff:g>/<xliff:g id="day1" example="31">%3$s</xliff:g>/<xliff:g id="year1" example="2007">%4$s</xliff:g> \u2013 <xliff:g id="weekday2" example="Sat">%6$s</xliff:g>, <xliff:g id="month2" example="11">%7$s</xliff:g>/<xliff:g id="day2" example="30">%8$s</xliff:g>/<xliff:g id="year2" example="2007">%9$s</xliff:g>"</string>

    <!-- Format indicating a range of (numeric) dates and times.
          Example: "10/31, 8:00am - 11/3, 5:00pm" -->
    <string name="numeric_md1_time1_md2_time2">"<xliff:g id="month1" example="10">%2$s</xliff:g>/<xliff:g id="day1" example="31">%3$s</xliff:g>, <xliff:g id="time1" example="8:00am">%5$s</xliff:g> \u2013 <xliff:g id="month2" example="11">%7$s</xliff:g>/<xliff:g id="day2" example="30">%8$s</xliff:g>, <xliff:g id="time2" example="5:00pm">%10$s</xliff:g>"</string>

    <!-- Format indicating a range of (numeric) dates and times.
          Example: "Wed, 10/31, 8:00am - Sat, 11/3, 5:00pm" -->
    <string name="numeric_wday1_md1_time1_wday2_md2_time2">"<xliff:g id="weekday1" example="Wed">%1$s</xliff:g>, <xliff:g id="month1" example="10">%2$s</xliff:g>/<xliff:g id="day1" example="31">%3$s</xliff:g>, <xliff:g id="time1" example="8:00am">%5$s</xliff:g> \u2013 <xliff:g id="weekday2" example="Sat">%6$s</xliff:g>, <xliff:g id="month2" example="11">%7$s</xliff:g>/<xliff:g id="day2" example="30">%8$s</xliff:g>, <xliff:g id="time2" example="5:00pm">%10$s</xliff:g>"</string>

    <!-- Format indicating a range of (numeric) dates and times.
          Example: "10/31/2007, 8:00am - 11/3/2007, 5:00pm"  -->
    <string name="numeric_mdy1_time1_mdy2_time2">"<xliff:g id="month1" example="10">%2$s</xliff:g>/<xliff:g id="day1" example="31">%3$s</xliff:g>/<xliff:g id="year1" example="2007">%4$s</xliff:g>, <xliff:g id="time1" example="8:00am">%5$s</xliff:g> \u2013 <xliff:g id="month2" example="11">%7$s</xliff:g>/<xliff:g id="day2" example="30">%8$s</xliff:g>/<xliff:g id="year2" example="2007">%9$s</xliff:g>, <xliff:g id="time2" example="5:00pm">%10$s</xliff:g>"</string>

    <!-- Format indicating a range of (numeric) dates and times.
          Example: "Wed, 10/31/2007, 8:00am - Sat, 11/3/2007, 5:00pm" -->
    <string name="numeric_wday1_mdy1_time1_wday2_mdy2_time2">"<xliff:g id="weekday1" example="Wed">%1$s</xliff:g>, <xliff:g id="month1" example="10">%2$s</xliff:g>/<xliff:g id="day1" example="31">%3$s</xliff:g>/<xliff:g id="year1" example="2007">%4$s</xliff:g>, <xliff:g id="time1" example="8:00am">%5$s</xliff:g> \u2013 <xliff:g id="weekday2" example="Sat">%6$s</xliff:g>, <xliff:g id="month2" example="11">%7$s</xliff:g>/<xliff:g id="day2" example="30">%8$s</xliff:g>/<xliff:g id="year2" example="2007">%9$s</xliff:g>, <xliff:g id="time2" example="5:00pm">%10$s</xliff:g>"</string>


    <!-- Format indicating a range of dates.
          Example: "Oct 9 - 10" -->
    <string name="same_month_md1_md2">"<xliff:g id="month1" example="Oct">%2$s</xliff:g> <xliff:g id="day1" example="31">%3$s</xliff:g> \u2013 <xliff:g id="day2" example="3">%8$s</xliff:g>"</string>

    <!-- Format indicating a range of dates.
          Example: "Tue, Oct 9 - Wed, Oct 10"  -->
    <string name="same_month_wday1_md1_wday2_md2">"<xliff:g id="weekday1" example="Wed">%1$s</xliff:g>, <xliff:g id="month1" example="Oct">%2$s</xliff:g> <xliff:g id="day1" example="31">%3$s</xliff:g> \u2013 <xliff:g id="weekday2" example="Sat">%6$s</xliff:g>, <xliff:g id="month2" example="Nov">%7$s</xliff:g> <xliff:g id="day2" example="3">%8$s</xliff:g>"</string>

    <!-- Format indicating a range of dates.
          Example: "Oct 9 - 10, 2007" -->
    <string name="same_month_mdy1_mdy2">"<xliff:g id="month1" example="Oct">%2$s</xliff:g> <xliff:g id="day1" example="31">%3$s</xliff:g> \u2013 <xliff:g id="day2" example="3">%8$s</xliff:g>, <xliff:g id="year2" example="2007">%9$s</xliff:g>"</string>

    <!-- Format indicating a range of dates.
          Example: "Tue, Oct 9, 2007 - Wed, Oct 10, 2007"  -->
    <string name="same_month_wday1_mdy1_wday2_mdy2">"<xliff:g id="weekday1" example="Wed">%1$s</xliff:g>, <xliff:g id="month1" example="Oct">%2$s</xliff:g> <xliff:g id="day1" example="31">%3$s</xliff:g>, <xliff:g id="year1" example="2007">%4$s</xliff:g> \u2013 <xliff:g id="weekday2" example="Sat">%6$s</xliff:g>, <xliff:g id="month2" example="Nov">%7$s</xliff:g> <xliff:g id="day2" example="3">%8$s</xliff:g>, <xliff:g id="year2" example="2007">%9$s</xliff:g>"</string>

    <!-- Format indicating a range of dates and times.
          Example: "Oct 9, 8:00am - Oct 10, 5:00pm"  -->
    <string name="same_month_md1_time1_md2_time2">"<xliff:g id="month1" example="Oct">%2$s</xliff:g> <xliff:g id="day1" example="31">%3$s</xliff:g>, <xliff:g id="time1" example="8:00am">%5$s</xliff:g> \u2013 <xliff:g id="month2" example="Nov">%7$s</xliff:g> <xliff:g id="day2" example="3">%8$s</xliff:g>, <xliff:g id="time2" example="5:00pm">%10$s</xliff:g>"</string>

    <!-- Format indicating a range of dates and times.
          Example: "Tue, Oct 9, 8:00am - Wed, Oct 10, 5:00pm"  -->
    <string name="same_month_wday1_md1_time1_wday2_md2_time2">"<xliff:g id="weekday1" example="Wed">%1$s</xliff:g>, <xliff:g id="month1" example="Oct">%2$s</xliff:g> <xliff:g id="day1" example="31">%3$s</xliff:g>, <xliff:g id="time1" example="8:00am">%5$s</xliff:g> \u2013 <xliff:g id="weekday2" example="Sat">%6$s</xliff:g>, <xliff:g id="month2" example="Nov">%7$s</xliff:g> <xliff:g id="day2" example="3">%8$s</xliff:g>, <xliff:g id="time2" example="5:00pm">%10$s</xliff:g>"</string>

    <!-- Format indicating a range of dates and times.
          Example: "Oct 9, 2007, 8:00am - Oct 10, 2007, 5:00pm"  -->
    <string name="same_month_mdy1_time1_mdy2_time2">"<xliff:g id="month1" example="Oct">%2$s</xliff:g> <xliff:g id="day1" example="31">%3$s</xliff:g>, <xliff:g id="year1" example="2007">%4$s</xliff:g>, <xliff:g id="time1" example="8:00am">%5$s</xliff:g> \u2013 <xliff:g id="month2" example="Nov">%7$s</xliff:g> <xliff:g id="day2" example="3">%8$s</xliff:g>, <xliff:g id="year2" example="2007">%9$s</xliff:g>, <xliff:g id="time2" example="5:00pm">%10$s</xliff:g>"</string>

    <!-- Format indicating a range of dates and times.
          Example: "Tue, Oct 9, 2007, 8:00am - Wed, Oct 10, 2007, 5:00pm" -->
    <string name="same_month_wday1_mdy1_time1_wday2_mdy2_time2">"<xliff:g id="weekday1" example="Wed">%1$s</xliff:g>, <xliff:g id="month1" example="Oct">%2$s</xliff:g> <xliff:g id="day1" example="31">%3$s</xliff:g>, <xliff:g id="year1" example="2007">%4$s</xliff:g>, <xliff:g id="time1" example="8:00am">%5$s</xliff:g> \u2013 <xliff:g id="weekday2" example="Sat">%6$s</xliff:g>, <xliff:g id="month2" example="Nov">%7$s</xliff:g> <xliff:g id="day2" example="3">%8$s</xliff:g>, <xliff:g id="year2" example="2007">%9$s</xliff:g>, <xliff:g id="time2" example="5:00pm">%10$s</xliff:g>"</string>

    <!-- Format string for abbreviated month, day, and year.
         Example: "Oct 9, 2007" -->
    <string name="abbrev_month_day_year">"<xliff:g id="month" example="Oct">%b</xliff:g> <xliff:g id="day" example="9">%-d</xliff:g>, <xliff:g id="year" example="2007">%Y</xliff:g>"</string>

    <!-- Format string for abbreviated month and year.
         Example: "Oct 2007" -->
    <string name="abbrev_month_year">"<xliff:g id="month" example="Oct">%b</xliff:g> <xliff:g id="year" example="2007">%Y</xliff:g>"</string>

    <!-- Format string for abbreviated month and day.
         Example: "Oct 9" -->
    <string name="abbrev_month_day">"<xliff:g id="month" example="Oct">%b</xliff:g> <xliff:g id="day" example="31">%-d</xliff:g>"</string>

    <!-- Format string for abbreviated month alone.
         Example: "Oct" -->
    <string name="abbrev_month">"<xliff:g id="month" example="Oct">%b</xliff:g>"</string>

    <!-- The full spelled out version of the day of the week. -->
    <string name="day_of_week_long_sunday">Sunday</string>

    <!-- The full spelled out version of the day of the week. -->
    <string name="day_of_week_long_monday">Monday</string>

    <!-- The full spelled out version of the day of the week. -->
    <string name="day_of_week_long_tuesday">Tuesday</string>

    <!-- The full spelled out version of the day of the week. -->
    <string name="day_of_week_long_wednesday">Wednesday</string>

    <!-- The full spelled out version of the day of the week. -->
    <string name="day_of_week_long_thursday">Thursday</string>

    <!-- The full spelled out version of the day of the week. -->
    <string name="day_of_week_long_friday">Friday</string>

    <!-- The full spelled out version of the day of the week. -->
    <string name="day_of_week_long_saturday">Saturday</string>


    <!-- An abbreviated day of the week.  Three characters typically in western languages.
         In US English: "Sun" stands for Sunday -->
    <string name="day_of_week_medium_sunday">Sun</string>

    <!-- An abbreviated day of the week.  Three characters typically in western languages.
         In US English: "Mon" stands for Monday -->
    <string name="day_of_week_medium_monday">Mon</string>

    <!-- An abbreviated day of the week.  Three characters typically in western languages.
         In US English: "Tue" stands for Tuesday -->
    <string name="day_of_week_medium_tuesday">Tue</string>

    <!-- An abbreviated day of the week.  Three characters typically in western languages.
         In US English: "Wed" stands for Wednesday -->
    <string name="day_of_week_medium_wednesday">Wed</string>

    <!-- An abbreviated day of the week.  Three characters typically in western languages.
         In US English: "Thu" stands for Thursday -->
    <string name="day_of_week_medium_thursday">Thu</string>

    <!-- An abbreviated day of the week.  Three characters typically in western languages.
         In US English: "Fri" stands for Friday -->
    <string name="day_of_week_medium_friday">Fri</string>

    <!-- An abbreviated day of the week.  Three characters typically in western languages.
         In US English: "Sat" stands for Saturday -->
    <string name="day_of_week_medium_saturday">Sat</string>


    <!-- An abbreviated day of the week.  Two characters typically in western languages.
         In US English: "Su" stands for Sunday -->
    <string name="day_of_week_short_sunday">Su</string>

    <!-- An abbreviated day of the week.  Two characters typically in western languages.
         In US English: "Mo" stands for Monday -->
    <string name="day_of_week_short_monday">Mo</string>

    <!-- An abbreviated day of the week.  Two characters typically in western languages.
         In US English: "Tu" stands for Tuesday -->
    <string name="day_of_week_short_tuesday">Tu</string>

    <!-- An abbreviated day of the week.  Two characters typically in western languages.
         In US English: "We" stands for Wednesday -->
    <string name="day_of_week_short_wednesday">We</string>

    <!-- An abbreviated day of the week.  Two characters typically in western languages.
         In US English: "Th" stands for Thursday -->
    <string name="day_of_week_short_thursday">Th</string>

    <!-- An abbreviated day of the week.  Two characters typically in western languages.
         In US English: "Fr" stands for Friday -->
    <string name="day_of_week_short_friday">Fr</string>

    <!-- An abbreviated day of the week.  Two characters typically in western languages.
         In US English: "Sa" stands for Saturday -->
    <string name="day_of_week_short_saturday">Sa</string>


    <!-- An abbreviated day of the week.  One character if that is unique.  Two if necessary.
         In US English: "Su" stands for Sunday -->
    <string name="day_of_week_shorter_sunday">Su</string>

    <!-- An abbreviated day of the week.  One character if that is unique.  Two if necessary.
         In US English: "M" stands for Monday -->
    <string name="day_of_week_shorter_monday">M</string>

    <!-- An abbreviated day of the week.  One character if that is unique.  Two if necessary.
         In US English: "Tu" stands for Tuesday -->
    <string name="day_of_week_shorter_tuesday">Tu</string>

    <!-- An abbreviated day of the week.  One character if that is unique.  Two if necessary.
         In US English: "W" stands for Wednesday -->
    <string name="day_of_week_shorter_wednesday">W</string>

    <!-- An abbreviated day of the week.  One character if that is unique.  Two if necessary.
         In US English: "Th" stands for Thursday -->
    <string name="day_of_week_shorter_thursday">Th</string>

    <!-- An abbreviated day of the week.  One character if that is unique.  Two if necessary.
         In US English: "F" stands for Friday -->
    <string name="day_of_week_shorter_friday">F</string>

    <!-- An abbreviated day of the week.  One character if that is unique.  Two if necessary.
         In US English: "Sa" stands for Saturday -->
    <string name="day_of_week_shorter_saturday">Sa</string>


    <!-- An abbreviated day of the week.  One character long if it makes sense.  Does not have
         to be unique.
         In US English: "S" stands for Sunday -->
    <string name="day_of_week_shortest_sunday">S</string>

    <!-- An abbreviated day of the week.  One character long if it makes sense.  Does not have
         to be unique.
         In US English: "M" stands for Monday -->
    <string name="day_of_week_shortest_monday">M</string>

    <!-- An abbreviated day of the week.  One character long if it makes sense.  Does not have
         to be unique.
         In US English: "T" stands for Tuesday -->
    <string name="day_of_week_shortest_tuesday">T</string>

    <!-- An abbreviated day of the week.  One character long if it makes sense.  Does not have
         to be unique.
         In US English: "W" stands for Wednesday -->
    <string name="day_of_week_shortest_wednesday">W</string>

    <!-- An abbreviated day of the week.  One character long if it makes sense.  Does not have
         to be unique.
         In US English: "T" stands for Thursday -->
    <string name="day_of_week_shortest_thursday">T</string>

    <!-- An abbreviated day of the week.  One character long if it makes sense.  Does not have
         to be unique.
         In US English: "F" stands for Friday -->
    <string name="day_of_week_shortest_friday">F</string>

    <!-- An abbreviated day of the week.  One character long if it makes sense.  Does not have
         to be unique.
         In US English: "S" stands for Saturday -->
    <string name="day_of_week_shortest_saturday">S</string>


    <!-- The full spelled out version of the month. -->
    <string name="month_long_january">January</string>

    <!-- The full spelled out version of the month. -->
    <string name="month_long_february">February</string>

    <!-- The full spelled out version of the month. -->
    <string name="month_long_march">March</string>

    <!-- The full spelled out version of the month. -->
    <string name="month_long_april">April</string>

    <!-- The full spelled out version of the month. -->
    <string name="month_long_may">May</string>

    <!-- The full spelled out version of the month. -->
    <string name="month_long_june">June</string>

    <!-- The full spelled out version of the month. -->
    <string name="month_long_july">July</string>

    <!-- The full spelled out version of the month. -->
    <string name="month_long_august">August</string>

    <!-- The full spelled out version of the month. -->
    <string name="month_long_september">September</string>

    <!-- The full spelled out version of the month. -->
    <string name="month_long_october">October</string>

    <!-- The full spelled out version of the month. -->
    <string name="month_long_november">November</string>

    <!-- The full spelled out version of the month. -->
    <string name="month_long_december">December</string>


    <!-- An abbreviated month name.
        In US English: "Jan" stands for January. -->
    <string name="month_medium_january">Jan</string>

    <!-- An abbreviated month name.
        In US English: "Feb" stands for February. -->
    <string name="month_medium_february">Feb</string>

    <!-- An abbreviated month name.
        In US English: "Mar" stands for March. -->
    <string name="month_medium_march">Mar</string>

    <!-- An abbreviated month name.
        In US English: "Apr" stands for April. -->
    <string name="month_medium_april">Apr</string>

    <!-- An abbreviated month name.
        In US English: "May" stands for May. -->
    <string name="month_medium_may">May</string>

    <!-- An abbreviated month name.
        In US English: "Jun" stands for June. -->
    <string name="month_medium_june">Jun</string>

    <!-- An abbreviated month name.
        In US English: "Jul" stands for July. -->
    <string name="month_medium_july">Jul</string>

    <!-- An abbreviated month name.
        In US English: "Aug" stands for August. -->
    <string name="month_medium_august">Aug</string>

    <!-- An abbreviated month name.
        In US English: "Sep" stands for September. -->
    <string name="month_medium_september">Sep</string>

    <!-- An abbreviated month name.
        In US English: "Oct" stands for October. -->
    <string name="month_medium_october">Oct</string>

    <!-- An abbreviated month name.
        In US English: "Nov" stands for November. -->
    <string name="month_medium_november">Nov</string>

    <!-- An abbreviated month name.
        In US English: "Dec" stands for December. -->
    <string name="month_medium_december">Dec</string>


    <!-- An abbreviated month name.  One character long if it makes sense.  Does not have
         to be unique.
         In US English: "J" stands for January -->
    <string name="month_shortest_january">J</string>

    <!-- An abbreviated month name.  One character long if it makes sense.  Does not have
         to be unique.
        In US English: "F" stands for February. -->
    <string name="month_shortest_february">F</string>

    <!-- An abbreviated month name.  One character long if it makes sense.  Does not have
         to be unique.
         In US English: "M" stands for March. -->
    <string name="month_shortest_march">M</string>

    <!-- An abbreviated month name.  One character long if it makes sense.  Does not have
         to be unique.
         In US English: "A" stands for April. -->
    <string name="month_shortest_april">A</string>

    <!-- An abbreviated month name.  One character long if it makes sense.  Does not have
         to be unique.
         In US English: "M" stands for May. -->
    <string name="month_shortest_may">M</string>

    <!-- An abbreviated month name.  One character long if it makes sense.  Does not have
         to be unique.
         In US English: "J" stands for June. -->
    <string name="month_shortest_june">J</string>

    <!-- An abbreviated month name.  One character long if it makes sense.  Does not have
         to be unique.
         In US English: "J" stands for July. -->
    <string name="month_shortest_july">J</string>

    <!-- An abbreviated month name.  One character long if it makes sense.  Does not have
         to be unique.
         In US English: "A" stands for August. -->
    <string name="month_shortest_august">A</string>

    <!-- An abbreviated month name.  One character long if it makes sense.  Does not have
         to be unique.
         In US English: "S" stands for September. -->
    <string name="month_shortest_september">S</string>

    <!-- An abbreviated month name.  One character long if it makes sense.  Does not have
         to be unique.
         In US English: "O" stands for October. -->
    <string name="month_shortest_october">O</string>

    <!-- An abbreviated month name.  One character long if it makes sense.  Does not have
         to be unique.
         In US English: "N" stands for November. -->
    <string name="month_shortest_november">N</string>

    <!-- An abbreviated month name.  One character long if it makes sense.  Does not have
         to be unique.
         In US English: "D" stands for December. -->
    <string name="month_shortest_december">D</string>

    <!-- Format string for durations like "01:23" (1 minute, 23 seconds) -->
    <string name="elapsed_time_short_format_mm_ss"><xliff:g id="minutes" example="1">%1$02d</xliff:g>:<xliff:g id="seconds" example="23">%2$02d</xliff:g></string>

    <!-- Format string for times like "1:43:33" (1 hour, 43 minutes, 33 seconds) -->
    <string name="elapsed_time_short_format_h_mm_ss"><xliff:g id="hours" example="1">%1$d</xliff:g>:<xliff:g id="minutes" example="43">%2$02d</xliff:g>:<xliff:g id="seconds" example="33">%3$02d</xliff:g></string>

    <!-- Item on EditText context menu. This action is used to select all text in the edit field. -->
    <string name="selectAll">Select all</string>

    <!-- Item on EditText context menu. This action is used to start selecting text in the edit field. -->
    <string name="selectText">Select text</string>

    <!-- Item on EditText context menu. This action is used to start selecting text in the edit field. -->
    <string name="stopSelectingText">Stop selecting text</string>

    <!-- Item on EditText context menu.  This action is used to cut selected the text into the clipboard.  -->
    <string name="cut">Cut</string>

    <!-- Item on EditText context menu. This action is used to cut all the text into the clipboard. -->
    <string name="cutAll">Cut all</string>

    <!-- Item on EditText context menu. This action is used to cut selected the text into the clipboard. -->
    <string name="copy">Copy</string>

    <!-- Item on EditText context menu. This action is used to copy all the text into the clipboard. -->
    <string name="copyAll">Copy all</string>

    <!-- Item on EditText context menu. This action is used t o paste from the clipboard into the eidt field -->
    <string name="paste">Paste</string>

    <!-- Item on EditText context menu. This action is used to copy a URL from the edit field into the clipboard. -->
    <string name="copyUrl">Copy URL</string>

    <!-- EditText context menu -->
    <string name="inputMethod">Input Method</string>

    <!-- Item on EditText context menu, used to add a word to the
         input method dictionary. -->
    <string name="addToDictionary">"Add \"%s\" to dictionary</string>

    <!-- Title for EditText context menu -->
    <string name="editTextMenuTitle">Edit text</string>

    <!-- If the device is getting low on internal storage, a notification is shown to the user.  This is the title of that notification. -->
    <string name="low_internal_storage_view_title">Low on space</string>
    <!-- If the device is getting low on internal storage, a notification is shown to the user.  This is the message of that notification. -->
    <string name="low_internal_storage_view_text">Phone storage space is getting low.</string>

    <!-- Preference framework strings. -->
    <string name="ok">OK</string>
    <!-- Preference framework strings. -->
    <string name="cancel">Cancel</string>
    <!-- Preference framework strings. -->
    <string name="yes">OK</string>
    <!-- Preference framework strings. -->
    <string name="no">Cancel</string>
    <!-- This is the generic "attention" string to be used in attention dialogs.  Typically
         combined with setIcon(android.R.drawable.ic_dialog_alert) -->
    <string name="dialog_alert_title">Attention</string>

    <!-- Default text for a button that can be toggled on and off. -->
    <string name="capital_on">ON</string>
    <!-- Default text for a button that can be toggled on and off. -->
    <string name="capital_off">OFF</string>

    <!-- Title of intent resolver dialog when selecting an application to run. -->
    <string name="whichApplication">Complete action using</string>
    <!-- Option to always use the selected application resolution in the future. See the "Complete action using" dialog title-->
    <string name="alwaysUse">Use by default for this action.</string>
    <!-- Text displayed when the user selects the check box for setting default application.  See the "Use by default for this action" check box. -->
    <string name="clearDefaultHintMsg">Clear default in Home Settings &gt; Applications &gt; Manage applications.</string>
    <!-- Default title for the activity chooser, when one is not given. Android allows multiple activities to perform an action.  for example, there may be many ringtone pickers installed.  A dialog is shown to the user allowing him to pick which activity should be used.  This is the title. -->
    <string name="chooseActivity">Select an action</string>
    <!-- Text to display when there are no activities found to display in the
         activity chooser. See the "Select an action" title. -->
    <string name="noApplications">No applications can perform this action.</string>
    <!-- Title of the alert when an application has crashed. -->
    <string name="aerr_title">Sorry!</string>
    <!-- Text of the alert that is displayed when an application is not responding. -->
    <string name="aerr_application">The application <xliff:g id="application">%1$s</xliff:g>
        (process <xliff:g id="process">%2$s</xliff:g>) has stopped unexpectedly. Please try again.</string>
    <!-- Text of the alert that is displayed when an application has crashed. -->
    <string name="aerr_process">The process <xliff:g id="process">%1$s</xliff:g> has
        stopped unexpectedly. Please try again.</string>
    <!-- Title of the alert when an application is not responding. -->
    <string name="anr_title">Sorry!</string>
    <!-- Text of the alert that is displayed when an application is not responding. -->
    <string name="anr_activity_application">Activity <xliff:g id="activity">%1$s</xliff:g> (in application <xliff:g id="application">%2$s</xliff:g>) is not responding.</string>
    <!-- Text of the alert that is displayed when an application is not responding. -->
    <string name="anr_activity_process">Activity <xliff:g id="activity">%1$s</xliff:g> (in process <xliff:g id="process">%2$s</xliff:g>) is not responding.</string>
    <!-- Text of the alert that is displayed when an application is not responding. -->
    <string name="anr_application_process">Application <xliff:g id="application">%1$s</xliff:g> (in process <xliff:g id="process">%2$s</xliff:g>) is not responding.</string>
    <!-- Text of the alert that is displayed when an application is not responding. -->
    <string name="anr_process">Process <xliff:g id="process">%1$s</xliff:g> is not responding.</string>
    <!-- Button allowing the user to close an application that is not responding. This will kill the application. -->
    <string name="force_close">Force close</string>
    <!-- Button allowing the user to choose to wait for an application that is not responding to become responsive again. -->
    <string name="wait">Wait</string>
    <!-- Button allowing a developer to connect a debugger to an application that is not responding. -->
    <string name="debug">Debug</string>

    <!-- Displayed in the title of the chooser for things to do with text that
         is to be sent to another application. For example, I can send text through SMS or IM.  A dialog with those choices would be shown, and this would be the title. -->
    <string name="sendText">Select an action for text</string>

    <!-- Title of the dialog where the user is adjusting the phone ringer volume -->
    <string name="volume_ringtone">Ringer volume</string>
    <!-- Title of the dialog where the user is adjusting the music volume -->
    <string name="volume_music">Media volume</string>
    <!-- Hint shown in the volume toast to inform the user that the media audio is playing through Bluetooth. -->
    <string name="volume_music_hint_playing_through_bluetooth">Playing through Bluetooth</string>
    <!-- Title of the dialog where the user is adjusting the phone call volume -->
    <string name="volume_call">In-call volume</string>
    <!-- Title of the dialog where the user is adjusting the phone call volume when connected on bluetooth-->
    <string name="volume_bluetooth_call">Bluetooth in-call volume</string>
    <!-- Title of the dialog where the user is adjusting the audio volume for alarms -->
    <string name="volume_alarm">Alarm volume</string>
    <!-- Title of the dialog where the user is adjusting the audio volume for notifications -->
    <string name="volume_notification">Notification volume</string>
    <!-- Title of the dialog where the user is adjusting the general audio volume -->
    <string name="volume_unknown">Volume</string>

    <!-- Ringtone picker strings --> <skip />
    <!-- Choice in the ringtone picker.  If chosen, the default ringtone will be used. -->
    <string name="ringtone_default">Default ringtone</string>
    <!-- Choice in the ringtone picker.  If chosen, the default ringtone will be used. This fills in the actual ringtone's title into the message. -->
    <string name="ringtone_default_with_actual">Default ringtone (<xliff:g id="actual_ringtone">%1$s</xliff:g>)</string>
    <!-- Choice in the ringtone picker.  If chosen, there will be silence instead of a ringtone played. -->
    <string name="ringtone_silent">Silent</string>
    <!-- The title of the ringtone picker dialog. -->
    <string name="ringtone_picker_title">Ringtones</string>
    <!-- If there is ever a ringtone set for some setting, but that ringtone can no longer be resolved, t his is shown instead.  For example, if the ringtone was on a SD card and it had been removed, this woudl be shown for ringtones on that SD card. -->
    <string name="ringtone_unknown">Unknown ringtone</string>

    <!-- A notification is shown when there are open wireless networks nearby.  This is the notification's title. -->
    <plurals name="wifi_available">
        <item quantity="one">Wi-Fi network available</item>
        <item quantity="other">Wi-Fi networks available</item>
    </plurals>
    <!-- A notification is shown when there are open wireless networks nearby.  This is the notification's message. -->
    <plurals name="wifi_available_detailed">
        <item quantity="one">Open Wi-Fi network available</item>
        <item quantity="other">Open Wi-Fi networks available</item>
    </plurals>

    <!-- Name of the dialog that lets the user choose an accented character to insert -->
    <string name="select_character">Insert character</string>

    <!-- SMS per-application rate control Dialog --> <skip />
    <!-- See SMS_DIALOG.  This is shown if the current application's name cannot be figuerd out. -->
    <string name="sms_control_default_app_name">Unknown application</string>
    <!-- SMS_DIALOG: An SMS dialog is shown if an application tries to send too many SMSes.  This is the title of that dialog. -->
    <string name="sms_control_title">Sending SMS messages</string>
    <!-- See SMS_DIALOG.  This is the message shown in that dialog. -->
    <string name="sms_control_message">A large number of SMS messages are being sent. Select \"OK\" to continue, or \"Cancel\" to stop sending.</string>
    <!-- See SMS_DIALOG.  This is a button choice to allow sending the SMSes. -->
    <string name="sms_control_yes">OK</string>
    <!-- See SMS_DIALOG.  This is a button choice to disallow sending the SMSes.. -->
    <string name="sms_control_no">Cancel</string>

    <!-- Name of the button in the date/time picker to accept the date/time change -->
    <string name="date_time_set">Set</string>

    <!-- Security Permissions strings-->
    <!-- The default permission group for any permissions that have not explicitly set a group. -->
    <string name="default_permission_group">Default</string>
    <!-- Do not translate. -->
    <string name="permissions_format"><xliff:g id="perm_line1">%1$s</xliff:g>, <xliff:g id="perm_line2">%2$s</xliff:g></string>
    <!-- Shown for an application when it doesn't require any permission grants. -->
    <string name="no_permissions">No permissions required</string>
    <!-- When installing an application, the less-dangerous permissions are hidden.  If the user showed those, this is the text to hide them again.  -->
    <string name="perms_hide"><b>Hide</b></string>
    <!-- When installing an application, the less-dangerous permissions are hidden.  This is the text to show those. -->
    <string name="perms_show_all"><b>Show all</b></string>

    <!-- Shown when there is content loading from the internet into a dialog. -->
    <string name="googlewebcontenthelper_loading">Loading\u2026</string>

    <!-- USB storage dialog strings -->
    <!-- This is the label for the activity, and should never be visible to the user. -->
    <!-- See USB_STORAGE.  USB_STORAGE_DIALOG:  After the user selects the notification, a dialog is shown asking if he wants to mount.  This is the title. -->
    <string name="usb_storage_title">USB connected</string>
    <!-- See USB_STORAGE.    This is the message. -->
    <string name="usb_storage_message">You have connected your phone to your computer via USB. Select \"Mount\" if you want to copy files between your computer and your phone\'s SD card.</string>
    <!-- See USB_STORAGE.    This is the button text to mount the phone on the computer. -->
    <string name="usb_storage_button_mount">Mount</string>
    <!-- See USB_STORAGE.   This is the button text to ignore the plugging in of the phone.. -->
    <string name="usb_storage_button_unmount">Don\'t mount</string>
    <!-- See USB_STORAGE_DIALOG.  If there was an error mounting, this is the text. -->
    <string name="usb_storage_error_message">There is a problem using your SD card for USB storage.</string>
    <!-- USB_STORAGE: When the user connects the phone to a computer via USB, we show a notification asking if he wants to share files across.  This is the title -->
    <string name="usb_storage_notification_title">USB connected</string>
    <!-- See USB_STORAGE. This is the message. -->
    <string name="usb_storage_notification_message">Select to copy files to/from your computer.</string>
    <!-- USB_STORAGE_STOP: While USB storage is enabled, we show a notification dialog asking if he wants to stop. This is the title -->
    <string name="usb_storage_stop_notification_title">Turn off USB storage</string>
    <!-- See USB_STORAGE. This is the message. -->
    <string name="usb_storage_stop_notification_message">Select to turn off USB storage.</string>

    <!-- USB storage stop dialog strings -->
    <!-- This is the label for the activity, and should never be visible to the user. -->
    <!-- See USB_STORAGE_STOP.  USB_STORAGE_STOP_DIALOG:  After the user selects the notification, a dialog is shown asking if he wants to stop usb storage.  This is the title. -->
    <string name="usb_storage_stop_title">Turn off USB storage</string>
    <!-- See USB_STORAGE_STOP.    This is the message. -->
    <string name="usb_storage_stop_message">Before turning off USB storage, make sure you have unmounted on the USB host. Select \"Turn Off\" to turn off USB storage.</string>
    <!-- See USB_STORAGE_STOP.    This is the button text to stop usb storage. -->
    <string name="usb_storage_stop_button_mount">Turn Off</string>
    <!-- See USB_STORAGE_STOP.   This is the button text to cancel stoping usb storage. -->
    <string name="usb_storage_stop_button_unmount">Cancel</string>
    <!-- See USB_STORAGE_STOP_DIALOG.  If there was an error stopping, this is the text. -->
    <string name="usb_storage_stop_error_message">We've encountered a problem turning off USB storage. Check to make sure you have unmounted the USB host, then try again.</string>

    <!-- External media format dialog strings -->
    <!-- This is the label for the activity, and should never be visible to the user. -->
    <!-- See EXTMEDIA_FORMAT.  EXTMEDIA_FORMAT_DIALOG:  After the user selects the notification, a dialog is shown asking if he wants to format the SD card.  This is the title. -->
    <string name="extmedia_format_title">Format SD card</string>
    <!-- See EXTMEDIA_FORMAT.   This is the message. -->
    <string name="extmedia_format_message">Are you sure you want to format the SD card? All data on your card will be lost.</string>
    <!-- See EXTMEDIA_FORMAT.    This is the button text to format the sd card. -->
    <string name="extmedia_format_button_format">Format</string>

    <!-- Used to replace %s in urls retreived from the signin server with locales.  For Some        -->
    <!-- devices we don't support all the locales we ship to and need to replace the '%s' with a    -->
    <!-- locale string based on mcc values.  By default (0-length string) we don't replace the %s   -->
    <!-- at all and later replace it with a locale string based on the users chosen locale          -->
    <!-- DO NOT TRANSLATE -->
    <string name="locale_replacement">""</string>

    <!-- Title of the pop-up dialog in which the user switches input method components. -->
    <string name="select_input_method">Select Input Method</string>

    <string name="fast_scroll_alphabet">\u0020ABCDEFGHIJKLMNOPQRSTUVWXYZ</string>
    <string name="fast_scroll_numeric_alphabet">\u00200123456789ABCDEFGHIJKLMNOPQRSTUVWXYZ</string>

    <string name="candidates_style"><u>candidates</u></string>

    <!-- External media notification strings -->
    <!-- Shown when external media is being checked -->
    <string name="ext_media_checking_notification_title">Preparing SD card</string>
    <string name="ext_media_checking_notification_message">Checking for errors</string>

    <!-- Shown when external media is blank (or unsupported filesystem) -->
    <string name="ext_media_nofs_notification_title">Blank SD card</string>
    <string name="ext_media_nofs_notification_message">The SD card is blank or using an unsupported filesystem.</string>

    <!-- Shown when external media is unmountable (corrupt)) -->
    <string name="ext_media_unmountable_notification_title">Damaged SD card</string>
    <string name="ext_media_unmountable_notification_message">The SD card is damaged. You may have to reformat your card.</string>

    <!-- Shown when external media is unsafely removed -->
    <string name="ext_media_badremoval_notification_title">SD card unexpectedly removed</string>
    <string name="ext_media_badremoval_notification_message">Unmount SD card before removing to avoid data loss.</string>

    <!-- Shown when external media has been safely removed -->
    <string name="ext_media_safe_unmount_notification_title">SD card safe to remove</string>
    <string name="ext_media_safe_unmount_notification_message">The SD card can now be safely removed.</string>

    <!-- Shown when external media is missing -->
    <string name="ext_media_nomedia_notification_title">Removed SD card</string>
    <string name="ext_media_nomedia_notification_message">The SD has been removed. Insert a new SD card to increase your device storage.</string>

    <!-- Shown in LauncherActivity when the requested target Intent didn't return any matching Activities, leaving the list empty. -->
    <string name="activity_list_empty">No matching activities found</string>

    <!-- permission attributes related to package usage statistics -->
    <!-- Title of an application permission, listed so the user can choose whether they want to allow the application to do this. -->
    <string name="permlab_pkgUsageStats">update component usage statistics</string>
    <!-- Description of an application permission, listed so the user can choose whether they want to allow the application to do this. -->
    <string name="permdesc_pkgUsageStats">Allows the modification of collected component usage statistics. Not for use by normal applications.</string>

    <!-- Shown in the tutorial for tap twice for zoom control. -->
    <string name="tutorial_double_tap_to_zoom_message_short">Tap twice for zoom control</string>


    <!-- Shown in gadget hosts (e.g. the home screen) when there was an error inflating
    the gadget. -->
    <string name="gadget_host_error_inflating">Error inflating widget</string>

    <!-- Long label for a button on a full-screen input method for the "Go" action. -->
    <string name="ime_action_go">Go</string>

    <!-- Long label for a button on a full-screen input method for the "Search" action. -->
    <string name="ime_action_search">Search</string>

    <!-- Long label for a button on a full-screen input method for the "Send" action. -->
    <string name="ime_action_send">Send</string>

    <!-- Long label for a button on a full-screen input method for the "Next" action. -->
    <string name="ime_action_next">Next</string>

    <!-- Long label for a button on a full-screen input method for the "Done" action. -->
    <string name="ime_action_done">Done</string>

    <!-- Long label for a button on a full-screen input method for an unknown action. -->
    <string name="ime_action_default">Execute</string>

    <!-- Strings for search suggestions. These are going here because they are referenced by both
         ContactsProvider and GoogleContactsProvider -->
    <skip />


    <!-- This string appears (on two lines) when you type a number into contacts search, to let you dial the phone number you typed.  The first line will be in bigger type than the second. -->
    <string name="dial_number_using">Dial number\nusing <xliff:g id="number" example="555">%s</xliff:g></string>

    <!-- This string appears (on two lines) when you type a number into contacts search, to let you create a contact whose phone number is the number you typed.  The first line will be in bigger type than the second. -->
    <string name="create_contact_using">Create contact\nusing <xliff:g id="number" example="555">%s</xliff:g></string>

    <!-- This string array should be overridden by the manufacture to present a list of carrier-id,locale pairs.  This is used at startup to set a default locale by checking the system property ro.carrier for the carrier-id and searching through this array -->
    <string-array translatable="false" name="carrier_locales">
    </string-array>
<<<<<<< HEAD
</resources>

=======
>>>>>>> 75986cf9

     <!-- Title for the selected state of a CompoundButton. -->
     <string name="accessibility_compound_button_selected">checked</string>

     <!-- Title for the unselected state of a CompoundButton. -->
     <string name="accessibility_compound_button_unselected">not checked</string>

</resources><|MERGE_RESOLUTION|>--- conflicted
+++ resolved
@@ -2373,11 +2373,6 @@
     <!-- This string array should be overridden by the manufacture to present a list of carrier-id,locale pairs.  This is used at startup to set a default locale by checking the system property ro.carrier for the carrier-id and searching through this array -->
     <string-array translatable="false" name="carrier_locales">
     </string-array>
-<<<<<<< HEAD
-</resources>
-
-=======
->>>>>>> 75986cf9
 
      <!-- Title for the selected state of a CompoundButton. -->
      <string name="accessibility_compound_button_selected">checked</string>
