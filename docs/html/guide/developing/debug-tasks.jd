--- conflicted
+++ resolved
@@ -58,13 +58,8 @@
 <pre class="no-pretty-print">
 I/MyActivity( 1557): MyClass.getView() &mdash; get item number 1
 </pre>
-<<<<<<< HEAD
-      <p>Logcat is also the place to look when debugging a web page in the Android browser. All
-browser bugs will be output to logcat with the {@code WebCore} tag.
-=======
       <p>Logcat is also the place to look when debugging a web page in the Android Browser app. See
 <a href="#DebuggingWebPages">Debugging Web Pages</a> below.</p>
->>>>>>> c1eba82b
 </dl>
 
 <p>For more information about all the development tools provided with the Android SDK, see the <a
@@ -148,71 +143,6 @@
         when no activity screens are visible. This typically does not happen, but
         can happen during debugging.</dd>
 </dl>
-<<<<<<< HEAD
-
-<p>These settings will be remembered across emulator restarts.</p>
-
-<h2 id="DebuggingWebPages">Debugging Web Pages</h2>
-
-<p>If you're developing a web application for Android devices, you can debug your JavaScript on
-Android using the Console APIs, which will output messages to logcat. If you're familiar
-debugging web pages with Firefox's FireBug or WebKit's Web Inspector, then you're probably familiar
-with the Console APIs. The Android Browser (and {@link android.webkit.WebChromeClient}) supports
-most of the same APIs.</p>
-
-<p>When you call a function from the Console APIs (in the DOM's {@code window.console} object),
-you will see the output in logcat as a warning. For example, if your web page
-executes the following JavaScript:</p>
-<pre class="no-pretty-print">
-console.log("Hello World");
-</pre>
-<p>Then the logcat output from the Android Browser will look like this:</p>
-<pre class="no-pretty-print">
-W/browser ( 202): Console: Hello World :0
-</pre>
-
-<p class="note"><strong>Note:</strong> All Console messages from the Android
-Browser are tagged with the name "browser" on Android platforms running API Level 7 or higher and
-tagged with the name "WebCore" for platforms running API Level 6 or lower.</p>
-
-<p>Not all of the Console APIs available in Firefox or other WebKit browsers are implemented
-on Android. Mostly, you need to depend on basic text logging provided by
-functions like {@code console.log(String)}, {@code console.info(String)}, {@code
-console.warn(String)}, and {@code console.error(String)}. Although other Console functions may not
-be implemented, they will not raise run-time errors, but will simply not behave as you might
-expect.</p>
-
-<p>If you've implemented a custom {@link android.webkit.WebView} in your application, then in order
-to receive messages that are sent through the Console APIs, you must provide a {@link
-android.webkit.WebChromeClient} that implements the {@link
-android.webkit.WebChromeClient#onConsoleMessage(String,int,String) onConsoleMessage()} callback
-method. For example, assuming that the {@code myWebView} field references the {@link
-android.webkit.WebView} in your application, you can log debug messages like this:</p>
-<pre>
-myWebView.setWebChromeClient(new WebChromeClient() {
-  public void onConsoleMessage(String message, int lineNumber, String sourceID) {
-    Log.d("MyApplication", message);
-  }
-});
-</pre>
-<p>The {@link android.webkit.WebChromeClient#onConsoleMessage(String,int,String)
-onConsoleMessage()} method will be called each time one of the Console methods is called from
-within your {@link android.webkit.WebView}.</p>
-<p>When the "Hello World" log is executed through your {@link android.webkit.WebView}, it will
-now look like this:</p>
-<pre class="no-pretty-print">
-D/MyApplication ( 430): Hello World
-</pre>
-
-<p class="note"><strong>Note:</strong> The {@link
-android.webkit.WebChromeClient#onConsoleMessage(String,int,String) onConsoleMessage()} callback
-method was added with API Level 7. If you are targetting platforms running API Level 6 or lower,
-then your Console messages will automatically be sent to logcat with the "WebCore" logging tag.</p>
-
-
-
-
-=======
 
 <p>These settings will be remembered across emulator restarts.</p>
 
@@ -286,7 +216,6 @@
 
 
 
->>>>>>> c1eba82b
 <h2 id="toptips">Top Debugging Tips</h2>
 
 <dl>
