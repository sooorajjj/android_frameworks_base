<<<<<<< HEAD
page.title=Set Up the SDK
page.image=images/cards/card-set-up_16-9_2x.png
=======
page.title=Set Up the Preview
meta.keywords="preview", "android"
page.tags="preview", "developer preview"
page.image=images/cards/card-n-sdk_2x.png
>>>>>>> 9577d31b

@jd:body


<div id="qv-wrapper">
  <div id="qv">
<<<<<<< HEAD
    <h2>In this document</h2>
      <ol>
        <li><a href="#get-as13">Get Android Studio 1.3</a></li>
        <li><a href="#get-sdk">Get the Android 6.0 SDK</a></li>
        <li><a href="#create-update">Create or Update a Project</a></li>
        <li><a href="#setup-test">Set Up for Testing</a></li>
      </ol>
  </div>
</div>

<p>With Developer Preview 3, the <strong>official Android 6.0 SDK is now available</strong> from the Android SDK
Manager. This document assumes that you are familiar with Android app development, such
as using the Android SDK Manager and creating projects. If you are new to
Android, see <a href="{@docRoot}training/basics/firstapp/index.html">Building Your First
App</a> training lesson first.</p>


<h2 id="get-as13">Get Android Studio 1.3</h2>

<p>
  It is highly recommended that you install the Android Studio 1.3 to work best with
  the Android 6.0 SDK. Please update your Android Studio installation to version 1.3 or
  higher, or follow the instructions for
  <a href="{@docRoot}sdk/installing/index.html?pkg=studio">Installing Android Studio</a>.
</p>


<h2 id="get-sdk">Get the Android 6.0 SDK</h2>

<p>To add the Android 6.0 SDK components to your development environment:</p>

<ol>
  <li>Launch Android Studio 1.3 or higher.
  </li>
=======
<ol>
  <li><a href="#get-as13">Get Android Studio 2.1</a></li>
  <li><a href="#get-sdk">Get the Android N SDK</a>
    <ol>
      <li><a href="#docs-dl">Reference documentation</a>
    </ol>
  </li>
  <li><a href="#java8">Get the Java 8 JDK and JRE</a></li>
  <li><a href="#create-update">Update or Create a Project</a></li>
  <li><a href="#next">Next Steps</a></li>
</ol>
  </div>
</div>

<p>To develop apps for the Android N Preview, you need to make some updates
to your developer environment, as described on this page.</p>

<p>To simply test your app's compatibility on the
Android N system image, follow the guide to <a
href="{@docRoot}preview/download.html">Test on an Android N Device</a>.</p>

<img src="{@docRoot}preview/images/n-preview-setup.png" width="700" alt="" />


<h2 id="get-as13">Get Android Studio 2.1 (preview)</h2>

<p>The Android N platform adds support for <a
href="{@docRoot}preview/j8-jack.html">Java 8 language features</a>,
which require a new compiler called Jack. The latest version of Jack
is currently supported only in Android Studio 2.1. So if you want to
use Java 8 language features, you need to use Android Studio 2.1 to
build your app. Otherwise, you don't need to use the Jack compiler, but you
still need to update to JDK 8 to compile against the Android N platform,
as described below.
</p>

<iframe width="400" height="225" src="//www.youtube.com/embed/SBbWGxXCMqQ?autohide=1&amp;showinfo=0" frameborder="0" allowfullscreen="" style="float: right; margin: 0 0 20px 20px;"></iframe>

<p>Android Studio 2.1 is currently available as a preview in the canary
release channel. If you already
have Android Studio and don't want to update to the canary channel, you can
download Android Studio 2.1 as a separate installation and use it
for development with Android N, leaving your primary Android Studio
environment unaffected.</p>

<p>To download Android Studio 2.1 as a separate installation, follow these
steps (or if you want to receive Android Studio 2.1 as an update to your
existing installation, skip to step 4):</p>

<ol>
  <li>Edit the name of your
  existing Android Studio installation and append the version number. This way,
  when you install the new version, it will not override the existing one.</li>
  <li>Download the appropriate ZIP file for your operating system from the
    <a href="http://tools.android.com/download/studio/canary/latest"
    >canary channel download page</a>.
  </li>
  <li>Unzip the package and move the Android Studio 2.1 contents to the
    appropriate location for applications on your system, then launch it.</li>
  <li>Open the Settings dialog
    (<strong>File &gt; Settings</strong> on Windows/Linux, or
    <strong>Android Studio &gt; Preferences</strong> on Mac). In the left
    panel, select <strong>Appearance &amp; Behavior &gt; System Settings &gt;
    Updates</strong>.
  </li>
  <li>On the Updates panel, select the <strong>Automatically
    check updates for</strong> check box and select
    <strong>Canary Channel</strong> from the drop-down list.
  </li>
</ol>

<p>Keep this settings window open for the next step.</p>


<h2 id="get-sdk">Get the N Preview SDK</h2>
>>>>>>> 9577d31b

<p>To start developing with Android N APIs, you need to install the
Android N Preview SDK in Android Studio as follows:</p>

<<<<<<< HEAD
    <p class="aside">On Mac OS X, you can find the <strong>Appearance &amp;
    Behavior</strong> panel
    in Android Studio's <strong>Preferences</strong> window.</p>
=======
<ol>
  <li>While still viewing the Updates panel (step 4 from above),
  select the <strong>Automatically
    check updates for Android SDK</strong> check box and select
    <strong>Preview Channel</strong> from the drop-down list.
>>>>>>> 9577d31b
  </li>
  <li>Click <strong>Check Now</strong>.</li>

<<<<<<< HEAD
  <li>On the <strong>Updates</strong> panel, choose the option for
  <strong>Automatically check updates for Android SDK: Preview Channel</strong>.
  </li>
=======
  <li>In the left panel, select <strong>Appearance &amp; Behavior &gt;
  System Settings &gt; Android SDK</strong>.
>>>>>>> 9577d31b

  <li>Click the <strong>SDK Platforms</strong> tab, then select the
  <strong>Android N Preview</strong> check box.</li>

<<<<<<< HEAD
  <li>Under the <strong>Platforms</strong> section, select <strong>Android 6.0</strong>.
=======
  <li>Click the <strong>SDK Tools</strong> tab, then select the
    <strong>Android SDK Build Tools</strong>, <strong>Android SDK
    Platform-Tools</strong>, and <strong>Android SDK Tools</strong> check
    boxes.
>>>>>>> 9577d31b
  </li>

  <li>Click <strong>OK</strong>, then accept the licensing
    agreements for any packages that need to be installed.
  </li>
</ol>

<h3 id="docs-dl">Get the N Preview reference documentation</h3>

<<<<<<< HEAD
  <li>Verify that the Android 6.0 SDK is installed by opening the <strong>
    Settings</strong> window and choosing the <strong>Appearance &amp; Behavior
    &gt; System Settings &gt; Android SDK</strong> panel.</li>

  <li>On the <strong>Android SDK</strong> panel, choose
    the <strong>SDK Platforms</strong> tab. <strong>Android 6.0</strong> should be listed as <em>Installed</em>. Also, open the
    <strong>SDK Tools</strong> tab to verify that the latest tools are
    installed.
  </li>
</ol>
<p>After completing these steps, the preview components are available in your development
  environment. </p>
=======
<p>
  Detailed information about the Android N APIs is available in the N Preview
  reference documentation, which you can download from the following table.
  This package contains an abridged, offline version of the Android developer
  web site, and includes an updated API reference for the Android N APIs and an
  API difference report.
</p>

<table>
  <tr>
    <th scope="col">Documentation</th>
    <th scope="col">Checksums</th>
  </tr>
  <tr>
    <td style="white-space: nowrap">
    <a href="{@docRoot}shareables/preview/n-preview-1-docs.zip"
      >n-preview-1-docs.zip</a></td>
    <td width="100%">
      MD5: 4ab33ccbe698f46f125cc5b807cf9c2f<br>
      SHA-1: 6a3880b3ccd19614daae5a4d0698ea6ae11c20a5
    </td>
  </tr>
<table>
>>>>>>> 9577d31b



<h2 id="java8">Get the Java 8 JDK and JRE</h2>

<p>To compile your app against the Android N platform, you need to use
the Java 8 Developer Kit (JDK 8), and in order to use some tools with Android
Studio 2.1, you need to install the Java 8 Runtime Environment (JRE 8). So, if
you don't have the latest version of each already, download JDK 8 and JRE 8
now.</p>

<p>Then set the JDK version in Android Studio as follows:</p>

<ol>
  <li>Open an Android project in Android Studio, then open the
    Project Structure dialog by selecting <strong>File &gt;
        Project Structure</strong>. (Alternatively, you can set the default
        for all projects by selecting <strong>File &gt; Other Settings &gt;
        Default Project Structure</strong>.)
   </li>
   <li>In the left panel of the dialog, click <strong>SDK Location</strong>.
   </li>
   <li>In the <strong>JDK Location</strong> field, enter the location of the
    Java 8 JDK (click the button on the right
    to browse your files), then click <strong>OK</strong>.
   </li>
</ol>

<<<<<<< HEAD
<ul>
  <li>Check <strong>Phone and Tablet</strong>.</li>
  <li>Select <strong>API 23: Android 6.0 (Marshmallow)</strong> in <strong>Minimum
    SDK</strong>.</li>
</ul>
=======
<img src="{@docRoot}preview/images/studio-jdk-location.jpg" width="700"
  alt="" />
>>>>>>> 9577d31b


<h2 id="create-update">Update or Create a Project</h2>

<p>
<<<<<<< HEAD
  For existing projects, if you are using Android 6.0 APIs (API level 23) you must
  modify the project configuration. In your development environment, open the
  <code>build.gradle</code> file for your module and
  set these values as follows:
</p>

<ul>
  <li><code>compileSdkVersion</code> is set to <code>'23'</code></li>
  <li><code>targetSdkVersion</code> is set to <code>'23'</code></li>
</ul>
=======
  To use the Android N APIs, your project must be configured appropriately.
</p>

<p>If you plan to use Java 8 language features, you should also read
<a href="{@docRoot}preview/j8-jack.html">Java 8 Language Features</a>
for information about the supported Java 8 features and
how to configure your project with the Jack compiler.</p>
>>>>>>> 9577d31b


<h3 id="update">Update an existing project</h3>

<p>Open the
  <code>build.gradle</code> file for your module and update the values as
  follows:
</p>

<pre>
android {
  compileSdkVersion <strong>'android-N'</strong>
  buildToolsVersion <strong>'24.0.0-rc1'</strong>
  ...

  defaultConfig {
     minSdkVersion <strong>'N'</strong>
     targetSdkVersion <strong>'N'</strong>
     ...
  }
  ...
}</pre>


<h3 id="create">Create a new project</h3>


<p>To create a new project for development with the Android N Preview SDK:</p>

<ol>
  <li>Click <strong>File > New Project</strong>. and follow the steps until
  you reach the Target Android Devices page.
  </li>
  <li>On this page, select <strong>Phone and Tablet</strong> option.</li>
  <li>Under <strong>Phone and Tablet</strong> option, in the <strong>Minimum
    SDK</strong> option list, select
    <strong>N: Android API 23, N Preview (Preview)</strong>.</li>
</ol>


<h2 id="next">Next Steps</h2>

<ul>
  <li>Follow the guide to <a
href="{@docRoot}preview/download.html">Test on an Android N Device</a>.</li>
  <li>Learn more about the Android N platform with
<a href="{@docRoot}preview/behavior-changes.html">Behavior Changes</a>
and <a href="{@docRoot}preview/api-overview.html">Android N APIs
and Features</a>.</li>
</ul>
<|MERGE_RESOLUTION|>--- conflicted
+++ resolved
@@ -1,54 +1,13 @@
-<<<<<<< HEAD
-page.title=Set Up the SDK
-page.image=images/cards/card-set-up_16-9_2x.png
-=======
 page.title=Set Up the Preview
 meta.keywords="preview", "android"
 page.tags="preview", "developer preview"
 page.image=images/cards/card-n-sdk_2x.png
->>>>>>> 9577d31b
 
 @jd:body
 
 
 <div id="qv-wrapper">
   <div id="qv">
-<<<<<<< HEAD
-    <h2>In this document</h2>
-      <ol>
-        <li><a href="#get-as13">Get Android Studio 1.3</a></li>
-        <li><a href="#get-sdk">Get the Android 6.0 SDK</a></li>
-        <li><a href="#create-update">Create or Update a Project</a></li>
-        <li><a href="#setup-test">Set Up for Testing</a></li>
-      </ol>
-  </div>
-</div>
-
-<p>With Developer Preview 3, the <strong>official Android 6.0 SDK is now available</strong> from the Android SDK
-Manager. This document assumes that you are familiar with Android app development, such
-as using the Android SDK Manager and creating projects. If you are new to
-Android, see <a href="{@docRoot}training/basics/firstapp/index.html">Building Your First
-App</a> training lesson first.</p>
-
-
-<h2 id="get-as13">Get Android Studio 1.3</h2>
-
-<p>
-  It is highly recommended that you install the Android Studio 1.3 to work best with
-  the Android 6.0 SDK. Please update your Android Studio installation to version 1.3 or
-  higher, or follow the instructions for
-  <a href="{@docRoot}sdk/installing/index.html?pkg=studio">Installing Android Studio</a>.
-</p>
-
-
-<h2 id="get-sdk">Get the Android 6.0 SDK</h2>
-
-<p>To add the Android 6.0 SDK components to your development environment:</p>
-
-<ol>
-  <li>Launch Android Studio 1.3 or higher.
-  </li>
-=======
 <ol>
   <li><a href="#get-as13">Get Android Studio 2.1</a></li>
   <li><a href="#get-sdk">Get the Android N SDK</a>
@@ -124,45 +83,28 @@
 
 
 <h2 id="get-sdk">Get the N Preview SDK</h2>
->>>>>>> 9577d31b
 
 <p>To start developing with Android N APIs, you need to install the
 Android N Preview SDK in Android Studio as follows:</p>
 
-<<<<<<< HEAD
-    <p class="aside">On Mac OS X, you can find the <strong>Appearance &amp;
-    Behavior</strong> panel
-    in Android Studio's <strong>Preferences</strong> window.</p>
-=======
 <ol>
   <li>While still viewing the Updates panel (step 4 from above),
   select the <strong>Automatically
     check updates for Android SDK</strong> check box and select
     <strong>Preview Channel</strong> from the drop-down list.
->>>>>>> 9577d31b
   </li>
   <li>Click <strong>Check Now</strong>.</li>
 
-<<<<<<< HEAD
-  <li>On the <strong>Updates</strong> panel, choose the option for
-  <strong>Automatically check updates for Android SDK: Preview Channel</strong>.
-  </li>
-=======
   <li>In the left panel, select <strong>Appearance &amp; Behavior &gt;
   System Settings &gt; Android SDK</strong>.
->>>>>>> 9577d31b
 
   <li>Click the <strong>SDK Platforms</strong> tab, then select the
   <strong>Android N Preview</strong> check box.</li>
 
-<<<<<<< HEAD
-  <li>Under the <strong>Platforms</strong> section, select <strong>Android 6.0</strong>.
-=======
   <li>Click the <strong>SDK Tools</strong> tab, then select the
     <strong>Android SDK Build Tools</strong>, <strong>Android SDK
     Platform-Tools</strong>, and <strong>Android SDK Tools</strong> check
     boxes.
->>>>>>> 9577d31b
   </li>
 
   <li>Click <strong>OK</strong>, then accept the licensing
@@ -172,20 +114,6 @@
 
 <h3 id="docs-dl">Get the N Preview reference documentation</h3>
 
-<<<<<<< HEAD
-  <li>Verify that the Android 6.0 SDK is installed by opening the <strong>
-    Settings</strong> window and choosing the <strong>Appearance &amp; Behavior
-    &gt; System Settings &gt; Android SDK</strong> panel.</li>
-
-  <li>On the <strong>Android SDK</strong> panel, choose
-    the <strong>SDK Platforms</strong> tab. <strong>Android 6.0</strong> should be listed as <em>Installed</em>. Also, open the
-    <strong>SDK Tools</strong> tab to verify that the latest tools are
-    installed.
-  </li>
-</ol>
-<p>After completing these steps, the preview components are available in your development
-  environment. </p>
-=======
 <p>
   Detailed information about the Android N APIs is available in the N Preview
   reference documentation, which you can download from the following table.
@@ -209,7 +137,6 @@
     </td>
   </tr>
 <table>
->>>>>>> 9577d31b
 
 
 
@@ -238,33 +165,13 @@
    </li>
 </ol>
 
-<<<<<<< HEAD
-<ul>
-  <li>Check <strong>Phone and Tablet</strong>.</li>
-  <li>Select <strong>API 23: Android 6.0 (Marshmallow)</strong> in <strong>Minimum
-    SDK</strong>.</li>
-</ul>
-=======
 <img src="{@docRoot}preview/images/studio-jdk-location.jpg" width="700"
   alt="" />
->>>>>>> 9577d31b
 
 
 <h2 id="create-update">Update or Create a Project</h2>
 
 <p>
-<<<<<<< HEAD
-  For existing projects, if you are using Android 6.0 APIs (API level 23) you must
-  modify the project configuration. In your development environment, open the
-  <code>build.gradle</code> file for your module and
-  set these values as follows:
-</p>
-
-<ul>
-  <li><code>compileSdkVersion</code> is set to <code>'23'</code></li>
-  <li><code>targetSdkVersion</code> is set to <code>'23'</code></li>
-</ul>
-=======
   To use the Android N APIs, your project must be configured appropriately.
 </p>
 
@@ -272,7 +179,6 @@
 <a href="{@docRoot}preview/j8-jack.html">Java 8 Language Features</a>
 for information about the supported Java 8 features and
 how to configure your project with the Jack compiler.</p>
->>>>>>> 9577d31b
 
 
 <h3 id="update">Update an existing project</h3>
