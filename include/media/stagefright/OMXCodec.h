/*
 * Copyright (C) 2009 The Android Open Source Project
 *
 * Licensed under the Apache License, Version 2.0 (the "License");
 * you may not use this file except in compliance with the License.
 * You may obtain a copy of the License at
 *
 *      http://www.apache.org/licenses/LICENSE-2.0
 *
 * Unless required by applicable law or agreed to in writing, software
 * distributed under the License is distributed on an "AS IS" BASIS,
 * WITHOUT WARRANTIES OR CONDITIONS OF ANY KIND, either express or implied.
 * See the License for the specific language governing permissions and
 * limitations under the License.
 */
/*--------------------------------------------------------------------------
Copyright (c) 2010, Code Aurora Forum. All rights reserved.
--------------------------------------------------------------------------*/

#ifndef OMX_CODEC_H_

#define OMX_CODEC_H_

#include <media/IOMX.h>
#include <media/stagefright/MediaBuffer.h>
#include <media/stagefright/MediaSource.h>
#include <utils/threads.h>

namespace android {

class MemoryDealer;
struct OMXCodecObserver;
struct CodecProfileLevel;

struct OMXCodec : public MediaSource,
                  public MediaBufferObserver {
    enum CreationFlags {
        kPreferSoftwareCodecs    = 1,
        kIgnoreCodecSpecificData = 2,
        // The client wants to access the output buffer's video
        // data for example for thumbnail extraction.
        kClientNeedsFramebuffer  = 4,
        kEnableGPUComposition = 8,
        kEnableThumbnailMode = 16,
    };
    static sp<MediaSource> Create(
            const sp<IOMX> &omx,
            const sp<MetaData> &meta, bool createEncoder,
            const sp<MediaSource> &source,
            const char *matchComponentName = NULL,
            uint32_t flags = 0);

    static void setComponentRole(
            const sp<IOMX> &omx, IOMX::node_id node, bool isEncoder,
            const char *mime);

    virtual status_t start(MetaData *params = NULL);
    virtual status_t stop();

    virtual sp<MetaData> getFormat();

    virtual status_t read(
            MediaBuffer **buffer, const ReadOptions *options = NULL);

    virtual status_t pause();

<<<<<<< HEAD
    void on_message(const omx_message &msg);
    void registerBuffers(const sp<IMemoryHeap> &mem);

=======
>>>>>>> b4173374
    // from MediaBufferObserver
    virtual void signalBufferReturned(MediaBuffer *buffer);

protected:
    virtual ~OMXCodec();

private:

    // Make sure mLock is accessible to OMXCodecObserver
    friend class OMXCodecObserver;

    // Call this with mLock hold
    void on_message(const omx_message &msg);

    enum State {
        DEAD,
        LOADED,
        LOADED_TO_IDLE,
        IDLE_TO_EXECUTING,
        EXECUTING,
        EXECUTING_TO_IDLE,
        IDLE_TO_LOADED,
        RECONFIGURING,
        PAUSED,
        ERROR
    };

    enum {
        kPortIndexBoth   = -1,
        kPortIndexInput  = 0,
        kPortIndexOutput = 1
    };

    enum PortStatus {
        ENABLED,
        DISABLING,
        DISABLED,
        ENABLING,
        SHUTTING_DOWN,
    };

    enum Quirks {
        kNeedsFlushBeforeDisable              = 1,
        kWantsNALFragments                    = 2,
        kRequiresLoadedToIdleAfterAllocation  = 4,
        kRequiresAllocateBufferOnInputPorts   = 8,
        kRequiresFlushCompleteEmulation       = 16,
        kRequiresAllocateBufferOnOutputPorts  = 32,
        kRequiresFlushBeforeShutdown          = 64,
        kDefersOutputBufferAllocation         = 128,
        kDecoderLiesAboutNumberOfChannels     = 256,
        kInputBufferSizesAreBogus             = 512,
        kSupportsMultipleFramesPerInputBuffer = 1024,
        kAvoidMemcopyInputRecordingFrames     = 2048,
        kRequiresLargerEncoderOutputBuffer    = 4096,
        kOutputBuffersAreUnreadable           = 8192,
        kStoreMetaDataInInputVideoBuffers     = 16384,
        kDoesNotRequireMemcpyOnOutputPort     = 32768,
        kForceNV12TileColorFormat             = 65536,
        kBFrameFlagInExtensions               = 131072,
        kRequiresEOSMessage                   = 262144,
    };

    struct BufferInfo {
        IOMX::buffer_id mBuffer;
        bool mOwnedByComponent;
        sp<IMemory> mMem;
        size_t mSize;
        void *mData;
        MediaBuffer *mMediaBuffer;
    };

    struct CodecSpecificData {
        size_t mSize;
        uint8_t mData[1];
    };

    sp<IOMX> mOMX;
    bool mOMXLivesLocally;
    IOMX::node_id mNode;
    uint32_t mQuirks;
    bool mIsEncoder;
    char *mMIME;
    char *mComponentName;
    sp<MetaData> mOutputFormat;
    sp<MediaSource> mSource;
    Vector<CodecSpecificData *> mCodecSpecificData;
    size_t mCodecSpecificDataIndex;
    sp<IMemoryHeap> mPmemInfo;
    sp<MemoryDealer> mDealer[2];

    State mState;
    Vector<BufferInfo> mPortBuffers[2];
    PortStatus mPortStatus[2];
    bool mInitialBufferSubmit;
    bool mSignalledEOS;
    status_t mFinalStatus;
    bool mNoMoreOutputData;
    bool mOutputPortSettingsHaveChanged;
    int64_t mSeekTimeUs;
    ReadOptions::SeekMode mSeekMode;
    int64_t mTargetTimeUs;
    int64_t mSkipTimeUs;

    bool mGPUComposition;
    bool mThumbnailMode;

    MediaBuffer *mLeftOverBuffer;

    Mutex mLock;
    Condition mAsyncCompletion;

    bool mPaused;

    // A list of indices into mPortStatus[kPortIndexOutput] filled with data.
    List<size_t> mFilledBuffers;
    Condition mBufferFilled;

    bool mInterlaceFormatDetected;
    bool m3DVideoDetected;
    bool mSendEOS;

    OMXCodec(const sp<IOMX> &omx, IOMX::node_id node, uint32_t quirks,
             bool isEncoder, const char *mime, const char *componentName,
             const sp<MediaSource> &source);

    void addCodecSpecificData(const void *data, size_t size);
    void clearCodecSpecificData();

    void setComponentRole();

    void setAMRFormat(bool isWAMR, int32_t bitRate);
    void setAACFormat(int32_t numChannels, int32_t sampleRate, int32_t bitRate);
    void setAC3Format(int32_t numChannels, int32_t sampleRate);

    status_t setVideoPortFormatType(
            OMX_U32 portIndex,
            OMX_VIDEO_CODINGTYPE compressionFormat,
            OMX_COLOR_FORMATTYPE colorFormat);

    void setVideoInputFormat(
            const char *mime, const sp<MetaData>& meta);

    status_t setupBitRate(int32_t bitRate);
    status_t setupErrorCorrectionParameters();
    status_t setupH263EncoderParameters(const sp<MetaData>& meta);
    status_t setupMPEG4EncoderParameters(const sp<MetaData>& meta);
    status_t setupAVCEncoderParameters(const sp<MetaData>& meta);
    status_t findTargetColorFormat(
            const sp<MetaData>& meta, OMX_COLOR_FORMATTYPE *colorFormat);

    status_t isColorFormatSupported(
            OMX_COLOR_FORMATTYPE colorFormat, int portIndex);

    // If profile/level is set in the meta data, its value in the meta
    // data will be used; otherwise, the default value will be used.
    status_t getVideoProfileLevel(const sp<MetaData>& meta,
            const CodecProfileLevel& defaultProfileLevel,
            CodecProfileLevel& profileLevel);

    status_t setVideoOutputFormat(
            const char *mime, OMX_U32 width, OMX_U32 height);

    void setImageOutputFormat(
            OMX_COLOR_FORMATTYPE format, OMX_U32 width, OMX_U32 height);

    void setJPEGInputFormat(
            OMX_U32 width, OMX_U32 height, OMX_U32 compressedSize);

    void setMinBufferSize(OMX_U32 portIndex, OMX_U32 size);

    void setRawAudioFormat(
            OMX_U32 portIndex, int32_t sampleRate, int32_t numChannels);

    status_t allocateBuffers();
    status_t allocateBuffersOnPort(OMX_U32 portIndex);

    status_t freeBuffersOnPort(
            OMX_U32 portIndex, bool onlyThoseWeOwn = false);

    void drainInputBuffer(IOMX::buffer_id buffer);
    void fillOutputBuffer(IOMX::buffer_id buffer);
    void drainInputBuffer(BufferInfo *info);
    void fillOutputBuffer(BufferInfo *info);

    void drainInputBuffers();
    void fillOutputBuffers();

    // Returns true iff a flush was initiated and a completion event is
    // upcoming, false otherwise (A flush was not necessary as we own all
    // the buffers on that port).
    // This method will ONLY ever return false for a component with quirk
    // "kRequiresFlushCompleteEmulation".
    bool flushPortAsync(OMX_U32 portIndex);

    void disablePortAsync(OMX_U32 portIndex);
    void enablePortAsync(OMX_U32 portIndex);

    static size_t countBuffersWeOwn(const Vector<BufferInfo> &buffers);
    static bool isIntermediateState(State state);

    void onEvent(OMX_EVENTTYPE event, OMX_U32 data1, OMX_U32 data2);
    void onCmdComplete(OMX_COMMANDTYPE cmd, OMX_U32 data);
    void onStateChange(OMX_STATETYPE newState);
    void onPortSettingsChanged(OMX_U32 portIndex);

    void setState(State newState);

    status_t init();
    void initOutputFormat(const sp<MetaData> &inputFormat);

    void dumpPortStatus(OMX_U32 portIndex);

    status_t configureCodec(const sp<MetaData> &meta, uint32_t flags);

    static uint32_t getComponentQuirks(
            const char *componentName, bool isEncoder);

    static void findMatchingCodecs(
            const char *mime,
            bool createEncoder, const char *matchComponentName,
            uint32_t flags,
            Vector<String8> *matchingCodecs);

    void parseFlags(uint32_t flags);

    status_t processExtraDataBlocksOfBuffer(OMX_BUFFERHEADERTYPE *aBuffer, OMX_U32 flags);
    status_t processSEIData(OMX_BUFFERHEADERTYPE *aBuffer, OMX_U32 flags);

    OMXCodec(const OMXCodec &);
    OMXCodec &operator=(const OMXCodec &);
    status_t sendEOSToOMXComponent( );

    void setWMAFormat(const sp<MetaData> &inputFormat);
    status_t freeBuffersOnOutPortIfAllAreWithUs();
};

struct CodecProfileLevel {
    OMX_U32 mProfile;
    OMX_U32 mLevel;
};

struct CodecCapabilities {
    String8 mComponentName;
    Vector<CodecProfileLevel> mProfileLevels;
};

// Return a vector of componentNames with supported profile/level pairs
// supporting the given mime type, if queryDecoders==true, returns components
// that decode content of the given type, otherwise returns components
// that encode content of the given type.
// profile and level indications only make sense for h.263, mpeg4 and avc
// video.
// The profile/level values correspond to
// OMX_VIDEO_H263PROFILETYPE, OMX_VIDEO_MPEG4PROFILETYPE,
// OMX_VIDEO_AVCPROFILETYPE, OMX_VIDEO_H263LEVELTYPE, OMX_VIDEO_MPEG4LEVELTYPE
// and OMX_VIDEO_AVCLEVELTYPE respectively.

status_t QueryCodecs(
        const sp<IOMX> &omx,
        const char *mimeType, bool queryDecoders,
        Vector<CodecCapabilities> *results);

}  // namespace android

#endif  // OMX_CODEC_H_<|MERGE_RESOLUTION|>--- conflicted
+++ resolved
@@ -64,12 +64,9 @@
 
     virtual status_t pause();
 
-<<<<<<< HEAD
     void on_message(const omx_message &msg);
     void registerBuffers(const sp<IMemoryHeap> &mem);
 
-=======
->>>>>>> b4173374
     // from MediaBufferObserver
     virtual void signalBufferReturned(MediaBuffer *buffer);
 
@@ -80,9 +77,6 @@
 
     // Make sure mLock is accessible to OMXCodecObserver
     friend class OMXCodecObserver;
-
-    // Call this with mLock hold
-    void on_message(const omx_message &msg);
 
     enum State {
         DEAD,
