//
// Copyright 2005 The Android Open Source Project
// Copyright (c) 2009-2010, Code Aurora Forum. All rights reserved.
//
// Handle events, like key input and vsync.
//
// The goal is to provide an optimized solution for Linux, not an
// implementation that works well across all platforms.  We expect
// events to arrive on file descriptors, so that we can use a select()
// select() call to sleep.
//
// We can't select() on anything but network sockets in Windows, so we
// provide an alternative implementation of waitEvent for that platform.
//
#define LOG_TAG "EventHub"

//#define LOG_NDEBUG 0

#include <ui/EventHub.h>
#include <ui/KeycodeLabels.h>
#include <hardware_legacy/power.h>

#include <cutils/properties.h>
#include <utils/Log.h>
#include <utils/Timers.h>
#include <utils/threads.h>
#include <utils/Errors.h>

#include <stdlib.h>
#include <stdio.h>
#include <unistd.h>
#include <fcntl.h>
#include <memory.h>
#include <errno.h>
#include <assert.h>

#include "KeyLayoutMap.h"

#include <string.h>
#include <stdint.h>
#include <dirent.h>
#ifdef HAVE_INOTIFY
# include <sys/inotify.h>
#endif
#ifdef HAVE_ANDROID_OS
# include <sys/limits.h>        /* not part of Linux */
#endif
#ifdef QCOM_TEST_ONLY
#include <linux/fb.h>
#include <linux/input.h>
#endif
#include <sys/poll.h>
#include <sys/ioctl.h>

/* this macro is used to tell if "bit" is set in "array"
 * it selects a byte from the array, and does a boolean AND
 * operation with a byte that only has the relevant bit set.
 * eg. to check for the 12th bit, we do (array[1] & 1<<4)
 */
#define test_bit(bit, array)    (array[bit/8] & (1<<(bit%8)))

#define ID_MASK  0x0000ffff
#define SEQ_MASK 0x7fff0000
#define SEQ_SHIFT 16
#define id_to_index(id)         ((id&ID_MASK)+1)

#ifndef ABS_MT_TOUCH_MAJOR
#define ABS_MT_TOUCH_MAJOR      0x30    /* Major axis of touching ellipse */
#endif

#ifndef ABS_MT_POSITION_X
#define ABS_MT_POSITION_X       0x35    /* Center X ellipse position */
#endif

#ifndef ABS_MT_POSITION_Y
#define ABS_MT_POSITION_Y       0x36    /* Center Y ellipse position */
#endif

namespace android {

static const char *WAKE_LOCK_ID = "KeyEvents";
static const char *device_path = "/dev/input";
#ifdef QCOM_TEST_ONLY
static const char *fb_devicename = "/dev/graphics/fb0";
#endif


/* return the larger integer */
static inline int max(int v1, int v2)
{
    return (v1 > v2) ? v1 : v2;
}

EventHub::device_t::device_t(int32_t _id, const char* _path, const char* name)
    : id(_id), path(_path), name(name), classes(0)
    , keyBitmask(NULL), layoutMap(new KeyLayoutMap()), next(NULL) {
}

EventHub::device_t::~device_t() {
    delete [] keyBitmask;
    delete layoutMap;
}

EventHub::EventHub(void)
    : mError(NO_INIT), mHaveFirstKeyboard(false), mFirstKeyboardId(0)
    , mDevicesById(0), mNumDevicesById(0)
    , mOpeningDevices(0), mClosingDevices(0)
    , mDevices(0), mFDs(0), mFDCount(0), mOpened(false)
#ifdef HAVE_TSLIB
    , mTS(), numOfEventsSent(0), samp()
#endif
{
    acquire_wake_lock(PARTIAL_WAKE_LOCK, WAKE_LOCK_ID);
#ifdef EV_SW
    memset(mSwitches, 0, sizeof(mSwitches));
#endif
}

/*
 * Clean up.
 */
EventHub::~EventHub(void)
{
    release_wake_lock(WAKE_LOCK_ID);
    // we should free stuff here...
}

status_t EventHub::errorCheck() const
{
    return mError;
}

String8 EventHub::getDeviceName(int32_t deviceId) const
{
    AutoMutex _l(mLock);
    device_t* device = getDevice(deviceId);
    if (device == NULL) return String8();
    return device->name;
}

uint32_t EventHub::getDeviceClasses(int32_t deviceId) const
{
    AutoMutex _l(mLock);
    device_t* device = getDevice(deviceId);
    if (device == NULL) return 0;
    return device->classes;
}

int EventHub::getAbsoluteInfo(int32_t deviceId, int axis, int *outMinValue,
        int* outMaxValue, int* outFlat, int* outFuzz) const
{
    AutoMutex _l(mLock);
    device_t* device = getDevice(deviceId);
    if (device == NULL) return -1;

    struct input_absinfo info;

    if(ioctl(mFDs[id_to_index(device->id)].fd, EVIOCGABS(axis), &info)) {
        LOGE("Error reading absolute controller %d for device %s fd %d\n",
             axis, device->name.string(), mFDs[id_to_index(device->id)].fd);
        return -1;
    }
    *outMinValue = info.minimum;
    *outMaxValue = info.maximum;
    *outFlat = info.flat;
    *outFuzz = info.fuzz;
    return 0;
}

int EventHub::getSwitchState(int sw) const
{
#ifdef EV_SW
    if (sw >= 0 && sw <= SW_MAX) {
        int32_t devid = mSwitches[sw];
        if (devid != 0) {
            return getSwitchState(devid, sw);
        }
    }
#endif
    return -1;
}

int EventHub::getSwitchState(int32_t deviceId, int sw) const
{
#ifdef EV_SW
    AutoMutex _l(mLock);
    device_t* device = getDevice(deviceId);
    if (device == NULL) return -1;
    
    if (sw >= 0 && sw <= SW_MAX) {
        uint8_t sw_bitmask[(SW_MAX+1)/8];
        memset(sw_bitmask, 0, sizeof(sw_bitmask));
        if (ioctl(mFDs[id_to_index(device->id)].fd,
                   EVIOCGSW(sizeof(sw_bitmask)), sw_bitmask) >= 0) {
            return test_bit(sw, sw_bitmask) ? 1 : 0;
        }
    }
#endif
    
    return -1;
}

int EventHub::getScancodeState(int code) const
{
    return getScancodeState(mFirstKeyboardId, code);
}

int EventHub::getScancodeState(int32_t deviceId, int code) const
{
    AutoMutex _l(mLock);
    device_t* device = getDevice(deviceId);
    if (device == NULL) return -1;
    
    if (code >= 0 && code <= KEY_MAX) {
        uint8_t key_bitmask[(KEY_MAX+1)/8];
        memset(key_bitmask, 0, sizeof(key_bitmask));
        if (ioctl(mFDs[id_to_index(device->id)].fd,
                   EVIOCGKEY(sizeof(key_bitmask)), key_bitmask) >= 0) {
            return test_bit(code, key_bitmask) ? 1 : 0;
        }
    }
    
    return -1;
}

int EventHub::getKeycodeState(int code) const
{
    return getKeycodeState(mFirstKeyboardId, code);
}

int EventHub::getKeycodeState(int32_t deviceId, int code) const
{
    AutoMutex _l(mLock);
    device_t* device = getDevice(deviceId);
    if (device == NULL || device->layoutMap == NULL) return -1;
    
    Vector<int32_t> scanCodes;
    device->layoutMap->findScancodes(code, &scanCodes);
    
    uint8_t key_bitmask[(KEY_MAX+1)/8];
    memset(key_bitmask, 0, sizeof(key_bitmask));
    if (ioctl(mFDs[id_to_index(device->id)].fd,
               EVIOCGKEY(sizeof(key_bitmask)), key_bitmask) >= 0) {
        #if 0
        for (size_t i=0; i<=KEY_MAX; i++) {
            LOGI("(Scan code %d: down=%d)", i, test_bit(i, key_bitmask));
        }
        #endif
        const size_t N = scanCodes.size();
        for (size_t i=0; i<N && i<=KEY_MAX; i++) {
            int32_t sc = scanCodes.itemAt(i);
            //LOGI("Code %d: down=%d", sc, test_bit(sc, key_bitmask));
            if (sc >= 0 && sc <= KEY_MAX && test_bit(sc, key_bitmask)) {
                return 1;
            }
        }
    }
    
    return 0;
}

status_t EventHub::scancodeToKeycode(int32_t deviceId, int scancode,
        int32_t* outKeycode, uint32_t* outFlags) const
{
    AutoMutex _l(mLock);
    device_t* device = getDevice(deviceId);
    
    if (device != NULL && device->layoutMap != NULL) {
        status_t err = device->layoutMap->map(scancode, outKeycode, outFlags);
        if (err == NO_ERROR) {
            return NO_ERROR;
        }
    }
    
    if (mHaveFirstKeyboard) {
        device = getDevice(mFirstKeyboardId);
        
        if (device != NULL && device->layoutMap != NULL) {
            status_t err = device->layoutMap->map(scancode, outKeycode, outFlags);
            if (err == NO_ERROR) {
                return NO_ERROR;
            }
        }
    }
    
    *outKeycode = 0;
    *outFlags = 0;
    return NAME_NOT_FOUND;
}

void EventHub::addExcludedDevice(const char* deviceName)
{
    String8 name(deviceName);
    mExcludedDevices.push_back(name);
}

EventHub::device_t* EventHub::getDevice(int32_t deviceId) const
{
    if (deviceId == 0) deviceId = mFirstKeyboardId;
    int32_t id = deviceId & ID_MASK;
    if (id >= mNumDevicesById || id < 0) return NULL;
    device_t* dev = mDevicesById[id].device;
    if (dev == NULL) return NULL;
    if (dev->id == deviceId) {
        return dev;
    }
    return NULL;
}

bool EventHub::getEvent(int32_t* outDeviceId, int32_t* outType,
        int32_t* outScancode, int32_t* outKeycode, uint32_t *outFlags,
        int32_t* outValue, nsecs_t* outWhen)
{
    *outDeviceId = 0;
    *outType = 0;
    *outScancode = 0;
    *outKeycode = 0;
    *outFlags = 0;
    *outValue = 0;
    *outWhen = 0;

    status_t err;

    fd_set readfds;
    int maxFd = -1;
    int cc;
    int i;
    int res;
    int pollres;
    struct input_event iev;
#ifdef QCOM_TEST_ONLY
    static int fb_status = 1;
    int fb_dev,ret;
#endif
    // Note that we only allow one caller to getEvent(), so don't need
    // to do locking here...  only when adding/removing devices.

    if (!mOpened) {
        mError = openPlatformInput() ? NO_ERROR : UNKNOWN_ERROR;
        mOpened = true;
    }

    while(1) {
#ifdef HAVE_TSLIB
        //Checks if we have to send any more events read by input-raw plugin.
        if(!samp.total_events) {
#endif
            // First, report any devices that had last been added/removed.
            if (mClosingDevices != NULL) {
                device_t* device = mClosingDevices;
                LOGV("Reporting device closed: id=0x%x, name=%s\n",
                     device->id, device->path.string());
                mClosingDevices = device->next;
                *outDeviceId = device->id;
                if (*outDeviceId == mFirstKeyboardId) *outDeviceId = 0;
                *outType = DEVICE_REMOVED;
                delete device;
                return true;
            }
            if (mOpeningDevices != NULL) {
                device_t* device = mOpeningDevices;
                LOGV("Reporting device opened: id=0x%x, name=%s\n",
                     device->id, device->path.string());
                mOpeningDevices = device->next;
                *outDeviceId = device->id;
                if (*outDeviceId == mFirstKeyboardId) *outDeviceId = 0;
                *outType = DEVICE_ADDED;
                return true;
            }

            release_wake_lock(WAKE_LOCK_ID);

            pollres = poll(mFDs, mFDCount, -1);

            acquire_wake_lock(PARTIAL_WAKE_LOCK, WAKE_LOCK_ID);

            if (pollres <= 0) {
                if (errno != EINTR) {
                    LOGW("select failed (errno=%d)\n", errno);
                    usleep(100000);
                }
                continue;
            }

            //printf("poll %d, returned %d\n", mFDCount, pollres);

            // mFDs[0] is used for inotify, so process regular events starting at mFDs[1]
            for(i = 1; i < mFDCount; i++) {
                if(mFDs[i].revents) {
                    LOGV("revents for %d = 0x%08x", i, mFDs[i].revents);
                    if(mFDs[i].revents & POLLIN) {
#ifdef HAVE_TSLIB
                        LOGV("Inside EventHub.cpp with mFDs[i].fd=%d \n", mFDs[i].fd);
                        if (mTS != NULL) {
                            if (mFDs[i].fd != mTS->fd ) {
                                LOGV("mFDs[%d].fd = %d and mTS->fd = %d", i, mFDs[i].fd, mTS->fd);
#endif
                                res = read(mFDs[i].fd, &iev, sizeof(iev));
#ifdef HAVE_TSLIB
                            }
                            else{
                                LOGI("mTS->fd = %d", mTS->fd);
                                LOGI("tslib: calling ts_read from eventhub\n");
                                res = ts_read(mTS, &samp, 1);

                                if (res < 0) {
                                    LOGE("[EventHub.cpp:: After Poll] Error in ts_read()\n");
                                }
                                else {
                                    numOfEventsSent = 0;
                                    samp.tsIndex = i;
                                    break;
                                }
                            }
                        }
                        else {
                            LOGE("ERROR in setup of mTS: mTS is NULL!\n");
                        }
#endif
                        if (res == sizeof(iev)
#ifdef HAVE_TSLIB
                            || ((iev.code == 0x1d || iev.code == 0x1e) && res >= 0)
#endif
                        ) {
                        LOGV("%s got: t0=%d, t1=%d, type=%d, code=%d, v=%d",
                             mDevices[i]->path.string(),
                             (int) iev.time.tv_sec, (int) iev.time.tv_usec,
                             iev.type, iev.code, iev.value);
                        *outDeviceId = mDevices[i]->id;
                        if (*outDeviceId == mFirstKeyboardId) *outDeviceId = 0;
                        *outType = iev.type;
                        *outScancode = iev.code;
                        if (iev.type == EV_KEY) {
                            err = mDevices[i]->layoutMap->map(iev.code, outKeycode, outFlags);
                            LOGV("iev.code=%d outKeycode=%d outFlags=0x%08x err=%d\n",
                                iev.code, *outKeycode, *outFlags, err);
#ifdef QCOM_TEST_ONLY
                            /*The LCD/BL will be toggled ON/OFF by pressing KEY_HOME for testing purposes  */
                            if(iev.code == KEY_HOME) {
                                if(iev.value == 0) {
                                    fb_dev = open(fb_devicename, O_RDWR);
                                    if(fb_dev < 0) {
                                        LOGE("EventHub>> FB Device open failed\n");
                                    } else {
                                        if(fb_status) {
                                            LOGI("EventHub>> turn off LCD\n");
                                            ret = ioctl(fb_dev,FBIOBLANK, FB_BLANK_POWERDOWN);
                                            if(ret < 0)
                                                LOGE("EventHub>> FB blank IOCTL Failed return value=%d\n",ret);
                                            fb_status = 0;
                                        } else {
                                            LOGI("EventHub>> turn on LCD\n");
                                            ret = ioctl(fb_dev,FBIOBLANK, FB_BLANK_UNBLANK);
                                            if(ret < 0)
                                                LOGE("EventHub>> FB unblank IOCTL Failed return value=%d\n",ret);
                                            fb_status = 1;
                                        }
                                        ret = close(fb_dev);
                                    }
                                }
                                /* Drop the event and avoid propogation of the event to applications */
                                err=-1;
                            }
#endif
                            if (err != 0) {
                                *outKeycode = 0;
                                *outFlags = 0;
                            }
                        } else {
                            *outKeycode = iev.code;
                        }
                        *outValue = iev.value;
                        *outWhen = s2ns(iev.time.tv_sec) + us2ns(iev.time.tv_usec);
                        return true;
                    } else {
                        if (res<0) {
                            LOGW("could not get event (errno=%d)", errno);
                        } else {
                            LOGE("could not get event (wrong size: %d)", res);
                        }
                        continue;
                        }
                    }
                }
            }

        // read_notify() will modify mFDs and mFDCount, so this must be done after
        // processing all other events.
            if(mFDs[0].revents & POLLIN) {
                read_notify(mFDs[0].fd);
            }
#ifdef HAVE_TSLIB
        }

        if(samp.total_events) {
            *outDeviceId = mDevices[samp.tsIndex]->id;
            *outType = samp.ev[numOfEventsSent].type;
            *outScancode = samp.ev[numOfEventsSent].code;
            if (samp.ev[numOfEventsSent].type == EV_KEY) {
                err = mDevices[samp.tsIndex]->layoutMap->map(samp.ev[numOfEventsSent].code, outKeycode, outFlags);
                if (err != 0) {
                    *outKeycode = 0;
                    *outFlags = 0;
                }
            }
            else {
                *outKeycode =  samp.ev[numOfEventsSent].code;
            }
            if(*outType == EV_ABS) {
                if(*outScancode == ABS_X)
                    *outValue = samp.x;
                if(*outScancode == ABS_Y)
                    *outValue = samp.y;
                if(*outScancode == ABS_PRESSURE)
                    *outValue = samp.pressure;
            }
            else {
                *outValue = samp.ev[numOfEventsSent].value;
                *outWhen = s2ns(iev.time.tv_sec) + us2ns(iev.time.tv_usec);
            }
            if(++numOfEventsSent == samp.total_events)
                samp.total_events = 0;
            return true;
        }
#endif
    }
}

/*
 * Open the platform-specific input device.
 */
bool EventHub::openPlatformInput(void)
{
#ifdef HAVE_TSLIB
    mTS = (tsdev*)malloc(sizeof(struct tsdev));
    if(mTS == NULL)
    {
          LOGE("No Memory");
          return(false);
    }
    memset(mTS, 0, sizeof(struct tsdev));
#endif

    int res;

    mFDCount = 1;
    mFDs = (pollfd *)calloc(1, sizeof(mFDs[0]));
    mDevices = (device_t **)calloc(1, sizeof(mDevices[0]));
    mFDs[0].events = POLLIN;
    mDevices[0] = NULL;
#ifdef HAVE_INOTIFY
    mFDs[0].fd = inotify_init();
    res = inotify_add_watch(mFDs[0].fd, device_path, IN_DELETE | IN_CREATE);
    if(res < 0) {
        LOGE("could not add watch for %s, %s\n", device_path, strerror(errno));
    }
#else
    /*
     * The code in EventHub::getEvent assumes that mFDs[0] is an inotify fd.
     * We allocate space for it and set it to something invalid.
     */
    mFDs[0].fd = -1;
#endif

    res = scan_dir(device_path);
    if(res < 0) {
        LOGE("scan dir failed for %s\n", device_path);
        //open_device("/dev/input/event0");
    }

    return true;
}

/*
 * Inspect the known devices to determine whether physical keys exist for the given
 * framework-domain key codes.
 */
bool EventHub::hasKeys(size_t numCodes, int32_t* keyCodes, uint8_t* outFlags) {
    for (size_t codeIndex = 0; codeIndex < numCodes; codeIndex++) {
        outFlags[codeIndex] = 0;

        // check each available hardware device for support for this keycode
        Vector<int32_t> scanCodes;
        for (int n = 0; (n < mFDCount) && (outFlags[codeIndex] == 0); n++) {
            if (mDevices[n]) {
                status_t err = mDevices[n]->layoutMap->findScancodes(keyCodes[codeIndex], &scanCodes);
                if (!err) {
                    // check the possible scan codes identified by the layout map against the
                    // map of codes actually emitted by the driver
                    for (size_t sc = 0; sc < scanCodes.size(); sc++) {
                        if (test_bit(scanCodes[sc], mDevices[n]->keyBitmask)) {
                            outFlags[codeIndex] = 1;
                            break;
                        }
                    }
                }
            }
        }
    }

    return true;
}

// ----------------------------------------------------------------------------

int EventHub::open_device(const char *deviceName)
{
    int version;
    int fd;
    int attempt;
    struct pollfd *new_mFDs;
    device_t **new_devices;
    char **new_device_names;
    char name[80];
    char location[80];
    char idstr[80];
    struct input_id id;

    LOGV("Opening device: %s", deviceName);

    AutoMutex _l(mLock);
<<<<<<< HEAD
    
    fd = open(deviceName, O_RDWR);
    /* Input device open before it is created
     * USB event is received before
     * input device is created by the input subsystem
     * Retry after 10 ms delay
     */
    int count = 10;
    while(fd < 0 && (errno == EACCES) && count--) {
        usleep(10000);
        fd = open(deviceName, O_RDWR);
=======

    for (attempt = 0; attempt < 10; attempt++) {
        fd = open(deviceName, O_RDWR);
        if (fd >= 0) break;
        usleep(100);
>>>>>>> 0cccec0a
    }
    if(fd < 0) {
        LOGE("could not open %s, %s\n", deviceName, strerror(errno));
        return -1;
    }
    LOGV("Opened device: %s (%d failures)", deviceName, attempt);

    if(ioctl(fd, EVIOCGVERSION, &version)) {
        LOGE("could not get driver version for %s, %s\n", deviceName, strerror(errno));
        return -1;
    }
    if(ioctl(fd, EVIOCGID, &id)) {
        LOGE("could not get driver id for %s, %s\n", deviceName, strerror(errno));
        return -1;
    }
    name[sizeof(name) - 1] = '\0';
    location[sizeof(location) - 1] = '\0';
    idstr[sizeof(idstr) - 1] = '\0';
    if(ioctl(fd, EVIOCGNAME(sizeof(name) - 1), &name) < 1) {
        //fprintf(stderr, "could not get device name for %s, %s\n", deviceName, strerror(errno));
        name[0] = '\0';
    }

    // check to see if the device is on our excluded list
    List<String8>::iterator iter = mExcludedDevices.begin();
    List<String8>::iterator end = mExcludedDevices.end();
    for ( ; iter != end; iter++) {
        const char* test = *iter;
        if (strcmp(name, test) == 0) {
            LOGI("ignoring event id %s driver %s\n", deviceName, test);
            close(fd);
            fd = -1;
            return -1;
        }
    }

    if(ioctl(fd, EVIOCGPHYS(sizeof(location) - 1), &location) < 1) {
        //fprintf(stderr, "could not get location for %s, %s\n", deviceName, strerror(errno));
        location[0] = '\0';
    }
    if(ioctl(fd, EVIOCGUNIQ(sizeof(idstr) - 1), &idstr) < 1) {
        //fprintf(stderr, "could not get idstring for %s, %s\n", deviceName, strerror(errno));
        idstr[0] = '\0';
    }

    int devid = 0;
    while (devid < mNumDevicesById) {
        if (mDevicesById[devid].device == NULL) {
            break;
        }
        devid++;
    }
    if (devid >= mNumDevicesById) {
        device_ent* new_devids = (device_ent*)realloc(mDevicesById,
                sizeof(mDevicesById[0]) * (devid + 1));
        if (new_devids == NULL) {
            LOGE("out of memory");
            return -1;
        }
        mDevicesById = new_devids;
        mNumDevicesById = devid+1;
        mDevicesById[devid].device = NULL;
        mDevicesById[devid].seq = 0;
    }

    mDevicesById[devid].seq = (mDevicesById[devid].seq+(1<<SEQ_SHIFT))&SEQ_MASK;
    if (mDevicesById[devid].seq == 0) {
        mDevicesById[devid].seq = 1<<SEQ_SHIFT;
    }

    new_mFDs = (pollfd*)realloc(mFDs, sizeof(mFDs[0]) * (mFDCount + 1));
    new_devices = (device_t**)realloc(mDevices, sizeof(mDevices[0]) * (mFDCount + 1));
    if (new_mFDs == NULL || new_devices == NULL) {
        LOGE("out of memory");
        return -1;
    }
    mFDs = new_mFDs;
    mDevices = new_devices;

#if 0
    LOGI("add device %d: %s\n", mFDCount, deviceName);
    LOGI("  bus:      %04x\n"
         "  vendor    %04x\n"
         "  product   %04x\n"
         "  version   %04x\n",
        id.bustype, id.vendor, id.product, id.version);
    LOGI("  name:     \"%s\"\n", name);
    LOGI("  location: \"%s\"\n"
         "  id:       \"%s\"\n", location, idstr);
    LOGI("  version:  %d.%d.%d\n",
        version >> 16, (version >> 8) & 0xff, version & 0xff);
#endif

    device_t* device = new device_t(devid|mDevicesById[devid].seq, deviceName, name);
    if (device == NULL) {
        LOGE("out of memory");
        return -1;
    }

    mFDs[mFDCount].fd = fd;
    mFDs[mFDCount].events = POLLIN;

    // figure out the kinds of events the device reports
    
    // See if this is a keyboard, and classify it.
    uint8_t key_bitmask[(KEY_MAX+1)/8];
    memset(key_bitmask, 0, sizeof(key_bitmask));
    LOGV("Getting keys...");
    if (ioctl(fd, EVIOCGBIT(EV_KEY, sizeof(key_bitmask)), key_bitmask) >= 0) {
        //LOGI("MAP\n");
        //for (int i=0; i<((KEY_MAX+1)/8); i++) {
        //    LOGI("%d: 0x%02x\n", i, key_bitmask[i]);
        //}
        for (int i=0; i<((BTN_MISC+7)/8); i++) {
            if (key_bitmask[i] != 0) {
                device->classes |= CLASS_KEYBOARD;
                break;
            }
        }
        if ((device->classes & CLASS_KEYBOARD) != 0) {
            device->keyBitmask = new uint8_t[sizeof(key_bitmask)];
            if (device->keyBitmask != NULL) {
                memcpy(device->keyBitmask, key_bitmask, sizeof(key_bitmask));
            } else {
                delete device;
                LOGE("out of memory allocating key bitmask");
                return -1;
            }
        }
    }
    
    // See if this is a trackball.
    if (test_bit(BTN_MOUSE, key_bitmask)) {
        uint8_t rel_bitmask[(REL_MAX+1)/8];
        memset(rel_bitmask, 0, sizeof(rel_bitmask));
        LOGV("Getting relative controllers...");
        if (ioctl(fd, EVIOCGBIT(EV_REL, sizeof(rel_bitmask)), rel_bitmask) >= 0)
        {
            if (test_bit(REL_X, rel_bitmask) && test_bit(REL_Y, rel_bitmask)) {
                device->classes |= CLASS_TRACKBALL;
            }
        }
    }
    
    uint8_t abs_bitmask[(ABS_MAX+1)/8];
    memset(abs_bitmask, 0, sizeof(abs_bitmask));
    LOGV("Getting absolute controllers...");
    ioctl(fd, EVIOCGBIT(EV_ABS, sizeof(abs_bitmask)), abs_bitmask);
    
    // Is this a new modern multi-touch driver?
    if (test_bit(ABS_MT_TOUCH_MAJOR, abs_bitmask)
            && test_bit(ABS_MT_POSITION_X, abs_bitmask)
            && test_bit(ABS_MT_POSITION_Y, abs_bitmask)) {
        device->classes |= CLASS_TOUCHSCREEN | CLASS_TOUCHSCREEN_MT;
        
    // Is this an old style single-touch driver?
    } else if (test_bit(BTN_TOUCH, key_bitmask)
            && test_bit(ABS_X, abs_bitmask) && test_bit(ABS_Y, abs_bitmask)) {
        device->classes |= CLASS_TOUCHSCREEN;
#ifdef HAVE_TSLIB
                mTS->fd = fd;

                //Configure here
                LOGV("Device name = %s, fd = %d", deviceName,fd);
                LOGV("tslib: calling ts_config from eventhub\n");
                if(ts_config(mTS)) {
                    LOGE("Error in Configuring tslib. Device Name = %s \n", deviceName);
                }
#endif
    }

#ifdef EV_SW
    // figure out the switches this device reports
    uint8_t sw_bitmask[(SW_MAX+1)/8];
    memset(sw_bitmask, 0, sizeof(sw_bitmask));
    if (ioctl(fd, EVIOCGBIT(EV_SW, sizeof(sw_bitmask)), sw_bitmask) >= 0) {
        for (int i=0; i<EV_SW; i++) {
            //LOGI("Device 0x%x sw %d: has=%d", device->id, i, test_bit(i, sw_bitmask));
            if (test_bit(i, sw_bitmask)) {
                if (mSwitches[i] == 0) {
                    mSwitches[i] = device->id;
                }
            }
        }
    }
#endif

    if ((device->classes&CLASS_KEYBOARD) != 0) {
        char tmpfn[sizeof(name)];
        char keylayoutFilename[300];

        // a more descriptive name
        device->name = name;

        // replace all the spaces with underscores
        strcpy(tmpfn, name);
        for (char *p = strchr(tmpfn, ' '); p && *p; p = strchr(tmpfn, ' '))
            *p = '_';

        // find the .kl file we need for this device
        const char* root = getenv("ANDROID_ROOT");
        snprintf(keylayoutFilename, sizeof(keylayoutFilename),
                 "%s/usr/keylayout/%s.kl", root, tmpfn);
        bool defaultKeymap = false;
        if (access(keylayoutFilename, R_OK)) {
            snprintf(keylayoutFilename, sizeof(keylayoutFilename),
                     "%s/usr/keylayout/%s", root, "qwerty.kl");
            defaultKeymap = true;
        }
        device->layoutMap->load(keylayoutFilename);

        // tell the world about the devname (the descriptive name)
        int32_t publicID;
        if (!mHaveFirstKeyboard && !defaultKeymap) {
            publicID = 0;
            // the built-in keyboard has a well-known device ID of 0,
            // this device better not go away.
            mHaveFirstKeyboard = true;
            mFirstKeyboardId = device->id;
        } else {
            publicID = device->id;
            // ensure mFirstKeyboardId is set to -something-.
            if (mFirstKeyboardId == 0) {
                mFirstKeyboardId = device->id;
            }
        }
        char propName[100];
        sprintf(propName, "hw.keyboards.%u.devname", publicID);
        property_set(propName, name);

        // 'Q' key support = cheap test of whether this is an alpha-capable kbd
        if (hasKeycode(device, kKeyCodeQ)) {
            device->classes |= CLASS_ALPHAKEY;
        }
        
        // See if this has a DPAD.
        if (hasKeycode(device, kKeyCodeDpadUp) &&
                hasKeycode(device, kKeyCodeDpadDown) &&
                hasKeycode(device, kKeyCodeDpadLeft) &&
                hasKeycode(device, kKeyCodeDpadRight) &&
                hasKeycode(device, kKeyCodeDpadCenter)) {
            device->classes |= CLASS_DPAD;
        }
        
        LOGI("New keyboard: publicID=%d device->id=0x%x devname='%s' propName='%s' keylayout='%s'\n",
                publicID, device->id, name, propName, keylayoutFilename);
    }

    LOGI("New device: path=%s name=%s id=0x%x (of 0x%x) index=%d fd=%d classes=0x%x\n",
         deviceName, name, device->id, mNumDevicesById, mFDCount, fd, device->classes);
         
    LOGV("Adding device %s %p at %d, id = %d, classes = 0x%x\n",
         deviceName, device, mFDCount, devid, device->classes);

    mDevicesById[devid].device = device;
    device->next = mOpeningDevices;
    mOpeningDevices = device;
    mDevices[mFDCount] = device;

    mFDCount++;
    return 0;
}

bool EventHub::hasKeycode(device_t* device, int keycode) const
{
    if (device->keyBitmask == NULL || device->layoutMap == NULL) {
        return false;
    }
    
    Vector<int32_t> scanCodes;
    device->layoutMap->findScancodes(keycode, &scanCodes);
    const size_t N = scanCodes.size();
    for (size_t i=0; i<N && i<=KEY_MAX; i++) {
        int32_t sc = scanCodes.itemAt(i);
        if (sc >= 0 && sc <= KEY_MAX && test_bit(sc, device->keyBitmask)) {
            return true;
        }
    }
    
    return false;
}

int EventHub::close_device(const char *deviceName)
{
    AutoMutex _l(mLock);
    
    int i;
    for(i = 1; i < mFDCount; i++) {
        if(strcmp(mDevices[i]->path.string(), deviceName) == 0) {
            //LOGD("remove device %d: %s\n", i, deviceName);
            device_t* device = mDevices[i];
            
            LOGI("Removed device: path=%s name=%s id=0x%x (of 0x%x) index=%d fd=%d classes=0x%x\n",
                 device->path.string(), device->name.string(), device->id,
                 mNumDevicesById, mFDCount, mFDs[i].fd, device->classes);
         
            // Clear this device's entry.
            int index = (device->id&ID_MASK);
            mDevicesById[index].device = NULL;
            
            // Close the file descriptor and compact the fd array.
            close(mFDs[i].fd);
            int count = mFDCount - i - 1;
            memmove(mDevices + i, mDevices + i + 1, sizeof(mDevices[0]) * count);
            memmove(mFDs + i, mFDs + i + 1, sizeof(mFDs[0]) * count);
            mFDCount--;

#ifdef EV_SW
            for (int j=0; j<EV_SW; j++) {
                if (mSwitches[j] == device->id) {
                    mSwitches[j] = 0;
                }
            }
#endif
            
            device->next = mClosingDevices;
            mClosingDevices = device;

            uint32_t publicID;
            if (device->id == mFirstKeyboardId) {
                LOGW("built-in keyboard device %s (id=%d) is closing! the apps will not like this",
                        device->path.string(), mFirstKeyboardId);
                mFirstKeyboardId = 0;
                publicID = 0;
            } else {
                publicID = device->id;
            }
            // clear the property
            char propName[100];
            sprintf(propName, "hw.keyboards.%u.devname", publicID);
            property_set(propName, NULL);
            return 0;
        }
    }
    LOGE("remove device: %s not found\n", deviceName);
    return -1;
}

int EventHub::read_notify(int nfd)
{
#ifdef HAVE_INOTIFY
    int res;
    char devname[PATH_MAX];
    char *filename;
    char event_buf[512];
    int event_size;
    int event_pos = 0;
    struct inotify_event *event;

    LOGV("EventHub::read_notify nfd: %d\n", nfd);
    res = read(nfd, event_buf, sizeof(event_buf));
    if(res < (int)sizeof(*event)) {
        if(errno == EINTR)
            return 0;
        LOGW("could not get event, %s\n", strerror(errno));
        return 1;
    }
    //printf("got %d bytes of event information\n", res);

    strcpy(devname, device_path);
    filename = devname + strlen(devname);
    *filename++ = '/';

    while(res >= (int)sizeof(*event)) {
        event = (struct inotify_event *)(event_buf + event_pos);
        //printf("%d: %08x \"%s\"\n", event->wd, event->mask, event->len ? event->name : "");
        if(event->len) {
            strcpy(filename, event->name);
            if(event->mask & IN_CREATE) {
                open_device(devname);
            }
            else {
                close_device(devname);
            }
        }
        event_size = sizeof(*event) + event->len;
        res -= event_size;
        event_pos += event_size;
    }
#endif
    return 0;
}


int EventHub::scan_dir(const char *dirname)
{
    char devname[PATH_MAX];
    char *filename;
    DIR *dir;
    struct dirent *de;
    dir = opendir(dirname);
    if(dir == NULL)
        return -1;
    strcpy(devname, dirname);
    filename = devname + strlen(devname);
    *filename++ = '/';
    while((de = readdir(dir))) {
        if(de->d_name[0] == '.' &&
           (de->d_name[1] == '\0' ||
            (de->d_name[1] == '.' && de->d_name[2] == '\0')))
            continue;
        strcpy(filename, de->d_name);
        open_device(devname);
    }
    closedir(dir);
    return 0;
}

}; // namespace android<|MERGE_RESOLUTION|>--- conflicted
+++ resolved
@@ -619,7 +619,6 @@
     LOGV("Opening device: %s", deviceName);
 
     AutoMutex _l(mLock);
-<<<<<<< HEAD
     
     fd = open(deviceName, O_RDWR);
     /* Input device open before it is created
@@ -631,13 +630,6 @@
     while(fd < 0 && (errno == EACCES) && count--) {
         usleep(10000);
         fd = open(deviceName, O_RDWR);
-=======
-
-    for (attempt = 0; attempt < 10; attempt++) {
-        fd = open(deviceName, O_RDWR);
-        if (fd >= 0) break;
-        usleep(100);
->>>>>>> 0cccec0a
     }
     if(fd < 0) {
         LOGE("could not open %s, %s\n", deviceName, strerror(errno));
