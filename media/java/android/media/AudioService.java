--- conflicted
+++ resolved
@@ -3111,7 +3111,6 @@
                     mA2dp = null;
                     synchronized (mConnectedDevices) {
                         if (mConnectedDevices.containsKey(AudioSystem.DEVICE_OUT_BLUETOOTH_A2DP)) {
-<<<<<<< HEAD
                             Log.d(TAG, "A2dp service disconnects, pause music player: "
                                 + mConnectedDevicesList.size());
                             //Clean up all connected device list here
@@ -3127,20 +3126,6 @@
                                                     btDevice,
                                                     delay);
                             }
-=======
-                            Log.d(TAG, "A2dp service disconnects, pause music player");
-                            BluetoothAdapter adapter = BluetoothAdapter.getDefaultAdapter();
-                            BluetoothDevice btDevice = adapter.getRemoteDevice
-                                    (mConnectedDevices.get(AudioSystem.DEVICE_OUT_BLUETOOTH_A2DP));
-                            int delay = checkSendBecomingNoisyIntent(
-                                                AudioSystem.DEVICE_OUT_BLUETOOTH_A2DP, 0);
-                            queueMsgUnderWakeLock(mAudioHandler,
-                                                MSG_SET_A2DP_SRC_CONNECTION_STATE,
-                                                BluetoothA2dp.STATE_DISCONNECTED,
-                                                0,
-                                                btDevice,
-                                                delay);
->>>>>>> 073b8a01
                         }
                     }
                 }
