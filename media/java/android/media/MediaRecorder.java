--- conflicted
+++ resolved
@@ -145,10 +145,6 @@
         /** Microphone audio source tuned for voice recognition if available, behaves like
          *  {@link #DEFAULT} otherwise. */
         public static final int VOICE_RECOGNITION = 6;
-<<<<<<< HEAD
-        public static final int FM_RX = 7;
-        public static final int FM_RX_A2DP = 8;
-=======
 
         /**
          * @hide
@@ -158,7 +154,8 @@
          * is available.
          */
         public static final int VOICE_COMMUNICATION = 7;
->>>>>>> b4173374
+        public static final int FM_RX = 8;
+        public static final int FM_RX_A2DP = 9;
     }
 
     /**
