--- conflicted
+++ resolved
@@ -197,32 +197,20 @@
     
     private static final String[] INTERNAL_COLUMNS = new String[] {
         MediaStore.Audio.Media._ID, MediaStore.Audio.Media.TITLE,
-        "\"" + MediaStore.Audio.Media.INTERNAL_CONTENT_URI + "\"",
-<<<<<<< HEAD
+        "\"" + MediaStore.Audio.Media.INTERNAL_CONTENT_URI + "/\" || " + MediaStore.Audio.Media._ID,
         MediaStore.Audio.Media.TITLE_KEY
-=======
-        "\"" + MediaStore.Audio.Media.INTERNAL_CONTENT_URI + "/\" || " + MediaStore.Audio.Media._ID
->>>>>>> 9effa6db
     };
 
     private static final String[] DRM_COLUMNS = new String[] {
         DrmStore.Audio._ID, DrmStore.Audio.TITLE,
-        "\"" + DrmStore.Audio.CONTENT_URI + "\"",
-<<<<<<< HEAD
+        "\"" + DrmStore.Audio.CONTENT_URI + "/\" || " + DrmStore.Audio._ID,
         DrmStore.Audio.TITLE + " AS " + MediaStore.Audio.Media.TITLE_KEY
-=======
-        "\"" + DrmStore.Audio.CONTENT_URI + "/\" || " + DrmStore.Audio._ID
->>>>>>> 9effa6db
     };
 
     private static final String[] MEDIA_COLUMNS = new String[] {
         MediaStore.Audio.Media._ID, MediaStore.Audio.Media.TITLE,
-        "\"" + MediaStore.Audio.Media.EXTERNAL_CONTENT_URI + "\"",
-<<<<<<< HEAD
+        "\"" + MediaStore.Audio.Media.EXTERNAL_CONTENT_URI + "/\" || " + MediaStore.Audio.Media._ID,
         MediaStore.Audio.Media.TITLE_KEY
-=======
-        "\"" + MediaStore.Audio.Media.EXTERNAL_CONTENT_URI + "/\" || " + MediaStore.Audio.Media._ID
->>>>>>> 9effa6db
     };
 
     /**
@@ -403,17 +391,11 @@
         final Cursor internalCursor = getInternalRingtones();
         final Cursor drmCursor = mIncludeDrm ? getDrmRingtones() : null;
         final Cursor mediaCursor = getMediaRingtones();
-<<<<<<< HEAD
-             
-        return mCursor = new SortCursor(new Cursor[] { internalCursor, drmCursor, mediaCursor },
-                MediaStore.Audio.Media.DEFAULT_SORT_ORDER);
-=======
         final Cursor[] themeCursor = getThemeManagerRingtones();
 
         return mCursor = new SortCursor(new Cursor[] { internalCursor, drmCursor, mediaCursor,
                 themeCursor[0], themeCursor[1] },
-                MediaStore.MediaColumns.TITLE);
->>>>>>> 9effa6db
+                MediaStore.Audio.Media.DEFAULT_SORT_ORDER);
     }
 
     /**
@@ -713,16 +695,12 @@
     public static void setActualDefaultRingtoneUri(Context context, int type, Uri ringtoneUri) {
         String setting = getSettingForType(type);
         if (setting == null) return;
-<<<<<<< HEAD
         Settings.System.putString(context.getContentResolver(), setting,
                 ringtoneUri != null ? ringtoneUri.toString() : null);
-=======
-        Settings.System.putString(context.getContentResolver(), setting, ringtoneUri.toString());  
         Intent intent = new Intent();
         intent.setAction(ACTION_RINGTONE_CHANGED);
         intent.putExtra(RingtoneManager.EXTRA_RINGTONE_TYPE, type);
         context.sendBroadcast(intent);
->>>>>>> 9effa6db
     }
     
     private static String getSettingForType(int type) {
