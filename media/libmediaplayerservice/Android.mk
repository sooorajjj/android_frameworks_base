LOCAL_PATH:= $(call my-dir)

#
# libmediaplayerservice
#

include $(CLEAR_VARS)

LOCAL_SRC_FILES:=               \
    MediaRecorderClient.cpp     \
    MediaPlayerService.cpp      \
    MetadataRetrieverClient.cpp \
    TestPlayerStub.cpp          \
    MidiMetadataRetriever.cpp   \
    MidiFile.cpp                \
    StagefrightPlayer.cpp       \
    StagefrightRecorder.cpp

LOCAL_SHARED_LIBRARIES :=     		\
	libcutils             			\
	libutils              			\
	libbinder             			\
	libvorbisidec         			\
	libsonivox            			\
	libmedia              			\
	libcamera_client      			\
	libandroid_runtime    			\
	libstagefright        			\
	libstagefright_omx    			\
	libstagefright_foundation       \
	libgui                          \
	libdl

LOCAL_STATIC_LIBRARIES := \
        libstagefright_nuplayer                 \
<<<<<<< HEAD
        libmedia_helper                 \
=======
        libstagefright_rtsp                     \
>>>>>>> 94180377

LOCAL_C_INCLUDES :=                                                 \
	$(JNI_H_INCLUDE)                                                \
	$(call include-path-for, graphics corecg)                       \
	$(TOP)/frameworks/base/include/media/stagefright/openmax \
	$(TOP)/frameworks/base/include/media \
	$(TOP)/frameworks/base/media/libstagefright/include             \
	$(TOP)/frameworks/base/media/libstagefright/rtsp                \
        $(TOP)/external/tremolo/Tremolo \

LOCAL_MODULE:= libmediaplayerservice

include $(BUILD_SHARED_LIBRARY)

include $(call all-makefiles-under,$(LOCAL_PATH))
<|MERGE_RESOLUTION|>--- conflicted
+++ resolved
@@ -33,11 +33,9 @@
 
 LOCAL_STATIC_LIBRARIES := \
         libstagefright_nuplayer                 \
-<<<<<<< HEAD
-        libmedia_helper                 \
-=======
         libstagefright_rtsp                     \
->>>>>>> 94180377
+        libmedia_helper                         \
+
 
 LOCAL_C_INCLUDES :=                                                 \
 	$(JNI_H_INCLUDE)                                                \
