--- conflicted
+++ resolved
@@ -118,11 +118,8 @@
     RegisterSniffer(SniffMPEG2TS);
     RegisterSniffer(SniffMP3);
     RegisterSniffer(SniffAAC);
-<<<<<<< HEAD
+    RegisterSniffer(SniffMPEG2PS);
     ExtendedExtractor::RegisterSniffers();
-=======
-    RegisterSniffer(SniffMPEG2PS);
->>>>>>> 94180377
 
     char value[PROPERTY_VALUE_MAX];
     if (property_get("drm.service.enabled", value, NULL)
