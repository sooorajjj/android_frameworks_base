/*
 * Copyright (C) 2009 The Android Open Source Project
 * Copyright (C) 2010-2011 Code Aurora Forum
 *
 * Licensed under the Apache License, Version 2.0 (the "License");
 * you may not use this file except in compliance with the License.
 * You may obtain a copy of the License at
 *
 *      http://www.apache.org/licenses/LICENSE-2.0
 *
 * Unless required by applicable law or agreed to in writing, software
 * distributed under the License is distributed on an "AS IS" BASIS,
 * WITHOUT WARRANTIES OR CONDITIONS OF ANY KIND, either express or implied.
 * See the License for the specific language governing permissions and
 * limitations under the License.
 */
/*--------------------------------------------------------------------------
Copyright (c) 2010-2011, Code Aurora Forum. All rights reserved.
--------------------------------------------------------------------------*/

//#define LOG_NDEBUG 0
#define LOG_TAG "OMXCodec"
#include <utils/Log.h>

#include "include/AACEncoder.h"
#include "include/AMRNBEncoder.h"
#include "include/AMRWBEncoder.h"
#include "include/AVCEncoder.h"
#include "include/M4vH263Encoder.h"

#include "include/ESDS.h"

#include <binder/IServiceManager.h>
#include <binder/MemoryDealer.h>
#include <binder/ProcessState.h>
#include <media/stagefright/foundation/ADebug.h>
#include <media/IMediaPlayerService.h>
#include <media/stagefright/HardwareAPI.h>
#include <media/stagefright/MediaBuffer.h>
#include <media/stagefright/MediaBufferGroup.h>
#include <media/stagefright/MediaDefs.h>
#include <media/stagefright/MediaExtractor.h>
#include <media/stagefright/MetaData.h>
#include <media/stagefright/OMXCodec.h>
#include <media/stagefright/Utils.h>
#include <utils/Vector.h>
#include <cutils/properties.h>

#include <OMX_Audio.h>
#include <OMX_Component.h>

#include <cutils/properties.h>
#include <OMX_QCOMExtns.h>

#include <gralloc_priv.h>
#include <qcom_ui.h>
#include <QOMX_AudioExtensions.h>
#include "include/avc_utils.h"

namespace android {

// Treat time out as an error if we have not received any output
// buffers after 3 seconds.
const static int64_t kBufferFilledEventTimeOutNs = 3000000000LL;

// OMX Spec defines less than 50 color formats. If the query for
// color format is executed for more than kMaxColorFormatSupported,
// the query will fail to avoid looping forever.
// 1000 is more than enough for us to tell whether the omx
// component in question is buggy or not.
const static uint32_t kMaxColorFormatSupported = 1000;

static const int QOMX_COLOR_FormatYUV420PackedSemiPlanar64x32Tile2m8ka = 0x7FA30C03;
static const int OMX_QCOM_COLOR_FormatYVU420SemiPlanar = 0x7FA30C00;

struct CodecInfo {
    const char *mime;
    const char *codec;
};

class ColorFormatInfo {
    private:
        enum {
            LOCAL = 0,
            REMOTE = 1,
            END = 2
        };
        static const int32_t preferredColorFormat[END];
    public:
        static int32_t getPreferredColorFormat(bool isLocal) {
            char colorformat[10]="";
            if(!property_get("sf.debug.colorformat", colorformat, NULL)){
                if(isLocal) {
                    return preferredColorFormat[LOCAL];
                }
                return preferredColorFormat[REMOTE];
            } else {
                if(!strcmp(colorformat, "yamato")) {
                    return QOMX_COLOR_FormatYVU420PackedSemiPlanar32m4ka;
                }
                return preferredColorFormat[LOCAL];
            }
        }
};

const int32_t ColorFormatInfo::preferredColorFormat[] = {
#ifdef TARGET7x30
    QOMX_COLOR_FormatYUV420PackedSemiPlanar64x32Tile2m8ka,
    QOMX_COLOR_FormatYUV420PackedSemiPlanar64x32Tile2m8ka
#endif
#ifdef TARGET8x60
    QOMX_COLOR_FormatYUV420PackedSemiPlanar64x32Tile2m8ka,
    QOMX_COLOR_FormatYUV420PackedSemiPlanar64x32Tile2m8ka
#endif
#ifdef TARGET7x27
    OMX_QCOM_COLOR_FormatYVU420SemiPlanar,
    QOMX_COLOR_FormatYVU420PackedSemiPlanar32m4ka
#endif
#ifdef TARGET7x27A
    OMX_QCOM_COLOR_FormatYVU420SemiPlanar,
    OMX_QCOM_COLOR_FormatYVU420SemiPlanar
#endif
#ifdef TARGET8x50
    OMX_QCOM_COLOR_FormatYVU420SemiPlanar,
    QOMX_COLOR_FormatYVU420PackedSemiPlanar32m4ka
#endif
};


#define FACTORY_CREATE_ENCODER(name) \
static sp<MediaSource> Make##name(const sp<MediaSource> &source, const sp<MetaData> &meta) { \
    return new name(source, meta); \
}

#define FACTORY_REF(name) { #name, Make##name },

FACTORY_CREATE_ENCODER(AMRNBEncoder)
FACTORY_CREATE_ENCODER(AMRWBEncoder)
FACTORY_CREATE_ENCODER(AACEncoder)
FACTORY_CREATE_ENCODER(AVCEncoder)
FACTORY_CREATE_ENCODER(M4vH263Encoder)

static sp<MediaSource> InstantiateSoftwareEncoder(
        const char *name, const sp<MediaSource> &source,
        const sp<MetaData> &meta) {
    struct FactoryInfo {
        const char *name;
        sp<MediaSource> (*CreateFunc)(const sp<MediaSource> &, const sp<MetaData> &);
    };

    static const FactoryInfo kFactoryInfo[] = {
        FACTORY_REF(AMRNBEncoder)
        FACTORY_REF(AMRWBEncoder)
        FACTORY_REF(AACEncoder)
        FACTORY_REF(AVCEncoder)
        FACTORY_REF(M4vH263Encoder)
    };
    for (size_t i = 0;
         i < sizeof(kFactoryInfo) / sizeof(kFactoryInfo[0]); ++i) {
        if (!strcmp(name, kFactoryInfo[i].name)) {
            return (*kFactoryInfo[i].CreateFunc)(source, meta);
        }
    }

    return NULL;
}

#undef FACTORY_REF
#undef FACTORY_CREATE

static const CodecInfo kDecoderInfo[] = {
    { MEDIA_MIMETYPE_IMAGE_JPEG, "OMX.TI.JPEG.decode" },
    { MEDIA_MIMETYPE_AUDIO_MPEG, "OMX.qcom.audio.decoder.mp3" },
//    { MEDIA_MIMETYPE_AUDIO_MPEG, "OMX.TI.MP3.decode" },
    { MEDIA_MIMETYPE_AUDIO_MPEG, "OMX.google.mp3.decoder" },
    { MEDIA_MIMETYPE_AUDIO_MPEG_LAYER_II, "OMX.Nvidia.mp2.decoder" },
//    { MEDIA_MIMETYPE_AUDIO_AMR_NB, "OMX.TI.AMR.decode" },
//    { MEDIA_MIMETYPE_AUDIO_AMR_NB, "OMX.Nvidia.amr.decoder" },
    { MEDIA_MIMETYPE_AUDIO_AMR_NB, "OMX.google.amrnb.decoder" },
//    { MEDIA_MIMETYPE_AUDIO_AMR_NB, "OMX.Nvidia.amrwb.decoder" },
    { MEDIA_MIMETYPE_AUDIO_AMR_WB, "OMX.TI.WBAMR.decode" },
    { MEDIA_MIMETYPE_AUDIO_AMR_WB, "OMX.google.amrwb.decoder" },
#ifdef USE_AAC_HW_DEC
    { MEDIA_MIMETYPE_AUDIO_AAC, "OMX.qcom.audio.decoder.aac" },
#endif
//    { MEDIA_MIMETYPE_AUDIO_AAC, "OMX.Nvidia.aac.decoder" },
    { MEDIA_MIMETYPE_AUDIO_AAC, "OMX.TI.AAC.decode" },
    { MEDIA_MIMETYPE_AUDIO_AAC, "OMX.google.aac.decoder" },
    { MEDIA_MIMETYPE_AUDIO_G711_ALAW, "OMX.google.g711.alaw.decoder" },
    { MEDIA_MIMETYPE_AUDIO_G711_MLAW, "OMX.google.g711.mlaw.decoder" },
    { MEDIA_MIMETYPE_VIDEO_MPEG4, "OMX.TI.DUCATI1.VIDEO.DECODER" },
    { MEDIA_MIMETYPE_VIDEO_MPEG4, "OMX.Nvidia.mp4.decode" },
    { MEDIA_MIMETYPE_VIDEO_MPEG4, "OMX.qcom.7x30.video.decoder.mpeg4" },
    { MEDIA_MIMETYPE_VIDEO_MPEG4, "OMX.qcom.video.decoder.mpeg4" },
    { MEDIA_MIMETYPE_VIDEO_MPEG4, "OMX.TI.Video.Decoder" },
    { MEDIA_MIMETYPE_VIDEO_MPEG4, "OMX.SEC.MPEG4.Decoder" },
    { MEDIA_MIMETYPE_VIDEO_MPEG4, "OMX.google.mpeg4.decoder" },
    { MEDIA_MIMETYPE_VIDEO_H263, "OMX.TI.DUCATI1.VIDEO.DECODER" },
    { MEDIA_MIMETYPE_VIDEO_H263, "OMX.Nvidia.h263.decode" },
    { MEDIA_MIMETYPE_VIDEO_H263, "OMX.qcom.7x30.video.decoder.h263" },
    { MEDIA_MIMETYPE_VIDEO_H263, "OMX.qcom.video.decoder.h263" },
    { MEDIA_MIMETYPE_VIDEO_H263, "OMX.SEC.H263.Decoder" },
    { MEDIA_MIMETYPE_VIDEO_H263, "OMX.google.h263.decoder" },
    { MEDIA_MIMETYPE_VIDEO_AVC, "OMX.TI.DUCATI1.VIDEO.DECODER" },
    { MEDIA_MIMETYPE_VIDEO_AVC, "OMX.Nvidia.h264.decode" },
    { MEDIA_MIMETYPE_VIDEO_AVC, "OMX.qcom.7x30.video.decoder.avc" },
    { MEDIA_MIMETYPE_VIDEO_AVC, "OMX.qcom.video.decoder.avc" },
    { MEDIA_MIMETYPE_VIDEO_AVC, "OMX.TI.Video.Decoder" },
    { MEDIA_MIMETYPE_VIDEO_AVC, "OMX.SEC.AVC.Decoder" },
    { MEDIA_MIMETYPE_VIDEO_AVC, "OMX.google.h264.decoder" },
    { MEDIA_MIMETYPE_VIDEO_AVC, "OMX.google.avc.decoder" },
    { MEDIA_MIMETYPE_AUDIO_VORBIS, "OMX.google.vorbis.decoder" },
    { MEDIA_MIMETYPE_VIDEO_VPX, "OMX.google.vpx.decoder" },
    { MEDIA_MIMETYPE_VIDEO_MPEG2, "OMX.Nvidia.mpeg2v.decode" },
    { MEDIA_MIMETYPE_VIDEO_MPEG2, "OMX.qcom.video.decoder.mpeg2" },
    { MEDIA_MIMETYPE_VIDEO_DIVX, "OMX.qcom.video.decoder.divx"},
    { MEDIA_MIMETYPE_VIDEO_DIVX311, "OMX.qcom.video.decoder.divx311"},
    { MEDIA_MIMETYPE_VIDEO_DIVX4, "OMX.qcom.video.decoder.divx4"},
    { MEDIA_MIMETYPE_AUDIO_AC3, "OMX.qcom.audio.decoder.ac3" },
    { MEDIA_MIMETYPE_AUDIO_QCELP, "OMX.qcom.audio.decoder.Qcelp13Hw"},
    { MEDIA_MIMETYPE_AUDIO_QCELP, "OMX.qcom.audio.decoder.Qcelp13"},
    { MEDIA_MIMETYPE_AUDIO_EVRC, "OMX.qcom.audio.decoder.evrchw" },
    { MEDIA_MIMETYPE_AUDIO_EVRC, "OMX.qcom.audio.decoder.evrc" },
    { MEDIA_MIMETYPE_AUDIO_WMA, "OMX.qcom.audio.decoder.wma"},
    { MEDIA_MIMETYPE_AUDIO_WMA, "OMX.qcom.audio.decoder.wmaLossLess"},
    { MEDIA_MIMETYPE_AUDIO_WMA, "OMX.qcom.audio.decoder.wma10Pro"},
    { MEDIA_MIMETYPE_VIDEO_WMV, "OMX.qcom.video.decoder.vc1"},
};

static const CodecInfo kEncoderInfo[] = {
    { MEDIA_MIMETYPE_AUDIO_AMR_NB, "OMX.TI.AMR.encode" },
    { MEDIA_MIMETYPE_AUDIO_AMR_NB, "AMRNBEncoder" },
    { MEDIA_MIMETYPE_AUDIO_AMR_WB, "OMX.TI.WBAMR.encode" },
    { MEDIA_MIMETYPE_AUDIO_AMR_WB, "AMRWBEncoder" },
    { MEDIA_MIMETYPE_AUDIO_AAC, "OMX.TI.AAC.encode" },
    { MEDIA_MIMETYPE_AUDIO_AAC, "OMX.qcom.audio.encoder.aac" },
    { MEDIA_MIMETYPE_AUDIO_AAC, "AACEncoder" },
    { MEDIA_MIMETYPE_VIDEO_MPEG4, "OMX.TI.DUCATI1.VIDEO.MPEG4E" },
    { MEDIA_MIMETYPE_VIDEO_MPEG4, "OMX.qcom.7x30.video.encoder.mpeg4" },
    { MEDIA_MIMETYPE_AUDIO_EVRC,   "OMX.qcom.audio.encoder.evrc" },
    { MEDIA_MIMETYPE_AUDIO_QCELP,  "OMX.qcom.audio.encoder.qcelp13" },
    { MEDIA_MIMETYPE_VIDEO_MPEG4, "OMX.qcom.video.encoder.mpeg4" },
    { MEDIA_MIMETYPE_VIDEO_MPEG4, "OMX.TI.Video.encoder" },
    { MEDIA_MIMETYPE_VIDEO_MPEG4, "OMX.Nvidia.mp4.encoder" },
    { MEDIA_MIMETYPE_VIDEO_MPEG4, "OMX.SEC.MPEG4.Encoder" },
    { MEDIA_MIMETYPE_VIDEO_MPEG4, "M4vH263Encoder" },
    { MEDIA_MIMETYPE_VIDEO_H263, "OMX.TI.DUCATI1.VIDEO.MPEG4E" },
    { MEDIA_MIMETYPE_VIDEO_H263, "OMX.qcom.7x30.video.encoder.h263" },
    { MEDIA_MIMETYPE_VIDEO_H263, "OMX.qcom.video.encoder.h263" },
    { MEDIA_MIMETYPE_VIDEO_H263, "OMX.TI.Video.encoder" },
    { MEDIA_MIMETYPE_VIDEO_H263, "OMX.Nvidia.h263.encoder" },
    { MEDIA_MIMETYPE_VIDEO_H263, "OMX.SEC.H263.Encoder" },
    { MEDIA_MIMETYPE_VIDEO_H263, "M4vH263Encoder" },
    { MEDIA_MIMETYPE_VIDEO_AVC, "OMX.TI.DUCATI1.VIDEO.H264E" },
    { MEDIA_MIMETYPE_VIDEO_AVC, "OMX.qcom.7x30.video.encoder.avc" },
    { MEDIA_MIMETYPE_VIDEO_AVC, "OMX.qcom.video.encoder.avc" },
    { MEDIA_MIMETYPE_VIDEO_AVC, "OMX.TI.Video.encoder" },
    { MEDIA_MIMETYPE_VIDEO_AVC, "OMX.Nvidia.h264.encoder" },
    { MEDIA_MIMETYPE_VIDEO_AVC, "OMX.SEC.AVC.Encoder" },
    { MEDIA_MIMETYPE_VIDEO_AVC, "AVCEncoder" },
};

#undef OPTIONAL

#define CODEC_LOGI(x, ...) LOGI("[%s] "x, mComponentName, ##__VA_ARGS__)
#define CODEC_LOGV(x, ...) LOGV("[%s] "x, mComponentName, ##__VA_ARGS__)
#define CODEC_LOGE(x, ...) LOGE("[%s] "x, mComponentName, ##__VA_ARGS__)

struct OMXCodecObserver : public BnOMXObserver {
    OMXCodecObserver() {
    }

    void setCodec(const sp<OMXCodec> &target) {
        mTarget = target;
    }

    // from IOMXObserver
    virtual void onMessage(const omx_message &msg) {
        sp<OMXCodec> codec = mTarget.promote();

        if (codec.get() != NULL) {
            Mutex::Autolock autoLock(codec->mLock);
            codec->on_message(msg);
            codec.clear();
        }
    }

protected:
    virtual ~OMXCodecObserver() {}

private:
    wp<OMXCodec> mTarget;

    OMXCodecObserver(const OMXCodecObserver &);
    OMXCodecObserver &operator=(const OMXCodecObserver &);
};

static const char *GetCodec(const CodecInfo *info, size_t numInfos,
                            const char *mime, int index) {
    CHECK(index >= 0);
    for(size_t i = 0; i < numInfos; ++i) {
        if (!strcasecmp(mime, info[i].mime)) {
            if (index == 0) {
                return info[i].codec;
            }

            --index;
        }
    }

    return NULL;
}

template<class T>
static void InitOMXParams(T *params) {
    params->nSize = sizeof(T);
    params->nVersion.s.nVersionMajor = 1;
    params->nVersion.s.nVersionMinor = 0;
    params->nVersion.s.nRevision = 0;
    params->nVersion.s.nStep = 0;
}

static bool IsSoftwareCodec(const char *componentName) {
    if (!strncmp("OMX.google.", componentName, 11)) {
        return true;
    }

    if (!strncmp("OMX.", componentName, 4)) {
        return false;
    }

    return true;
}

// A sort order in which OMX software codecs are first, followed
// by other (non-OMX) software codecs, followed by everything else.
static int CompareSoftwareCodecsFirst(
        const String8 *elem1, const String8 *elem2) {
    bool isOMX1 = !strncmp(elem1->string(), "OMX.", 4);
    bool isOMX2 = !strncmp(elem2->string(), "OMX.", 4);

    bool isSoftwareCodec1 = IsSoftwareCodec(elem1->string());
    bool isSoftwareCodec2 = IsSoftwareCodec(elem2->string());

    if (isSoftwareCodec1) {
        if (!isSoftwareCodec2) { return -1; }

        if (isOMX1) {
            if (isOMX2) { return 0; }

            return -1;
        } else {
            if (isOMX2) { return 0; }

            return 1;
        }

        return -1;
    }

    if (isSoftwareCodec2) {
        return 1;
    }

    return 0;
}

// static
uint32_t OMXCodec::getComponentQuirks(
        const char *componentName, bool isEncoder) {
    uint32_t quirks = 0;

    if (!strcmp(componentName, "OMX.Nvidia.amr.decoder") ||
         !strcmp(componentName, "OMX.Nvidia.amrwb.decoder") ||
         !strcmp(componentName, "OMX.Nvidia.aac.decoder") ||
         !strcmp(componentName, "OMX.Nvidia.mp3.decoder")) {
        quirks |= kDecoderLiesAboutNumberOfChannels;
    }

    if (!strcmp(componentName, "OMX.TI.MP3.decode")) {
        quirks |= kNeedsFlushBeforeDisable;
        quirks |= kDecoderLiesAboutNumberOfChannels;
    }
    if (!strcmp(componentName, "OMX.TI.AAC.decode")) {
        quirks |= kNeedsFlushBeforeDisable;
        quirks |= kRequiresFlushCompleteEmulation;
        quirks |= kSupportsMultipleFramesPerInputBuffer;
    }
#ifdef USE_AAC_HW_DEC
    if (!strcmp(componentName, "OMX.qcom.audio.decoder.aac")) {
        quirks |= kRequiresAllocateBufferOnInputPorts;
        quirks |= kRequiresAllocateBufferOnOutputPorts;
    }
#endif
    if (!strcmp(componentName, "OMX.qcom.audio.encoder.evrc")) {
        quirks |= kRequiresAllocateBufferOnInputPorts;
        quirks |= kRequiresAllocateBufferOnOutputPorts;
    }

    if (!strcmp(componentName, "OMX.qcom.audio.encoder.qcelp13")) {
        quirks |= kRequiresAllocateBufferOnInputPorts;
        quirks |= kRequiresAllocateBufferOnOutputPorts;
    }

    if(!strcmp(componentName, "OMX.qcom.audio.decoder.Qcelp13"))  {
       LOGV("setting kRequiresGlobalFlush for QCELP");
       quirks |= kRequiresGlobalFlush;
    }

    if(!strcmp(componentName, "OMX.qcom.audio.decoder.evrc"))  {
       LOGV("setting kRequiresGlobalFlush for EVRC");
       quirks |= kRequiresGlobalFlush;
    }
    if (!strncmp(componentName, "OMX.qcom.video.encoder.", 23)) {
        quirks |= kRequiresLoadedToIdleAfterAllocation;
        quirks |= kRequiresAllocateBufferOnInputPorts;
        quirks |= kRequiresAllocateBufferOnOutputPorts;
        if (!strncmp(componentName, "OMX.qcom.video.encoder.avc", 26)) {

            // The AVC encoder advertises the size of output buffers
            // based on the input video resolution and assumes
            // the worst/least compression ratio is 0.5. It is found that
            // sometimes, the output buffer size is larger than
            // size advertised by the encoder.
            //quirks |= kRequiresLargerEncoderOutputBuffer;
        }
    }
    if (!strncmp(componentName, "OMX.qcom.7x30.video.encoder.", 28)) {
    }
    if (!strncmp(componentName, "OMX.qcom.video.decoder.", 23)) {
        quirks |= kRequiresAllocateBufferOnInputPorts;
        quirks |= kRequiresAllocateBufferOnOutputPorts;
        quirks |= kDefersOutputBufferAllocation;
    }
    if (!strncmp(componentName, "OMX.qcom.7x30.video.decoder.", 28)) {
        quirks |= kRequiresAllocateBufferOnInputPorts;
        quirks |= kRequiresAllocateBufferOnOutputPorts;
        quirks |= kDefersOutputBufferAllocation;
    }

    if (!strcmp(componentName, "OMX.TI.DUCATI1.VIDEO.DECODER")) {
        quirks |= kRequiresAllocateBufferOnInputPorts;
        quirks |= kRequiresAllocateBufferOnOutputPorts;
    }

    // FIXME:
    // Remove the quirks after the work is done.
    else if (!strcmp(componentName, "OMX.TI.DUCATI1.VIDEO.MPEG4E") ||
             !strcmp(componentName, "OMX.TI.DUCATI1.VIDEO.H264E")) {

        quirks |= kRequiresAllocateBufferOnInputPorts;
        quirks |= kRequiresAllocateBufferOnOutputPorts;
    }
    else if (!strncmp(componentName, "OMX.TI.", 7)) {
        // Apparently I must not use OMX_UseBuffer on either input or
        // output ports on any of the TI components or quote:
        // "(I) may have unexpected problem (sic) which can be timing related
        //  and hard to reproduce."

        quirks |= kRequiresAllocateBufferOnInputPorts;
        quirks |= kRequiresAllocateBufferOnOutputPorts;
        if (!strncmp(componentName, "OMX.TI.Video.encoder", 20)) {
            quirks |= kAvoidMemcopyInputRecordingFrames;
        }
    }

    if (!strcmp(componentName, "OMX.TI.Video.Decoder")) {
        quirks |= kInputBufferSizesAreBogus;
    }

    if (!strncmp(componentName, "OMX.SEC.", 8) && !isEncoder) {
        // These output buffers contain no video data, just some
        // opaque information that allows the overlay to display their
        // contents.
        quirks |= kOutputBuffersAreUnreadable;
    }

    if(!strcmp(componentName,"OMX.qcom.audio.decoder.ac3")) {
        LOGV("AC3 enabling allocate buffer on input and output ports");
        quirks |= kRequiresAllocateBufferOnInputPorts;
        quirks |= kRequiresAllocateBufferOnOutputPorts;
    }

    if (!strcmp(componentName, "OMX.qcom.audio.decoder.wma")) {
        quirks |= kRequiresWMAProComponent;
    }

    return quirks;
}

// static
void OMXCodec::findMatchingCodecs(
        const char *mime,
        bool createEncoder, const char *matchComponentName,
        uint32_t flags,
        Vector<String8> *matchingCodecs) {
    matchingCodecs->clear();

    for (int index = 0;; ++index) {
        const char *componentName;

        if (createEncoder) {
            componentName = GetCodec(
                    kEncoderInfo,
                    sizeof(kEncoderInfo) / sizeof(kEncoderInfo[0]),
                    mime, index);
        } else {
            componentName = GetCodec(
                    kDecoderInfo,
                    sizeof(kDecoderInfo) / sizeof(kDecoderInfo[0]),
                    mime, index);
        }

        if (!componentName) {
            break;
        }

        // If a specific codec is requested, skip the non-matching ones.
        if (matchComponentName && strcmp(componentName, matchComponentName)) {
            continue;
        }

        // When requesting software-only codecs, only push software codecs
        // When requesting hardware-only codecs, only push hardware codecs
        // When there is request neither for software-only nor for
        // hardware-only codecs, push all codecs
        if (((flags & kSoftwareCodecsOnly) &&   IsSoftwareCodec(componentName)) ||
            ((flags & kHardwareCodecsOnly) &&  !IsSoftwareCodec(componentName)) ||
            (!(flags & (kSoftwareCodecsOnly | kHardwareCodecsOnly)))) {

            matchingCodecs->push(String8(componentName));
        }
    }

    if (flags & kPreferSoftwareCodecs) {
        matchingCodecs->sort(CompareSoftwareCodecsFirst);
    }
}

// static
sp<MediaSource> OMXCodec::Create(
        const sp<IOMX> &omx,
        const sp<MetaData> &meta, bool createEncoder,
        const sp<MediaSource> &source,
        const char *matchComponentName,
        uint32_t flags,
        const sp<ANativeWindow> &nativeWindow) {
    int32_t requiresSecureBuffers;
    if (source->getFormat()->findInt32(
                kKeyRequiresSecureBuffers,
                &requiresSecureBuffers)
            && requiresSecureBuffers) {
        flags |= kIgnoreCodecSpecificData;
        flags |= kUseSecureInputBuffers;
    }

    const char *mime;
    bool success = meta->findCString(kKeyMIMEType, &mime);
    CHECK(success);

    Vector<String8> matchingCodecs;
    findMatchingCodecs(
            mime, createEncoder, matchComponentName, flags, &matchingCodecs);

    if (matchingCodecs.isEmpty()) {
        return NULL;
    }

    sp<OMXCodecObserver> observer = new OMXCodecObserver;
    IOMX::node_id node = 0;

    for (size_t i = 0; i < matchingCodecs.size(); ++i) {
        const char *componentNameBase = matchingCodecs[i].string();
        const char *componentName = componentNameBase;

        AString tmp;
        if (flags & kUseSecureInputBuffers) {
            tmp = componentNameBase;
            tmp.append(".secure");

            componentName = tmp.c_str();
        }

        if (createEncoder) {
            sp<MediaSource> softwareCodec =
                InstantiateSoftwareEncoder(componentName, source, meta);

            if (softwareCodec != NULL) {
                LOGV("Successfully allocated software codec '%s'", componentName);

                return softwareCodec;
            }
        }

        LOGE("Attempting to allocate OMX node '%s'", componentName);

        uint32_t quirks = getComponentQuirks(componentNameBase, createEncoder);
        if(quirks & kRequiresWMAProComponent)
        {
           int32_t version;
           CHECK(meta->findInt32(kKeyWMAVersion, &version));
           if(version==kTypeWMA)
           {
              componentName = "OMX.qcom.audio.decoder.wma";
           }
           else if(version==kTypeWMAPro)
           {
              componentName= "OMX.qcom.audio.decoder.wma10Pro";
           }
           else if(version==kTypeWMALossLess)
           {
              componentName= "OMX.qcom.audio.decoder.wmaLossLess";
           }
        }
#if USE_AAC_HW_DEC
        int aacformattype = 0;
        int aacLTPType = 0;
        sp<MetaData> metadata = source->getFormat();
        metadata->findInt32(kkeyAacFormatAdif, &aacformattype);
        metadata->findInt32(kkeyAacFormatLtp, &aacLTPType);

        if ((aacformattype == true)|| aacLTPType == true)  {
            LOGE("This is ADIF/LTP clip , so using sw decoder ");
            componentName= "OMX.google.aac.decoder";
        }
#endif
        if (!createEncoder
                && (quirks & kOutputBuffersAreUnreadable)
                && (flags & kClientNeedsFramebuffer)) {
            if (strncmp(componentName, "OMX.SEC.", 8)) {
                // For OMX.SEC.* decoders we can enable a special mode that
                // gives the client access to the framebuffer contents.

                LOGW("Component '%s' does not give the client access to "
                     "the framebuffer contents. Skipping.",
                     componentName);

                continue;
            }
        }

        status_t err = omx->allocateNode(componentName, observer, &node);
        if (err == OK) {
            LOGE("Successfully allocated OMX node '%s'", componentName);

            sp<OMXCodec> codec = new OMXCodec(
                    omx, node, quirks, flags,
                    createEncoder, mime, componentName,
                    source, nativeWindow);

            observer->setCodec(codec);

            err = codec->configureCodec(meta);

            if (err == OK) {
                if (!strcmp("OMX.Nvidia.mpeg2v.decode", componentName)) {
                    codec->mFlags |= kOnlySubmitOneInputBufferAtOneTime;
                }

                return codec;
            }

            LOGV("Failed to configure codec '%s'", componentName);
        }
    }

    return NULL;
}

status_t OMXCodec::parseAVCCodecSpecificData(
        const void *data, size_t size,
        unsigned *profile, unsigned *level) {
    const uint8_t *ptr = (const uint8_t *)data;

    // verify minimum size and configurationVersion == 1.
    if (size < 7 || ptr[0] != 1) {
        return ERROR_MALFORMED;
    }

    *profile = ptr[1];
    *level = ptr[3];

    // There is decodable content out there that fails the following
    // assertion, let's be lenient for now...
    // CHECK((ptr[4] >> 2) == 0x3f);  // reserved

    size_t lengthSize = 1 + (ptr[4] & 3);

    // commented out check below as H264_QVGA_500_NO_AUDIO.3gp
    // violates it...
    // CHECK((ptr[5] >> 5) == 7);  // reserved

    size_t numSeqParameterSets = ptr[5] & 31;

    ptr += 6;
    size -= 6;

    for (size_t i = 0; i < numSeqParameterSets; ++i) {
        if (size < 2) {
            return ERROR_MALFORMED;
        }

        size_t length = U16_AT(ptr);

        ptr += 2;
        size -= 2;

        if (size < length) {
            return ERROR_MALFORMED;
        }

        addCodecSpecificData(ptr, length);

        ptr += length;
        size -= length;
    }

    if (size < 1) {
        return ERROR_MALFORMED;
    }

    size_t numPictureParameterSets = *ptr;
    ++ptr;
    --size;

    for (size_t i = 0; i < numPictureParameterSets; ++i) {
        if (size < 2) {
            return ERROR_MALFORMED;
        }

        size_t length = U16_AT(ptr);

        ptr += 2;
        size -= 2;

        if (size < length) {
            return ERROR_MALFORMED;
        }

        addCodecSpecificData(ptr, length);

        ptr += length;
        size -= length;
    }

    return OK;
}

status_t OMXCodec::configureCodec(const sp<MetaData> &meta) {
    LOGD("configureCodec protected=%d",
         (mFlags & kEnableGrallocUsageProtected) ? 1 : 0);

    if (!(mFlags & kIgnoreCodecSpecificData)) {
        uint32_t type;
        const void *data;
        size_t size;
        const char *mime_type;
        if (meta->findData(kKeyESDS, &type, &data, &size)) {
            ESDS esds((const char *)data, size);
            CHECK_EQ(esds.InitCheck(), (status_t)OK);

            const void *codec_specific_data;
            size_t codec_specific_data_size;
            esds.getCodecSpecificInfo(
                    &codec_specific_data, &codec_specific_data_size);

            meta->findCString(kKeyMIMEType, &mime_type);
            if (strncmp(mime_type, MEDIA_MIMETYPE_AUDIO_MPEG, 10)) {
                addCodecSpecificData(codec_specific_data,
                        codec_specific_data_size);
            }
        } else if (meta->findData(kKeyAVCC, &type, &data, &size)) {
            // Parse the AVCDecoderConfigurationRecord

<<<<<<< HEAD
            const uint8_t *ptr = (const uint8_t *)data;

            CHECK(size >= 7);
            CHECK_EQ((unsigned)ptr[0], 1u);  // configurationVersion == 1
            uint8_t profile = ptr[1];
            uint8_t level = ptr[3];

            // There is decodable content out there that fails the following
            // assertion, let's be lenient for now...
            // CHECK((ptr[4] >> 2) == 0x3f);  // reserved

            size_t lengthSize = 1 + (ptr[4] & 3);

            // commented out check below as H264_QVGA_500_NO_AUDIO.3gp
            // violates it...
            // CHECK((ptr[5] >> 5) == 7);  // reserved

            size_t numSeqParameterSets = ptr[5] & 31;

            uint16_t spsSize = (((uint16_t)ptr[6]) << 8)
                + (uint16_t)(ptr[7]);
            CODEC_LOGV(" numSeqParameterSets = %d , spsSize = %d",numSeqParameterSets,spsSize);
            SpsInfo info;
            if ( parseSps( spsSize, ptr + 9, &info ) == OK ) {
                mSPSParsed = true;
                CODEC_LOGV("SPS parsed");
                if (info.mInterlaced) {
                    mInterlaceFormatDetected = true;
                    meta->setInt32(kKeyUseArbitraryMode, 1);
                    CODEC_LOGI("Interlace format detected");
                } else {
                    CODEC_LOGI("Non-Interlaced format detected");
                }
            }
            else {
                CODEC_LOGI("ParseSPS could not find if content is interlaced");
                mSPSParsed = false;
                mInterlaceFormatDetected = false;
            }

            ptr += 6;
            size -= 6;

            for (size_t i = 0; i < numSeqParameterSets; ++i) {
                CHECK(size >= 2);
                size_t length = U16_AT(ptr);

                ptr += 2;
                size -= 2;

                CHECK(size >= length);

                addCodecSpecificData(ptr, length);

                ptr += length;
                size -= length;
            }

            CHECK(size >= 1);
            size_t numPictureParameterSets = *ptr;
            ++ptr;
            --size;

            for (size_t i = 0; i < numPictureParameterSets; ++i) {
                CHECK(size >= 2);
                size_t length = U16_AT(ptr);

                ptr += 2;
                size -= 2;

                CHECK(size >= length);

                addCodecSpecificData(ptr, length);

                ptr += length;
                size -= length;
=======
            unsigned profile, level;
            status_t err;
            if ((err = parseAVCCodecSpecificData(
                            data, size, &profile, &level)) != OK) {
                LOGE("Malformed AVC codec specific data.");
                return err;
>>>>>>> 94180377
            }

            CODEC_LOGI(
                    "AVC profile = %u (%s), level = %u",
                    profile, AVCProfileToString(profile), level);

            if (!strcmp(mComponentName, "OMX.TI.Video.Decoder")
                && (profile != kAVCProfileBaseline || level > 30)) {
                // This stream exceeds the decoder's capabilities. The decoder
                // does not handle this gracefully and would clobber the heap
                // and wreak havoc instead...

                LOGE("Profile and/or level exceed the decoder's capabilities.");
                return ERROR_UNSUPPORTED;
            }
            if(!strcmp(mComponentName, "OMX.google.h264.decoder")
                && (profile != kAVCProfileBaseline)) {
                LOGE("%s does not support profiles > kAVCProfileBaseline", mComponentName);
                // The profile is unsupported by the decoder
                return ERROR_UNSUPPORTED;
            }

        } else if (meta->findData(kKeyVorbisInfo, &type, &data, &size)) {
            addCodecSpecificData(data, size);

            CHECK(meta->findData(kKeyVorbisBooks, &type, &data, &size));
            addCodecSpecificData(data, size);
        } else if (meta->findData(kKeyRawCodecSpecificData, &type, &data, &size)) {
            LOGV("OMXCodec::configureCodec found kKeyRawCodecSpecificData of size %d\n", size);
            addCodecSpecificData(data, size);
        }

    }

    if (!strcasecmp(MEDIA_MIMETYPE_VIDEO_DIVX, mMIME) ||
        !strcasecmp(MEDIA_MIMETYPE_VIDEO_DIVX4, mMIME) ||
        !strcasecmp(MEDIA_MIMETYPE_VIDEO_DIVX311, mMIME)) {
        LOGV("Setting the QOMX_VIDEO_PARAM_DIVXTYPE params ");
        QOMX_VIDEO_PARAM_DIVXTYPE paramDivX;
        InitOMXParams(&paramDivX);
        paramDivX.nPortIndex = mIsEncoder ? kPortIndexOutput : kPortIndexInput;
        int32_t DivxVersion = 0;
        CHECK(meta->findInt32(kKeyDivXVersion,&DivxVersion));
        CODEC_LOGV("Divx Version Type %d\n",DivxVersion);

        if(DivxVersion == kTypeDivXVer_4) {
            paramDivX.eFormat = QOMX_VIDEO_DIVXFormat4;
        } else if(DivxVersion == kTypeDivXVer_5) {
            paramDivX.eFormat = QOMX_VIDEO_DIVXFormat5;
        } else if(DivxVersion == kTypeDivXVer_6) {
            paramDivX.eFormat = QOMX_VIDEO_DIVXFormat6;
        } else if(DivxVersion == kTypeDivXVer_3_11 ) {
            paramDivX.eFormat = QOMX_VIDEO_DIVXFormat311;
        } else {
            paramDivX.eFormat = QOMX_VIDEO_DIVXFormatUnused;
        }
        paramDivX.eProfile = (QOMX_VIDEO_DIVXPROFILETYPE)0;//Not used for now.

        paramDivX.pDrmHandle = NULL;
        if (meta->findPointer(kKeyDivXDrm, &paramDivX.pDrmHandle) ) {
            if( paramDivX.pDrmHandle != NULL ) {
                LOGV("This DivX Clip is DRM encrypted, set the DRM handle ");
            }
            else {
                LOGV("This DivX Clip is not DRM encrypted ");
            }
        }
        status_t err =  mOMX->setParameter(mNode,
                         (OMX_INDEXTYPE)OMX_QcomIndexParamVideoDivx,
                         &paramDivX, sizeof(paramDivX));
        if (err!=OK) {
            return err;
        }
    }

    int32_t bitRate = 0;
    if (mIsEncoder) {
        CHECK(meta->findInt32(kKeyBitRate, &bitRate));
    }
    if (!strcasecmp(MEDIA_MIMETYPE_AUDIO_AMR_NB, mMIME)) {
        setAMRFormat(false /* isWAMR */, bitRate);
    } else if (!strcasecmp(MEDIA_MIMETYPE_AUDIO_AMR_WB, mMIME)) {
        setAMRFormat(true /* isWAMR */, bitRate);
    } else if (!strcasecmp(MEDIA_MIMETYPE_AUDIO_AAC, mMIME)) {
        int32_t numChannels, sampleRate;
        CHECK(meta->findInt32(kKeyChannelCount, &numChannels));
        CHECK(meta->findInt32(kKeySampleRate, &sampleRate));

        meta->findInt32(kKeyBitRate, &bitRate);
        meta->findInt32(kkeyAacFormatAdif, &mIsAacFormatAdif);
        status_t err = setAACFormat(numChannels, sampleRate, bitRate);

        uint32_t type;
        const void *data;
        size_t size;

        if (meta->findData(kKeyAacCodecSpecificData, &type, &data, &size)) {
            LOGV("OMXCodec:: configureCodec found kKeyAacCodecSpecificData of size %d\n", size);
            addCodecSpecificData(data, size);
        }

        if (err != OK) {
            CODEC_LOGE("setAACFormat() failed (err = %d)", err);
            return err;
        }
    } else if (!strcasecmp(MEDIA_MIMETYPE_AUDIO_AC3, mMIME)) {
        return BAD_TYPE;
        /*int32_t numChannels, sampleRate;
        CHECK(meta->findInt32(kKeyChannelCount, &numChannels));
        CHECK(meta->findInt32(kKeySampleRate, &sampleRate));
        setAC3Format(numChannels, sampleRate);*/
    } else if (!strcasecmp(MEDIA_MIMETYPE_AUDIO_EVRC, mMIME)) {
        int32_t numChannels, sampleRate;
        CHECK(meta->findInt32(kKeyChannelCount, &numChannels));
        CHECK(meta->findInt32(kKeySampleRate, &sampleRate));
        setEVRCFormat(numChannels, sampleRate, bitRate);
    } else if (!strcasecmp(MEDIA_MIMETYPE_AUDIO_QCELP, mMIME)) {
        int32_t numChannels, sampleRate;
        CHECK(meta->findInt32(kKeyChannelCount, &numChannels));
        CHECK(meta->findInt32(kKeySampleRate, &sampleRate));
        setQCELPFormat(numChannels, sampleRate, bitRate);
    } else if (!strcasecmp(MEDIA_MIMETYPE_AUDIO_WMA, mMIME))  {
        status_t err = setWMAFormat(meta);
        if(err!=OK){
           return err;
        }
    } else if (!strcasecmp(MEDIA_MIMETYPE_AUDIO_G711_ALAW, mMIME)
            || !strcasecmp(MEDIA_MIMETYPE_AUDIO_G711_MLAW, mMIME)) {
        // These are PCM-like formats with a fixed sample rate but
        // a variable number of channels.

        int32_t numChannels;
        CHECK(meta->findInt32(kKeyChannelCount, &numChannels));

        setG711Format(numChannels);
    }

    if (!strncasecmp(mMIME, "video/", 6)) {
        if (mThumbnailMode) {
            LOGV("Enabling thumbnail mode.");
            QOMX_ENABLETYPE enableType;
            OMX_INDEXTYPE indexType;

            status_t err = mOMX->getExtensionIndex(
                mNode, OMX_QCOM_INDEX_PARAM_VIDEO_SYNCFRAMEDECODINGMODE, &indexType);

            CHECK_EQ(err, (status_t)OK);

            enableType.bEnable = OMX_TRUE;

            err = mOMX->setParameter(
                    mNode, indexType, &enableType, sizeof(enableType));
            CHECK_EQ(err, (status_t)OK);

            LOGV("Thumbnail mode enabled.");
        }

        if (mIsEncoder) {
            setVideoInputFormat(mMIME, meta);
        } else {
            int32_t width, height;
            bool success = meta->findInt32(kKeyWidth, &width);
            success = success && meta->findInt32(kKeyHeight, &height);
            CHECK(success);
            status_t err = setVideoOutputFormat(
                    mMIME, width, height);

            if (err != OK) {
                return err;
            }

            int32_t useArbitraryMode = 0;
            success = meta->findInt32(kKeyUseArbitraryMode, &useArbitraryMode);
            if (success && useArbitraryMode == 1) {
                CODEC_LOGI("Decoder should be in arbitrary mode");
                // Is it required to set OMX_QCOM_FramePacking_Arbitrary ??
            }
            else{
                CODEC_LOGI("Enable frame by frame mode");
                OMX_QCOM_PARAM_PORTDEFINITIONTYPE portFmt;
                portFmt.nPortIndex = kPortIndexInput;
                portFmt.nFramePackingFormat = OMX_QCOM_FramePacking_OnlyOneCompleteFrame;
                err = mOMX->setParameter(
                        mNode, (OMX_INDEXTYPE)OMX_QcomIndexPortDefn, (void *)&portFmt, sizeof(portFmt));
                if(err != OK) {
                    LOGW("Failed to set frame packing format on component");
                }
            }
        }
    }

    if (!strcasecmp(mMIME, MEDIA_MIMETYPE_IMAGE_JPEG)
        && !strcmp(mComponentName, "OMX.TI.JPEG.decode")) {
        OMX_COLOR_FORMATTYPE format =
            OMX_COLOR_Format32bitARGB8888;
            // OMX_COLOR_FormatYUV420PackedPlanar;
            // OMX_COLOR_FormatCbYCrY;
            // OMX_COLOR_FormatYUV411Planar;

        int32_t width, height;
        bool success = meta->findInt32(kKeyWidth, &width);
        success = success && meta->findInt32(kKeyHeight, &height);

        int32_t compressedSize;
        success = success && meta->findInt32(
                kKeyMaxInputSize, &compressedSize);

        CHECK(success);
        CHECK(compressedSize > 0);

        setImageOutputFormat(format, width, height);
        setJPEGInputFormat(width, height, (OMX_U32)compressedSize);
    }

    int32_t maxInputSize;
    if (meta->findInt32(kKeyMaxInputSize, &maxInputSize)) {
        setMinBufferSize(kPortIndexInput, (OMX_U32)maxInputSize);
    }

    if (!strcmp(mComponentName, "OMX.TI.AMR.encode")
        || !strcmp(mComponentName, "OMX.TI.WBAMR.encode")
        || !strcmp(mComponentName, "OMX.TI.AAC.encode")) {
        setMinBufferSize(kPortIndexOutput, 8192);  // XXX
    }

    initOutputFormat(meta);
    if ((!strncasecmp(mMIME, "audio/", 6)) && (!strncmp(mComponentName, "OMX.qcom.", 9))) {
        OMX_PARAM_SUSPENSIONPOLICYTYPE suspensionPolicy;
        // Suspension policy for the OMX component to honor the Power collapse (TCXO shutdown)
        // Whenever there is a power collapse, OMX component releases the hardware
        // resources and hence enabling TCXO shutdown, reducing power consumption.
        // Return value is ignored, since this is not mandated for all the OMX components.
        memset(&suspensionPolicy,0,sizeof(suspensionPolicy));
        suspensionPolicy.ePolicy = OMX_SuspensionEnabled;

        status_t err = mOMX->setParameter(mNode,
            OMX_IndexParamSuspensionPolicy, &suspensionPolicy, sizeof(suspensionPolicy));
        if ( err != OMX_ErrorNone ) {
            CODEC_LOGV("OMXCodec::configureCodec Problem setting suspension"
                "policy parameters in output port ");
        } else {
            CODEC_LOGV("OMXCodec::configureCodec SUCCESS setting suspension "
                "policy parameters in output port ");
        }
    }
    if ((mFlags & kClientNeedsFramebuffer)
            && !strncmp(mComponentName, "OMX.SEC.", 8)) {
        OMX_INDEXTYPE index;

        status_t err =
            mOMX->getExtensionIndex(
                    mNode,
                    "OMX.SEC.index.ThumbnailMode",
                    &index);

        if (err != OK) {
            return err;
        }

        OMX_BOOL enable = OMX_TRUE;
        err = mOMX->setConfig(mNode, index, &enable, sizeof(enable));

        if (err != OK) {
            CODEC_LOGE("setConfig('OMX.SEC.index.ThumbnailMode') "
                       "returned error 0x%08x", err);

            return err;
        }

        mQuirks &= ~kOutputBuffersAreUnreadable;
    }

    if (mNativeWindow != NULL
        && !mIsEncoder
        && !strncasecmp(mMIME, "video/", 6)
        && !strncmp(mComponentName, "OMX.", 4)) {
        status_t err = initNativeWindow();
        if (err != OK) {
            return err;
        }
    }

    return OK;
}

void OMXCodec::setMinBufferSize(OMX_U32 portIndex, OMX_U32 size) {
    OMX_PARAM_PORTDEFINITIONTYPE def;
    InitOMXParams(&def);
    def.nPortIndex = portIndex;

    status_t err = mOMX->getParameter(
            mNode, OMX_IndexParamPortDefinition, &def, sizeof(def));
    CHECK_EQ(err, (status_t)OK);

    if ((portIndex == kPortIndexInput && (mQuirks & kInputBufferSizesAreBogus))
        || (def.nBufferSize < size)) {
        def.nBufferSize = size;
    }

    err = mOMX->setParameter(
            mNode, OMX_IndexParamPortDefinition, &def, sizeof(def));
    CHECK_EQ(err, (status_t)OK);

    err = mOMX->getParameter(
            mNode, OMX_IndexParamPortDefinition, &def, sizeof(def));
    CHECK_EQ(err, (status_t)OK);

    // Make sure the setting actually stuck.
    if (portIndex == kPortIndexInput
            && (mQuirks & kInputBufferSizesAreBogus)) {
        CHECK_EQ(def.nBufferSize, size);
    } else {
        CHECK(def.nBufferSize >= size);
    }
}

status_t OMXCodec::setVideoPortFormatType(
        OMX_U32 portIndex,
        OMX_VIDEO_CODINGTYPE compressionFormat,
        OMX_COLOR_FORMATTYPE colorFormat) {
    OMX_VIDEO_PARAM_PORTFORMATTYPE format;
    InitOMXParams(&format);
    format.nPortIndex = portIndex;
    format.nIndex = 0;
    bool found = false;

    OMX_U32 index = 0;
    for (;;) {
        format.nIndex = index;
        status_t err = mOMX->getParameter(
                mNode, OMX_IndexParamVideoPortFormat,
                &format, sizeof(format));

        if (err != OK) {
            return err;
        }

        // The following assertion is violated by TI's video decoder.
        // CHECK_EQ(format.nIndex, index);

#if 1
        CODEC_LOGV("portIndex: %ld, index: %ld, eCompressionFormat=%d eColorFormat=%d",
             portIndex,
             index, format.eCompressionFormat, format.eColorFormat);
#endif

        if (!strcmp("OMX.TI.Video.encoder", mComponentName)) {
            if (portIndex == kPortIndexInput
                    && colorFormat == format.eColorFormat) {
                // eCompressionFormat does not seem right.
                found = true;
                break;
            }
            if (portIndex == kPortIndexOutput
                    && compressionFormat == format.eCompressionFormat) {
                // eColorFormat does not seem right.
                found = true;
                break;
            }
        }

        if (format.eCompressionFormat == compressionFormat
                && format.eColorFormat == colorFormat) {
            found = true;
            break;
        }

        ++index;
        if (index >= kMaxColorFormatSupported) {
            CODEC_LOGE("color format %d or compression format %d is not supported",
                colorFormat, compressionFormat);
            return UNKNOWN_ERROR;
        }
    }

    if (!found) {
        return UNKNOWN_ERROR;
    }

    CODEC_LOGV("found a match.");
    status_t err = mOMX->setParameter(
            mNode, OMX_IndexParamVideoPortFormat,
            &format, sizeof(format));

    return err;
}

static size_t getFrameSize(
        OMX_COLOR_FORMATTYPE colorFormat, int32_t width, int32_t height) {
    switch (colorFormat) {
        case OMX_COLOR_FormatYCbYCr:
        case OMX_COLOR_FormatCbYCrY:
            return width * height * 2;

        case OMX_COLOR_FormatYUV420Planar:
        case OMX_COLOR_FormatYUV420SemiPlanar:
        case OMX_TI_COLOR_FormatYUV420PackedSemiPlanar:
        /*
        * FIXME: For the Opaque color format, the frame size does not
        * need to be (w*h*3)/2. It just needs to
        * be larger than certain minimum buffer size. However,
        * currently, this opaque foramt has been tested only on
        * YUV420 formats. If that is changed, then we need to revisit
        * this part in the future
        */
        case OMX_COLOR_FormatAndroidOpaque:
            return (width * height * 3) / 2;

        default:
            CHECK(!"Should not be here. Unsupported color format.");
            break;
    }
}

status_t OMXCodec::findTargetColorFormat(
        const sp<MetaData>& meta, OMX_COLOR_FORMATTYPE *colorFormat) {
    LOGV("findTargetColorFormat");
    CHECK(mIsEncoder);

    *colorFormat = OMX_COLOR_FormatYUV420SemiPlanar;
    int32_t targetColorFormat;
    if (meta->findInt32(kKeyColorFormat, &targetColorFormat)) {
        *colorFormat = (OMX_COLOR_FORMATTYPE) targetColorFormat;
    } else {
        if (!strcasecmp("OMX.TI.Video.encoder", mComponentName)) {
            *colorFormat = OMX_COLOR_FormatYCbYCr;
        }
    }


    // Check whether the target color format is supported.
    return isColorFormatSupported(*colorFormat, kPortIndexInput);
}

status_t OMXCodec::isColorFormatSupported(
        OMX_COLOR_FORMATTYPE colorFormat, int portIndex) {
    LOGV("isColorFormatSupported: %d", static_cast<int>(colorFormat));

    // Enumerate all the color formats supported by
    // the omx component to see whether the given
    // color format is supported.
    OMX_VIDEO_PARAM_PORTFORMATTYPE portFormat;
    InitOMXParams(&portFormat);
    portFormat.nPortIndex = portIndex;
    OMX_U32 index = 0;
    portFormat.nIndex = index;
    while (true) {
        if (OMX_ErrorNone != mOMX->getParameter(
                mNode, OMX_IndexParamVideoPortFormat,
                &portFormat, sizeof(portFormat))) {
            break;
        }
        // Make sure that omx component does not overwrite
        // the incremented index (bug 2897413).
        CHECK_EQ(index, portFormat.nIndex);
        if (portFormat.eColorFormat == colorFormat) {
            CODEC_LOGV("Found supported color format: %d", portFormat.eColorFormat);
            return OK;  // colorFormat is supported!
        }
        ++index;
        portFormat.nIndex = index;

        if (index >= kMaxColorFormatSupported) {
            CODEC_LOGE("More than %ld color formats are supported???", index);
            break;
        }
    }

    CODEC_LOGE("color format %d is not supported", colorFormat);
    return UNKNOWN_ERROR;
}

void OMXCodec::setVideoInputFormat(
        const char *mime, const sp<MetaData>& meta) {

    int32_t width, height, frameRate, bitRate, stride, sliceHeight;

    char value[PROPERTY_VALUE_MAX];
    if ( property_get("encoder.video.bitrate", value, 0) > 0 && atoi(value) > 0){
        LOGV("Setting bit rate to %d", atoi(value));
        meta->setInt32(kKeyBitRate, atoi(value));
    }

    bool success = meta->findInt32(kKeyWidth, &width);
    success = success && meta->findInt32(kKeyHeight, &height);
    success = success && meta->findInt32(kKeyFrameRate, &frameRate);
    success = success && meta->findInt32(kKeyBitRate, &bitRate);
    success = success && meta->findInt32(kKeyStride, &stride);
    success = success && meta->findInt32(kKeySliceHeight, &sliceHeight);
    CHECK(success);
    CHECK(stride != 0);

    OMX_VIDEO_CODINGTYPE compressionFormat = OMX_VIDEO_CodingUnused;
    if (!strcasecmp(MEDIA_MIMETYPE_VIDEO_AVC, mime)) {
        compressionFormat = OMX_VIDEO_CodingAVC;
    } else if (!strcasecmp(MEDIA_MIMETYPE_VIDEO_MPEG4, mime)) {
        compressionFormat = OMX_VIDEO_CodingMPEG4;
    } else if (!strcasecmp(MEDIA_MIMETYPE_VIDEO_H263, mime)) {
        compressionFormat = OMX_VIDEO_CodingH263;
    } else if (!strcasecmp(MEDIA_MIMETYPE_VIDEO_DIVX, mime)){
        compressionFormat= (OMX_VIDEO_CODINGTYPE)QOMX_VIDEO_CodingDivx;
    } else if (!strcasecmp(MEDIA_MIMETYPE_VIDEO_DIVX4, mime)){
        compressionFormat= (OMX_VIDEO_CODINGTYPE)QOMX_VIDEO_CodingDivx;
    } else if (!strcasecmp(MEDIA_MIMETYPE_VIDEO_DIVX311, mime)){
        compressionFormat= (OMX_VIDEO_CODINGTYPE)QOMX_VIDEO_CodingDivx;
    } else if (!strcasecmp(MEDIA_MIMETYPE_VIDEO_WMV, mime)){
        compressionFormat = OMX_VIDEO_CodingWMV;
    } else if (!strcasecmp(MEDIA_MIMETYPE_CONTAINER_MPEG2, mime)){
        compressionFormat = OMX_VIDEO_CodingMPEG2;
    } else {
        LOGE("Not a supported video mime type: %s", mime);
        CHECK(!"Should not be here. Not a supported video mime type.");
    }

    OMX_COLOR_FORMATTYPE colorFormat;
    CHECK_EQ((status_t)OK, findTargetColorFormat(meta, &colorFormat));

    status_t err;
    OMX_PARAM_PORTDEFINITIONTYPE def;
    OMX_VIDEO_PORTDEFINITIONTYPE *video_def = &def.format.video;

    //////////////////////// Input port /////////////////////////
    CHECK_EQ(setVideoPortFormatType(
            kPortIndexInput, OMX_VIDEO_CodingUnused,
            colorFormat), (status_t)OK);

    InitOMXParams(&def);
    def.nPortIndex = kPortIndexInput;

    err = mOMX->getParameter(
            mNode, OMX_IndexParamPortDefinition, &def, sizeof(def));
    CHECK_EQ(err, (status_t)OK);

    if(strncmp(mComponentName, "OMX.qcom", 8) != 0) {
        def.nBufferSize = getFrameSize(colorFormat,
                stride > 0? stride: -stride, sliceHeight);
    }

    CHECK_EQ((int)def.eDomain, (int)OMX_PortDomainVideo);

    video_def->nFrameWidth = width;
    video_def->nFrameHeight = height;
    video_def->nStride = stride;
    video_def->nSliceHeight = sliceHeight;
    video_def->xFramerate = (frameRate << 16);  // Q16 format
    video_def->eCompressionFormat = OMX_VIDEO_CodingUnused;
    video_def->eColorFormat = colorFormat;

    err = mOMX->setParameter(
            mNode, OMX_IndexParamPortDefinition, &def, sizeof(def));
    CHECK_EQ(err, (status_t)OK);

    //////////////////////// Output port /////////////////////////
    CHECK_EQ(setVideoPortFormatType(
            kPortIndexOutput, compressionFormat, OMX_COLOR_FormatUnused),
            (status_t)OK);
    InitOMXParams(&def);
    def.nPortIndex = kPortIndexOutput;

    err = mOMX->getParameter(
            mNode, OMX_IndexParamPortDefinition, &def, sizeof(def));

    CHECK_EQ(err, (status_t)OK);
    CHECK_EQ((int)def.eDomain, (int)OMX_PortDomainVideo);

    video_def->nFrameWidth = width;
    video_def->nFrameHeight = height;
    video_def->xFramerate = (frameRate << 16);
    video_def->nBitrate = bitRate;  // Q16 format
    video_def->eCompressionFormat = compressionFormat;
    video_def->eColorFormat = OMX_COLOR_FormatUnused;
    if (mQuirks & kRequiresLargerEncoderOutputBuffer) {
        // Increases the output buffer size
        def.nBufferSize = ((def.nBufferSize * 3) >> 1);
    }

    err = mOMX->setParameter(
            mNode, OMX_IndexParamPortDefinition, &def, sizeof(def));
    CHECK_EQ(err, (status_t)OK);

    /////////////////// Codec-specific ////////////////////////
    switch (compressionFormat) {
        case OMX_VIDEO_CodingMPEG4:
        {
            CHECK_EQ(setupMPEG4EncoderParameters(meta), (status_t)OK);
            break;
        }

        case OMX_VIDEO_CodingH263:
            CHECK_EQ(setupH263EncoderParameters(meta), (status_t)OK);
            break;

        case OMX_VIDEO_CodingAVC:
        {
            CHECK_EQ(setupAVCEncoderParameters(meta), (status_t)OK);
            break;
        }

        default:
            CHECK(!"Support for this compressionFormat to be implemented.");
            break;
    }
}

static OMX_U32 setPFramesSpacing(int32_t iFramesInterval, int32_t frameRate) {
    if (iFramesInterval < 0) {
        return 0xFFFFFFFF;
    } else if (iFramesInterval == 0) {
        return 0;
    }
    OMX_U32 ret = frameRate * iFramesInterval;
    CHECK(ret > 1);
    return ret;
}

status_t OMXCodec::setupErrorCorrectionParameters() {
    OMX_VIDEO_PARAM_ERRORCORRECTIONTYPE errorCorrectionType;
    InitOMXParams(&errorCorrectionType);
    errorCorrectionType.nPortIndex = kPortIndexOutput;

    status_t err = mOMX->getParameter(
            mNode, OMX_IndexParamVideoErrorCorrection,
            &errorCorrectionType, sizeof(errorCorrectionType));
    if (err != OK) {
        LOGW("Error correction param query is not supported");
        return OK;  // Optional feature. Ignore this failure
    }

    errorCorrectionType.bEnableHEC = OMX_FALSE;
    errorCorrectionType.bEnableResync = OMX_FALSE;
    errorCorrectionType.nResynchMarkerSpacing = 0;
    errorCorrectionType.bEnableDataPartitioning = OMX_FALSE;
    errorCorrectionType.bEnableRVLC = OMX_FALSE;

    err = mOMX->setParameter(
            mNode, OMX_IndexParamVideoErrorCorrection,
            &errorCorrectionType, sizeof(errorCorrectionType));
    if (err != OK) {
        LOGW("Error correction param configuration is not supported");
    }

    // Optional feature. Ignore the failure.
    return OK;
}

status_t OMXCodec::setupBitRate(int32_t bitRate) {
    OMX_VIDEO_PARAM_BITRATETYPE bitrateType;
    InitOMXParams(&bitrateType);
    bitrateType.nPortIndex = kPortIndexOutput;

    status_t err = mOMX->getParameter(
            mNode, OMX_IndexParamVideoBitrate,
            &bitrateType, sizeof(bitrateType));
    CHECK_EQ(err, (status_t)OK);

    OMX_VIDEO_CONTROLRATETYPE controlRate = OMX_Video_ControlRateVariable;
    char value[PROPERTY_VALUE_MAX];

    if ( mIsEncoder && property_get("encoder.video.rc", value, NULL ) > 0 ) {
        int rv = atoi( value );
        switch ( rv ) {
        case 0:
            controlRate = OMX_Video_ControlRateDisable;
            break;
        case 1:
            controlRate = OMX_Video_ControlRateVariable;
            break;
        case 2:
            controlRate = OMX_Video_ControlRateConstant;
            break;
        case 3:
            controlRate = OMX_Video_ControlRateVariableSkipFrames;
            break;
        case 4:
            controlRate = OMX_Video_ControlRateConstantSkipFrames;
            break;
        default:
            LOGW("Unknown rate control value, assume default");
            break;
        }
    }

    bitrateType.eControlRate = controlRate;
    bitrateType.nTargetBitrate = bitRate;

    err = mOMX->setParameter(
            mNode, OMX_IndexParamVideoBitrate,
            &bitrateType, sizeof(bitrateType));
    CHECK_EQ(err, (status_t)OK);
    return OK;
}

status_t OMXCodec::getVideoProfileLevel(
        const sp<MetaData>& meta,
        const CodecProfileLevel& defaultProfileLevel,
        CodecProfileLevel &profileLevel) {
    CODEC_LOGV("Default profile: %ld, level %ld",
            defaultProfileLevel.mProfile, defaultProfileLevel.mLevel);

    // Are the default profile and level overwriten?
    int32_t profile, level;
    if (!meta->findInt32(kKeyVideoProfile, &profile)) {
        profile = defaultProfileLevel.mProfile;
    }
    if (!meta->findInt32(kKeyVideoLevel, &level)) {
        level = defaultProfileLevel.mLevel;
    }
    CODEC_LOGV("Target profile: %d, level: %d", profile, level);

    // Are the target profile and level supported by the encoder?
    OMX_VIDEO_PARAM_PROFILELEVELTYPE param;
    InitOMXParams(&param);
    param.nPortIndex = kPortIndexOutput;
    for (param.nProfileIndex = 0;; ++param.nProfileIndex) {
        status_t err = mOMX->getParameter(
                mNode, OMX_IndexParamVideoProfileLevelQuerySupported,
                &param, sizeof(param));

        if (err != OK) break;

        int32_t supportedProfile = static_cast<int32_t>(param.eProfile);
        int32_t supportedLevel = static_cast<int32_t>(param.eLevel);
        CODEC_LOGV("Supported profile: %d, level %d",
            supportedProfile, supportedLevel);

        if (profile == supportedProfile &&
            level <= supportedLevel) {
            // We can further check whether the level is a valid
            // value; but we will leave that to the omx encoder component
            // via OMX_SetParameter call.
            profileLevel.mProfile = profile;
            profileLevel.mLevel = level;
            CODEC_LOGV("profile: %d, level %d is supported",
                       profile, level);
            return OK;
        }
    }

    CODEC_LOGE("Target profile (%d) and level (%d) is not supported",
            profile, level);
    return BAD_VALUE;
}

status_t OMXCodec::setupH263EncoderParameters(const sp<MetaData>& meta) {
    int32_t iFramesInterval, frameRate, bitRate;
    bool success = meta->findInt32(kKeyBitRate, &bitRate);
    success = success && meta->findInt32(kKeyFrameRate, &frameRate);
    success = success && meta->findInt32(kKeyIFramesInterval, &iFramesInterval);
    CHECK(success);
    OMX_VIDEO_PARAM_H263TYPE h263type;
    InitOMXParams(&h263type);
    h263type.nPortIndex = kPortIndexOutput;

    status_t err = mOMX->getParameter(
            mNode, OMX_IndexParamVideoH263, &h263type, sizeof(h263type));
    CHECK_EQ(err, (status_t)OK);

    h263type.nAllowedPictureTypes =
        OMX_VIDEO_PictureTypeI | OMX_VIDEO_PictureTypeP;

    h263type.nPFrames = setPFramesSpacing(iFramesInterval, frameRate);
    if (h263type.nPFrames == 0) {
        h263type.nAllowedPictureTypes = OMX_VIDEO_PictureTypeI;
    }
    h263type.nBFrames = 0;

    // Check profile and level parameters
    CodecProfileLevel defaultProfileLevel, profileLevel;
    defaultProfileLevel.mProfile = h263type.eProfile;
    defaultProfileLevel.mLevel = h263type.eLevel;
    err = getVideoProfileLevel(meta, defaultProfileLevel, profileLevel);
    if (err != OK) return err;
    h263type.eProfile = static_cast<OMX_VIDEO_H263PROFILETYPE>(profileLevel.mProfile);
    h263type.eLevel = static_cast<OMX_VIDEO_H263LEVELTYPE>(profileLevel.mLevel);

    h263type.bPLUSPTYPEAllowed = OMX_FALSE;
    h263type.bForceRoundingTypeToZero = OMX_FALSE;
    h263type.nPictureHeaderRepetition = 0;
    h263type.nGOBHeaderInterval = 0;

    err = mOMX->setParameter(
            mNode, OMX_IndexParamVideoH263, &h263type, sizeof(h263type));
    CHECK_EQ(err, (status_t)OK);

    CHECK_EQ(setupBitRate(bitRate), (status_t)OK);
    CHECK_EQ(setupErrorCorrectionParameters(), (status_t)OK);

    return OK;
}


status_t OMXCodec::setupMPEG2EncoderParameters(const sp<MetaData>& meta) {
    return OK;
}

status_t OMXCodec::setupMPEG4EncoderParameters(const sp<MetaData>& meta) {
    int32_t iFramesInterval, frameRate, bitRate;
    bool success = meta->findInt32(kKeyBitRate, &bitRate);
    success = success && meta->findInt32(kKeyFrameRate, &frameRate);
    success = success && meta->findInt32(kKeyIFramesInterval, &iFramesInterval);
    CHECK(success);
    OMX_VIDEO_PARAM_MPEG4TYPE mpeg4type;
    InitOMXParams(&mpeg4type);
    mpeg4type.nPortIndex = kPortIndexOutput;

    status_t err = mOMX->getParameter(
            mNode, OMX_IndexParamVideoMpeg4, &mpeg4type, sizeof(mpeg4type));
    CHECK_EQ(err, (status_t)OK);

    mpeg4type.nSliceHeaderSpacing = 0;
    mpeg4type.bSVH = OMX_FALSE;
    mpeg4type.bGov = OMX_FALSE;

    mpeg4type.nAllowedPictureTypes =
        OMX_VIDEO_PictureTypeI | OMX_VIDEO_PictureTypeP;

    mpeg4type.nPFrames = setPFramesSpacing(iFramesInterval, frameRate);
    if (mpeg4type.nPFrames == 0) {
        mpeg4type.nAllowedPictureTypes = OMX_VIDEO_PictureTypeI;
    }
    mpeg4type.nBFrames = 0;
    mpeg4type.nIDCVLCThreshold = 0;
    mpeg4type.bACPred = OMX_TRUE;
    mpeg4type.nMaxPacketSize = 256;
    mpeg4type.nTimeIncRes = 1000;
    mpeg4type.nHeaderExtension = 0;
    mpeg4type.bReversibleVLC = OMX_FALSE;

    // Check profile and level parameters
    CodecProfileLevel defaultProfileLevel, profileLevel;
    defaultProfileLevel.mProfile = mpeg4type.eProfile;
    defaultProfileLevel.mLevel = mpeg4type.eLevel;
    err = getVideoProfileLevel(meta, defaultProfileLevel, profileLevel);
    if (err != OK) return err;
    mpeg4type.eProfile = static_cast<OMX_VIDEO_MPEG4PROFILETYPE>(profileLevel.mProfile);
    mpeg4type.eLevel = static_cast<OMX_VIDEO_MPEG4LEVELTYPE>(profileLevel.mLevel);

    if (mpeg4type.eProfile > OMX_VIDEO_MPEG4ProfileSimple) {
        mpeg4type.nAllowedPictureTypes |= OMX_VIDEO_PictureTypeB;
        mpeg4type.nBFrames = 1;
    }

    err = mOMX->setParameter(
            mNode, OMX_IndexParamVideoMpeg4, &mpeg4type, sizeof(mpeg4type));
    CHECK_EQ(err, (status_t)OK);

    CHECK_EQ(setupBitRate(bitRate), (status_t)OK);
    CHECK_EQ(setupErrorCorrectionParameters(), (status_t)OK);

    return OK;
}

status_t OMXCodec::setupAVCEncoderParameters(const sp<MetaData>& meta) {
    int32_t iFramesInterval, frameRate, bitRate;
    bool success = meta->findInt32(kKeyBitRate, &bitRate);
    success = success && meta->findInt32(kKeyFrameRate, &frameRate);
    success = success && meta->findInt32(kKeyIFramesInterval, &iFramesInterval);
    CHECK(success);

    OMX_VIDEO_PARAM_AVCTYPE h264type;
    InitOMXParams(&h264type);
    h264type.nPortIndex = kPortIndexOutput;

    status_t err = mOMX->getParameter(
            mNode, OMX_IndexParamVideoAvc, &h264type, sizeof(h264type));
    CHECK_EQ(err, (status_t)OK);

    h264type.nAllowedPictureTypes =
        OMX_VIDEO_PictureTypeI | OMX_VIDEO_PictureTypeP;

    // Check profile and level parameters
    CodecProfileLevel defaultProfileLevel, profileLevel;
    defaultProfileLevel.mProfile = h264type.eProfile;
    defaultProfileLevel.mLevel = h264type.eLevel;
    err = getVideoProfileLevel(meta, defaultProfileLevel, profileLevel);
    if (err != OK) return err;
    h264type.eProfile = static_cast<OMX_VIDEO_AVCPROFILETYPE>(profileLevel.mProfile);
    h264type.eLevel = static_cast<OMX_VIDEO_AVCLEVELTYPE>(profileLevel.mLevel);

    // FIXME:
    // Remove the workaround after the work in done.
    if (!strncmp(mComponentName, "OMX.TI.DUCATI1", 14)) {
        h264type.eProfile = OMX_VIDEO_AVCProfileBaseline;
    }

    if (h264type.eProfile == OMX_VIDEO_AVCProfileBaseline) {
        h264type.nSliceHeaderSpacing = 0;
        h264type.bUseHadamard = OMX_TRUE;
        h264type.nRefFrames = 1;
        h264type.nBFrames = 0;
        h264type.nPFrames = setPFramesSpacing(iFramesInterval, frameRate);
        if (h264type.nPFrames == 0) {
            h264type.nAllowedPictureTypes = OMX_VIDEO_PictureTypeI;
        }
        h264type.nRefIdx10ActiveMinus1 = 0;
        h264type.nRefIdx11ActiveMinus1 = 0;
        h264type.bEntropyCodingCABAC = OMX_FALSE;
        h264type.bWeightedPPrediction = OMX_FALSE;
        h264type.bconstIpred = OMX_FALSE;
        h264type.bDirect8x8Inference = OMX_FALSE;
        h264type.bDirectSpatialTemporal = OMX_FALSE;
        h264type.nCabacInitIdc = 0;
    }

    if (h264type.eProfile > OMX_VIDEO_AVCProfileBaseline) {
        h264type.nPFrames = setPFramesSpacing(iFramesInterval, frameRate);
        h264type.nBFrames = 1;
    }

    if (h264type.nBFrames != 0) {
        h264type.nAllowedPictureTypes |= OMX_VIDEO_PictureTypeB;
    }

    h264type.bEnableUEP = OMX_FALSE;
    h264type.bEnableFMO = OMX_FALSE;
    h264type.bEnableASO = OMX_FALSE;
    h264type.bEnableRS = OMX_FALSE;
    h264type.bFrameMBsOnly = OMX_TRUE;
    h264type.bMBAFF = OMX_FALSE;
    h264type.eLoopFilterMode = OMX_VIDEO_AVCLoopFilterEnable;

    if (!strcasecmp("OMX.Nvidia.h264.encoder", mComponentName)) {
        h264type.eLevel = OMX_VIDEO_AVCLevelMax;
    }

    err = mOMX->setParameter(
            mNode, OMX_IndexParamVideoAvc, &h264type, sizeof(h264type));
    CHECK_EQ(err, (status_t)OK);

    CHECK_EQ(setupBitRate(bitRate), (status_t)OK);

    return OK;
}

status_t OMXCodec::setVideoOutputFormat(
        const char *mime, OMX_U32 width, OMX_U32 height) {
    CODEC_LOGV("setVideoOutputFormat width=%ld, height=%ld", width, height);

    OMX_VIDEO_CODINGTYPE compressionFormat = OMX_VIDEO_CodingUnused;
    if (!strcasecmp(MEDIA_MIMETYPE_VIDEO_AVC, mime)) {
        compressionFormat = OMX_VIDEO_CodingAVC;
    } else if (!strcasecmp(MEDIA_MIMETYPE_VIDEO_MPEG4, mime)) {
        compressionFormat = OMX_VIDEO_CodingMPEG4;
    } else if (!strcasecmp(MEDIA_MIMETYPE_VIDEO_H263, mime)) {
        compressionFormat = OMX_VIDEO_CodingH263;
    } else if (!strcasecmp(MEDIA_MIMETYPE_VIDEO_VPX, mime)) {
        compressionFormat = OMX_VIDEO_CodingVPX;
    } else if (!strcasecmp(MEDIA_MIMETYPE_VIDEO_MPEG2, mime)) {
        compressionFormat = OMX_VIDEO_CodingMPEG2;
    } else if(!strcasecmp(MEDIA_MIMETYPE_VIDEO_DIVX, mime)) {
        compressionFormat = (OMX_VIDEO_CODINGTYPE)QOMX_VIDEO_CodingDivx;
    } else if(!strcasecmp(MEDIA_MIMETYPE_VIDEO_DIVX311, mime)) {
        compressionFormat = (OMX_VIDEO_CODINGTYPE)QOMX_VIDEO_CodingDivx;
    } else if(!strcasecmp(MEDIA_MIMETYPE_VIDEO_DIVX4, mime)) {
        compressionFormat = (OMX_VIDEO_CODINGTYPE)QOMX_VIDEO_CodingDivx;
    } else if (!strcasecmp(MEDIA_MIMETYPE_VIDEO_WMV, mime)){
        compressionFormat = OMX_VIDEO_CodingWMV;
    } else {
        LOGE("Not a supported video mime type: %s", mime);
        CHECK(!"Should not be here. Not a supported video mime type.");
    }

    status_t err = setVideoPortFormatType(
            kPortIndexInput, compressionFormat, OMX_COLOR_FormatUnused);

    if (err != OK) {
        return err;
    }

#if 1
    {
        OMX_VIDEO_PARAM_PORTFORMATTYPE format;
        InitOMXParams(&format);
        format.nPortIndex = kPortIndexOutput;
        if (!strncmp(mComponentName, "OMX.qcom",8)) {
            int32_t reqdColorFormat = ColorFormatInfo::getPreferredColorFormat(mOMXLivesLocally);
            for(format.nIndex = 0;
                    (OK == mOMX->getParameter(mNode, OMX_IndexParamVideoPortFormat, &format, sizeof(format)));
                    format.nIndex++) {
                if(format.eColorFormat == reqdColorFormat)
                    break;
            }
        } else
        format.nIndex = 0;

        CODEC_LOGV("Video O/P format.nIndex 0x%x",format.nIndex);
        CODEC_LOGE("Video O/P format.eColorFormat 0x%x",format.eColorFormat);

        status_t err = mOMX->getParameter(
                mNode, OMX_IndexParamVideoPortFormat,
                &format, sizeof(format));
        CHECK_EQ(err, (status_t)OK);
        CHECK_EQ((int)format.eCompressionFormat, (int)OMX_VIDEO_CodingUnused);

        CHECK(format.eColorFormat == OMX_COLOR_FormatYUV420Planar
               || format.eColorFormat == OMX_COLOR_FormatYUV420SemiPlanar
               || format.eColorFormat == OMX_COLOR_FormatCbYCrY
               || format.eColorFormat == OMX_TI_COLOR_FormatYUV420PackedSemiPlanar
               || format.eColorFormat == OMX_QCOM_COLOR_FormatYVU420SemiPlanar
              || format.eColorFormat == QOMX_COLOR_FormatYUV420PackedSemiPlanar64x32Tile2m8ka);

        err = mOMX->setParameter(
                mNode, OMX_IndexParamVideoPortFormat,
                &format, sizeof(format));

        if (err != OK) {
            return err;
        }
    }
#endif

    OMX_PARAM_PORTDEFINITIONTYPE def;
    InitOMXParams(&def);
    def.nPortIndex = kPortIndexInput;

    OMX_VIDEO_PORTDEFINITIONTYPE *video_def = &def.format.video;

    err = mOMX->getParameter(
            mNode, OMX_IndexParamPortDefinition, &def, sizeof(def));

    CHECK_EQ(err, (status_t)OK);

#if 1
    // XXX Need a (much) better heuristic to compute input buffer sizes.
    const size_t X = 64 * 1024;
    if (def.nBufferSize < X) {
        def.nBufferSize = X;
    }
#endif

    CHECK_EQ((int)def.eDomain, (int)OMX_PortDomainVideo);

    video_def->nFrameWidth = width;
    video_def->nFrameHeight = height;

    video_def->eCompressionFormat = compressionFormat;
    video_def->eColorFormat = OMX_COLOR_FormatUnused;

    err = mOMX->setParameter(
            mNode, OMX_IndexParamPortDefinition, &def, sizeof(def));

    if (err != OK) {
        return err;
    }

    ////////////////////////////////////////////////////////////////////////////

    InitOMXParams(&def);
    def.nPortIndex = kPortIndexOutput;

    err = mOMX->getParameter(
            mNode, OMX_IndexParamPortDefinition, &def, sizeof(def));
    CHECK_EQ(err, (status_t)OK);
    CHECK_EQ((int)def.eDomain, (int)OMX_PortDomainVideo);

#if 0
    def.nBufferSize =
        (((width + 15) & -16) * ((height + 15) & -16) * 3) / 2;  // YUV420
#endif

    video_def->nFrameWidth = width;
    video_def->nFrameHeight = height;

    err = mOMX->setParameter(
            mNode, OMX_IndexParamPortDefinition, &def, sizeof(def));

    return err;
}

OMXCodec::OMXCodec(
        const sp<IOMX> &omx, IOMX::node_id node,
        uint32_t quirks, uint32_t flags,
        bool isEncoder,
        const char *mime,
        const char *componentName,
        const sp<MediaSource> &source,
        const sp<ANativeWindow> &nativeWindow)
    : mOMX(omx),
      mOMXLivesLocally(omx->livesLocally(getpid())),
      mNode(node),
      mQuirks(quirks),
      mFlags(flags),
      mIsEncoder(isEncoder),
      mMIME(strdup(mime)),
      mComponentName(strdup(componentName)),
      mSource(source),
      mCodecSpecificDataIndex(0),
      mState(LOADED),
      mInitialBufferSubmit(true),
      mSignalledEOS(false),
      mFinalStatus(OK),
      mNoMoreOutputData(false),
      mOutputPortSettingsHaveChanged(false),
      mSeekTimeUs(-1),
      mSeekMode(ReadOptions::SEEK_CLOSEST_SYNC),
      mTargetTimeUs(-1),
      mOutputPortSettingsChangedPending(false),
      mLeftOverBuffer(NULL),
      mPaused(false),
<<<<<<< HEAD
      mIsAacFormatAdif(0),
      mNativeWindow(!strncmp(componentName, "OMX.google.", 11)
                            ? NULL : nativeWindow),
      mInterlaceFormatDetected(false),
      mSPSParsed(false),
      mThumbnailMode(false) {

    parseFlags();
=======
      mNativeWindow(
              (!strncmp(componentName, "OMX.google.", 11)
              || !strcmp(componentName, "OMX.Nvidia.mpeg2v.decode"))
                        ? NULL : nativeWindow) {
>>>>>>> 94180377
    mPortStatus[kPortIndexInput] = ENABLED;
    mPortStatus[kPortIndexOutput] = ENABLED;

    setComponentRole();
}

// static
void OMXCodec::setComponentRole(
        const sp<IOMX> &omx, IOMX::node_id node, bool isEncoder,
        const char *mime) {
    struct MimeToRole {
        const char *mime;
        const char *decoderRole;
        const char *encoderRole;
    };

    static const MimeToRole kMimeToRole[] = {
        { MEDIA_MIMETYPE_AUDIO_MPEG,
            "audio_decoder.mp3", "audio_encoder.mp3" },
        { MEDIA_MIMETYPE_AUDIO_MPEG_LAYER_I,
            "audio_decoder.mp1", "audio_encoder.mp1" },
        { MEDIA_MIMETYPE_AUDIO_MPEG_LAYER_II,
            "audio_decoder.mp2", "audio_encoder.mp2" },
        { MEDIA_MIMETYPE_AUDIO_MPEG,
            "audio_decoder.mp3", "audio_encoder.mp3" },
        { MEDIA_MIMETYPE_AUDIO_AMR_NB,
            "audio_decoder.amrnb", "audio_encoder.amrnb" },
        { MEDIA_MIMETYPE_AUDIO_AMR_WB,
            "audio_decoder.amrwb", "audio_encoder.amrwb" },
        { MEDIA_MIMETYPE_AUDIO_AAC,
            "audio_decoder.aac", "audio_encoder.aac" },
        { MEDIA_MIMETYPE_AUDIO_VORBIS,
            "audio_decoder.vorbis", "audio_encoder.vorbis" },
        { MEDIA_MIMETYPE_AUDIO_EVRC,
            "audio_decoder.evrchw", "audio_encoder.evrc" },
        { MEDIA_MIMETYPE_AUDIO_QCELP,
            "audio_decoder,qcelp13Hw", "audio_encoder.qcelp13" },
        { MEDIA_MIMETYPE_VIDEO_AVC,
            "video_decoder.avc", "video_encoder.avc" },
        { MEDIA_MIMETYPE_VIDEO_MPEG4,
            "video_decoder.mpeg4", "video_encoder.mpeg4" },
        { MEDIA_MIMETYPE_VIDEO_H263,
            "video_decoder.h263", "video_encoder.h263" },
        { MEDIA_MIMETYPE_VIDEO_DIVX,
            "video_decoder.divx", NULL },
        { MEDIA_MIMETYPE_AUDIO_AC3,
            "audio_decoder.ac3", NULL },
        { MEDIA_MIMETYPE_VIDEO_DIVX311,
            "video_decoder.divx", NULL },
    };

    static const size_t kNumMimeToRole =
        sizeof(kMimeToRole) / sizeof(kMimeToRole[0]);

    size_t i;
    for (i = 0; i < kNumMimeToRole; ++i) {
        if (!strcasecmp(mime, kMimeToRole[i].mime)) {
            break;
        }
    }

    if (i == kNumMimeToRole) {
        return;
    }

    const char *role =
        isEncoder ? kMimeToRole[i].encoderRole
                  : kMimeToRole[i].decoderRole;

    if (role != NULL) {
        OMX_PARAM_COMPONENTROLETYPE roleParams;
        InitOMXParams(&roleParams);

        strncpy((char *)roleParams.cRole,
                role, OMX_MAX_STRINGNAME_SIZE - 1);

        roleParams.cRole[OMX_MAX_STRINGNAME_SIZE - 1] = '\0';

        status_t err = omx->setParameter(
                node, OMX_IndexParamStandardComponentRole,
                &roleParams, sizeof(roleParams));

        if (err != OK) {
            LOGW("Failed to set standard component role '%s'.", role);
        }
    }
}

void OMXCodec::setComponentRole() {
    setComponentRole(mOMX, mNode, mIsEncoder, mMIME);
}

OMXCodec::~OMXCodec() {
    mSource.clear();

    CHECK(mState == LOADED || mState == ERROR || mState == LOADED_TO_IDLE);

    status_t err = mOMX->freeNode(mNode);
    CHECK_EQ(err, (status_t)OK);

    mNode = NULL;
    setState(DEAD);

    clearCodecSpecificData();

    free(mComponentName);
    mComponentName = NULL;

    free(mMIME);
    mMIME = NULL;
}

status_t OMXCodec::init() {
    // mLock is held.

    CHECK_EQ((int)mState, (int)LOADED);

    status_t err;
    if (!(mQuirks & kRequiresLoadedToIdleAfterAllocation)) {
        err = mOMX->sendCommand(mNode, OMX_CommandStateSet, OMX_StateIdle);
        CHECK_EQ(err, (status_t)OK);
        setState(LOADED_TO_IDLE);
    }

    err = allocateBuffers();
    if (err != (status_t)OK) {
        return err;
    }

    if (mQuirks & kRequiresLoadedToIdleAfterAllocation) {
        err = mOMX->sendCommand(mNode, OMX_CommandStateSet, OMX_StateIdle);
        CHECK_EQ(err, (status_t)OK);

        setState(LOADED_TO_IDLE);
    }

    while (mState != EXECUTING && mState != ERROR) {
        mAsyncCompletion.wait(mLock);
    }

    return mState == ERROR ? UNKNOWN_ERROR : OK;
}

// static
bool OMXCodec::isIntermediateState(State state) {
    return state == LOADED_TO_IDLE
        || state == IDLE_TO_EXECUTING
        || state == EXECUTING_TO_IDLE
        || state == IDLE_TO_LOADED
        || state == PAUSING
        || state == FLUSHING
        || state == RECONFIGURING;
}

status_t OMXCodec::allocateBuffers() {
    status_t err = allocateBuffersOnPort(kPortIndexInput);

    if (err != OK) {
        return err;
    }

    return allocateBuffersOnPort(kPortIndexOutput);
}

status_t OMXCodec::allocateBuffersOnPort(OMX_U32 portIndex) {
    if (mNativeWindow != NULL && portIndex == kPortIndexOutput) {
        return allocateOutputBuffersFromNativeWindow();
    }

    if ((mFlags & kEnableGrallocUsageProtected) && portIndex == kPortIndexOutput) {
        LOGE("protected output buffers must be stent to an ANativeWindow");
        return PERMISSION_DENIED;
    }

    status_t err = OK;
    if ((mFlags & kStoreMetaDataInVideoBuffers)
            && portIndex == kPortIndexInput) {
        LOGW("Trying to enable metadata mode on encoder");
        err = mOMX->storeMetaDataInBuffers(mNode, kPortIndexInput, OMX_TRUE);
        if (err != OK) {
            LOGE("Storing meta data in video buffers is not supported");
            return err;
        }
    }

    OMX_PARAM_PORTDEFINITIONTYPE def;
    InitOMXParams(&def);
    def.nPortIndex = portIndex;

    err = mOMX->getParameter(
            mNode, OMX_IndexParamPortDefinition, &def, sizeof(def));

    if (err != OK) {
        return err;
    }

    CODEC_LOGV("allocating %lu buffers of size %lu on %s port",
            def.nBufferCountActual, def.nBufferSize,
            portIndex == kPortIndexInput ? "input" : "output");

    size_t totalSize = def.nBufferCountActual * def.nBufferSize;
    mDealer[portIndex] = new MemoryDealer(totalSize, "OMXCodec");

    for (OMX_U32 i = 0; i < def.nBufferCountActual; ++i) {
        sp<IMemory> mem = mDealer[portIndex]->allocate(def.nBufferSize);
        CHECK(mem.get() != NULL);

        BufferInfo info;
        info.mData = NULL;
        info.mSize = def.nBufferSize;

        IOMX::buffer_id buffer;
        if (portIndex == kPortIndexInput
                && ((mQuirks & kRequiresAllocateBufferOnInputPorts)
                    || (mFlags & kUseSecureInputBuffers))) {
            if (mOMXLivesLocally) {
                mem.clear();

                err = mOMX->allocateBuffer(
                        mNode, portIndex, def.nBufferSize, &buffer,
                        &info.mData);
            } else {
                err = mOMX->allocateBufferWithBackup(
                        mNode, portIndex, mem, &buffer);
            }
        } else if (portIndex == kPortIndexOutput
                && (mQuirks & kRequiresAllocateBufferOnOutputPorts)) {
            if (mOMXLivesLocally) {
                mem.clear();

                err = mOMX->allocateBuffer(
                        mNode, portIndex, def.nBufferSize, &buffer,
                        &info.mData);
            } else {
                err = mOMX->allocateBufferWithBackup(
                        mNode, portIndex, mem, &buffer);
            }
        } else {
            err = mOMX->useBuffer(mNode, portIndex, mem, &buffer);
        }

        if (err != OK) {
            CODEC_LOGE("allocate_buffer_with_backup failed");
            return err;
        }

        if (mem != NULL) {
            info.mData = mem->pointer();
        }

        info.mBuffer = buffer;
        info.mStatus = OWNED_BY_US;
        info.mMem = mem;
        info.mMediaBuffer = NULL;

        if (portIndex == kPortIndexOutput) {
            if (!(mOMXLivesLocally
                        && (mQuirks & kRequiresAllocateBufferOnOutputPorts)
                        && (mQuirks & kDefersOutputBufferAllocation))) {
                // If the node does not fill in the buffer ptr at this time,
                // we will defer creating the MediaBuffer until receiving
                // the first FILL_BUFFER_DONE notification instead.
                info.mMediaBuffer = new MediaBuffer(info.mData, info.mSize);
                info.mMediaBuffer->setObserver(this);
            }
        }

        mPortBuffers[portIndex].push(info);

        CODEC_LOGV("allocated buffer %p on %s port", buffer,
             portIndex == kPortIndexInput ? "input" : "output");
    }

    // dumpPortStatus(portIndex);

    if (portIndex == kPortIndexInput && (mFlags & kUseSecureInputBuffers)) {
        Vector<MediaBuffer *> buffers;
        for (size_t i = 0; i < def.nBufferCountActual; ++i) {
            const BufferInfo &info = mPortBuffers[kPortIndexInput].itemAt(i);

            MediaBuffer *mbuf = new MediaBuffer(info.mData, info.mSize);
            buffers.push(mbuf);
        }

        status_t err = mSource->setBuffers(buffers);

        if (err != OK) {
            for (size_t i = 0; i < def.nBufferCountActual; ++i) {
                buffers.editItemAt(i)->release();
            }
            buffers.clear();

            CODEC_LOGE(
                    "Codec requested to use secure input buffers but "
                    "upstream source didn't support that.");

            return err;
        }
    }

    return OK;
}

status_t OMXCodec::applyRotation() {
    sp<MetaData> meta = mSource->getFormat();

    int32_t rotationDegrees;
    if (!meta->findInt32(kKeyRotation, &rotationDegrees)) {
        rotationDegrees = 0;
    }

    uint32_t transform;
    switch (rotationDegrees) {
        case 0: transform = 0; break;
        case 90: transform = HAL_TRANSFORM_ROT_90; break;
        case 180: transform = HAL_TRANSFORM_ROT_180; break;
        case 270: transform = HAL_TRANSFORM_ROT_270; break;
        default: transform = 0; break;
    }

    status_t err = OK;

    if (transform) {
        err = native_window_set_buffers_transform(
                mNativeWindow.get(), transform);
    }

    return err;
}

status_t OMXCodec::allocateOutputBuffersFromNativeWindow() {
    // Get the number of buffers needed.
    OMX_PARAM_PORTDEFINITIONTYPE def;
    InitOMXParams(&def);
    def.nPortIndex = kPortIndexOutput;

    status_t err = mOMX->getParameter(
            mNode, OMX_IndexParamPortDefinition, &def, sizeof(def));
    if (err != OK) {
        return err;
    }

    err = native_window_set_scaling_mode(mNativeWindow.get(),
            NATIVE_WINDOW_SCALING_MODE_SCALE_TO_WINDOW);

    if (err != OK) {
        return err;
    }

    int format = (def.format.video.eColorFormat ==
                  QOMX_COLOR_FormatYUV420PackedSemiPlanar64x32Tile2m8ka)?
                 HAL_PIXEL_FORMAT_YCbCr_420_SP_TILED : def.format.video.eColorFormat;
    if(def.format.video.eColorFormat == OMX_QCOM_COLOR_FormatYVU420SemiPlanar)
        format = HAL_PIXEL_FORMAT_YCrCb_420_SP;

    format ^= (mInterlaceFormatDetected ? HAL_PIXEL_FORMAT_INTERLACE : 0);

    err = native_window_set_buffers_geometry(
            mNativeWindow.get(),
            def.format.video.nStride,
            def.format.video.nSliceHeight,
            format);

    if (err != 0) {
        LOGE("native_window_set_buffers_geometry failed: %s (%d)",
                strerror(-err), -err);
        return err;
    }

    // Crop the native window to the proper display resolution
    int32_t left, top, right, bottom;
    CHECK(mOutputFormat->findRect(
                kKeyCropRect,
                &left, &top, &right, &bottom));

    android_native_rect_t crop;
    crop.left = left;
    crop.top = top;
    crop.right = right;
    crop.bottom = bottom;

    err = native_window_set_crop(mNativeWindow.get(), &crop);
    if (err != OK) {
        LOGE("native_window_set_crop failed: %s (%d)", strerror(-err), -err);
    }

    err = applyRotation();
    if (err != OK) {
        return err;
    }

    // Set up the native window.
    OMX_U32 usage = 0;
    err = mOMX->getGraphicBufferUsage(mNode, kPortIndexOutput, &usage);
    if (err != 0) {
        LOGW("querying usage flags from OMX IL component failed: %d", err);
        // XXX: Currently this error is logged, but not fatal.
        usage = 0;
    }
    if (mFlags & kEnableGrallocUsageProtected) {
        usage |= GRALLOC_USAGE_PROTECTED;
    }

    // Make sure to check whether either Stagefright or the video decoder
    // requested protected buffers.
    if (usage & GRALLOC_USAGE_PROTECTED) {
        // Verify that the ANativeWindow sends images directly to
        // SurfaceFlinger.
        int queuesToNativeWindow = 0;
        err = mNativeWindow->query(
                mNativeWindow.get(), NATIVE_WINDOW_QUEUES_TO_WINDOW_COMPOSER,
                &queuesToNativeWindow);
        if (err != 0) {
            LOGE("error authenticating native window: %d", err);
            return err;
        }
        if (queuesToNativeWindow != 1) {
            LOGE("native window could not be authenticated");
            return PERMISSION_DENIED;
        }
    }

    LOGV("native_window_set_usage usage=0x%lx", usage);
    err = native_window_set_usage(
            mNativeWindow.get(), usage | GRALLOC_USAGE_HW_TEXTURE | GRALLOC_USAGE_EXTERNAL_DISP);
    if (err != 0) {
        LOGE("native_window_set_usage failed: %s (%d)", strerror(-err), -err);
        return err;
    }

    int minUndequeuedBufs = 0;
    err = mNativeWindow->query(mNativeWindow.get(),
            NATIVE_WINDOW_MIN_UNDEQUEUED_BUFFERS, &minUndequeuedBufs);
    if (err != 0) {
        LOGE("NATIVE_WINDOW_MIN_UNDEQUEUED_BUFFERS query failed: %s (%d)",
                strerror(-err), -err);
        return err;
    }

    // XXX: Is this the right logic to use?  It's not clear to me what the OMX
    // buffer counts refer to - how do they account for the renderer holding on
    // to buffers?
    if (def.nBufferCountActual < def.nBufferCountMin + minUndequeuedBufs) {
        OMX_U32 newBufferCount = def.nBufferCountMin + minUndequeuedBufs;
        def.nBufferCountActual = newBufferCount;
        err = mOMX->setParameter(
                mNode, OMX_IndexParamPortDefinition, &def, sizeof(def));
        if (err != OK) {
            CODEC_LOGE("setting nBufferCountActual to %lu failed: %d",
                    newBufferCount, err);
            return err;
        }
    }

    err = native_window_set_buffer_count(
            mNativeWindow.get(), def.nBufferCountActual);
    if (err != 0) {
        LOGE("native_window_set_buffer_count failed: %s (%d)", strerror(-err),
                -err);
        return err;
    }

    err = mNativeWindow.get()->perform(mNativeWindow.get(),
                             NATIVE_WINDOW_SET_BUFFERS_SIZE, def.nBufferSize);
    if (err != 0) {
        LOGE("native_window_set_buffers_size failed: %s (%d)", strerror(-err),
                -err);
        return err;
    }
    CODEC_LOGV("allocating %lu buffers from a native window of size %lu on "
            "output port", def.nBufferCountActual, def.nBufferSize);

    // Dequeue buffers and send them to OMX
    for (OMX_U32 i = 0; i < def.nBufferCountActual; i++) {
        ANativeWindowBuffer* buf;
        err = mNativeWindow->dequeueBuffer(mNativeWindow.get(), &buf);
        if (err != 0) {
            LOGE("dequeueBuffer failed: %s (%d)", strerror(-err), -err);
            break;
        }

        private_handle_t *handle = (private_handle_t *)buf->handle;
        if(!handle) {
                LOGE("Native Buffer handle is NULL");
                break;
        }
        CHECK_EQ(def.nBufferSize, handle->size); //otherwise it might cause memory corruption issues. It may fail because of alignment or extradata.

        sp<GraphicBuffer> graphicBuffer(new GraphicBuffer(buf, false));
        BufferInfo info;
        info.mData = NULL;
        info.mSize = def.nBufferSize;
        info.mStatus = OWNED_BY_US;
        info.mMem = NULL;
        info.mMediaBuffer = new MediaBuffer(graphicBuffer);
        info.mMediaBuffer->setObserver(this);
        mPortBuffers[kPortIndexOutput].push(info);

        IOMX::buffer_id bufferId;
        err = mOMX->useGraphicBuffer(mNode, kPortIndexOutput, graphicBuffer,
                &bufferId);
        if (err != 0) {
            CODEC_LOGE("registering GraphicBuffer with OMX IL component "
                    "failed: %d", err);
            break;
        }

        mPortBuffers[kPortIndexOutput].editItemAt(i).mBuffer = bufferId;

        CODEC_LOGV("registered graphic buffer with ID %p (pointer = %p)",
                bufferId, graphicBuffer.get());
    }

    OMX_U32 cancelStart;
    OMX_U32 cancelEnd;
    if (err != 0) {
        // If an error occurred while dequeuing we need to cancel any buffers
        // that were dequeued.
        cancelStart = 0;
        cancelEnd = mPortBuffers[kPortIndexOutput].size();
    } else {
        // Return the last two buffers to the native window.
        cancelStart = def.nBufferCountActual - minUndequeuedBufs;
        cancelEnd = def.nBufferCountActual;
    }

    for (OMX_U32 i = cancelStart; i < cancelEnd; i++) {
        BufferInfo *info = &mPortBuffers[kPortIndexOutput].editItemAt(i);
        cancelBufferToNativeWindow(info);
    }

    return err;
}

status_t OMXCodec::cancelBufferToNativeWindow(BufferInfo *info) {
    CHECK_EQ((int)info->mStatus, (int)OWNED_BY_US);
    CODEC_LOGV("Calling cancelBuffer on buffer %p", info->mBuffer);
    int err = mNativeWindow->cancelBuffer(
        mNativeWindow.get(), info->mMediaBuffer->graphicBuffer().get());
    if (err != 0) {
      CODEC_LOGE("cancelBuffer failed w/ error 0x%08x", err);

      setState(ERROR);
      return err;
    }
    info->mStatus = OWNED_BY_NATIVE_WINDOW;
    return OK;
}

OMXCodec::BufferInfo* OMXCodec::dequeueBufferFromNativeWindow() {
    // Dequeue the next buffer from the native window.
    ANativeWindowBuffer* buf;
    int err = mNativeWindow->dequeueBuffer(mNativeWindow.get(), &buf);
    if (err != 0) {
      CODEC_LOGE("dequeueBuffer failed w/ error 0x%08x", err);

      setState(ERROR);
      return 0;
    }

    // Determine which buffer we just dequeued.
    Vector<BufferInfo> *buffers = &mPortBuffers[kPortIndexOutput];
    BufferInfo *bufInfo = 0;
    for (size_t i = 0; i < buffers->size(); i++) {
      sp<GraphicBuffer> graphicBuffer = buffers->itemAt(i).
          mMediaBuffer->graphicBuffer();
      if (graphicBuffer->handle == buf->handle) {
        bufInfo = &buffers->editItemAt(i);
        break;
      }
    }

    if (bufInfo == 0) {
        CODEC_LOGE("dequeued unrecognized buffer: %p", buf);

        setState(ERROR);
        return 0;
    }

    // The native window no longer owns the buffer.
    CHECK_EQ((int)bufInfo->mStatus, (int)OWNED_BY_NATIVE_WINDOW);
    bufInfo->mStatus = OWNED_BY_US;

    return bufInfo;
}

status_t OMXCodec::pushBlankBuffersToNativeWindow() {
    status_t err = NO_ERROR;
    ANativeWindowBuffer* anb = NULL;
    int numBufs = 0;
    int minUndequeuedBufs = 0;

    // We need to reconnect to the ANativeWindow as a CPU client to ensure that
    // no frames get dropped by SurfaceFlinger assuming that these are video
    // frames.
    err = native_window_api_disconnect(mNativeWindow.get(),
            NATIVE_WINDOW_API_MEDIA);
    if (err != NO_ERROR) {
        LOGE("error pushing blank frames: api_disconnect failed: %s (%d)",
                strerror(-err), -err);
        return err;
    }

    err = native_window_api_connect(mNativeWindow.get(),
            NATIVE_WINDOW_API_CPU);
    if (err != NO_ERROR) {
        LOGE("error pushing blank frames: api_connect failed: %s (%d)",
                strerror(-err), -err);
        return err;
    }

    err = native_window_set_scaling_mode(mNativeWindow.get(),
            NATIVE_WINDOW_SCALING_MODE_SCALE_TO_WINDOW);
    if (err != NO_ERROR) {
        LOGE("error pushing blank frames: set_buffers_geometry failed: %s (%d)",
                strerror(-err), -err);
        goto error;
    }

    err = native_window_set_buffers_geometry(mNativeWindow.get(), 1, 1,
            HAL_PIXEL_FORMAT_RGBX_8888);
    if (err != NO_ERROR) {
        LOGE("error pushing blank frames: set_buffers_geometry failed: %s (%d)",
                strerror(-err), -err);
        goto error;
    }

    err = native_window_set_usage(mNativeWindow.get(),
            GRALLOC_USAGE_SW_WRITE_OFTEN);
    if (err != NO_ERROR) {
        LOGE("error pushing blank frames: set_usage failed: %s (%d)",
                strerror(-err), -err);
        goto error;
    }

    err = mNativeWindow->query(mNativeWindow.get(),
            NATIVE_WINDOW_MIN_UNDEQUEUED_BUFFERS, &minUndequeuedBufs);
    if (err != NO_ERROR) {
        LOGE("error pushing blank frames: MIN_UNDEQUEUED_BUFFERS query "
                "failed: %s (%d)", strerror(-err), -err);
        goto error;
    }

    numBufs = minUndequeuedBufs + 1;
    err = native_window_set_buffer_count(mNativeWindow.get(), numBufs);
    if (err != NO_ERROR) {
        LOGE("error pushing blank frames: set_buffer_count failed: %s (%d)",
                strerror(-err), -err);
        goto error;
    }

    // We  push numBufs + 1 buffers to ensure that we've drawn into the same
    // buffer twice.  This should guarantee that the buffer has been displayed
    // on the screen and then been replaced, so an previous video frames are
    // guaranteed NOT to be currently displayed.
    for (int i = 0; i < numBufs + 1; i++) {
        err = mNativeWindow->dequeueBuffer(mNativeWindow.get(), &anb);
        if (err != NO_ERROR) {
            LOGE("error pushing blank frames: dequeueBuffer failed: %s (%d)",
                    strerror(-err), -err);
            goto error;
        }

        sp<GraphicBuffer> buf(new GraphicBuffer(anb, false));
        err = mNativeWindow->lockBuffer(mNativeWindow.get(),
                buf->getNativeBuffer());
        if (err != NO_ERROR) {
            LOGE("error pushing blank frames: lockBuffer failed: %s (%d)",
                    strerror(-err), -err);
            goto error;
        }

        // Fill the buffer with the a 1x1 checkerboard pattern ;)
        uint32_t* img = NULL;
        err = buf->lock(GRALLOC_USAGE_SW_WRITE_OFTEN, (void**)(&img));
        if (err != NO_ERROR) {
            LOGE("error pushing blank frames: lock failed: %s (%d)",
                    strerror(-err), -err);
            goto error;
        }

        *img = 0;

        err = buf->unlock();
        if (err != NO_ERROR) {
            LOGE("error pushing blank frames: unlock failed: %s (%d)",
                    strerror(-err), -err);
            goto error;
        }

        err = mNativeWindow->queueBuffer(mNativeWindow.get(),
                buf->getNativeBuffer());
        if (err != NO_ERROR) {
            LOGE("error pushing blank frames: queueBuffer failed: %s (%d)",
                    strerror(-err), -err);
            goto error;
        }

        anb = NULL;
    }

error:

    if (err != NO_ERROR) {
        // Clean up after an error.
        if (anb != NULL) {
            mNativeWindow->cancelBuffer(mNativeWindow.get(), anb);
        }

        native_window_api_disconnect(mNativeWindow.get(),
                NATIVE_WINDOW_API_CPU);
        native_window_api_connect(mNativeWindow.get(),
                NATIVE_WINDOW_API_MEDIA);

        return err;
    } else {
        // Clean up after success.
        err = native_window_api_disconnect(mNativeWindow.get(),
                NATIVE_WINDOW_API_CPU);
        if (err != NO_ERROR) {
            LOGE("error pushing blank frames: api_disconnect failed: %s (%d)",
                    strerror(-err), -err);
            return err;
        }

        err = native_window_api_connect(mNativeWindow.get(),
                NATIVE_WINDOW_API_MEDIA);
        if (err != NO_ERROR) {
            LOGE("error pushing blank frames: api_connect failed: %s (%d)",
                    strerror(-err), -err);
            return err;
        }

        return NO_ERROR;
    }
}

int64_t OMXCodec::retrieveDecodingTimeUs(bool isCodecSpecific) {
    CHECK(mIsEncoder);

    if (mDecodingTimeList.empty()) {
        // No corresponding input frame available.
        // This could happen when EOS is reached.
        return 0;
    }

    List<int64_t>::iterator it = mDecodingTimeList.begin();
    int64_t timeUs = *it;

    // If the output buffer is codec specific configuration,
    // do not remove the decoding time from the list.
    if (!isCodecSpecific) {
        mDecodingTimeList.erase(it);
    }
    return timeUs;
}

void OMXCodec::on_message(const omx_message &msg) {
    if (mState == ERROR && !strncmp(mComponentName, "OMX.google.", 11)) {
        LOGW("Dropping OMX message - we're in ERROR state.");
        return;
    }

    switch (msg.type) {
        case omx_message::EVENT:
        {
            onEvent(
                 msg.u.event_data.event, msg.u.event_data.data1,
                 msg.u.event_data.data2);

            break;
        }

        case omx_message::EMPTY_BUFFER_DONE:
        {
            IOMX::buffer_id buffer = msg.u.extended_buffer_data.buffer;

            CODEC_LOGV("EMPTY_BUFFER_DONE(buffer: %p)", buffer);

            Vector<BufferInfo> *buffers = &mPortBuffers[kPortIndexInput];
            size_t i = 0;
            while (i < buffers->size() && (*buffers)[i].mBuffer != buffer) {
                ++i;
            }

            CHECK(i < buffers->size());
            if ((*buffers)[i].mStatus != OWNED_BY_COMPONENT) {
                LOGW("We already own input buffer %p, yet received "
                     "an EMPTY_BUFFER_DONE.", buffer);
            }

            BufferInfo* info = &buffers->editItemAt(i);
            info->mStatus = OWNED_BY_US;

            // Buffer could not be released until empty buffer done is called.
            if (info->mMediaBuffer != NULL) {
                if (mIsEncoder &&
                    (mQuirks & kAvoidMemcopyInputRecordingFrames)) {
                    // If zero-copy mode is enabled this will send the
                    // input buffer back to the upstream source.
                    restorePatchedDataPointer(info);
                }

                info->mMediaBuffer->release();
                info->mMediaBuffer = NULL;
            }

            if (mPortStatus[kPortIndexInput] == DISABLING) {
                CODEC_LOGV("Port is disabled, freeing buffer %p", buffer);

                status_t err = freeBuffer(kPortIndexInput, i);
                CHECK_EQ(err, (status_t)OK);
            } else if (mState != ERROR
                    && mPortStatus[kPortIndexInput] != SHUTTING_DOWN) {
                CHECK_EQ((int)mPortStatus[kPortIndexInput], (int)ENABLED);

                if (mFlags & kUseSecureInputBuffers) {
                    drainAnyInputBuffer();
                } else {
                    drainInputBuffer(&buffers->editItemAt(i));
                }
            }
            break;
        }

        case omx_message::FILL_BUFFER_DONE:
        {
            IOMX::buffer_id buffer = msg.u.extended_buffer_data.buffer;
            OMX_U32 flags = msg.u.extended_buffer_data.flags;

            CODEC_LOGV("FILL_BUFFER_DONE(buffer: %p, size: %ld, flags: 0x%08lx, timestamp: %lld us (%.2f secs))",
                 buffer,
                 msg.u.extended_buffer_data.range_length,
                 flags,
                 msg.u.extended_buffer_data.timestamp,
                 msg.u.extended_buffer_data.timestamp / 1E6);

            Vector<BufferInfo> *buffers = &mPortBuffers[kPortIndexOutput];
            size_t i = 0;
            while (i < buffers->size() && (*buffers)[i].mBuffer != buffer) {
                ++i;
            }

            CHECK(i < buffers->size());
            BufferInfo *info = &buffers->editItemAt(i);

            if (info->mStatus != OWNED_BY_COMPONENT) {
                LOGW("We already own output buffer %p, yet received "
                     "a FILL_BUFFER_DONE.", buffer);
            }

            info->mStatus = OWNED_BY_US;
            if (mState == ERROR) {
              CODEC_LOGV("mState ERROR, freeing o/p buffer %p", buffer);
              status_t err = freeBuffer(kPortIndexOutput, i);
              CHECK_EQ(err, (status_t)OK);
            }

            if (mPortStatus[kPortIndexOutput] == DISABLING) {
                CODEC_LOGV("Port is disabled, freeing buffer %p", buffer);

                status_t err = freeBuffer(kPortIndexOutput, i);
                CHECK_EQ(err, (status_t)OK);

#if 0
            } else if (mPortStatus[kPortIndexOutput] == ENABLED
                       && (flags & OMX_BUFFERFLAG_EOS)) {
                CODEC_LOGV("No more output data.");
                mNoMoreOutputData = true;
                mBufferFilled.signal();
#endif
            } else if (mPortStatus[kPortIndexOutput] != SHUTTING_DOWN) {
                CHECK_EQ((int)mPortStatus[kPortIndexOutput], (int)ENABLED);

                if (info->mMediaBuffer == NULL) {
                    CHECK(mOMXLivesLocally);
                    CHECK(mQuirks & kRequiresAllocateBufferOnOutputPorts);
                    CHECK(mQuirks & kDefersOutputBufferAllocation);

                    // The qcom video decoders on Nexus don't actually allocate
                    // output buffer memory on a call to OMX_AllocateBuffer
                    // the "pBuffer" member of the OMX_BUFFERHEADERTYPE
                    // structure is only filled in later.

                    info->mMediaBuffer = new MediaBuffer(
                            msg.u.extended_buffer_data.data_ptr,
                            info->mSize);
                    info->mMediaBuffer->setObserver(this);
                }

                MediaBuffer *buffer = info->mMediaBuffer;
                bool isGraphicBuffer = buffer->graphicBuffer() != NULL;

                if (!isGraphicBuffer
                    && msg.u.extended_buffer_data.range_offset
                        + msg.u.extended_buffer_data.range_length
                            > buffer->size()) {
                    CODEC_LOGE(
                            "Codec lied about its buffer size requirements, "
                            "sending a buffer larger than the originally "
                            "advertised size in FILL_BUFFER_DONE!");
                }
                buffer->set_range(
                        msg.u.extended_buffer_data.range_offset,
                        msg.u.extended_buffer_data.range_length);

                buffer->meta_data()->clear();

                buffer->meta_data()->setInt64(
                        kKeyTime, msg.u.extended_buffer_data.timestamp);

                if (msg.u.extended_buffer_data.flags & OMX_BUFFERFLAG_SYNCFRAME) {
                    buffer->meta_data()->setInt32(kKeyIsSyncFrame, true);
                }
                bool isCodecSpecific = false;
                if (msg.u.extended_buffer_data.flags & OMX_BUFFERFLAG_CODECCONFIG) {
                    buffer->meta_data()->setInt32(kKeyIsCodecConfig, true);
                    isCodecSpecific = true;
                }

                if (isGraphicBuffer || mQuirks & kOutputBuffersAreUnreadable) {
                    buffer->meta_data()->setInt32(kKeyIsUnreadable, true);
                }

                buffer->meta_data()->setPointer(
                        kKeyPlatformPrivate,
                        msg.u.extended_buffer_data.platform_private);

                buffer->meta_data()->setPointer(
                        kKeyBufferID,
                        msg.u.extended_buffer_data.buffer);

                if (msg.u.extended_buffer_data.flags & OMX_BUFFERFLAG_EOS) {
                    CODEC_LOGV("No more output data.");
                    mNoMoreOutputData = true;
                }

                if (mIsEncoder) {
                    int64_t decodingTimeUs = retrieveDecodingTimeUs(isCodecSpecific);
                    CODEC_LOGV("kkeyTime = %lld, kKeyDecodingTime = %lld, ctts = %lld",
                               msg.u.extended_buffer_data.timestamp, decodingTimeUs,
                               msg.u.extended_buffer_data.timestamp - decodingTimeUs);
                    buffer->meta_data()->setInt64(kKeyDecodingTime, decodingTimeUs);
                }

                if (mTargetTimeUs >= 0) {
                    CHECK(msg.u.extended_buffer_data.timestamp <= mTargetTimeUs);

                    if (msg.u.extended_buffer_data.timestamp < mTargetTimeUs) {
                        CODEC_LOGV(
                                "skipping output buffer at timestamp %lld us",
                                msg.u.extended_buffer_data.timestamp);

                        fillOutputBuffer(info);
                        break;
                    }

                    CODEC_LOGV(
                            "returning output buffer at target timestamp "
                            "%lld us",
                            msg.u.extended_buffer_data.timestamp);

                    mTargetTimeUs = -1;
                }

                mFilledBuffers.push_back(i);
                mBufferFilled.signal();
                if (mIsEncoder) {
                    sched_yield();
                }
            }

            break;
        }

        default:
        {
            CHECK(!"should not be here.");
            break;
        }
    }
}

// Has the format changed in any way that the client would have to be aware of?
static bool formatHasNotablyChanged(
        const sp<MetaData> &from, const sp<MetaData> &to) {
    if (from.get() == NULL && to.get() == NULL) {
        return false;
    }

    if ((from.get() == NULL && to.get() != NULL)
        || (from.get() != NULL && to.get() == NULL)) {
        return true;
    }

    const char *mime_from, *mime_to;
    CHECK(from->findCString(kKeyMIMEType, &mime_from));
    CHECK(to->findCString(kKeyMIMEType, &mime_to));

    if (strcasecmp(mime_from, mime_to)) {
        return true;
    }

    if (!strcasecmp(mime_from, MEDIA_MIMETYPE_VIDEO_RAW)) {
        int32_t colorFormat_from, colorFormat_to;
        CHECK(from->findInt32(kKeyColorFormat, &colorFormat_from));
        CHECK(to->findInt32(kKeyColorFormat, &colorFormat_to));

        if (colorFormat_from != colorFormat_to) {
            return true;
        }

        int32_t width_from, width_to;
        CHECK(from->findInt32(kKeyWidth, &width_from));
        CHECK(to->findInt32(kKeyWidth, &width_to));

        if (width_from != width_to) {
            return true;
        }

        int32_t height_from, height_to;
        CHECK(from->findInt32(kKeyHeight, &height_from));
        CHECK(to->findInt32(kKeyHeight, &height_to));

        if (height_from != height_to) {
            return true;
        }

        int32_t left_from, top_from, right_from, bottom_from;
        CHECK(from->findRect(
                    kKeyCropRect,
                    &left_from, &top_from, &right_from, &bottom_from));

        int32_t left_to, top_to, right_to, bottom_to;
        CHECK(to->findRect(
                    kKeyCropRect,
                    &left_to, &top_to, &right_to, &bottom_to));

        if (left_to != left_from || top_to != top_from
                || right_to != right_from || bottom_to != bottom_from) {
            return true;
        }
    } else if (!strcasecmp(mime_from, MEDIA_MIMETYPE_AUDIO_RAW)) {
        int32_t numChannels_from, numChannels_to;
        CHECK(from->findInt32(kKeyChannelCount, &numChannels_from));
        CHECK(to->findInt32(kKeyChannelCount, &numChannels_to));

        if (numChannels_from != numChannels_to) {
            return true;
        }

        int32_t sampleRate_from, sampleRate_to;
        CHECK(from->findInt32(kKeySampleRate, &sampleRate_from));
        CHECK(to->findInt32(kKeySampleRate, &sampleRate_to));

        if (sampleRate_from != sampleRate_to) {
            return true;
        }
    }

    return false;
}

void OMXCodec::onEvent(OMX_EVENTTYPE event, OMX_U32 data1, OMX_U32 data2) {
    switch (event) {
        case OMX_EventCmdComplete:
        {
            onCmdComplete((OMX_COMMANDTYPE)data1, data2);
            break;
        }

        case OMX_EventError:
        {
            CODEC_LOGE("ERROR(0x%08lx, %ld)", data1, data2);

            setState(ERROR);
            break;
        }

        case OMX_EventPortSettingsChanged:
        {
            CODEC_LOGV("OMX_EventPortSettingsChanged(port=%ld, data2=0x%08lx)",
                       data1, data2);

            if (mState != EXECUTING) {
                LOGE("Ignore PortSettingsChanged event");
                break;
            }

            if (data2 == 0 || data2 == OMX_IndexParamPortDefinition) {
                // There is no need to check whether mFilledBuffers is empty or not
                // when the OMX_EventPortSettingsChanged is not meant for reallocating
                // the output buffers.
                if (data1 == kPortIndexOutput) {
                    CHECK(mFilledBuffers.empty());
                }
                onPortSettingsChanged(data1);
            } else if (data1 == kPortIndexOutput &&
                        (data2 == OMX_IndexConfigCommonOutputCrop ||
                         data2 == OMX_IndexConfigCommonScale)) {

                sp<MetaData> oldOutputFormat = mOutputFormat;
                initOutputFormat(mSource->getFormat());

                if (data2 == OMX_IndexConfigCommonOutputCrop &&
                    formatHasNotablyChanged(oldOutputFormat, mOutputFormat)) {
                    mOutputPortSettingsHaveChanged = true;

                } else if (data2 == OMX_IndexConfigCommonScale) {
                    OMX_CONFIG_SCALEFACTORTYPE scale;
                    InitOMXParams(&scale);
                    scale.nPortIndex = kPortIndexOutput;

                    // Change display dimension only when necessary.
                    if (OK == mOMX->getConfig(
                                        mNode,
                                        OMX_IndexConfigCommonScale,
                                        &scale, sizeof(scale))) {
                        int32_t left, top, right, bottom;
                        CHECK(mOutputFormat->findRect(kKeyCropRect,
                                                      &left, &top,
                                                      &right, &bottom));

                        // The scale is in 16.16 format.
                        // scale 1.0 = 0x010000. When there is no
                        // need to change the display, skip it.
                        LOGV("Get OMX_IndexConfigScale: 0x%lx/0x%lx",
                                scale.xWidth, scale.xHeight);

                        if (scale.xWidth != 0x010000) {
                            mOutputFormat->setInt32(kKeyDisplayWidth,
                                    ((right - left +  1) * scale.xWidth)  >> 16);
                            mOutputPortSettingsHaveChanged = true;
                        }

                        if (scale.xHeight != 0x010000) {
                            mOutputFormat->setInt32(kKeyDisplayHeight,
                                    ((bottom  - top + 1) * scale.xHeight) >> 16);
                            mOutputPortSettingsHaveChanged = true;
                        }
                    }
                }
            }
            break;
        }
        case OMX_EventIndexsettingChanged:
        {
            OMX_INTERLACETYPE format = (OMX_INTERLACETYPE)data1;
            if (format == OMX_InterlaceInterleaveFrameTopFieldFirst ||
                format == OMX_InterlaceInterleaveFrameBottomFieldFirst)
            {
                mInterlaceFormatDetected = true;
                LOGW("Interlace detected");
            }
            break;
        }
#if 0
        case OMX_EventBufferFlag:
        {
            CODEC_LOGV("EVENT_BUFFER_FLAG(%ld)", data1);

            if (data1 == kPortIndexOutput) {
                mNoMoreOutputData = true;
            }
            break;
        }
#endif

        default:
        {
            CODEC_LOGV("EVENT(%d, %ld, %ld)", event, data1, data2);
            break;
        }
    }
}

void OMXCodec::onCmdComplete(OMX_COMMANDTYPE cmd, OMX_U32 data) {
    switch (cmd) {
        case OMX_CommandStateSet:
        {
            onStateChange((OMX_STATETYPE)data);
            break;
        }

        case OMX_CommandPortDisable:
        {
            if(mState == ERROR) {
              CODEC_LOGE("Ignoring OMX_CommandPortDisable in ERROR state");
              break;
            }
            OMX_U32 portIndex = data;
            CODEC_LOGV("PORT_DISABLED(%ld)", portIndex);

            CHECK(mState == EXECUTING || mState == RECONFIGURING);
            CHECK_EQ((int)mPortStatus[portIndex], (int)DISABLING);
            CHECK_EQ(mPortBuffers[portIndex].size(), 0u);

            mPortStatus[portIndex] = DISABLED;

            if (mState == RECONFIGURING) {
                CHECK_EQ(portIndex, (OMX_U32)kPortIndexOutput);

                sp<MetaData> oldOutputFormat = mOutputFormat;
                initOutputFormat(mSource->getFormat());

                // Don't notify clients if the output port settings change
                // wasn't of importance to them, i.e. it may be that just the
                // number of buffers has changed and nothing else.
                bool formatChanged = formatHasNotablyChanged(oldOutputFormat, mOutputFormat);
                if (!mOutputPortSettingsHaveChanged) {
                    mOutputPortSettingsHaveChanged = formatChanged;
                }

                status_t err = enablePortAsync(portIndex);
                if (err != OK) {
                    CODEC_LOGE("enablePortAsync(%ld) failed (err = %d)", portIndex, err);
                    setState(ERROR);
                } else {
                    err = allocateBuffersOnPort(portIndex);
                    if (err != OK) {
                        CODEC_LOGE("allocateBuffersOnPort failed (err = %d)", err);
                        setState(ERROR);
                    }
                }
            }
            break;
        }

        case OMX_CommandPortEnable:
        {
            OMX_U32 portIndex = data;
            CODEC_LOGV("PORT_ENABLED(%ld)", portIndex);

            if(ERROR == mState) {
              CODEC_LOGE("Ignoring port Enable since component is in ERROR state");
              break;
            }

            CHECK(mState == EXECUTING || mState == RECONFIGURING);
            CHECK_EQ((int)mPortStatus[portIndex], (int)ENABLING);

            mPortStatus[portIndex] = ENABLED;

            if (mState == RECONFIGURING) {
                CHECK_EQ(portIndex, (OMX_U32)kPortIndexOutput);

                setState(EXECUTING);

                fillOutputBuffers();
            }
            break;
        }

        case OMX_CommandFlush:
        {
            OMX_U32 portIndex = data;

            CODEC_LOGV("FLUSH_DONE(%ld)", portIndex);

            if (portIndex == -1) {
                CHECK_EQ((int)mPortStatus[kPortIndexInput], (int)SHUTTING_DOWN);
                mPortStatus[kPortIndexInput] = ENABLED;

                CHECK_EQ((int)mPortStatus[kPortIndexOutput], (int)SHUTTING_DOWN);
                mPortStatus[kPortIndexOutput] = ENABLED;
            } else {
            CHECK_EQ((int)mPortStatus[portIndex], (int)SHUTTING_DOWN);
            mPortStatus[portIndex] = ENABLED;

            CHECK_EQ(countBuffersWeOwn(mPortBuffers[portIndex]),
                     mPortBuffers[portIndex].size());
            }

            if(mState == ERROR) {
              CODEC_LOGE("Ignoring OMX_CommandFlush in ERROR state");
              break;
            }

            if (mState == RECONFIGURING) {
                CHECK_EQ(portIndex, (OMX_U32)kPortIndexOutput);

                disablePortAsync(portIndex);
            } else if (mState == EXECUTING_TO_IDLE) {
                if (mPortStatus[kPortIndexInput] == ENABLED
                    && mPortStatus[kPortIndexOutput] == ENABLED) {
                    CODEC_LOGV("Finished flushing both ports, now completing "
                         "transition from EXECUTING to IDLE.");

                    mPortStatus[kPortIndexInput] = SHUTTING_DOWN;
                    mPortStatus[kPortIndexOutput] = SHUTTING_DOWN;

                    status_t err =
                        mOMX->sendCommand(mNode, OMX_CommandStateSet, OMX_StateIdle);
                    CHECK_EQ(err, (status_t)OK);
                }
            } else {
                // We're flushing both ports in preparation for seeking.

                if (mPortStatus[kPortIndexInput] == ENABLED
                    && mPortStatus[kPortIndexOutput] == ENABLED) {
                    CODEC_LOGV("Finished flushing both ports, now continuing from"
                         " seek-time.");

                    // We implicitly resume pulling on our upstream source.
                    mPaused = false;

                    drainInputBuffers();
                    fillOutputBuffers();
                }

                if (mOutputPortSettingsChangedPending) {
                    CODEC_LOGV(
                            "Honoring deferred output port settings change.");

                    mOutputPortSettingsChangedPending = false;
                    onPortSettingsChanged(kPortIndexOutput);
                }
            }

            break;
        }

        default:
        {
            CODEC_LOGV("CMD_COMPLETE(%d, %ld)", cmd, data);
            break;
        }
    }
}

void OMXCodec::onStateChange(OMX_STATETYPE newState) {
    CODEC_LOGV("onStateChange %d", newState);

    switch (newState) {
        case OMX_StateIdle:
        {
            CODEC_LOGV("Now Idle.");
            if (mState == LOADED_TO_IDLE) {
                status_t err = mOMX->sendCommand(
                        mNode, OMX_CommandStateSet, OMX_StateExecuting);

                CHECK_EQ(err, (status_t)OK);

                setState(IDLE_TO_EXECUTING);
            } else {
                if(mState == ERROR) {
                    CODEC_LOGV("mState in ERROR when moving from Executing to Idle\n");
                } else {
                    CHECK_EQ((int)mState, (int)EXECUTING_TO_IDLE);
                }

                CHECK_EQ(
                    countBuffersWeOwn(mPortBuffers[kPortIndexInput]),
                    mPortBuffers[kPortIndexInput].size());

                CHECK_EQ(
                    countBuffersWeOwn(mPortBuffers[kPortIndexOutput]),
                    mPortBuffers[kPortIndexOutput].size());

                status_t err = mOMX->sendCommand(
                        mNode, OMX_CommandStateSet, OMX_StateLoaded);

                CHECK_EQ(err, (status_t)OK);

                err = freeBuffersOnPort(kPortIndexInput);
                CHECK_EQ(err, (status_t)OK);

                err = freeBuffersOnPort(kPortIndexOutput);
                CHECK_EQ(err, (status_t)OK);

                mPortStatus[kPortIndexInput] = ENABLED;
                mPortStatus[kPortIndexOutput] = ENABLED;

                if ((mFlags & kEnableGrallocUsageProtected) &&
                        mNativeWindow != NULL) {
                    // We push enough 1x1 blank buffers to ensure that one of
                    // them has made it to the display.  This allows the OMX
                    // component teardown to zero out any protected buffers
                    // without the risk of scanning out one of those buffers.
                    pushBlankBuffersToNativeWindow();
                }

                setState(IDLE_TO_LOADED);
            }
            break;
        }

        case OMX_StateExecuting:
        {
            if(mState == ERROR) {
                CODEC_LOGV("mState in ERROR when moving from Idle to Executing\n");
            } else {
                CHECK_EQ((int)mState, (int)IDLE_TO_EXECUTING);

                CODEC_LOGV("Now Executing.");

                mOutputPortSettingsChangedPending = false;

                setState(EXECUTING);
            }
            // Buffers will be submitted to the component in the first
            // call to OMXCodec::read as mInitialBufferSubmit is true at
            // this point. This ensures that this on_message call returns,
            // releases the lock and ::init can notice the state change and
            // itself return.
            break;
        }

        case OMX_StateLoaded:
        {
            CHECK_EQ((int)mState, (int)IDLE_TO_LOADED);

            CODEC_LOGV("Now Loaded.");

            setState(LOADED);
            break;
        }
        case OMX_StatePause:
        {
           CODEC_LOGV("Now paused.");

           CHECK_EQ(mState, PAUSING);

           setState(PAUSED);
           break;
        }
        case OMX_StateInvalid:
        {
            setState(ERROR);
            break;
        }

        default:
        {
            CHECK(!"should not be here.");
            break;
        }
    }
}

// static
size_t OMXCodec::countBuffersWeOwn(const Vector<BufferInfo> &buffers) {
    size_t n = 0;
    for (size_t i = 0; i < buffers.size(); ++i) {
        if (buffers[i].mStatus != OWNED_BY_COMPONENT) {
            ++n;
        }
    }

    return n;
}

status_t OMXCodec::freeBuffersOnPort(
        OMX_U32 portIndex, bool onlyThoseWeOwn) {
    Vector<BufferInfo> *buffers = &mPortBuffers[portIndex];

    status_t stickyErr = OK;

    for (size_t i = buffers->size(); i-- > 0;) {
        BufferInfo *info = &buffers->editItemAt(i);

        if (onlyThoseWeOwn && info->mStatus == OWNED_BY_COMPONENT) {
            continue;
        }

        CHECK(info->mStatus == OWNED_BY_US
                || info->mStatus == OWNED_BY_NATIVE_WINDOW);

        CODEC_LOGV("freeing buffer %p on port %ld", info->mBuffer, portIndex);

        status_t err = freeBuffer(portIndex, i);

        if (err != OK) {
            stickyErr = err;
        }

    }

    CHECK(onlyThoseWeOwn || buffers->isEmpty());

    return stickyErr;
}

status_t OMXCodec::freeBuffer(OMX_U32 portIndex, size_t bufIndex) {
    Vector<BufferInfo> *buffers = &mPortBuffers[portIndex];

    BufferInfo *info = &buffers->editItemAt(bufIndex);

    status_t err = mOMX->freeBuffer(mNode, portIndex, info->mBuffer);

    if (err == OK && info->mMediaBuffer != NULL) {
        CHECK_EQ(portIndex, (OMX_U32)kPortIndexOutput);
        info->mMediaBuffer->setObserver(NULL);

        // Make sure nobody but us owns this buffer at this point.
        CHECK_EQ(info->mMediaBuffer->refcount(), 0);

        // Cancel the buffer if it belongs to an ANativeWindow.
        sp<GraphicBuffer> graphicBuffer = info->mMediaBuffer->graphicBuffer();
        if (info->mStatus == OWNED_BY_US && graphicBuffer != 0) {
            err = cancelBufferToNativeWindow(info);
        }

        info->mMediaBuffer->release();
        info->mMediaBuffer = NULL;
    }

    if (err == OK) {
        buffers->removeAt(bufIndex);
    }

    return err;
}

void OMXCodec::onPortSettingsChanged(OMX_U32 portIndex) {
    CODEC_LOGV("PORT_SETTINGS_CHANGED(%ld)", portIndex);

    CHECK_EQ((int)mState, (int)EXECUTING);
    CHECK_EQ(portIndex, (OMX_U32)kPortIndexOutput);
    CHECK(!mOutputPortSettingsChangedPending);

    if (mPortStatus[kPortIndexOutput] != ENABLED) {
        CODEC_LOGV("Deferring output port settings change.");
        mOutputPortSettingsChangedPending = true;
        return;
    }

    setState(RECONFIGURING);

    if (mQuirks & kNeedsFlushBeforeDisable) {
        if (!flushPortAsync(portIndex)) {
            onCmdComplete(OMX_CommandFlush, portIndex);
        }
    } else {
        disablePortAsync(portIndex);
    }
}

bool OMXCodec::flushPortAsync(OMX_U32 portIndex) {
    CHECK(mState == EXECUTING || mState == RECONFIGURING
            || mState == EXECUTING_TO_IDLE || mState == FLUSHING);

    if ( portIndex == -1 ) {
        mPortStatus[kPortIndexInput] = SHUTTING_DOWN;
        mPortStatus[kPortIndexOutput] = SHUTTING_DOWN;
    } else {
    CODEC_LOGV("flushPortAsync(%ld): we own %d out of %d buffers already.",
         portIndex, countBuffersWeOwn(mPortBuffers[portIndex]),
         mPortBuffers[portIndex].size());

    CHECK_EQ((int)mPortStatus[portIndex], (int)ENABLED);
    mPortStatus[portIndex] = SHUTTING_DOWN;

    if ((mQuirks & kRequiresFlushCompleteEmulation)
        && countBuffersWeOwn(mPortBuffers[portIndex])
                == mPortBuffers[portIndex].size()) {
        // No flush is necessary and this component fails to send a
        // flush-complete event in this case.

        return false;
        }
    }

    status_t err =
        mOMX->sendCommand(mNode, OMX_CommandFlush, portIndex);
    CHECK_EQ(err, (status_t)OK);

    return true;
}

void OMXCodec::disablePortAsync(OMX_U32 portIndex) {
    CHECK(mState == EXECUTING || mState == RECONFIGURING);

    CHECK_EQ((int)mPortStatus[portIndex], (int)ENABLED);
    mPortStatus[portIndex] = DISABLING;

    CODEC_LOGV("sending OMX_CommandPortDisable(%ld)", portIndex);
    status_t err =
        mOMX->sendCommand(mNode, OMX_CommandPortDisable, portIndex);
    CHECK_EQ(err, (status_t)OK);

    freeBuffersOnPort(portIndex, true);
}

status_t OMXCodec::enablePortAsync(OMX_U32 portIndex) {
    CHECK(mState == EXECUTING || mState == RECONFIGURING);

    CHECK_EQ((int)mPortStatus[portIndex], (int)DISABLED);
    mPortStatus[portIndex] = ENABLING;

    CODEC_LOGV("sending OMX_CommandPortEnable(%ld)", portIndex);
    return mOMX->sendCommand(mNode, OMX_CommandPortEnable, portIndex);
}

void OMXCodec::fillOutputBuffers() {
    CHECK(mState == EXECUTING || mState == FLUSHING);

    // This is a workaround for some decoders not properly reporting
    // end-of-output-stream. If we own all input buffers and also own
    // all output buffers and we already signalled end-of-input-stream,
    // the end-of-output-stream is implied.

    // NOTE: Thumbnail mode needs a call to fillOutputBuffer in order
    // to get the decoded frame from the component. Currently,
    // thumbnail mode calls emptyBuffer with an EOS flag on its first
    // frame and sets mSignalledEOS to true, so without the check for
    // !mThumbnailMode, fillOutputBuffer will never be called.
    if (!mThumbnailMode) {
        if (mSignalledEOS
            && countBuffersWeOwn(mPortBuffers[kPortIndexInput])
                == mPortBuffers[kPortIndexInput].size()
            && countBuffersWeOwn(mPortBuffers[kPortIndexOutput])
                == mPortBuffers[kPortIndexOutput].size()) {
            mNoMoreOutputData = true;
            mBufferFilled.signal();
            return;
        }
    }

    Vector<BufferInfo> *buffers = &mPortBuffers[kPortIndexOutput];
    for (size_t i = 0; i < buffers->size(); ++i) {
        BufferInfo *info = &buffers->editItemAt(i);
        if (info->mStatus == OWNED_BY_US) {
            fillOutputBuffer(&buffers->editItemAt(i));
        }
    }
}

void OMXCodec::drainInputBuffers() {
    CHECK(mState == EXECUTING || mState == RECONFIGURING || mState == FLUSHING);

    if (mFlags & kUseSecureInputBuffers) {
        Vector<BufferInfo> *buffers = &mPortBuffers[kPortIndexInput];
        for (size_t i = 0; i < buffers->size(); ++i) {
            if (!drainAnyInputBuffer()
                    || (mFlags & kOnlySubmitOneInputBufferAtOneTime)) {
                break;
            }
        }
    } else {
        size_t CAMERA_BUFFERS = 4;
        Vector<BufferInfo> *buffers = &mPortBuffers[kPortIndexInput];
        for (size_t i = 0; i < buffers->size(); ++i) {
            BufferInfo *info = &buffers->editItemAt(i);

            if (info->mStatus != OWNED_BY_US) {
                continue;
            }

            if(mIsEncoder && (i == CAMERA_BUFFERS))
                break;

            if (!drainInputBuffer(info)) {
                break;
            }

            if (mFlags & kOnlySubmitOneInputBufferAtOneTime) {
                break;
            }
        }
    }
}

bool OMXCodec::drainAnyInputBuffer() {
    return drainInputBuffer((BufferInfo *)NULL);
}

OMXCodec::BufferInfo *OMXCodec::findInputBufferByDataPointer(void *ptr) {
    Vector<BufferInfo> *infos = &mPortBuffers[kPortIndexInput];
    for (size_t i = 0; i < infos->size(); ++i) {
        BufferInfo *info = &infos->editItemAt(i);

        if (info->mData == ptr) {
            CODEC_LOGV(
                    "input buffer data ptr = %p, buffer_id = %p",
                    ptr,
                    info->mBuffer);

            return info;
        }
    }

    TRESPASS();
}

OMXCodec::BufferInfo *OMXCodec::findEmptyInputBuffer() {
    Vector<BufferInfo> *infos = &mPortBuffers[kPortIndexInput];
    for (size_t i = 0; i < infos->size(); ++i) {
        BufferInfo *info = &infos->editItemAt(i);

        if (info->mStatus == OWNED_BY_US) {
            return info;
        }
    }

    TRESPASS();
}

bool OMXCodec::drainInputBuffer(BufferInfo *info) {
    if (info != NULL) {
        CHECK_EQ((int)info->mStatus, (int)OWNED_BY_US);
    }

    if (mSignalledEOS) {
        return false;
    }

    if (mCodecSpecificDataIndex < mCodecSpecificData.size()) {
        CHECK(!(mFlags & kUseSecureInputBuffers));

        const CodecSpecificData *specific =
            mCodecSpecificData[mCodecSpecificDataIndex];

        size_t size = specific->mSize;

        if (!strcasecmp(MEDIA_MIMETYPE_VIDEO_AVC, mMIME)
                && !(mQuirks & kWantsNALFragments)) {
            static const uint8_t kNALStartCode[4] =
                    { 0x00, 0x00, 0x00, 0x01 };

            CHECK(info->mSize >= specific->mSize + 4);

            size += 4;

            memcpy(info->mData, kNALStartCode, 4);
            memcpy((uint8_t *)info->mData + 4,
                   specific->mData, specific->mSize);
        } else {
            CHECK(info->mSize >= specific->mSize);
            memcpy(info->mData, specific->mData, specific->mSize);
        }

        mNoMoreOutputData = false;

        CODEC_LOGV("calling emptyBuffer with codec specific data");

        status_t err = mOMX->emptyBuffer(
                mNode, info->mBuffer, 0, size,
                OMX_BUFFERFLAG_ENDOFFRAME | OMX_BUFFERFLAG_CODECCONFIG,
                0);
        CHECK_EQ(err, (status_t)OK);

        info->mStatus = OWNED_BY_COMPONENT;

        ++mCodecSpecificDataIndex;
        return true;
    }

    if (mPaused) {
        return false;
    }

    status_t err;

    bool signalEOS = false;
    int64_t timestampUs = 0;

    size_t offset = 0;
    int32_t n = 0;


    for (;;) {
        MediaBuffer *srcBuffer;
        if (mSeekTimeUs >= 0) {
            if (mLeftOverBuffer) {
                mLeftOverBuffer->release();
                mLeftOverBuffer = NULL;
            }

            MediaSource::ReadOptions options;
            options.setSeekTo(mSeekTimeUs, mSeekMode);

            mSeekTimeUs = -1;
            mSeekMode = ReadOptions::SEEK_CLOSEST_SYNC;
            mBufferFilled.signal();

            err = mSource->read(&srcBuffer, &options);

            if (err == OK) {
                int64_t targetTimeUs;
                if (srcBuffer->meta_data()->findInt64(
                            kKeyTargetTime, &targetTimeUs)
                        && targetTimeUs >= 0) {
                    CODEC_LOGV("targetTimeUs = %lld us", targetTimeUs);
                    mTargetTimeUs = targetTimeUs;
                } else {
                    mTargetTimeUs = -1;
                }
            }
        } else if (mLeftOverBuffer) {
            srcBuffer = mLeftOverBuffer;
            mLeftOverBuffer = NULL;

            err = OK;
        } else {
            err = mSource->read(&srcBuffer);
        }

        if (err == ERROR_CORRUPT_NAL) {
            LOGW("Ignore Corrupt NAL");
            continue;
        }
        else if (err != OK) {
            signalEOS = true;
            mFinalStatus = err;
            mSignalledEOS = true;
            mBufferFilled.signal();
            break;
        }

        if (mFlags & kUseSecureInputBuffers) {
            info = findInputBufferByDataPointer(srcBuffer->data());
            CHECK(info != NULL);
        }

        size_t remainingBytes = info->mSize - offset;

        if (srcBuffer->range_length() > remainingBytes) {
            if (offset == 0) {
                CODEC_LOGE(
                     "Codec's input buffers are too small to accomodate "
                     "buffer read from source (info->mSize = %d, srcLength = %d)",
                     info->mSize, srcBuffer->range_length());

                srcBuffer->release();
                srcBuffer = NULL;

                setState(ERROR);
                return false;
            }

            mLeftOverBuffer = srcBuffer;
            break;
        }

        bool releaseBuffer = true;
        if (mIsEncoder && (mQuirks & kAvoidMemcopyInputRecordingFrames)) {
            CHECK(mOMXLivesLocally && offset == 0);

            OMX_BUFFERHEADERTYPE *header =
                (OMX_BUFFERHEADERTYPE *)info->mBuffer;

            //not commenting this one for now. XXX - remove when memcopy can be avoided
            //for encoder
            CHECK(header->pBuffer == info->mData);

            header->pBuffer =
                (OMX_U8 *)srcBuffer->data() + srcBuffer->range_offset();

            releaseBuffer = false;
            info->mMediaBuffer = srcBuffer;
        } else {
            if (mFlags & kStoreMetaDataInVideoBuffers) {
                releaseBuffer = false;
                info->mMediaBuffer = srcBuffer;
            }

            if (mFlags & kUseSecureInputBuffers) {
                // Data in "info" is already provided at this time.

                releaseBuffer = false;

                CHECK(info->mMediaBuffer == NULL);
                info->mMediaBuffer = srcBuffer;
            } else {
                CHECK(srcBuffer->data() != NULL) ;
                memcpy((uint8_t *)info->mData + offset,
                        (const uint8_t *)srcBuffer->data()
                            + srcBuffer->range_offset(),
                        srcBuffer->range_length());
            }
        }

        int64_t lastBufferTimeUs;
        CHECK(srcBuffer->meta_data()->findInt64(kKeyTime, &lastBufferTimeUs));
        CHECK(lastBufferTimeUs >= 0);
        if (mIsEncoder) {
            CODEC_LOGV("pushing %lld to mDecodingTimeList", lastBufferTimeUs);
            mDecodingTimeList.push_back(lastBufferTimeUs);
        }

        if (offset == 0) {
            timestampUs = lastBufferTimeUs;
        }

        offset += srcBuffer->range_length();

        if (!strcasecmp(MEDIA_MIMETYPE_AUDIO_VORBIS, mMIME)) {
            CHECK(!(mQuirks & kSupportsMultipleFramesPerInputBuffer));
            CHECK_GE(info->mSize, offset + sizeof(int32_t));

            int32_t numPageSamples;
            if (!srcBuffer->meta_data()->findInt32(
                        kKeyValidSamples, &numPageSamples)) {
                numPageSamples = -1;
            }

            memcpy((uint8_t *)info->mData + offset,
                   &numPageSamples,
                   sizeof(numPageSamples));

            offset += sizeof(numPageSamples);
        }

        if (releaseBuffer) {
            srcBuffer->release();
            srcBuffer = NULL;
        }

        ++n;

        if (!(mQuirks & kSupportsMultipleFramesPerInputBuffer)) {
            break;
        }

        int64_t coalescedDurationUs = lastBufferTimeUs - timestampUs;

        if (coalescedDurationUs > 250000ll) {
            // Don't coalesce more than 250ms worth of encoded data at once.
            break;
        }
    }

    if (n > 1) {
        LOGV("coalesced %d frames into one input buffer", n);
    }

    OMX_U32 flags = OMX_BUFFERFLAG_ENDOFFRAME;

    if (signalEOS) {
        flags |= OMX_BUFFERFLAG_EOS;
    } else if (mThumbnailMode) {
        // Because we don't get an EOS after getting the first frame, we
        // need to notify the component with OMX_BUFFERFLAG_EOS, set
        // mNoMoreOutputData to false so fillOutputBuffer gets called on
        // the first output buffer (see comment in fillOutputBuffer), and
        // mSignalledEOS must be true so drainInputBuffer is not executed
        // on extra frames. Setting mFinalStatus to ERROR_END_OF_STREAM as
        // we dont want to return OK and NULL buffer in read.
        flags |= OMX_BUFFERFLAG_EOS;
        mNoMoreOutputData = false;
        mSignalledEOS = true;
        mFinalStatus = ERROR_END_OF_STREAM;
    } else {
        mNoMoreOutputData = false;
    }

    CODEC_LOGV("Calling emptyBuffer on buffer %p (length %d), "
               "timestamp %lld us (%.2f secs)",
               info->mBuffer, offset,
               timestampUs, timestampUs / 1E6);

    if (info == NULL) {
        CHECK(mFlags & kUseSecureInputBuffers);
        CHECK(signalEOS);

        // This is fishy, there's still a MediaBuffer corresponding to this
        // info available to the source at this point even though we're going
        // to use it to signal EOS to the codec.
        info = findEmptyInputBuffer();
    }

    err = mOMX->emptyBuffer(
            mNode, info->mBuffer, 0, offset,
            flags, timestampUs);

    if (err != OK) {
        setState(ERROR);
        return false;
    }

    info->mStatus = OWNED_BY_COMPONENT;

    // This component does not ever signal the EOS flag on output buffers,
    // Thanks for nothing.
    if (mSignalledEOS && !strcmp(mComponentName, "OMX.TI.Video.encoder")) {
        mNoMoreOutputData = true;
        mBufferFilled.signal();
    }

    return true;
}

void OMXCodec::fillOutputBuffer(BufferInfo *info) {
    CHECK_EQ((int)info->mStatus, (int)OWNED_BY_US);

    if (mNoMoreOutputData) {
        CODEC_LOGV("There is no more output data available, not "
             "calling fillOutputBuffer");
        return;
    }

    if (info->mMediaBuffer != NULL) {
        sp<GraphicBuffer> graphicBuffer = info->mMediaBuffer->graphicBuffer();
        if (graphicBuffer != 0) {
            // When using a native buffer we need to lock the buffer before
            // giving it to OMX.
            CODEC_LOGV("Calling lockBuffer on %p", info->mBuffer);
            int err = mNativeWindow->lockBuffer(mNativeWindow.get(),
                    graphicBuffer.get());
            if (err != 0) {
                CODEC_LOGE("lockBuffer failed w/ error 0x%08x", err);

                setState(ERROR);
                return;
            }
        }
    }

    CODEC_LOGV("Calling fillBuffer on buffer %p", info->mBuffer);
    status_t err = mOMX->fillBuffer(mNode, info->mBuffer);

    if (err != OK) {
        CODEC_LOGE("fillBuffer failed w/ error 0x%08x", err);

        setState(ERROR);
        return;
    }

    info->mStatus = OWNED_BY_COMPONENT;
}

bool OMXCodec::drainInputBuffer(IOMX::buffer_id buffer) {
    Vector<BufferInfo> *buffers = &mPortBuffers[kPortIndexInput];
    for (size_t i = 0; i < buffers->size(); ++i) {
        if ((*buffers)[i].mBuffer == buffer) {
            return drainInputBuffer(&buffers->editItemAt(i));
        }
    }

    CHECK(!"should not be here.");

    return false;
}

void OMXCodec::fillOutputBuffer(IOMX::buffer_id buffer) {
    Vector<BufferInfo> *buffers = &mPortBuffers[kPortIndexOutput];
    for (size_t i = 0; i < buffers->size(); ++i) {
        if ((*buffers)[i].mBuffer == buffer) {
            fillOutputBuffer(&buffers->editItemAt(i));
            return;
        }
    }

    CHECK(!"should not be here.");
}

void OMXCodec::setState(State newState) {
    mState = newState;
    mAsyncCompletion.signal();

    // This may cause some spurious wakeups but is necessary to
    // unblock the reader if we enter ERROR state.
    mBufferFilled.signal();
}

status_t OMXCodec::waitForBufferFilled_l() {

    if (mIsEncoder) {
        // For timelapse video recording, the timelapse video recording may
        // not send an input frame for a _long_ time. Do not use timeout
        // for video encoding.
        return mBufferFilled.wait(mLock);
    }
    status_t err = mBufferFilled.waitRelative(mLock, kBufferFilledEventTimeOutNs);
    if (err != OK) {
        CODEC_LOGE("Timed out waiting for output buffers: %d/%d",
            countBuffersWeOwn(mPortBuffers[kPortIndexInput]),
            countBuffersWeOwn(mPortBuffers[kPortIndexOutput]));
    }
    return err;
}

void OMXCodec::setRawAudioFormat(
        OMX_U32 portIndex, int32_t sampleRate, int32_t numChannels) {

    // port definition
    OMX_PARAM_PORTDEFINITIONTYPE def;
    InitOMXParams(&def);
    def.nPortIndex = portIndex;
    def.format.audio.cMIMEType = NULL;
    status_t err = mOMX->getParameter(
            mNode, OMX_IndexParamPortDefinition, &def, sizeof(def));
    CHECK_EQ(err, (status_t)OK);
    def.format.audio.eEncoding = OMX_AUDIO_CodingPCM;
    CHECK_EQ(mOMX->setParameter(mNode, OMX_IndexParamPortDefinition,
            &def, sizeof(def)), (status_t)OK);

    // pcm param
    OMX_AUDIO_PARAM_PCMMODETYPE pcmParams;
    InitOMXParams(&pcmParams);
    pcmParams.nPortIndex = portIndex;

    err = mOMX->getParameter(
            mNode, OMX_IndexParamAudioPcm, &pcmParams, sizeof(pcmParams));

    CHECK_EQ(err, (status_t)OK);

    pcmParams.nChannels = numChannels;
    pcmParams.eNumData = OMX_NumericalDataSigned;
    pcmParams.bInterleaved = OMX_TRUE;
    pcmParams.nBitPerSample = 16;
    pcmParams.nSamplingRate = sampleRate;
    pcmParams.ePCMMode = OMX_AUDIO_PCMModeLinear;

    if (numChannels == 1) {
        pcmParams.eChannelMapping[0] = OMX_AUDIO_ChannelCF;
    } else {
        CHECK_EQ(numChannels, 2);

        pcmParams.eChannelMapping[0] = OMX_AUDIO_ChannelLF;
        pcmParams.eChannelMapping[1] = OMX_AUDIO_ChannelRF;
    }

    err = mOMX->setParameter(
            mNode, OMX_IndexParamAudioPcm, &pcmParams, sizeof(pcmParams));

    CHECK_EQ(err, (status_t)OK);
}

static OMX_AUDIO_AMRBANDMODETYPE pickModeFromBitRate(bool isAMRWB, int32_t bps) {
    if (isAMRWB) {
        if (bps <= 6600) {
            return OMX_AUDIO_AMRBandModeWB0;
        } else if (bps <= 8850) {
            return OMX_AUDIO_AMRBandModeWB1;
        } else if (bps <= 12650) {
            return OMX_AUDIO_AMRBandModeWB2;
        } else if (bps <= 14250) {
            return OMX_AUDIO_AMRBandModeWB3;
        } else if (bps <= 15850) {
            return OMX_AUDIO_AMRBandModeWB4;
        } else if (bps <= 18250) {
            return OMX_AUDIO_AMRBandModeWB5;
        } else if (bps <= 19850) {
            return OMX_AUDIO_AMRBandModeWB6;
        } else if (bps <= 23050) {
            return OMX_AUDIO_AMRBandModeWB7;
        }

        // 23850 bps
        return OMX_AUDIO_AMRBandModeWB8;
    } else {  // AMRNB
        if (bps <= 4750) {
            return OMX_AUDIO_AMRBandModeNB0;
        } else if (bps <= 5150) {
            return OMX_AUDIO_AMRBandModeNB1;
        } else if (bps <= 5900) {
            return OMX_AUDIO_AMRBandModeNB2;
        } else if (bps <= 6700) {
            return OMX_AUDIO_AMRBandModeNB3;
        } else if (bps <= 7400) {
            return OMX_AUDIO_AMRBandModeNB4;
        } else if (bps <= 7950) {
            return OMX_AUDIO_AMRBandModeNB5;
        } else if (bps <= 10200) {
            return OMX_AUDIO_AMRBandModeNB6;
        }

        // 12200 bps
        return OMX_AUDIO_AMRBandModeNB7;
    }
}

void OMXCodec::setAMRFormat(bool isWAMR, int32_t bitRate) {
    OMX_U32 portIndex = mIsEncoder ? kPortIndexOutput : kPortIndexInput;

    OMX_AUDIO_PARAM_AMRTYPE def;
    InitOMXParams(&def);
    def.nPortIndex = portIndex;

    status_t err =
        mOMX->getParameter(mNode, OMX_IndexParamAudioAmr, &def, sizeof(def));

    CHECK_EQ(err, (status_t)OK);

    def.eAMRFrameFormat = OMX_AUDIO_AMRFrameFormatFSF;

    def.eAMRBandMode = pickModeFromBitRate(isWAMR, bitRate);
    err = mOMX->setParameter(mNode, OMX_IndexParamAudioAmr, &def, sizeof(def));
    CHECK_EQ(err, (status_t)OK);

    ////////////////////////

    if (mIsEncoder) {
        sp<MetaData> format = mSource->getFormat();
        int32_t sampleRate;
        int32_t numChannels;
        CHECK(format->findInt32(kKeySampleRate, &sampleRate));
        CHECK(format->findInt32(kKeyChannelCount, &numChannels));

        setRawAudioFormat(kPortIndexInput, sampleRate, numChannels);
    }
}

status_t OMXCodec::setAACFormat(int32_t numChannels, int32_t sampleRate, int32_t bitRate) {
    if (numChannels > 2)
        LOGW("Number of channels: (%d) \n", numChannels);

    if (mIsEncoder) {
        //////////////// input port ////////////////////
        setRawAudioFormat(kPortIndexInput, sampleRate, numChannels);

        //////////////// output port ////////////////////
        // format
        OMX_AUDIO_PARAM_PORTFORMATTYPE format;
        format.nPortIndex = kPortIndexOutput;
        format.nIndex = 0;
        status_t err = OMX_ErrorNone;
        while (OMX_ErrorNone == err) {
            CHECK_EQ(mOMX->getParameter(mNode, OMX_IndexParamAudioPortFormat,
                    &format, sizeof(format)), (status_t)OK);
            if (format.eEncoding == OMX_AUDIO_CodingAAC) {
                break;
            }
            format.nIndex++;
        }
        CHECK_EQ((status_t)OK, err);
        CHECK_EQ(mOMX->setParameter(mNode, OMX_IndexParamAudioPortFormat,
                &format, sizeof(format)), (status_t)OK);

        // port definition
        OMX_PARAM_PORTDEFINITIONTYPE def;
        InitOMXParams(&def);
        def.nPortIndex = kPortIndexOutput;
        CHECK_EQ(mOMX->getParameter(mNode, OMX_IndexParamPortDefinition,
                &def, sizeof(def)), (status_t)OK);
        def.format.audio.bFlagErrorConcealment = OMX_TRUE;
        def.format.audio.eEncoding = OMX_AUDIO_CodingAAC;
        CHECK_EQ(mOMX->setParameter(mNode, OMX_IndexParamPortDefinition,
                &def, sizeof(def)), (status_t)OK);

        // profile
        OMX_AUDIO_PARAM_AACPROFILETYPE profile;
        InitOMXParams(&profile);
        profile.nPortIndex = kPortIndexOutput;
        CHECK_EQ(mOMX->getParameter(mNode, OMX_IndexParamAudioAac,
                &profile, sizeof(profile)), (status_t)OK);
        profile.nChannels = numChannels;
        profile.eChannelMode = (numChannels == 1?
                OMX_AUDIO_ChannelModeMono: OMX_AUDIO_ChannelModeStereo);
        profile.nSampleRate = sampleRate;
        profile.nBitRate = bitRate;
        profile.nAudioBandWidth = 0;
        profile.nFrameLength = 0;
        profile.nAACtools = OMX_AUDIO_AACToolAll;
        profile.nAACERtools = OMX_AUDIO_AACERNone;
        profile.eAACProfile = OMX_AUDIO_AACObjectLC;
        profile.eAACStreamFormat = OMX_AUDIO_AACStreamFormatMP4FF;
        err = mOMX->setParameter(mNode, OMX_IndexParamAudioAac,
                &profile, sizeof(profile));

        if (err != OK) {
            CODEC_LOGE("setParameter('OMX_IndexParamAudioAac') failed (err = %d)", err);
            return err;
        }
    } else {
        OMX_AUDIO_PARAM_AACPROFILETYPE profile;
        InitOMXParams(&profile);
        profile.nPortIndex = kPortIndexInput;

        status_t err = mOMX->getParameter(
                mNode, OMX_IndexParamAudioAac, &profile, sizeof(profile));
        CHECK_EQ(err, (status_t)OK);

        profile.nChannels = numChannels;
        profile.nSampleRate = sampleRate;
        if(mIsAacFormatAdif){
            profile.eAACStreamFormat = OMX_AUDIO_AACStreamFormatADIF;
        }else{
            profile.eAACStreamFormat = OMX_AUDIO_AACStreamFormatMP4ADTS;
        }

        err = mOMX->setParameter(
                mNode, OMX_IndexParamAudioAac, &profile, sizeof(profile));

        if (err != OK) {
            CODEC_LOGE("setParameter('OMX_IndexParamAudioAac') failed (err = %d)", err);
            return err;
        }
    }

    return OK;
}

void OMXCodec::setAC3Format(int32_t /*numChannels*/, int32_t /*sampleRate*/) {
/*
    QOMX_AUDIO_PARAM_AC3TYPE profileAC3;
    QOMX_AUDIO_PARAM_AC3PP profileAC3PP;
    OMX_INDEXTYPE indexTypeAC3;
    OMX_INDEXTYPE indexTypeAC3PP;
    OMX_PARAM_PORTDEFINITIONTYPE portParam;

    //configure input port
    InitOMXParams(&portParam);
    portParam.nPortIndex = 0;
    status_t err = mOMX->getParameter(
       mNode, OMX_IndexParamPortDefinition, &portParam, sizeof(portParam));
    CHECK_EQ(err, OK);

    portParam.nBufferSize = 2*4096;
    err = mOMX->setParameter(
       mNode, OMX_IndexParamPortDefinition, &portParam, sizeof(portParam));
    CHECK_EQ(err, OK);

    //configure output port
    portParam.nPortIndex = 1;
    err = mOMX->getParameter(
       mNode, OMX_IndexParamPortDefinition, &portParam, sizeof(portParam));
    CHECK_EQ(err, OK);
    portParam.nBufferSize = 20*4096;
    err = mOMX->setParameter(
       mNode, OMX_IndexParamPortDefinition, &portParam, sizeof(portParam));
    CHECK_EQ(err, OK);

    err = mOMX->getExtensionIndex(mNode, OMX_QCOM_INDEX_PARAM_AC3TYPE, &indexTypeAC3);

    InitOMXParams(&profileAC3);
    profileAC3.nPortIndex = kPortIndexInput;
    err = mOMX->getParameter(mNode, indexTypeAC3, &profileAC3, sizeof(profileAC3));
    CHECK_EQ(err, OK);

    profileAC3.nSamplingRate  =  sampleRate;
    profileAC3.nChannels      =  2;
    profileAC3.eChannelConfig =  OMX_AUDIO_AC3_CHANNEL_CONFIG_2_0;

    LOGE("numChannels = %d, profileAC3.nChannels = %d", numChannels, profileAC3.nChannels);

    err = mOMX->setParameter(mNode, indexTypeAC3, &profileAC3, sizeof(profileAC3));
    CHECK_EQ(err, OK);

    //for output port
    OMX_AUDIO_PARAM_PCMMODETYPE profilePcm;
    InitOMXParams(&profilePcm);
    profilePcm.nPortIndex = kPortIndexOutput;
    err = mOMX->getParameter(mNode, OMX_IndexParamAudioPcm, &profilePcm, sizeof(profilePcm));
    profilePcm.nSamplingRate  =  sampleRate;
    err = mOMX->setParameter(mNode, OMX_IndexParamAudioPcm, &profilePcm, sizeof(profilePcm));
    LOGE("for output port profileAC3.nSamplingRate = %d", profileAC3.nSamplingRate);

    mOMX->getExtensionIndex(mNode, OMX_QCOM_INDEX_PARAM_AC3PP, &indexTypeAC3PP);

    InitOMXParams(&profileAC3PP);
    profileAC3PP.nPortIndex = kPortIndexInput;
    err = mOMX->getParameter(mNode, indexTypeAC3PP, &profileAC3PP, sizeof(profileAC3PP));
    CHECK_EQ(err, OK);

    int i;
    int channel_routing[6];

    for (i=0; i<6; i++) {
        channel_routing[i] = -1;
    }
    for (i=0; i<6; i++) {
        profileAC3PP.eChannelRouting[i] =  (OMX_AUDIO_AC3_CHANNEL_ROUTING)channel_routing[i];
    }
    profileAC3PP.eChannelRouting[0] =  OMX_AUDIO_AC3_CHANNEL_LEFT;
    profileAC3PP.eChannelRouting[1] =  OMX_AUDIO_AC3_CHANNEL_RIGHT;
    err = mOMX->setParameter(mNode, indexTypeAC3PP, &profileAC3PP, sizeof(profileAC3PP));
    CHECK_EQ(err, OK);
*/
}


status_t OMXCodec::setWMAFormat(const sp<MetaData> &meta)
	{
	    if (mIsEncoder) {
	        CODEC_LOGE("WMA encoding not supported");
	        return OK;
	    } else {
	        int32_t version;
	        OMX_AUDIO_PARAM_WMATYPE paramWMA;
	        QOMX_AUDIO_PARAM_WMA10PROTYPE paramWMA10;
	        CHECK(meta->findInt32(kKeyWMAVersion, &version));
	        int32_t numChannels;
	        int32_t bitRate;
	        int32_t sampleRate;
	        int32_t encodeOptions;
	        int32_t blockAlign;
	        int32_t bitspersample;
	        int32_t formattag;
	        int32_t advencopt1;
	        int32_t advencopt2;
	        int32_t VirtualPktSize;
        if(version==kTypeWMAPro || version==kTypeWMALossLess) {
	           CHECK(meta->findInt32(kKeyWMABitspersample, &bitspersample));
	           CHECK(meta->findInt32(kKeyWMAFormatTag, &formattag));
	           CHECK(meta->findInt32(kKeyWMAAdvEncOpt1,&advencopt1));
	           CHECK(meta->findInt32(kKeyWMAAdvEncOpt2,&advencopt2));
	           CHECK(meta->findInt32(kKeyWMAVirPktSize,&VirtualPktSize));
	        }
	        if(version==kTypeWMA) {
	           InitOMXParams(&paramWMA);
	           paramWMA.nPortIndex = kPortIndexInput;
        } else if(version==kTypeWMAPro || version==kTypeWMALossLess) {
	           InitOMXParams(&paramWMA10);
	           paramWMA10.nPortIndex = kPortIndexInput;
	        }
	        CHECK(meta->findInt32(kKeyChannelCount, &numChannels));
	        CHECK(meta->findInt32(kKeySampleRate, &sampleRate));
	        CHECK(meta->findInt32(kKeyBitRate, &bitRate));
	        CHECK(meta->findInt32(kKeyWMAEncodeOpt, &encodeOptions));
	        CHECK(meta->findInt32(kKeyWMABlockAlign, &blockAlign));
	        CODEC_LOGV("Channels: %d, SampleRate: %d, BitRate; %d"
	                   "EncodeOptions: %d, blockAlign: %d", numChannels,
	                   sampleRate, bitRate, encodeOptions, blockAlign);
	        if(sampleRate>48000 || numChannels>2)
	        {
	           LOGE("Unsupported samplerate/channels");
	           return ERROR_UNSUPPORTED;
	        }
        if(version==kTypeWMAPro || version==kTypeWMALossLess)
	        {
	           CODEC_LOGV("Bitspersample: %d, wmaformattag: %d,"
	                      "advencopt1: %d, advencopt2: %d VirtualPktSize %d", bitspersample,
	                      formattag, advencopt1, advencopt2, VirtualPktSize);
	        }
	        status_t err = OK;
	        OMX_INDEXTYPE index;
	        if(version==kTypeWMA) {
	           err = mOMX->getParameter(
	                   mNode, OMX_IndexParamAudioWma, &paramWMA, sizeof(paramWMA));
        } else if(version==kTypeWMAPro || version==kTypeWMALossLess) {
	           mOMX->getExtensionIndex(mNode,"OMX.Qualcomm.index.audio.wma10Pro",&index);
	           err = mOMX->getParameter(
	                   mNode, index, &paramWMA10, sizeof(paramWMA10));
	        }
	        CHECK_EQ(err, (status_t)OK);
	        if(version==kTypeWMA) {
	           paramWMA.nChannels = numChannels;
	           paramWMA.nSamplingRate = sampleRate;
	           paramWMA.nEncodeOptions = encodeOptions;
	           paramWMA.nBitRate = bitRate;
	           paramWMA.nBlockAlign = blockAlign;
        } else if(version==kTypeWMAPro || version==kTypeWMALossLess) {
	           paramWMA10.nChannels = numChannels;
	           paramWMA10.nSamplingRate = sampleRate;
	           paramWMA10.nEncodeOptions = encodeOptions;
	           paramWMA10.nBitRate = bitRate;
	           paramWMA10.nBlockAlign = blockAlign;
	        }
        if(version==kTypeWMAPro || version==kTypeWMALossLess) {
	           paramWMA10.advancedEncodeOpt = advencopt1;
	           paramWMA10.advancedEncodeOpt2 = advencopt2;
	           paramWMA10.formatTag = formattag;
	           paramWMA10.validBitsPerSample = bitspersample;
	           paramWMA10.nVirtualPktSize = VirtualPktSize;
	        }
	        if(version==kTypeWMA) {
	           err = mOMX->setParameter(
	                   mNode, OMX_IndexParamAudioWma, &paramWMA, sizeof(paramWMA));
        } else if(version==kTypeWMAPro || version==kTypeWMALossLess) {
	           err = mOMX->setParameter(
	                   mNode, index, &paramWMA10, sizeof(paramWMA10));
	        }
	        return err;
	    }
	}

void OMXCodec::setG711Format(int32_t numChannels) {
    CHECK(!mIsEncoder);
    setRawAudioFormat(kPortIndexInput, 8000, numChannels);
}

void OMXCodec::setImageOutputFormat(
        OMX_COLOR_FORMATTYPE format, OMX_U32 width, OMX_U32 height) {
    CODEC_LOGE("setImageOutputFormat(%ld, %ld)", width, height);

#if 0
    OMX_INDEXTYPE index;
    status_t err = mOMX->get_extension_index(
            mNode, "OMX.TI.JPEG.decode.Config.OutputColorFormat", &index);
    CHECK_EQ(err, (status_t)OK);

    err = mOMX->set_config(mNode, index, &format, sizeof(format));
    CHECK_EQ(err, (status_t)OK);
#endif

    OMX_PARAM_PORTDEFINITIONTYPE def;
    InitOMXParams(&def);
    def.nPortIndex = kPortIndexOutput;

    status_t err = mOMX->getParameter(
            mNode, OMX_IndexParamPortDefinition, &def, sizeof(def));
    CHECK_EQ(err, (status_t)OK);

    CHECK_EQ((int)def.eDomain, (int)OMX_PortDomainImage);

    OMX_IMAGE_PORTDEFINITIONTYPE *imageDef = &def.format.image;

    CHECK_EQ((int)imageDef->eCompressionFormat, (int)OMX_IMAGE_CodingUnused);
    imageDef->eColorFormat = format;
    imageDef->nFrameWidth = width;
    imageDef->nFrameHeight = height;

    switch (format) {
        case OMX_COLOR_FormatYUV420PackedPlanar:
        case OMX_COLOR_FormatYUV411Planar:
        {
            def.nBufferSize = (width * height * 3) / 2;
            break;
        }

        case OMX_COLOR_FormatCbYCrY:
        {
            def.nBufferSize = width * height * 2;
            break;
        }

        case OMX_COLOR_Format32bitARGB8888:
        {
            def.nBufferSize = width * height * 4;
            break;
        }

        case OMX_COLOR_Format16bitARGB4444:
        case OMX_COLOR_Format16bitARGB1555:
        case OMX_COLOR_Format16bitRGB565:
        case OMX_COLOR_Format16bitBGR565:
        {
            def.nBufferSize = width * height * 2;
            break;
        }

        default:
            CHECK(!"Should not be here. Unknown color format.");
            break;
    }

    def.nBufferCountActual = def.nBufferCountMin;

    err = mOMX->setParameter(
            mNode, OMX_IndexParamPortDefinition, &def, sizeof(def));
    CHECK_EQ(err, (status_t)OK);
}

void OMXCodec::setJPEGInputFormat(
        OMX_U32 width, OMX_U32 height, OMX_U32 compressedSize) {
    OMX_PARAM_PORTDEFINITIONTYPE def;
    InitOMXParams(&def);
    def.nPortIndex = kPortIndexInput;

    status_t err = mOMX->getParameter(
            mNode, OMX_IndexParamPortDefinition, &def, sizeof(def));
    CHECK_EQ(err, (status_t)OK);

    CHECK_EQ((int)def.eDomain, (int)OMX_PortDomainImage);
    OMX_IMAGE_PORTDEFINITIONTYPE *imageDef = &def.format.image;

    CHECK_EQ((int)imageDef->eCompressionFormat, (int)OMX_IMAGE_CodingJPEG);
    imageDef->nFrameWidth = width;
    imageDef->nFrameHeight = height;

    def.nBufferSize = compressedSize;
    def.nBufferCountActual = def.nBufferCountMin;

    err = mOMX->setParameter(
            mNode, OMX_IndexParamPortDefinition, &def, sizeof(def));
    CHECK_EQ(err, (status_t)OK);
}

void OMXCodec::addCodecSpecificData(const void *data, size_t size) {
    CodecSpecificData *specific =
        (CodecSpecificData *)malloc(sizeof(CodecSpecificData) + size - 1);

    specific->mSize = size;
    memcpy(specific->mData, data, size);

    mCodecSpecificData.push(specific);
}

void OMXCodec::clearCodecSpecificData() {
    for (size_t i = 0; i < mCodecSpecificData.size(); ++i) {
        free(mCodecSpecificData.editItemAt(i));
    }
    mCodecSpecificData.clear();
    mCodecSpecificDataIndex = 0;
}

status_t OMXCodec::start(MetaData *meta) {
    CODEC_LOGV("OMXCodec::start ");
    Mutex::Autolock autoLock(mLock);

    if(mPaused) {
        if (!strncmp(mComponentName, "OMX.qcom.", 9)) {
            while (isIntermediateState(mState)) {
                mAsyncCompletion.wait(mLock);
            }
            CHECK_EQ(mState, (status_t)PAUSED);
            status_t err = mOMX->sendCommand(mNode,
            OMX_CommandStateSet, OMX_StateExecuting);
            CHECK_EQ(err, (status_t)OK);
            setState(IDLE_TO_EXECUTING);
            mPaused = false;
            while (mState != EXECUTING && mState != ERROR) {
                mAsyncCompletion.wait(mLock);
            }
            return mState == ERROR ? UNKNOWN_ERROR : OK;
        } else {   // SW Codec
            mPaused = false;
            return OK;
        }
    }

    if (mState != LOADED) {
        return UNKNOWN_ERROR;
    }

    sp<MetaData> params = new MetaData;
    if (mQuirks & kWantsNALFragments) {
        params->setInt32(kKeyWantsNALFragments, true);
    }
    if (meta) {
        int64_t startTimeUs = 0;
        int64_t timeUs;
        if (meta->findInt64(kKeyTime, &timeUs)) {
            startTimeUs = timeUs;
        }
        params->setInt64(kKeyTime, startTimeUs);
    }
    status_t err = mSource->start(params.get());

    if (err != OK) {
        return err;
    }

    mCodecSpecificDataIndex = 0;
    mInitialBufferSubmit = true;
    mSignalledEOS = false;
    mNoMoreOutputData = false;
    mOutputPortSettingsHaveChanged = false;
    mSeekTimeUs = -1;
    mSeekMode = ReadOptions::SEEK_CLOSEST_SYNC;
    mTargetTimeUs = -1;
    mFilledBuffers.clear();
    mPaused = false;

    return init();
}

status_t OMXCodec::stop() {
    CODEC_LOGV("stop mState=%d", mState);

    Mutex::Autolock autoLock(mLock);

    while (isIntermediateState(mState)) {
        mAsyncCompletion.wait(mLock);
    }

    bool isError = false;
    switch (mState) {
        case LOADED:
            break;

        case ERROR:
        {
            OMX_STATETYPE state = OMX_StateInvalid;
            status_t err = mOMX->getState(mNode, &state);
            CHECK_EQ(err, (status_t)OK);
            err = freeBuffersOnPort(kPortIndexOutput, true);
            CHECK_EQ(err, (status_t)OK);
            if (state != OMX_StateExecuting) {
                break;
            }
            // else fall through to the idling code
            isError = true;
        }

        case PAUSED:
        case EXECUTING:
        {
            setState(EXECUTING_TO_IDLE);

            if (mQuirks & kRequiresFlushBeforeShutdown) {
                CODEC_LOGV("This component requires a flush before transitioning "
                     "from EXECUTING to IDLE...");
            //DSP supports flushing of ports simultaneously. Flushing individual port is not supported.

                if(mQuirks & kRequiresGlobalFlush) {
                  bool emulateFlushCompletion = !flushPortAsync(kPortIndexBoth);

                  if (emulateFlushCompletion) {
                    onCmdComplete(OMX_CommandFlush, kPortIndexBoth);
                  }
                }
                else {
                bool emulateInputFlushCompletion =
                    !flushPortAsync(kPortIndexInput);

                bool emulateOutputFlushCompletion =
                    !flushPortAsync(kPortIndexOutput);

                if (emulateInputFlushCompletion) {
                    onCmdComplete(OMX_CommandFlush, kPortIndexInput);
                }

                if (emulateOutputFlushCompletion) {
                    onCmdComplete(OMX_CommandFlush, kPortIndexOutput);
                }
               }
            } else {
                mPortStatus[kPortIndexInput] = SHUTTING_DOWN;
                mPortStatus[kPortIndexOutput] = SHUTTING_DOWN;

                status_t err =
                    mOMX->sendCommand(mNode, OMX_CommandStateSet, OMX_StateIdle);
                CHECK_EQ(err, (status_t)OK);
            }

            while (mState != LOADED && mState != ERROR) {
                mAsyncCompletion.wait(mLock);
            }

            if (isError) {
                // We were in the ERROR state coming in, so restore that now
                // that we've idled the OMX component.
                setState(ERROR);
            }

            break;
        }

        default:
        {
            CHECK(!"should not be here.");
            break;
        }
    }

    if (mLeftOverBuffer) {
        mLeftOverBuffer->release();
        mLeftOverBuffer = NULL;
    }

    mSource->stop();

    CODEC_LOGV("stopped in state %d", mState);

    return OK;
}

sp<MetaData> OMXCodec::getFormat() {
    Mutex::Autolock autoLock(mLock);

    return mOutputFormat;
}

status_t OMXCodec::read(
        MediaBuffer **buffer, const ReadOptions *options) {
    status_t err = OK;
    *buffer = NULL;

    Mutex::Autolock autoLock(mLock);

    if (mState != EXECUTING && mState != RECONFIGURING) {
        return UNKNOWN_ERROR;
    }

    bool seeking = false;
    int64_t seekTimeUs;
    ReadOptions::SeekMode seekMode;
    if (options && options->getSeekTo(&seekTimeUs, &seekMode)) {
        seeking = true;
    }

    if (mInitialBufferSubmit) {
        mInitialBufferSubmit = false;

        if (seeking) {
            CHECK(seekTimeUs >= 0);
            mSeekTimeUs = seekTimeUs;
            mSeekMode = seekMode;

            // There's no reason to trigger the code below, there's
            // nothing to flush yet.
            seeking = false;
            mPaused = false;
        }

        drainInputBuffers();

        if (mState == EXECUTING) {
            // Otherwise mState == RECONFIGURING and this code will trigger
            // after the output port is reenabled.
            fillOutputBuffers();
        }
    }

    if (seeking) {
        while (mState == RECONFIGURING) {
            if ((err = waitForBufferFilled_l()) != OK) {
                return err;
            }
        }

        if (mState != EXECUTING) {
            return UNKNOWN_ERROR;
        }

        CODEC_LOGV("seeking to %lld us (%.2f secs)", seekTimeUs, seekTimeUs / 1E6);

        mSignalledEOS = false;

        CHECK(seekTimeUs >= 0);
        mSeekTimeUs = seekTimeUs;
        mSeekMode = seekMode;

        mFilledBuffers.clear();

        CHECK_EQ((int)mState, (int)EXECUTING);
        setState(FLUSHING);
        //DSP supports flushing of ports simultaneously. Flushing individual port is not supported.

        if(mQuirks & kRequiresGlobalFlush) {
          bool emulateFlushCompletion = !flushPortAsync(kPortIndexBoth);
          if (emulateFlushCompletion) {
              onCmdComplete(OMX_CommandFlush, kPortIndexBoth);
          }
        } else {

        bool emulateInputFlushCompletion = !flushPortAsync(kPortIndexInput);
        bool emulateOutputFlushCompletion = !flushPortAsync(kPortIndexOutput);

        if (emulateInputFlushCompletion) {
            onCmdComplete(OMX_CommandFlush, kPortIndexInput);
        }

        if (emulateOutputFlushCompletion) {
            onCmdComplete(OMX_CommandFlush, kPortIndexOutput);
        }
        }

        while (mSeekTimeUs >= 0) {
            if ((err = waitForBufferFilled_l()) != OK) {
                return err;
            }
        }
    }

    while (mState != ERROR && !mNoMoreOutputData && mFilledBuffers.empty()) {
        if ((err = waitForBufferFilled_l()) != OK) {
            return err;
        }
    }

    if (mState == ERROR) {
        return UNKNOWN_ERROR;
    }
    if(seeking) {
        CHECK_EQ((int)mState, (int)FLUSHING);
        setState(EXECUTING);
    }

    if (mFilledBuffers.empty()) {
        return mSignalledEOS ? mFinalStatus : ERROR_END_OF_STREAM;
    }

    if (mOutputPortSettingsHaveChanged) {
        mOutputPortSettingsHaveChanged = false;

        return INFO_FORMAT_CHANGED;
    }

    size_t index = *mFilledBuffers.begin();
    mFilledBuffers.erase(mFilledBuffers.begin());

    BufferInfo *info = &mPortBuffers[kPortIndexOutput].editItemAt(index);
    CHECK_EQ((int)info->mStatus, (int)OWNED_BY_US);
    info->mStatus = OWNED_BY_CLIENT;

    info->mMediaBuffer->add_ref();
    *buffer = info->mMediaBuffer;

    return OK;
}

void OMXCodec::signalBufferReturned(MediaBuffer *buffer) {
    Mutex::Autolock autoLock(mLock);

    Vector<BufferInfo> *buffers = &mPortBuffers[kPortIndexOutput];
    for (size_t i = 0; i < buffers->size(); ++i) {
        BufferInfo *info = &buffers->editItemAt(i);

        if (info->mMediaBuffer == buffer) {
            CHECK_EQ((int)mPortStatus[kPortIndexOutput], (int)ENABLED);
            CHECK_EQ((int)info->mStatus, (int)OWNED_BY_CLIENT);

            info->mStatus = OWNED_BY_US;

            if (buffer->graphicBuffer() == 0) {
                fillOutputBuffer(info);
            } else {
                sp<MetaData> metaData = info->mMediaBuffer->meta_data();
                int32_t rendered = 0;
                if (!metaData->findInt32(kKeyRendered, &rendered)) {
                    rendered = 0;
                }
                if (!rendered) {
                    status_t err = cancelBufferToNativeWindow(info);
                    if (err < 0) {
                        return;
                    }
                }

                info->mStatus = OWNED_BY_NATIVE_WINDOW;

                // Dequeue the next buffer from the native window.
                BufferInfo *nextBufInfo = dequeueBufferFromNativeWindow();
                if (nextBufInfo == 0) {
                    return;
                }

                // Give the buffer to the OMX node to fill.
                fillOutputBuffer(nextBufInfo);
            }
            return;
        }
    }

    CHECK(!"should not be here.");
}

static const char *imageCompressionFormatString(OMX_IMAGE_CODINGTYPE type) {
    static const char *kNames[] = {
        "OMX_IMAGE_CodingUnused",
        "OMX_IMAGE_CodingAutoDetect",
        "OMX_IMAGE_CodingJPEG",
        "OMX_IMAGE_CodingJPEG2K",
        "OMX_IMAGE_CodingEXIF",
        "OMX_IMAGE_CodingTIFF",
        "OMX_IMAGE_CodingGIF",
        "OMX_IMAGE_CodingPNG",
        "OMX_IMAGE_CodingLZW",
        "OMX_IMAGE_CodingBMP",
    };

    size_t numNames = sizeof(kNames) / sizeof(kNames[0]);

    if (type < 0 || (size_t)type >= numNames) {
        return "UNKNOWN";
    } else {
        return kNames[type];
    }
}

static const char *colorFormatString(OMX_COLOR_FORMATTYPE type) {
    static const char *kNames[] = {
        "OMX_COLOR_FormatUnused",
        "OMX_COLOR_FormatMonochrome",
        "OMX_COLOR_Format8bitRGB332",
        "OMX_COLOR_Format12bitRGB444",
        "OMX_COLOR_Format16bitARGB4444",
        "OMX_COLOR_Format16bitARGB1555",
        "OMX_COLOR_Format16bitRGB565",
        "OMX_COLOR_Format16bitBGR565",
        "OMX_COLOR_Format18bitRGB666",
        "OMX_COLOR_Format18bitARGB1665",
        "OMX_COLOR_Format19bitARGB1666",
        "OMX_COLOR_Format24bitRGB888",
        "OMX_COLOR_Format24bitBGR888",
        "OMX_COLOR_Format24bitARGB1887",
        "OMX_COLOR_Format25bitARGB1888",
        "OMX_COLOR_Format32bitBGRA8888",
        "OMX_COLOR_Format32bitARGB8888",
        "OMX_COLOR_FormatYUV411Planar",
        "OMX_COLOR_FormatYUV411PackedPlanar",
        "OMX_COLOR_FormatYUV420Planar",
        "OMX_COLOR_FormatYUV420PackedPlanar",
        "OMX_COLOR_FormatYUV420SemiPlanar",
        "OMX_COLOR_FormatYUV422Planar",
        "OMX_COLOR_FormatYUV422PackedPlanar",
        "OMX_COLOR_FormatYUV422SemiPlanar",
        "OMX_COLOR_FormatYCbYCr",
        "OMX_COLOR_FormatYCrYCb",
        "OMX_COLOR_FormatCbYCrY",
        "OMX_COLOR_FormatCrYCbY",
        "OMX_COLOR_FormatYUV444Interleaved",
        "OMX_COLOR_FormatRawBayer8bit",
        "OMX_COLOR_FormatRawBayer10bit",
        "OMX_COLOR_FormatRawBayer8bitcompressed",
        "OMX_COLOR_FormatL2",
        "OMX_COLOR_FormatL4",
        "OMX_COLOR_FormatL8",
        "OMX_COLOR_FormatL16",
        "OMX_COLOR_FormatL24",
        "OMX_COLOR_FormatL32",
        "OMX_COLOR_FormatYUV420PackedSemiPlanar",
        "OMX_COLOR_FormatYUV422PackedSemiPlanar",
        "OMX_COLOR_Format18BitBGR666",
        "OMX_COLOR_Format24BitARGB6666",
        "OMX_COLOR_Format24BitABGR6666",
    };

    size_t numNames = sizeof(kNames) / sizeof(kNames[0]);

    if (type == OMX_TI_COLOR_FormatYUV420PackedSemiPlanar) {
        return "OMX_TI_COLOR_FormatYUV420PackedSemiPlanar";
    } else if (type == OMX_QCOM_COLOR_FormatYVU420SemiPlanar) {
        return "OMX_QCOM_COLOR_FormatYVU420SemiPlanar";
    } else if (type == QOMX_COLOR_FormatYVU420PackedSemiPlanar32m4ka) {
        return "QOMX_COLOR_FormatYVU420PackedSemiPlanar32m4ka";
    } else if (type == QOMX_COLOR_FormatYUV420PackedSemiPlanar64x32Tile2m8ka) {
        return "QOMX_COLOR_FormatYUV420PackedSemiPlanar64x32Tile2m8ka";
    }
    /*else if (type ==  OMX_QCOM_COLOR_FormatYVU420SemiPlanarInterlace) {
        return "OMX_QCOM_COLOR_FormatYVU420SemiPlanarInterlace";
    } */
    else if (type < 0 || (size_t)type >= numNames) {
        return "UNKNOWN";
    } else {
        return kNames[type];
    }
}

static const char *videoCompressionFormatString(OMX_VIDEO_CODINGTYPE type) {
    static const char *kNames[] = {
        "OMX_VIDEO_CodingUnused",
        "OMX_VIDEO_CodingAutoDetect",
        "OMX_VIDEO_CodingMPEG2",
        "OMX_VIDEO_CodingH263",
        "OMX_VIDEO_CodingMPEG4",
        "OMX_VIDEO_CodingWMV",
        "OMX_VIDEO_CodingRV",
        "OMX_VIDEO_CodingAVC",
        "OMX_VIDEO_CodingMJPEG",
    };

    size_t numNames = sizeof(kNames) / sizeof(kNames[0]);

    if (type < 0 || (size_t)type >= numNames) {
        return "UNKNOWN";
    } else {
        return kNames[type];
    }
}

static const char *audioCodingTypeString(OMX_AUDIO_CODINGTYPE type) {
    static const char *kNames[] = {
        "OMX_AUDIO_CodingUnused",
        "OMX_AUDIO_CodingAutoDetect",
        "OMX_AUDIO_CodingPCM",
        "OMX_AUDIO_CodingADPCM",
        "OMX_AUDIO_CodingAMR",
        "OMX_AUDIO_CodingGSMFR",
        "OMX_AUDIO_CodingGSMEFR",
        "OMX_AUDIO_CodingGSMHR",
        "OMX_AUDIO_CodingPDCFR",
        "OMX_AUDIO_CodingPDCEFR",
        "OMX_AUDIO_CodingPDCHR",
        "OMX_AUDIO_CodingTDMAFR",
        "OMX_AUDIO_CodingTDMAEFR",
        "OMX_AUDIO_CodingQCELP8",
        "OMX_AUDIO_CodingQCELP13",
        "OMX_AUDIO_CodingEVRC",
        "OMX_AUDIO_CodingSMV",
        "OMX_AUDIO_CodingG711",
        "OMX_AUDIO_CodingG723",
        "OMX_AUDIO_CodingG726",
        "OMX_AUDIO_CodingG729",
        "OMX_AUDIO_CodingAAC",
        "OMX_AUDIO_CodingMP3",
        "OMX_AUDIO_CodingSBC",
        "OMX_AUDIO_CodingVORBIS",
        "OMX_AUDIO_CodingWMA",
        "OMX_AUDIO_CodingRA",
        "OMX_AUDIO_CodingMIDI",
    };

    size_t numNames = sizeof(kNames) / sizeof(kNames[0]);

    if (type < 0 || (size_t)type >= numNames) {
        return "UNKNOWN";
    } else {
        return kNames[type];
    }
}

static const char *audioPCMModeString(OMX_AUDIO_PCMMODETYPE type) {
    static const char *kNames[] = {
        "OMX_AUDIO_PCMModeLinear",
        "OMX_AUDIO_PCMModeALaw",
        "OMX_AUDIO_PCMModeMULaw",
    };

    size_t numNames = sizeof(kNames) / sizeof(kNames[0]);

    if (type < 0 || (size_t)type >= numNames) {
        return "UNKNOWN";
    } else {
        return kNames[type];
    }
}

static const char *amrBandModeString(OMX_AUDIO_AMRBANDMODETYPE type) {
    static const char *kNames[] = {
        "OMX_AUDIO_AMRBandModeUnused",
        "OMX_AUDIO_AMRBandModeNB0",
        "OMX_AUDIO_AMRBandModeNB1",
        "OMX_AUDIO_AMRBandModeNB2",
        "OMX_AUDIO_AMRBandModeNB3",
        "OMX_AUDIO_AMRBandModeNB4",
        "OMX_AUDIO_AMRBandModeNB5",
        "OMX_AUDIO_AMRBandModeNB6",
        "OMX_AUDIO_AMRBandModeNB7",
        "OMX_AUDIO_AMRBandModeWB0",
        "OMX_AUDIO_AMRBandModeWB1",
        "OMX_AUDIO_AMRBandModeWB2",
        "OMX_AUDIO_AMRBandModeWB3",
        "OMX_AUDIO_AMRBandModeWB4",
        "OMX_AUDIO_AMRBandModeWB5",
        "OMX_AUDIO_AMRBandModeWB6",
        "OMX_AUDIO_AMRBandModeWB7",
        "OMX_AUDIO_AMRBandModeWB8",
    };

    size_t numNames = sizeof(kNames) / sizeof(kNames[0]);

    if (type < 0 || (size_t)type >= numNames) {
        return "UNKNOWN";
    } else {
        return kNames[type];
    }
}

static const char *amrFrameFormatString(OMX_AUDIO_AMRFRAMEFORMATTYPE type) {
    static const char *kNames[] = {
        "OMX_AUDIO_AMRFrameFormatConformance",
        "OMX_AUDIO_AMRFrameFormatIF1",
        "OMX_AUDIO_AMRFrameFormatIF2",
        "OMX_AUDIO_AMRFrameFormatFSF",
        "OMX_AUDIO_AMRFrameFormatRTPPayload",
        "OMX_AUDIO_AMRFrameFormatITU",
    };

    size_t numNames = sizeof(kNames) / sizeof(kNames[0]);

    if (type < 0 || (size_t)type >= numNames) {
        return "UNKNOWN";
    } else {
        return kNames[type];
    }
}

void OMXCodec::dumpPortStatus(OMX_U32 portIndex) {
    OMX_PARAM_PORTDEFINITIONTYPE def;
    InitOMXParams(&def);
    def.nPortIndex = portIndex;

    status_t err = mOMX->getParameter(
            mNode, OMX_IndexParamPortDefinition, &def, sizeof(def));
    CHECK_EQ(err, (status_t)OK);

    printf("%s Port = {\n", portIndex == kPortIndexInput ? "Input" : "Output");

    CHECK((portIndex == kPortIndexInput && def.eDir == OMX_DirInput)
          || (portIndex == kPortIndexOutput && def.eDir == OMX_DirOutput));

    printf("  nBufferCountActual = %ld\n", def.nBufferCountActual);
    printf("  nBufferCountMin = %ld\n", def.nBufferCountMin);
    printf("  nBufferSize = %ld\n", def.nBufferSize);

    switch (def.eDomain) {
        case OMX_PortDomainImage:
        {
            const OMX_IMAGE_PORTDEFINITIONTYPE *imageDef = &def.format.image;

            printf("\n");
            printf("  // Image\n");
            printf("  nFrameWidth = %ld\n", imageDef->nFrameWidth);
            printf("  nFrameHeight = %ld\n", imageDef->nFrameHeight);
            printf("  nStride = %ld\n", imageDef->nStride);

            printf("  eCompressionFormat = %s\n",
                   imageCompressionFormatString(imageDef->eCompressionFormat));

            printf("  eColorFormat = %s\n",
                   colorFormatString(imageDef->eColorFormat));

            break;
        }

        case OMX_PortDomainVideo:
        {
            OMX_VIDEO_PORTDEFINITIONTYPE *videoDef = &def.format.video;

            printf("\n");
            printf("  // Video\n");
            printf("  nFrameWidth = %ld\n", videoDef->nFrameWidth);
            printf("  nFrameHeight = %ld\n", videoDef->nFrameHeight);
            printf("  nStride = %ld\n", videoDef->nStride);

            printf("  eCompressionFormat = %s\n",
                   videoCompressionFormatString(videoDef->eCompressionFormat));

            printf("  eColorFormat = %s\n",
                   colorFormatString(videoDef->eColorFormat));

            break;
        }

        case OMX_PortDomainAudio:
        {
            OMX_AUDIO_PORTDEFINITIONTYPE *audioDef = &def.format.audio;

            printf("\n");
            printf("  // Audio\n");
            printf("  eEncoding = %s\n",
                   audioCodingTypeString(audioDef->eEncoding));

            if (audioDef->eEncoding == OMX_AUDIO_CodingPCM) {
                OMX_AUDIO_PARAM_PCMMODETYPE params;
                InitOMXParams(&params);
                params.nPortIndex = portIndex;

                err = mOMX->getParameter(
                        mNode, OMX_IndexParamAudioPcm, &params, sizeof(params));
                CHECK_EQ(err, (status_t)OK);

                printf("  nSamplingRate = %ld\n", params.nSamplingRate);
                printf("  nChannels = %ld\n", params.nChannels);
                printf("  bInterleaved = %d\n", params.bInterleaved);
                printf("  nBitPerSample = %ld\n", params.nBitPerSample);

                printf("  eNumData = %s\n",
                       params.eNumData == OMX_NumericalDataSigned
                        ? "signed" : "unsigned");

                printf("  ePCMMode = %s\n", audioPCMModeString(params.ePCMMode));
            } else if (audioDef->eEncoding == OMX_AUDIO_CodingAMR) {
                OMX_AUDIO_PARAM_AMRTYPE amr;
                InitOMXParams(&amr);
                amr.nPortIndex = portIndex;

                err = mOMX->getParameter(
                        mNode, OMX_IndexParamAudioAmr, &amr, sizeof(amr));
                CHECK_EQ(err, (status_t)OK);

                printf("  nChannels = %ld\n", amr.nChannels);
                printf("  eAMRBandMode = %s\n",
                        amrBandModeString(amr.eAMRBandMode));
                printf("  eAMRFrameFormat = %s\n",
                        amrFrameFormatString(amr.eAMRFrameFormat));
            }

            break;
        }

        default:
        {
            printf("  // Unknown\n");
            break;
        }
    }

    printf("}\n");
}

status_t OMXCodec::initNativeWindow() {
    // Enable use of a GraphicBuffer as the output for this node.  This must
    // happen before getting the IndexParamPortDefinition parameter because it
    // will affect the pixel format that the node reports.
    status_t err = mOMX->enableGraphicBuffers(mNode, kPortIndexOutput, OMX_TRUE);
    if (err != 0) {
        return err;
    }

    return OK;
}

void OMXCodec::initNativeWindowCrop() {
    int32_t left, top, right, bottom;

    CHECK(mOutputFormat->findRect(
                        kKeyCropRect,
                        &left, &top, &right, &bottom));

    android_native_rect_t crop;
    crop.left = left;
    crop.top = top;
    crop.right = right + 1;
    crop.bottom = bottom + 1;

    // We'll ignore any errors here, if the surface is
    // already invalid, we'll know soon enough.
    native_window_set_crop(mNativeWindow.get(), &crop);
}

void OMXCodec::initOutputFormat(const sp<MetaData> &inputFormat) {
    mOutputFormat = new MetaData;
    mOutputFormat->setCString(kKeyDecoderComponent, mComponentName);
    if (mIsEncoder) {
        int32_t timeScale;
        if (inputFormat->findInt32(kKeyTimeScale, &timeScale)) {
            mOutputFormat->setInt32(kKeyTimeScale, timeScale);
        }
    }

    OMX_PARAM_PORTDEFINITIONTYPE def;
    InitOMXParams(&def);
    def.nPortIndex = kPortIndexOutput;

    status_t err = mOMX->getParameter(
            mNode, OMX_IndexParamPortDefinition, &def, sizeof(def));
    CHECK_EQ(err, (status_t)OK);

    switch (def.eDomain) {
        case OMX_PortDomainImage:
        {
            OMX_IMAGE_PORTDEFINITIONTYPE *imageDef = &def.format.image;
            CHECK_EQ((int)imageDef->eCompressionFormat,
                     (int)OMX_IMAGE_CodingUnused);

            mOutputFormat->setCString(kKeyMIMEType, MEDIA_MIMETYPE_VIDEO_RAW);
            mOutputFormat->setInt32(kKeyColorFormat, imageDef->eColorFormat);
            mOutputFormat->setInt32(kKeyWidth, imageDef->nFrameWidth);
            mOutputFormat->setInt32(kKeyHeight, imageDef->nFrameHeight);
            break;
        }

        case OMX_PortDomainAudio:
        {
            OMX_AUDIO_PORTDEFINITIONTYPE *audio_def = &def.format.audio;

            if (audio_def->eEncoding == OMX_AUDIO_CodingPCM) {
                OMX_AUDIO_PARAM_PCMMODETYPE params;
                InitOMXParams(&params);
                params.nPortIndex = kPortIndexOutput;

                err = mOMX->getParameter(
                        mNode, OMX_IndexParamAudioPcm, &params, sizeof(params));
                CHECK_EQ(err, (status_t)OK);

                CHECK_EQ((int)params.eNumData, (int)OMX_NumericalDataSigned);
                CHECK_EQ(params.nBitPerSample, 16u);
                CHECK_EQ((int)params.ePCMMode, (int)OMX_AUDIO_PCMModeLinear);

                int32_t numChannels, sampleRate;
                inputFormat->findInt32(kKeyChannelCount, &numChannels);
                inputFormat->findInt32(kKeySampleRate, &sampleRate);

                if ((OMX_U32)numChannels != params.nChannels) {
                    LOGV("Codec outputs a different number of channels than "
                         "the input stream contains (contains %d channels, "
                         "codec outputs %ld channels).",
                         numChannels, params.nChannels);
                }

                if (sampleRate != (int32_t)params.nSamplingRate) {
                    LOGV("Codec outputs at different sampling rate than "
                         "what the input stream contains (contains data at "
                         "%d Hz, codec outputs %lu Hz)",
                         sampleRate, params.nSamplingRate);
                }

                mOutputFormat->setCString(
                        kKeyMIMEType, MEDIA_MIMETYPE_AUDIO_RAW);

                // Use the codec-advertised number of channels, as some
                // codecs appear to output stereo even if the input data is
                // mono. If we know the codec lies about this information,
                // use the actual number of channels instead.
                mOutputFormat->setInt32(
                        kKeyChannelCount,
                        (mQuirks & kDecoderLiesAboutNumberOfChannels)
                            ? numChannels : params.nChannels);

                mOutputFormat->setInt32(kKeySampleRate, params.nSamplingRate);
            } else if (audio_def->eEncoding == OMX_AUDIO_CodingAMR) {
                OMX_AUDIO_PARAM_AMRTYPE amr;
                InitOMXParams(&amr);
                amr.nPortIndex = kPortIndexOutput;

                err = mOMX->getParameter(
                        mNode, OMX_IndexParamAudioAmr, &amr, sizeof(amr));
                CHECK_EQ(err, (status_t)OK);

                CHECK_EQ(amr.nChannels, 1u);
                mOutputFormat->setInt32(kKeyChannelCount, 1);

                if (amr.eAMRBandMode >= OMX_AUDIO_AMRBandModeNB0
                    && amr.eAMRBandMode <= OMX_AUDIO_AMRBandModeNB7) {
                    mOutputFormat->setCString(
                            kKeyMIMEType, MEDIA_MIMETYPE_AUDIO_AMR_NB);
                    mOutputFormat->setInt32(kKeySampleRate, 8000);
                } else if (amr.eAMRBandMode >= OMX_AUDIO_AMRBandModeWB0
                            && amr.eAMRBandMode <= OMX_AUDIO_AMRBandModeWB8) {
                    mOutputFormat->setCString(
                            kKeyMIMEType, MEDIA_MIMETYPE_AUDIO_AMR_WB);
                    mOutputFormat->setInt32(kKeySampleRate, 16000);
                } else {
                    CHECK(!"Unknown AMR band mode.");
                }
            } else if (audio_def->eEncoding == OMX_AUDIO_CodingAAC) {
                mOutputFormat->setCString(
                        kKeyMIMEType, MEDIA_MIMETYPE_AUDIO_AAC);
                int32_t numChannels, sampleRate, bitRate;
                inputFormat->findInt32(kKeyChannelCount, &numChannels);
                inputFormat->findInt32(kKeySampleRate, &sampleRate);
                inputFormat->findInt32(kKeyBitRate, &bitRate);
                mOutputFormat->setInt32(kKeyChannelCount, numChannels);
                mOutputFormat->setInt32(kKeySampleRate, sampleRate);
                mOutputFormat->setInt32(kKeyBitRate, bitRate);
            } else if (audio_def->eEncoding == OMX_AUDIO_CodingQCELP13 ) {
                mOutputFormat->setCString(
                        kKeyMIMEType, MEDIA_MIMETYPE_AUDIO_QCELP);
                int32_t numChannels, sampleRate, bitRate;
                inputFormat->findInt32(kKeyChannelCount, &numChannels);
                inputFormat->findInt32(kKeySampleRate, &sampleRate);
                inputFormat->findInt32(kKeyBitRate, &bitRate);
                mOutputFormat->setInt32(kKeyChannelCount, numChannels);
                mOutputFormat->setInt32(kKeySampleRate, sampleRate);
                mOutputFormat->setInt32(kKeyBitRate, bitRate);
            } else if (audio_def->eEncoding == OMX_AUDIO_CodingEVRC ) {
                mOutputFormat->setCString(
                        kKeyMIMEType, MEDIA_MIMETYPE_AUDIO_EVRC);
                int32_t numChannels, sampleRate, bitRate;
                inputFormat->findInt32(kKeyChannelCount, &numChannels);
                inputFormat->findInt32(kKeySampleRate, &sampleRate);
                inputFormat->findInt32(kKeyBitRate, &bitRate);
                mOutputFormat->setInt32(kKeyChannelCount, numChannels);
                mOutputFormat->setInt32(kKeySampleRate, sampleRate);
                mOutputFormat->setInt32(kKeyBitRate, bitRate);
            } else {
                CHECK(!"Should not be here. Unknown audio encoding.");
            }
            break;
        }

        case OMX_PortDomainVideo:
        {
            OMX_VIDEO_PORTDEFINITIONTYPE *video_def = &def.format.video;

            if (video_def->eCompressionFormat == OMX_VIDEO_CodingUnused) {
                mOutputFormat->setCString(
                        kKeyMIMEType, MEDIA_MIMETYPE_VIDEO_RAW);
            } else if (video_def->eCompressionFormat == OMX_VIDEO_CodingMPEG4) {
                mOutputFormat->setCString(
                        kKeyMIMEType, MEDIA_MIMETYPE_VIDEO_MPEG4);
            } else if (video_def->eCompressionFormat == OMX_VIDEO_CodingH263) {
                mOutputFormat->setCString(
                        kKeyMIMEType, MEDIA_MIMETYPE_VIDEO_H263);
            } else if (video_def->eCompressionFormat == OMX_VIDEO_CodingAVC) {
                mOutputFormat->setCString(
                        kKeyMIMEType, MEDIA_MIMETYPE_VIDEO_AVC);
            } else {
                CHECK(!"Unknown compression format.");
            }

            mOutputFormat->setInt32(kKeyWidth, video_def->nFrameWidth);
            mOutputFormat->setInt32(kKeyHeight, video_def->nFrameHeight);
            mOutputFormat->setInt32(kKeyColorFormat, video_def->eColorFormat);

            if (!mIsEncoder) {
                OMX_CONFIG_RECTTYPE rect;
                InitOMXParams(&rect);
                rect.nPortIndex = kPortIndexOutput;
                status_t err =
                        mOMX->getConfig(
                            mNode, OMX_IndexConfigCommonOutputCrop,
                            &rect, sizeof(rect));

                CODEC_LOGI(
                        "video dimensions are %ld x %ld",
                        video_def->nFrameWidth, video_def->nFrameHeight);

                if (err == OK) {
                    CHECK_GE(rect.nLeft, 0);
                    CHECK_GE(rect.nTop, 0);
                    CHECK_GE(rect.nWidth, 0u);
                    CHECK_GE(rect.nHeight, 0u);
                    CHECK_LE(rect.nLeft + rect.nWidth - 1, video_def->nFrameWidth);
                    CHECK_LE(rect.nTop + rect.nHeight - 1, video_def->nFrameHeight);

                    mOutputFormat->setRect(
                            kKeyCropRect,
                            rect.nLeft,
                            rect.nTop,
                            rect.nLeft + rect.nWidth - 1,
                            rect.nTop + rect.nHeight - 1);

                    CODEC_LOGI(
                            "Crop rect is %ld x %ld @ (%ld, %ld)",
                            rect.nWidth, rect.nHeight, rect.nLeft, rect.nTop);
                } else {
                    mOutputFormat->setRect(
                            kKeyCropRect,
                            0, 0,
                            video_def->nFrameWidth - 1,
                            video_def->nFrameHeight - 1);
                }

                if (mNativeWindow != NULL) {
                     initNativeWindowCrop();
                }
            } else {
                int32_t width, height;
                bool success = inputFormat->findInt32(kKeyWidth, &width) &&
                               inputFormat->findInt32(kKeyHeight, &height);
                CHECK(success);

                mOutputFormat->setInt32(kKeyWidth, width);
                mOutputFormat->setInt32(kKeyHeight, height);
            }
            break;
        }

        default:
        {
            CHECK(!"should not be here, neither audio nor video.");
            break;
        }
    }

    // If the input format contains rotation information, flag the output
    // format accordingly.

    int32_t rotationDegrees;
    if (mSource->getFormat()->findInt32(kKeyRotation, &rotationDegrees)) {
        mOutputFormat->setInt32(kKeyRotation, rotationDegrees);
    }
}


status_t OMXCodec::pause() {
   CODEC_LOGV("pause mState=%d", mState);

   Mutex::Autolock autoLock(mLock);

   if (mState != EXECUTING) {
       return UNKNOWN_ERROR;
   }

   while (isIntermediateState(mState)) {
       mAsyncCompletion.wait(mLock);
   }
   if (!strncmp(mComponentName, "OMX.qcom.", 9)) {
       status_t err = mOMX->sendCommand(mNode,
           OMX_CommandStateSet, OMX_StatePause);
       CHECK_EQ(err, (status_t)OK);
       setState(PAUSING);

       mPaused = true;
       while (mState != PAUSED && mState != ERROR) {
           mAsyncCompletion.wait(mLock);
       }
       return mState == ERROR ? UNKNOWN_ERROR : OK;
   } else {
       mPaused = true;
       return OK;
   }

}

void OMXCodec::parseFlags() {
    //TODO - uncomment if needed
    //    mGPUComposition = ((flags & kEnableGPUComposition) ? true : false);
    mThumbnailMode = ((mFlags & kEnableThumbnailMode) ? true : false);
}

////////////////////////////////////////////////////////////////////////////////

status_t QueryCodecs(
        const sp<IOMX> &omx,
        const char *mime, bool queryDecoders, bool hwCodecOnly,
        Vector<CodecCapabilities> *results) {
    Vector<String8> matchingCodecs;
    results->clear();

    OMXCodec::findMatchingCodecs(mime,
            !queryDecoders /*createEncoder*/,
            NULL /*matchComponentName*/,
            hwCodecOnly ? OMXCodec::kHardwareCodecsOnly : 0 /*flags*/,
            &matchingCodecs);

    for (size_t c = 0; c < matchingCodecs.size(); c++) {
        const char *componentName = matchingCodecs.itemAt(c).string();

        if (strncmp(componentName, "OMX.", 4)) {
            // Not an OpenMax component but a software codec.

            results->push();
            CodecCapabilities *caps = &results->editItemAt(results->size() - 1);
            caps->mComponentName = componentName;
            continue;
        }

        sp<OMXCodecObserver> observer = new OMXCodecObserver;
        IOMX::node_id node;
        status_t err = omx->allocateNode(componentName, observer, &node);

        if (err != OK) {
            continue;
        }

        OMXCodec::setComponentRole(omx, node, !queryDecoders, mime);

        results->push();
        CodecCapabilities *caps = &results->editItemAt(results->size() - 1);
        caps->mComponentName = componentName;

        OMX_VIDEO_PARAM_PROFILELEVELTYPE param;
        InitOMXParams(&param);

        param.nPortIndex = queryDecoders ? 0 : 1;

        for (param.nProfileIndex = 0;; ++param.nProfileIndex) {
            err = omx->getParameter(
                    node, OMX_IndexParamVideoProfileLevelQuerySupported,
                    &param, sizeof(param));

            if (err != OK) {
                break;
            }

            CodecProfileLevel profileLevel;
            profileLevel.mProfile = param.eProfile;
            profileLevel.mLevel = param.eLevel;

            caps->mProfileLevels.push(profileLevel);
        }

        // Color format query
        OMX_VIDEO_PARAM_PORTFORMATTYPE portFormat;
        InitOMXParams(&portFormat);
        portFormat.nPortIndex = queryDecoders ? 1 : 0;
        for (portFormat.nIndex = 0;; ++portFormat.nIndex)  {
            err = omx->getParameter(
                    node, OMX_IndexParamVideoPortFormat,
                    &portFormat, sizeof(portFormat));
            if (err != OK) {
                break;
            }
            caps->mColorFormats.push(portFormat.eColorFormat);
        }

        CHECK_EQ(omx->freeNode(node), (status_t)OK);
    }

    return OK;
}

status_t QueryCodecs(
        const sp<IOMX> &omx,
        const char *mimeType, bool queryDecoders,
        Vector<CodecCapabilities> *results) {
    return QueryCodecs(omx, mimeType, queryDecoders, false /*hwCodecOnly*/, results);
}

void OMXCodec::restorePatchedDataPointer(BufferInfo *info) {
    CHECK(mIsEncoder && (mQuirks & kAvoidMemcopyInputRecordingFrames));
    CHECK(mOMXLivesLocally);

    OMX_BUFFERHEADERTYPE *header = (OMX_BUFFERHEADERTYPE *)info->mBuffer;
    header->pBuffer = (OMX_U8 *)info->mData;
}

void OMXCodec::setEVRCFormat(int32_t numChannels, int32_t sampleRate, int32_t bitRate) {
    if (mIsEncoder) {
      CHECK(numChannels == 1);
        //////////////// input port ////////////////////
        setRawAudioFormat(kPortIndexInput, sampleRate, numChannels);
        //////////////// output port ////////////////////
        // format
        OMX_AUDIO_PARAM_PORTFORMATTYPE format;
        format.nPortIndex = kPortIndexOutput;
        format.nIndex = 0;
        status_t err = OMX_ErrorNone;
        while (OMX_ErrorNone == err) {
            CHECK_EQ(mOMX->getParameter(mNode, OMX_IndexParamAudioPortFormat,
                    &format, sizeof(format)), (status_t)OK);
            if (format.eEncoding == OMX_AUDIO_CodingEVRC) {
                break;
            }
            format.nIndex++;
        }
        CHECK_EQ((status_t)OK, err);
        CHECK_EQ(mOMX->setParameter(mNode, OMX_IndexParamAudioPortFormat,
                &format, sizeof(format)), (status_t)OK);

        // port definition
        OMX_PARAM_PORTDEFINITIONTYPE def;
        InitOMXParams(&def);
        def.nPortIndex = kPortIndexOutput;
        def.format.audio.cMIMEType = NULL;
        CHECK_EQ(mOMX->getParameter(mNode, OMX_IndexParamPortDefinition,
                &def, sizeof(def)), (status_t)OK);
        def.format.audio.bFlagErrorConcealment = OMX_TRUE;
        def.format.audio.eEncoding = OMX_AUDIO_CodingEVRC;
        CHECK_EQ(mOMX->setParameter(mNode, OMX_IndexParamPortDefinition,
                &def, sizeof(def)), (status_t)OK);

        // profile
        OMX_AUDIO_PARAM_EVRCTYPE profile;
        InitOMXParams(&profile);
        profile.nPortIndex = kPortIndexOutput;
        CHECK_EQ(mOMX->getParameter(mNode, OMX_IndexParamAudioEvrc,
                &profile, sizeof(profile)), (status_t)OK);
        profile.nChannels = numChannels;
        CHECK_EQ(mOMX->setParameter(mNode, OMX_IndexParamAudioEvrc,
                &profile, sizeof(profile)), (status_t)OK);
    }
    else{
      LOGI("EVRC decoder \n");
    }
}

void OMXCodec::setQCELPFormat(int32_t numChannels, int32_t sampleRate, int32_t bitRate) {
    if (mIsEncoder) {
        CHECK(numChannels == 1);
        //////////////// input port ////////////////////
        setRawAudioFormat(kPortIndexInput, sampleRate, numChannels);
        //////////////// output port ////////////////////
        // format
        OMX_AUDIO_PARAM_PORTFORMATTYPE format;
        format.nPortIndex = kPortIndexOutput;
        format.nIndex = 0;
        status_t err = OMX_ErrorNone;
        while (OMX_ErrorNone == err) {
            CHECK_EQ(mOMX->getParameter(mNode, OMX_IndexParamAudioPortFormat,
                    &format, sizeof(format)), (status_t)OK);
            if (format.eEncoding == OMX_AUDIO_CodingQCELP13) {
                break;
            }
            format.nIndex++;
        }
        CHECK_EQ((status_t)OK, err);
        CHECK_EQ(mOMX->setParameter(mNode, OMX_IndexParamAudioPortFormat,
                &format, sizeof(format)), (status_t)OK);

        // port definition
        OMX_PARAM_PORTDEFINITIONTYPE def;
        InitOMXParams(&def);
        def.nPortIndex = kPortIndexOutput;
        def.format.audio.cMIMEType = NULL;
        CHECK_EQ(mOMX->getParameter(mNode, OMX_IndexParamPortDefinition,
                &def, sizeof(def)), (status_t)OK);
        def.format.audio.bFlagErrorConcealment = OMX_TRUE;
        def.format.audio.eEncoding = OMX_AUDIO_CodingQCELP13;
        CHECK_EQ(mOMX->setParameter(mNode, OMX_IndexParamPortDefinition,
                &def, sizeof(def)), (status_t)OK);

        // profile
        OMX_AUDIO_PARAM_QCELP13TYPE profile;
        InitOMXParams(&profile);
        profile.nPortIndex = kPortIndexOutput;
        CHECK_EQ(mOMX->getParameter(mNode, OMX_IndexParamAudioQcelp13,
                &profile, sizeof(profile)), (status_t)OK);
        profile.nChannels = numChannels;
        CHECK_EQ(mOMX->setParameter(mNode, OMX_IndexParamAudioQcelp13,
                &profile, sizeof(profile)), (status_t)OK);
    }
    else{
      LOGI("QCELP decoder \n");
    }
}

}  // namespace android<|MERGE_RESOLUTION|>--- conflicted
+++ resolved
@@ -669,7 +669,7 @@
 
 status_t OMXCodec::parseAVCCodecSpecificData(
         const void *data, size_t size,
-        unsigned *profile, unsigned *level) {
+        unsigned *profile, unsigned *level, const sp<MetaData> &meta) {
     const uint8_t *ptr = (const uint8_t *)data;
 
     // verify minimum size and configurationVersion == 1.
@@ -691,7 +691,26 @@
     // CHECK((ptr[5] >> 5) == 7);  // reserved
 
     size_t numSeqParameterSets = ptr[5] & 31;
-
+    uint16_t spsSize = (((uint16_t)ptr[6]) << 8)
+      + (uint16_t)(ptr[7]);
+    CODEC_LOGV(" numSeqParameterSets = %d , spsSize = %d",numSeqParameterSets,spsSize);
+    SpsInfo info;
+    if ( parseSps( spsSize, ptr + 9, &info ) == OK ) {
+      mSPSParsed = true;
+      CODEC_LOGV("SPS parsed");
+      if (info.mInterlaced) {
+	mInterlaceFormatDetected = true;
+	meta->setInt32(kKeyUseArbitraryMode, 1);
+	CODEC_LOGI("Interlace format detected");
+      } else {
+	CODEC_LOGI("Non-Interlaced format detected");
+      }
+    }
+    else {
+      CODEC_LOGI("ParseSPS could not find if content is interlaced");
+      mSPSParsed = false;
+      mInterlaceFormatDetected = false;
+    }
     ptr += 6;
     size -= 6;
 
@@ -772,91 +791,12 @@
         } else if (meta->findData(kKeyAVCC, &type, &data, &size)) {
             // Parse the AVCDecoderConfigurationRecord
 
-<<<<<<< HEAD
-            const uint8_t *ptr = (const uint8_t *)data;
-
-            CHECK(size >= 7);
-            CHECK_EQ((unsigned)ptr[0], 1u);  // configurationVersion == 1
-            uint8_t profile = ptr[1];
-            uint8_t level = ptr[3];
-
-            // There is decodable content out there that fails the following
-            // assertion, let's be lenient for now...
-            // CHECK((ptr[4] >> 2) == 0x3f);  // reserved
-
-            size_t lengthSize = 1 + (ptr[4] & 3);
-
-            // commented out check below as H264_QVGA_500_NO_AUDIO.3gp
-            // violates it...
-            // CHECK((ptr[5] >> 5) == 7);  // reserved
-
-            size_t numSeqParameterSets = ptr[5] & 31;
-
-            uint16_t spsSize = (((uint16_t)ptr[6]) << 8)
-                + (uint16_t)(ptr[7]);
-            CODEC_LOGV(" numSeqParameterSets = %d , spsSize = %d",numSeqParameterSets,spsSize);
-            SpsInfo info;
-            if ( parseSps( spsSize, ptr + 9, &info ) == OK ) {
-                mSPSParsed = true;
-                CODEC_LOGV("SPS parsed");
-                if (info.mInterlaced) {
-                    mInterlaceFormatDetected = true;
-                    meta->setInt32(kKeyUseArbitraryMode, 1);
-                    CODEC_LOGI("Interlace format detected");
-                } else {
-                    CODEC_LOGI("Non-Interlaced format detected");
-                }
-            }
-            else {
-                CODEC_LOGI("ParseSPS could not find if content is interlaced");
-                mSPSParsed = false;
-                mInterlaceFormatDetected = false;
-            }
-
-            ptr += 6;
-            size -= 6;
-
-            for (size_t i = 0; i < numSeqParameterSets; ++i) {
-                CHECK(size >= 2);
-                size_t length = U16_AT(ptr);
-
-                ptr += 2;
-                size -= 2;
-
-                CHECK(size >= length);
-
-                addCodecSpecificData(ptr, length);
-
-                ptr += length;
-                size -= length;
-            }
-
-            CHECK(size >= 1);
-            size_t numPictureParameterSets = *ptr;
-            ++ptr;
-            --size;
-
-            for (size_t i = 0; i < numPictureParameterSets; ++i) {
-                CHECK(size >= 2);
-                size_t length = U16_AT(ptr);
-
-                ptr += 2;
-                size -= 2;
-
-                CHECK(size >= length);
-
-                addCodecSpecificData(ptr, length);
-
-                ptr += length;
-                size -= length;
-=======
             unsigned profile, level;
             status_t err;
             if ((err = parseAVCCodecSpecificData(
-                            data, size, &profile, &level)) != OK) {
+                            data, size, &profile, &level, meta)) != OK) {
                 LOGE("Malformed AVC codec specific data.");
                 return err;
->>>>>>> 94180377
             }
 
             CODEC_LOGI(
@@ -1956,21 +1896,15 @@
       mOutputPortSettingsChangedPending(false),
       mLeftOverBuffer(NULL),
       mPaused(false),
-<<<<<<< HEAD
       mIsAacFormatAdif(0),
-      mNativeWindow(!strncmp(componentName, "OMX.google.", 11)
-                            ? NULL : nativeWindow),
       mInterlaceFormatDetected(false),
       mSPSParsed(false),
-      mThumbnailMode(false) {
-
-    parseFlags();
-=======
+      mThumbnailMode(false),
       mNativeWindow(
               (!strncmp(componentName, "OMX.google.", 11)
               || !strcmp(componentName, "OMX.Nvidia.mpeg2v.decode"))
                         ? NULL : nativeWindow) {
->>>>>>> 94180377
+    parseFlags();
     mPortStatus[kPortIndexInput] = ENABLED;
     mPortStatus[kPortIndexOutput] = ENABLED;
 
