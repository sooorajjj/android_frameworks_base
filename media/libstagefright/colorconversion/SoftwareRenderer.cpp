--- conflicted
+++ resolved
@@ -84,18 +84,12 @@
             mMemoryHeap);
 
     status_t err = mISurface->registerBuffers(bufferHeap);
-<<<<<<< HEAD
-    if(err != OK) {
-        LOGE("Register Buffer failed = %d",err);
-    }
-=======
 
     if (err != OK) {
         LOGW("ISurface failed to register buffers (0x%08x)", err);
     }
 
     mInitCheck = err;
->>>>>>> b4173374
 }
 
 SoftwareRenderer::~SoftwareRenderer() {
