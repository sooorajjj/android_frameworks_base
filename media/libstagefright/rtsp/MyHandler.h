--- conflicted
+++ resolved
@@ -939,12 +939,8 @@
         AString val;
         CHECK(GetAttribute(range.c_str(), "npt", &val));
 
-<<<<<<< HEAD
-        if (val == "now-" || val == "0-") {
-=======
         float npt1, npt2;
         if (!ASessionDescription::parseNTPRange(val.c_str(), &npt1, &npt2)) {
->>>>>>> 322891c6
             // This is a live stream and therefore not seekable.
             return;
         }
