/*
 * Copyright (C) 2010 The Android Open Source Project
 *
 * Licensed under the Apache License, Version 2.0 (the "License");
 * you may not use this file except in compliance with the License.
 * You may obtain a copy of the License at
 *
 *      http://www.apache.org/licenses/LICENSE-2.0
 *
 * Unless required by applicable law or agreed to in writing, software
 * distributed under the License is distributed on an "AS IS" BASIS,
 * WITHOUT WARRANTIES OR CONDITIONS OF ANY KIND, either express or implied.
 * See the License for the specific language governing permissions and
 * limitations under the License.
 */

#ifndef MY_HANDLER_H_

#define MY_HANDLER_H_

//#define LOG_NDEBUG 0
#define LOG_TAG "MyHandler"
#include <utils/Log.h>

#include "APacketSource.h"
#include "ARTPConnection.h"
#include "ARTSPConnection.h"
#include "ASessionDescription.h"

#include <ctype.h>
#include <cutils/properties.h>

#include <media/stagefright/foundation/ABuffer.h>
#include <media/stagefright/foundation/ADebug.h>
#include <media/stagefright/foundation/ALooper.h>
#include <media/stagefright/foundation/AMessage.h>
#include <media/stagefright/MediaErrors.h>

#include <arpa/inet.h>
#include <sys/socket.h>

// If no access units are received within 3 secs, assume that the rtp
// stream has ended and signal end of stream.
static int64_t kAccessUnitTimeoutUs = 3000000ll;

// If no access units arrive for the first 10 secs after starting the
// stream, assume none ever will and signal EOS or switch transports.
static int64_t kStartupTimeoutUs = 10000000ll;

namespace android {

static void MakeUserAgentString(AString *s) {
    s->setTo("stagefright/1.1 (Linux;Android ");

#if (PROPERTY_VALUE_MAX < 8)
#error "PROPERTY_VALUE_MAX must be at least 8"
#endif

    char value[PROPERTY_VALUE_MAX];
    property_get("ro.build.version.release", value, "Unknown");
    s->append(value);
    s->append(")");
}

static bool GetAttribute(const char *s, const char *key, AString *value) {
    value->clear();

    size_t keyLen = strlen(key);

    for (;;) {
        while (isspace(*s)) {
            ++s;
        }

        const char *colonPos = strchr(s, ';');

        size_t len =
            (colonPos == NULL) ? strlen(s) : colonPos - s;

        if (len >= keyLen + 1 && s[keyLen] == '=' && !strncmp(s, key, keyLen)) {
            value->setTo(&s[keyLen + 1], len - keyLen - 1);
            return true;
        }

        if (colonPos == NULL) {
            return false;
        }

        s = colonPos + 1;
    }
}

struct MyHandler : public AHandler {
    MyHandler(const char *url, const sp<ALooper> &looper)
        : mLooper(looper),
          mNetLooper(new ALooper),
          mConn(new ARTSPConnection),
          mRTPConn(new ARTPConnection),
          mOriginalSessionURL(url),
          mSessionURL(url),
          mSetupTracksSuccessful(false),
          mSeekPending(false),
          mFirstAccessUnit(true),
          mFirstAccessUnitNTP(0),
          mNumAccessUnitsReceived(0),
          mCheckPending(false),
          mCheckGeneration(0),
          mTryTCPInterleaving(false),
          mTryFakeRTCP(false),
          mReceivedFirstRTCPPacket(false),
          mReceivedFirstRTPPacket(false),
          mSeekable(false) {
        mNetLooper->setName("rtsp net");
        mNetLooper->start(false /* runOnCallingThread */,
                          false /* canCallJava */,
                          PRIORITY_HIGHEST);

        // Strip any authentication info from the session url, we don't
        // want to transmit user/pass in cleartext.
        AString host, path, user, pass;
        unsigned port;
        if (ARTSPConnection::ParseURL(
                    mSessionURL.c_str(), &host, &port, &path, &user, &pass)
                && user.size() > 0) {
            mSessionURL.clear();
            mSessionURL.append("rtsp://");
            mSessionURL.append(host);
            mSessionURL.append(":");
            mSessionURL.append(StringPrintf("%u", port));
            mSessionURL.append(path);

            LOGI("rewritten session url: '%s'", mSessionURL.c_str());
        }
    }

    void connect(const sp<AMessage> &doneMsg) {
        mDoneMsg = doneMsg;

        mLooper->registerHandler(this);
        mLooper->registerHandler(mConn);
        (1 ? mNetLooper : mLooper)->registerHandler(mRTPConn);

        sp<AMessage> notify = new AMessage('biny', id());
        mConn->observeBinaryData(notify);

        sp<AMessage> reply = new AMessage('conn', id());
        mConn->connect(mOriginalSessionURL.c_str(), reply);
    }

    void disconnect(const sp<AMessage> &doneMsg) {
        mDoneMsg = doneMsg;

        (new AMessage('abor', id()))->post();
    }

    void seek(int64_t timeUs, const sp<AMessage> &doneMsg) {
        sp<AMessage> msg = new AMessage('seek', id());
        msg->setInt64("time", timeUs);
        msg->setMessage("doneMsg", doneMsg);
        msg->post();
    }

    int64_t getNormalPlayTimeUs() {
        int64_t maxTimeUs = 0;
        for (size_t i = 0; i < mTracks.size(); ++i) {
            int64_t timeUs = mTracks.editItemAt(i).mPacketSource
                ->getNormalPlayTimeUs();

            if (i == 0 || timeUs > maxTimeUs) {
                maxTimeUs = timeUs;
            }
        }

        return maxTimeUs;
    }

    static void addRR(const sp<ABuffer> &buf) {
        uint8_t *ptr = buf->data() + buf->size();
        ptr[0] = 0x80 | 0;
        ptr[1] = 201;  // RR
        ptr[2] = 0;
        ptr[3] = 1;
        ptr[4] = 0xde;  // SSRC
        ptr[5] = 0xad;
        ptr[6] = 0xbe;
        ptr[7] = 0xef;

        buf->setRange(0, buf->size() + 8);
    }

    static void addSDES(int s, const sp<ABuffer> &buffer) {
        struct sockaddr_in addr;
        socklen_t addrSize = sizeof(addr);
        CHECK_EQ(0, getsockname(s, (sockaddr *)&addr, &addrSize));

        uint8_t *data = buffer->data() + buffer->size();
        data[0] = 0x80 | 1;
        data[1] = 202;  // SDES
        data[4] = 0xde;  // SSRC
        data[5] = 0xad;
        data[6] = 0xbe;
        data[7] = 0xef;

        size_t offset = 8;

        data[offset++] = 1;  // CNAME

        AString cname = "stagefright@";
        cname.append(inet_ntoa(addr.sin_addr));
        data[offset++] = cname.size();

        memcpy(&data[offset], cname.c_str(), cname.size());
        offset += cname.size();

        data[offset++] = 6;  // TOOL

        AString tool;
        MakeUserAgentString(&tool);

        data[offset++] = tool.size();

        memcpy(&data[offset], tool.c_str(), tool.size());
        offset += tool.size();

        data[offset++] = 0;

        if ((offset % 4) > 0) {
            size_t count = 4 - (offset % 4);
            switch (count) {
                case 3:
                    data[offset++] = 0;
                case 2:
                    data[offset++] = 0;
                case 1:
                    data[offset++] = 0;
            }
        }

        size_t numWords = (offset / 4) - 1;
        data[2] = numWords >> 8;
        data[3] = numWords & 0xff;

        buffer->setRange(buffer->offset(), buffer->size() + offset);
    }

    // In case we're behind NAT, fire off two UDP packets to the remote
    // rtp/rtcp ports to poke a hole into the firewall for future incoming
    // packets. We're going to send an RR/SDES RTCP packet to both of them.
    void pokeAHole(int rtpSocket, int rtcpSocket, const AString &transport) {
        AString source;
        AString server_port;
        if (!GetAttribute(transport.c_str(),
                          "source",
                          &source)
                || !GetAttribute(transport.c_str(),
                                 "server_port",
                                 &server_port)) {
            return;
        }

        int rtpPort, rtcpPort;
        if (sscanf(server_port.c_str(), "%d-%d", &rtpPort, &rtcpPort) != 2
                || rtpPort <= 0 || rtpPort > 65535
                || rtcpPort <=0 || rtcpPort > 65535
                || rtcpPort != rtpPort + 1
                || (rtpPort & 1) != 0) {
            return;
        }

        struct sockaddr_in addr;
        memset(addr.sin_zero, 0, sizeof(addr.sin_zero));
        addr.sin_family = AF_INET;
        addr.sin_addr.s_addr = inet_addr(source.c_str());

        if (addr.sin_addr.s_addr == INADDR_NONE) {
            return;
        }

        // Make up an RR/SDES RTCP packet.
        sp<ABuffer> buf = new ABuffer(65536);
        buf->setRange(0, 0);
        addRR(buf);
        addSDES(rtpSocket, buf);

        addr.sin_port = htons(rtpPort);

        ssize_t n = sendto(
                rtpSocket, buf->data(), buf->size(), 0,
                (const sockaddr *)&addr, sizeof(addr));
        CHECK_EQ(n, (ssize_t)buf->size());

        addr.sin_port = htons(rtcpPort);

        n = sendto(
                rtcpSocket, buf->data(), buf->size(), 0,
                (const sockaddr *)&addr, sizeof(addr));
        CHECK_EQ(n, (ssize_t)buf->size());

        LOGV("successfully poked holes.");
    }

    virtual void onMessageReceived(const sp<AMessage> &msg) {
        switch (msg->what()) {
            case 'conn':
            {
                int32_t result;
                CHECK(msg->findInt32("result", &result));

                LOGI("connection request completed with result %d (%s)",
                     result, strerror(-result));

                if (result == OK) {
                    AString request;
                    request = "DESCRIBE ";
                    request.append(mSessionURL);
                    request.append(" RTSP/1.0\r\n");
                    request.append("Accept: application/sdp\r\n");
                    request.append("\r\n");

                    sp<AMessage> reply = new AMessage('desc', id());
                    mConn->sendRequest(request.c_str(), reply);
                } else {
                    (new AMessage('disc', id()))->post();
                }
                break;
            }

            case 'disc':
            {
                int32_t reconnect;
                if (msg->findInt32("reconnect", &reconnect) && reconnect) {
                    sp<AMessage> reply = new AMessage('conn', id());
                    mConn->connect(mOriginalSessionURL.c_str(), reply);
                } else {
                    (new AMessage('quit', id()))->post();
                }
                break;
            }

            case 'desc':
            {
                int32_t result;
                CHECK(msg->findInt32("result", &result));

                LOGI("DESCRIBE completed with result %d (%s)",
                     result, strerror(-result));

                if (result == OK) {
                    sp<RefBase> obj;
                    CHECK(msg->findObject("response", &obj));
                    sp<ARTSPResponse> response =
                        static_cast<ARTSPResponse *>(obj.get());

                    if (response->mStatusCode == 302) {
                        ssize_t i = response->mHeaders.indexOfKey("location");
                        CHECK_GE(i, 0);

                        mSessionURL = response->mHeaders.valueAt(i);

                        AString request;
                        request = "DESCRIBE ";
                        request.append(mSessionURL);
                        request.append(" RTSP/1.0\r\n");
                        request.append("Accept: application/sdp\r\n");
                        request.append("\r\n");

                        sp<AMessage> reply = new AMessage('desc', id());
                        mConn->sendRequest(request.c_str(), reply);
                        break;
                    }

                    if (response->mStatusCode != 200) {
                        result = UNKNOWN_ERROR;
                    } else {
                        mSessionDesc = new ASessionDescription;

                        mSessionDesc->setTo(
                                response->mContent->data(),
                                response->mContent->size());

                        if (!mSessionDesc->isValid()) {
                            result = ERROR_MALFORMED;
                        } else {
                            ssize_t i = response->mHeaders.indexOfKey("content-base");
                            if (i >= 0) {
                                mBaseURL = response->mHeaders.valueAt(i);
                            } else {
                                i = response->mHeaders.indexOfKey("content-location");
                                if (i >= 0) {
                                    mBaseURL = response->mHeaders.valueAt(i);
                                } else {
                                    mBaseURL = mSessionURL;
                                }
                            }

                            CHECK_GT(mSessionDesc->countTracks(), 1u);
                            setupTrack(1);
                        }
                    }
                }

                if (result != OK) {
                    sp<AMessage> reply = new AMessage('disc', id());
                    mConn->disconnect(reply);
                }
                break;
            }

            case 'setu':
            {
                size_t index;
                CHECK(msg->findSize("index", &index));

                TrackInfo *track = NULL;
                size_t trackIndex;
                if (msg->findSize("track-index", &trackIndex)) {
                    track = &mTracks.editItemAt(trackIndex);
                }

                int32_t result;
                CHECK(msg->findInt32("result", &result));

                LOGI("SETUP(%d) completed with result %d (%s)",
                     index, result, strerror(-result));

                if (result == OK) {
                    CHECK(track != NULL);

                    sp<RefBase> obj;
                    CHECK(msg->findObject("response", &obj));
                    sp<ARTSPResponse> response =
                        static_cast<ARTSPResponse *>(obj.get());

                    if (response->mStatusCode != 200) {
                        result = UNKNOWN_ERROR;
                    } else {
                        ssize_t i = response->mHeaders.indexOfKey("session");
                        CHECK_GE(i, 0);

                        mSessionID = response->mHeaders.valueAt(i);
                        i = mSessionID.find(";");
                        if (i >= 0) {
                            // Remove options, i.e. ";timeout=90"
                            mSessionID.erase(i, mSessionID.size() - i);
                        }

                        sp<AMessage> notify = new AMessage('accu', id());
                        notify->setSize("track-index", trackIndex);

                        i = response->mHeaders.indexOfKey("transport");
                        CHECK_GE(i, 0);

                        if (!track->mUsingInterleavedTCP) {
                            AString transport = response->mHeaders.valueAt(i);

                            pokeAHole(track->mRTPSocket,
                                      track->mRTCPSocket,
                                      transport);
                        }

                        mRTPConn->addStream(
                                track->mRTPSocket, track->mRTCPSocket,
                                mSessionDesc, index,
                                notify, track->mUsingInterleavedTCP);

                        mSetupTracksSuccessful = true;
                    }
                }

                if (result != OK) {
                    if (track) {
                        if (!track->mUsingInterleavedTCP) {
                            close(track->mRTPSocket);
                            close(track->mRTCPSocket);
                        }

                        mTracks.removeItemsAt(trackIndex);
                    }
                }

                ++index;
                if (index < mSessionDesc->countTracks()) {
                    setupTrack(index);
                } else if (mSetupTracksSuccessful) {
                    AString request = "PLAY ";
                    request.append(mSessionURL);
                    request.append(" RTSP/1.0\r\n");

                    request.append("Session: ");
                    request.append(mSessionID);
                    request.append("\r\n");

                    request.append("\r\n");

                    sp<AMessage> reply = new AMessage('play', id());
                    mConn->sendRequest(request.c_str(), reply);
                } else {
                    sp<AMessage> reply = new AMessage('disc', id());
                    mConn->disconnect(reply);
                }
                break;
            }

            case 'play':
            {
                int32_t result;
                CHECK(msg->findInt32("result", &result));

                LOGI("PLAY completed with result %d (%s)",
                     result, strerror(-result));

                if (result == OK) {
                    sp<RefBase> obj;
                    CHECK(msg->findObject("response", &obj));
                    sp<ARTSPResponse> response =
                        static_cast<ARTSPResponse *>(obj.get());

                    if (response->mStatusCode != 200) {
                        result = UNKNOWN_ERROR;
                    } else {
                        parsePlayResponse(response);

                        sp<AMessage> timeout = new AMessage('tiou', id());
                        timeout->post(kStartupTimeoutUs);
                    }
                }

                if (result != OK) {
                    sp<AMessage> reply = new AMessage('disc', id());
                    mConn->disconnect(reply);
                }

                break;
            }

            case 'abor':
            {
                for (size_t i = 0; i < mTracks.size(); ++i) {
                    TrackInfo *info = &mTracks.editItemAt(i);

                    info->mPacketSource->signalEOS(ERROR_END_OF_STREAM);

                    if (!info->mUsingInterleavedTCP) {
                        mRTPConn->removeStream(info->mRTPSocket, info->mRTCPSocket);

                        close(info->mRTPSocket);
                        close(info->mRTCPSocket);
                    }
                }
                mTracks.clear();
                mSetupTracksSuccessful = false;
                mSeekPending = false;
                mFirstAccessUnit = true;
                mFirstAccessUnitNTP = 0;
                mNumAccessUnitsReceived = 0;
                mReceivedFirstRTCPPacket = false;
                mReceivedFirstRTPPacket = false;
                mSeekable = false;

                sp<AMessage> reply = new AMessage('tear', id());

                int32_t reconnect;
                if (msg->findInt32("reconnect", &reconnect) && reconnect) {
                    reply->setInt32("reconnect", true);
                }

                AString request;
                request = "TEARDOWN ";

                // XXX should use aggregate url from SDP here...
                request.append(mSessionURL);
                request.append(" RTSP/1.0\r\n");

                request.append("Session: ");
                request.append(mSessionID);
                request.append("\r\n");

                request.append("\r\n");

                mConn->sendRequest(request.c_str(), reply);
                break;
            }

            case 'tear':
            {
                int32_t result;
                CHECK(msg->findInt32("result", &result));

                LOGI("TEARDOWN completed with result %d (%s)",
                     result, strerror(-result));

                sp<AMessage> reply = new AMessage('disc', id());

                int32_t reconnect;
                if (msg->findInt32("reconnect", &reconnect) && reconnect) {
                    reply->setInt32("reconnect", true);
                }

                mConn->disconnect(reply);
                break;
            }

            case 'quit':
            {
                if (mDoneMsg != NULL) {
                    mDoneMsg->setInt32("result", UNKNOWN_ERROR);
                    mDoneMsg->post();
                    mDoneMsg = NULL;
                }
                break;
            }

            case 'chek':
            {
                int32_t generation;
                CHECK(msg->findInt32("generation", &generation));
                if (generation != mCheckGeneration) {
                    // This is an outdated message. Ignore.
                    break;
                }

                if (mNumAccessUnitsReceived == 0) {
                    LOGI("stream ended? aborting.");
                    (new AMessage('abor', id()))->post();
                    break;
                }

                mNumAccessUnitsReceived = 0;
                msg->post(kAccessUnitTimeoutUs);
                break;
            }

            case 'accu':
            {
                int32_t first;
                if (msg->findInt32("first-rtcp", &first)) {
                    mReceivedFirstRTCPPacket = true;
                    break;
                }

                if (msg->findInt32("first-rtp", &first)) {
                    mReceivedFirstRTPPacket = true;
                    break;
                }

                ++mNumAccessUnitsReceived;
                postAccessUnitTimeoutCheck();

                size_t trackIndex;
                CHECK(msg->findSize("track-index", &trackIndex));

                if (trackIndex >= mTracks.size()) {
                    LOGV("late packets ignored.");
                    break;
                }

                TrackInfo *track = &mTracks.editItemAt(trackIndex);

                int32_t eos;
                if (msg->findInt32("eos", &eos)) {
                    LOGI("received BYE on track index %d", trackIndex);
#if 0
                    track->mPacketSource->signalEOS(ERROR_END_OF_STREAM);
#endif
                    return;
                }

                sp<RefBase> obj;
                CHECK(msg->findObject("access-unit", &obj));

                sp<ABuffer> accessUnit = static_cast<ABuffer *>(obj.get());

                uint32_t seqNum = (uint32_t)accessUnit->int32Data();

                if (mSeekPending) {
                    LOGV("we're seeking, dropping stale packet.");
                    break;
                }

                if (seqNum < track->mFirstSeqNumInSegment) {
                    LOGV("dropping stale access-unit (%d < %d)",
                         seqNum, track->mFirstSeqNumInSegment);
                    break;
                }

                uint64_t ntpTime;
                CHECK(accessUnit->meta()->findInt64(
                            "ntp-time", (int64_t *)&ntpTime));

                uint32_t rtpTime;
                CHECK(accessUnit->meta()->findInt32(
                            "rtp-time", (int32_t *)&rtpTime));

                if (track->mNewSegment) {
                    track->mNewSegment = false;

                    LOGV("first segment unit ntpTime=0x%016llx rtpTime=%u seq=%d",
                         ntpTime, rtpTime, seqNum);
                }

                if (mFirstAccessUnit) {
                    mDoneMsg->setInt32("result", OK);
                    mDoneMsg->post();
                    mDoneMsg = NULL;

                    mFirstAccessUnit = false;
                    mFirstAccessUnitNTP = ntpTime;
                }

                if (ntpTime >= mFirstAccessUnitNTP) {
                    ntpTime -= mFirstAccessUnitNTP;
                } else {
                    ntpTime = 0;
                }

                int64_t timeUs = (int64_t)(ntpTime * 1E6 / (1ll << 32));

                accessUnit->meta()->setInt64("timeUs", timeUs);

#if 0
                int32_t damaged;
                if (accessUnit->meta()->findInt32("damaged", &damaged)
                        && damaged != 0) {
                    LOGI("ignoring damaged AU");
                } else
#endif
                {
                    TrackInfo *track = &mTracks.editItemAt(trackIndex);
                    track->mPacketSource->queueAccessUnit(accessUnit);
                }
                break;
            }

            case 'seek':
            {
                sp<AMessage> doneMsg;
                CHECK(msg->findMessage("doneMsg", &doneMsg));

                if (mSeekPending) {
                    doneMsg->post();
                    break;
                }

                if (!mSeekable) {
                    LOGW("This is a live stream, ignoring seek request.");
                    doneMsg->post();
                    break;
                }

                int64_t timeUs;
                CHECK(msg->findInt64("time", &timeUs));

                mSeekPending = true;

                // Disable the access unit timeout until we resumed
                // playback again.
                mCheckPending = true;
                ++mCheckGeneration;

                AString request = "PAUSE ";
                request.append(mSessionURL);
                request.append(" RTSP/1.0\r\n");

                request.append("Session: ");
                request.append(mSessionID);
                request.append("\r\n");

                request.append("\r\n");

                sp<AMessage> reply = new AMessage('see1', id());
                reply->setInt64("time", timeUs);
                reply->setMessage("doneMsg", doneMsg);
                mConn->sendRequest(request.c_str(), reply);
                break;
            }

            case 'see1':
            {
                // Session is paused now.
                for (size_t i = 0; i < mTracks.size(); ++i) {
                    mTracks.editItemAt(i).mPacketSource->flushQueue();
                }

                int64_t timeUs;
                CHECK(msg->findInt64("time", &timeUs));

                AString request = "PLAY ";
                request.append(mSessionURL);
                request.append(" RTSP/1.0\r\n");

                request.append("Session: ");
                request.append(mSessionID);
                request.append("\r\n");

                request.append(
                        StringPrintf(
                            "Range: npt=%lld-\r\n", timeUs / 1000000ll));

                request.append("\r\n");

                sp<AMessage> doneMsg;
                CHECK(msg->findMessage("doneMsg", &doneMsg));

                sp<AMessage> reply = new AMessage('see2', id());
                reply->setMessage("doneMsg", doneMsg);
                mConn->sendRequest(request.c_str(), reply);
                break;
            }

            case 'see2':
            {
                CHECK(mSeekPending);

                int32_t result;
                CHECK(msg->findInt32("result", &result));

                LOGI("PLAY completed with result %d (%s)",
                     result, strerror(-result));

                mCheckPending = false;
                postAccessUnitTimeoutCheck();

                if (result == OK) {
                    sp<RefBase> obj;
                    CHECK(msg->findObject("response", &obj));
                    sp<ARTSPResponse> response =
                        static_cast<ARTSPResponse *>(obj.get());

                    if (response->mStatusCode != 200) {
                        result = UNKNOWN_ERROR;
                    } else {
                        parsePlayResponse(response);

                        LOGI("seek completed.");
                    }
                }

                if (result != OK) {
                    LOGE("seek failed, aborting.");
                    (new AMessage('abor', id()))->post();
                }

                mSeekPending = false;

                sp<AMessage> doneMsg;
                CHECK(msg->findMessage("doneMsg", &doneMsg));

                doneMsg->post();
                break;
            }

            case 'biny':
            {
                sp<RefBase> obj;
                CHECK(msg->findObject("buffer", &obj));
                sp<ABuffer> buffer = static_cast<ABuffer *>(obj.get());

                int32_t index;
                CHECK(buffer->meta()->findInt32("index", &index));

                mRTPConn->injectPacket(index, buffer);
                break;
            }

            case 'tiou':
            {
                if (!mReceivedFirstRTCPPacket) {
                    if (mTryFakeRTCP) {
                        LOGW("Never received any data, disconnecting.");
                        (new AMessage('abor', id()))->post();
                    } else if (mTryTCPInterleaving && mReceivedFirstRTPPacket) {
                        LOGW("We received RTP packets but no RTCP packets, "
                             "using fake timestamps.");

                        mTryFakeRTCP = true;

                        mReceivedFirstRTCPPacket = true;
                        mRTPConn->fakeTimestamps();
                    } else {
                        LOGW("Never received any data, switching transports.");

                        mTryTCPInterleaving = true;

                        sp<AMessage> msg = new AMessage('abor', id());
                        msg->setInt32("reconnect", true);
                        msg->post();
                    }
                }
                break;
            }

            default:
                TRESPASS();
                break;
        }
    }

    void postAccessUnitTimeoutCheck() {
        if (mCheckPending) {
            return;
        }

        mCheckPending = true;
        sp<AMessage> check = new AMessage('chek', id());
        check->setInt32("generation", mCheckGeneration);
        check->post(kAccessUnitTimeoutUs);
    }

    static void SplitString(
            const AString &s, const char *separator, List<AString> *items) {
        items->clear();
        size_t start = 0;
        while (start < s.size()) {
            ssize_t offset = s.find(separator, start);

            if (offset < 0) {
                items->push_back(AString(s, start, s.size() - start));
                break;
            }

            items->push_back(AString(s, start, offset - start));
            start = offset + strlen(separator);
        }
    }

    void parsePlayResponse(const sp<ARTSPResponse> &response) {
        mSeekable = false;

        ssize_t i = response->mHeaders.indexOfKey("range");
        if (i < 0) {
            // Server doesn't even tell use what range it is going to
            // play, therefore we won't support seeking.
            return;
        }

        AString range = response->mHeaders.valueAt(i);
        LOGV("Range: %s", range.c_str());

        AString val;
        CHECK(GetAttribute(range.c_str(), "npt", &val));

        float npt1, npt2;
        if (!ASessionDescription::parseNTPRange(val.c_str(), &npt1, &npt2)) {
            // This is a live stream and therefore not seekable.
            return;
<<<<<<< HEAD
        } else {
            //CHECK_EQ(sscanf(val.c_str(), "%f-%f", &npt1, &npt2), 2);
            if (sscanf(val.c_str(), "%f", &npt1) != 1)
            {
                npt1 = 0;
                LOGE("error in reading NPT range of play response ");
            }
=======
>>>>>>> b4173374
        }

        i = response->mHeaders.indexOfKey("rtp-info");
        CHECK_GE(i, 0);

        AString rtpInfo = response->mHeaders.valueAt(i);
        List<AString> streamInfos;
        SplitString(rtpInfo, ",", &streamInfos);

        int n = 1;
        for (List<AString>::iterator it = streamInfos.begin();
             it != streamInfos.end(); ++it) {
            (*it).trim();
            LOGV("streamInfo[%d] = %s", n, (*it).c_str());

            CHECK(GetAttribute((*it).c_str(), "url", &val));

            size_t trackIndex = 0;
            while (trackIndex < mTracks.size()
                    && !(val == mTracks.editItemAt(trackIndex).mURL)) {
                ++trackIndex;
            }
            CHECK_LT(trackIndex, mTracks.size());

            CHECK(GetAttribute((*it).c_str(), "seq", &val));

            char *end;
            unsigned long seq = strtoul(val.c_str(), &end, 10);

            TrackInfo *info = &mTracks.editItemAt(trackIndex);
            info->mFirstSeqNumInSegment = seq;
            info->mNewSegment = true;

            CHECK(GetAttribute((*it).c_str(), "rtptime", &val));

            uint32_t rtpTime = strtoul(val.c_str(), &end, 10);

            LOGV("track #%d: rtpTime=%u <=> ntp=%.2f", n, rtpTime, npt1);

            info->mPacketSource->setNormalPlayTimeMapping(
                    rtpTime, (int64_t)(npt1 * 1E6));

            ++n;
        }

        mSeekable = true;
    }

    sp<APacketSource> getPacketSource(size_t index) {
        CHECK_GE(index, 0u);
        CHECK_LT(index, mTracks.size());

        return mTracks.editItemAt(index).mPacketSource;
    }

    size_t countTracks() const {
        return mTracks.size();
    }

private:
    sp<ALooper> mLooper;
    sp<ALooper> mNetLooper;
    sp<ARTSPConnection> mConn;
    sp<ARTPConnection> mRTPConn;
    sp<ASessionDescription> mSessionDesc;
    AString mOriginalSessionURL;  // This one still has user:pass@
    AString mSessionURL;
    AString mBaseURL;
    AString mSessionID;
    bool mSetupTracksSuccessful;
    bool mSeekPending;
    bool mFirstAccessUnit;
    uint64_t mFirstAccessUnitNTP;
    int64_t mNumAccessUnitsReceived;
    bool mCheckPending;
    int32_t mCheckGeneration;
    bool mTryTCPInterleaving;
    bool mTryFakeRTCP;
    bool mReceivedFirstRTCPPacket;
    bool mReceivedFirstRTPPacket;
    bool mSeekable;

    struct TrackInfo {
        AString mURL;
        int mRTPSocket;
        int mRTCPSocket;
        bool mUsingInterleavedTCP;
        uint32_t mFirstSeqNumInSegment;
        bool mNewSegment;

        sp<APacketSource> mPacketSource;
    };
    Vector<TrackInfo> mTracks;

    sp<AMessage> mDoneMsg;

    void setupTrack(size_t index) {
        sp<APacketSource> source =
            new APacketSource(mSessionDesc, index);

        if (source->initCheck() != OK) {
            LOGW("Unsupported format. Ignoring track #%d.", index);

            sp<AMessage> reply = new AMessage('setu', id());
            reply->setSize("index", index);
            reply->setInt32("result", ERROR_UNSUPPORTED);
            reply->post();
            return;
        }

        AString url;
        CHECK(mSessionDesc->findAttribute(index, "a=control", &url));

        AString trackURL;
        CHECK(MakeURL(mBaseURL.c_str(), url.c_str(), &trackURL));

        mTracks.push(TrackInfo());
        TrackInfo *info = &mTracks.editItemAt(mTracks.size() - 1);
        info->mURL = trackURL;
        info->mPacketSource = source;
        info->mUsingInterleavedTCP = false;
        info->mFirstSeqNumInSegment = 0;
        info->mNewSegment = true;

        LOGV("track #%d URL=%s", mTracks.size(), trackURL.c_str());

        AString request = "SETUP ";
        request.append(trackURL);
        request.append(" RTSP/1.0\r\n");

        if (mTryTCPInterleaving) {
            size_t interleaveIndex = 2 * (mTracks.size() - 1);
            info->mUsingInterleavedTCP = true;
            info->mRTPSocket = interleaveIndex;
            info->mRTCPSocket = interleaveIndex + 1;

            request.append("Transport: RTP/AVP/TCP;interleaved=");
            request.append(interleaveIndex);
            request.append("-");
            request.append(interleaveIndex + 1);
        } else {
            unsigned rtpPort;
            ARTPConnection::MakePortPair(
                    &info->mRTPSocket, &info->mRTCPSocket, &rtpPort);

            request.append("Transport: RTP/AVP/UDP;unicast;client_port=");
            request.append(rtpPort);
            request.append("-");
            request.append(rtpPort + 1);
        }

        request.append("\r\n");

        if (index > 1) {
            request.append("Session: ");
            request.append(mSessionID);
            request.append("\r\n");
        }

        request.append("\r\n");

        sp<AMessage> reply = new AMessage('setu', id());
        reply->setSize("index", index);
        reply->setSize("track-index", mTracks.size() - 1);
        mConn->sendRequest(request.c_str(), reply);
    }

    static bool MakeURL(const char *baseURL, const char *url, AString *out) {
        out->clear();

        if (strncasecmp("rtsp://", baseURL, 7)) {
            // Base URL must be absolute
            return false;
        }

        if (!strncasecmp("rtsp://", url, 7)) {
            // "url" is already an absolute URL, ignore base URL.
            out->setTo(url);
            return true;
        }

        size_t n = strlen(baseURL);
        if (baseURL[n - 1] == '/') {
            out->setTo(baseURL);
            out->append(url);
        } else {
            char *slashPos = strrchr(baseURL, '/');

            if (slashPos > &baseURL[6]) {
                out->setTo(baseURL, slashPos - baseURL);
            } else {
                out->setTo(baseURL);
            }

            out->append("/");
            out->append(url);
        }

        return true;
    }

    DISALLOW_EVIL_CONSTRUCTORS(MyHandler);
};

}  // namespace android

#endif  // MY_HANDLER_H_<|MERGE_RESOLUTION|>--- conflicted
+++ resolved
@@ -943,7 +943,6 @@
         if (!ASessionDescription::parseNTPRange(val.c_str(), &npt1, &npt2)) {
             // This is a live stream and therefore not seekable.
             return;
-<<<<<<< HEAD
         } else {
             //CHECK_EQ(sscanf(val.c_str(), "%f-%f", &npt1, &npt2), 2);
             if (sscanf(val.c_str(), "%f", &npt1) != 1)
@@ -951,8 +950,6 @@
                 npt1 = 0;
                 LOGE("error in reading NPT range of play response ");
             }
-=======
->>>>>>> b4173374
         }
 
         i = response->mHeaders.indexOfKey("rtp-info");
