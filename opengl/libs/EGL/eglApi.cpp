/* 
 ** Copyright 2007, The Android Open Source Project
 **
 ** Licensed under the Apache License, Version 2.0 (the "License"); 
 ** you may not use this file except in compliance with the License. 
 ** You may obtain a copy of the License at 
 **
 **     http://www.apache.org/licenses/LICENSE-2.0 
 **
 ** Unless required by applicable law or agreed to in writing, software 
 ** distributed under the License is distributed on an "AS IS" BASIS, 
 ** WITHOUT WARRANTIES OR CONDITIONS OF ANY KIND, either express or implied. 
 ** See the License for the specific language governing permissions and 
 ** limitations under the License.
 */

#include <ctype.h>
#include <stdlib.h>
#include <string.h>

#include <hardware/gralloc.h>
#include <system/window.h>

#include <EGL/egl.h>
#include <EGL/eglext.h>
#include <GLES/gl.h>
#include <GLES/glext.h>

#include <cutils/log.h>
#include <cutils/atomic.h>
#include <cutils/properties.h>
#include <cutils/memory.h>

#include <utils/KeyedVector.h>
#include <utils/SortedVector.h>
#include <utils/String8.h>

#include "egl_impl.h"
#include "egl_tls.h"
#include "glesv2dbg.h"
#include "hooks.h"

#include "egl_display.h"
#include "egl_impl.h"
#include "egl_object.h"
#include "egl_tls.h"

using namespace android;

// ----------------------------------------------------------------------------

<<<<<<< HEAD
static char const * const sVendorString     = "Android";
static char const * const sVersionString    = "1.4 Android META-EGL";
static char const * const sClientApiString  = "OpenGL ES";
static char const * const sExtensionString  =
        "EGL_KHR_image "
        "EGL_KHR_image_base "
        "EGL_KHR_image_pixmap "
        "EGL_KHR_gl_texture_2D_image "
        "EGL_KHR_gl_texture_cubemap_image "
        "EGL_KHR_gl_renderbuffer_image "
        "EGL_KHR_fence_sync "
        "EGL_ANDROID_image_native_buffer "
        "EGL_ANDROID_swap_rectangle "
        "EGL_ANDROID_get_render_buffer "
        "EGL_NV_system_time "
        ;
=======
#define EGL_VERSION_HW_ANDROID  0x3143
>>>>>>> 94180377

struct extention_map_t {
    const char* name;
    __eglMustCastToProperFunctionPointerType address;
};

static const extention_map_t sExtentionMap[] = {
    { "eglLockSurfaceKHR",
            (__eglMustCastToProperFunctionPointerType)&eglLockSurfaceKHR },
    { "eglUnlockSurfaceKHR",
            (__eglMustCastToProperFunctionPointerType)&eglUnlockSurfaceKHR },
    { "eglCreateImageKHR",
            (__eglMustCastToProperFunctionPointerType)&eglCreateImageKHR },
    { "eglDestroyImageKHR",
            (__eglMustCastToProperFunctionPointerType)&eglDestroyImageKHR },
<<<<<<< HEAD
    { "eglSetSwapRectangleANDROID",
            (__eglMustCastToProperFunctionPointerType)&eglSetSwapRectangleANDROID },
    { "eglGetRenderBufferANDROID",
            (__eglMustCastToProperFunctionPointerType)&eglGetRenderBufferANDROID },
=======
>>>>>>> 94180377
    { "eglGetSystemTimeFrequencyNV",
            (__eglMustCastToProperFunctionPointerType)&eglGetSystemTimeFrequencyNV },
    { "eglGetSystemTimeNV",
            (__eglMustCastToProperFunctionPointerType)&eglGetSystemTimeNV },
};

// accesses protected by sExtensionMapMutex
static DefaultKeyedVector<String8, __eglMustCastToProperFunctionPointerType> sGLExtentionMap;
static int sGLExtentionSlot = 0;
static pthread_mutex_t sExtensionMapMutex = PTHREAD_MUTEX_INITIALIZER;

static void(*findProcAddress(const char* name,
        const extention_map_t* map, size_t n))() {
    for (uint32_t i=0 ; i<n ; i++) {
        if (!strcmp(name, map[i].name)) {
            return map[i].address;
        }
    }
    return NULL;
}

// ----------------------------------------------------------------------------

template<typename T>
static __attribute__((noinline))
int binarySearch(T const sortedArray[], int first, int last, T key) {
    while (first <= last) {
        int mid = (first + last) / 2;
        if (sortedArray[mid] < key) {
            first = mid + 1;
        } else if (key < sortedArray[mid]) {
            last = mid - 1;
        } else {
            return mid;
        }
    }
    return -1;
}

// ----------------------------------------------------------------------------

namespace android {
extern void setGLHooksThreadSpecific(gl_hooks_t const *value);
extern EGLBoolean egl_init_drivers();
extern const __eglMustCastToProperFunctionPointerType gExtensionForwarders[MAX_NUMBER_OF_GL_EXTENSIONS];
extern int gEGLDebugLevel;
extern gl_hooks_t gHooksTrace;
extern gl_hooks_t gHooksDebug;
} // namespace android;

// ----------------------------------------------------------------------------

static inline void clearError() { egl_tls_t::clearError(); }
static inline EGLContext getContext() { return egl_tls_t::getContext(); }

// ----------------------------------------------------------------------------

EGLDisplay eglGetDisplay(EGLNativeDisplayType display)
{
    clearError();

    uint32_t index = uint32_t(display);
    if (index >= NUM_DISPLAYS) {
        return setError(EGL_BAD_PARAMETER, EGL_NO_DISPLAY);
    }

    if (egl_init_drivers() == EGL_FALSE) {
        return setError(EGL_BAD_PARAMETER, EGL_NO_DISPLAY);
    }

    EGLDisplay dpy = egl_display_t::getFromNativeDisplay(display);
    return dpy;
}

// ----------------------------------------------------------------------------
// Initialization
// ----------------------------------------------------------------------------

EGLBoolean eglInitialize(EGLDisplay dpy, EGLint *major, EGLint *minor)
{
    clearError();

    egl_display_t * const dp = get_display(dpy);
    if (!dp) return setError(EGL_BAD_DISPLAY, EGL_FALSE);

    EGLBoolean res = dp->initialize(major, minor);

    return res;
}

EGLBoolean eglTerminate(EGLDisplay dpy)
{
    // NOTE: don't unload the drivers b/c some APIs can be called
    // after eglTerminate() has been called. eglTerminate() only
    // terminates an EGLDisplay, not a EGL itself.

    clearError();

    egl_display_t* const dp = get_display(dpy);
    if (!dp) return setError(EGL_BAD_DISPLAY, EGL_FALSE);

    EGLBoolean res = dp->terminate();
    
    return res;
}

// ----------------------------------------------------------------------------
// configuration
// ----------------------------------------------------------------------------

EGLBoolean eglGetConfigs(   EGLDisplay dpy,
                            EGLConfig *configs,
                            EGLint config_size, EGLint *num_config)
{
    clearError();

    egl_display_t const * const dp = validate_display(dpy);
    if (!dp) return EGL_FALSE;

    GLint numConfigs = dp->numTotalConfigs;
    if (!configs) {
        *num_config = numConfigs;
        return EGL_TRUE;
    }

    GLint n = 0;
    for (intptr_t i=0 ; i<dp->numTotalConfigs && config_size ; i++) {
        *configs++ = EGLConfig(i);
        config_size--;
        n++;
    }
    
    *num_config = n;
    return EGL_TRUE;
}

EGLBoolean eglChooseConfig( EGLDisplay dpy, const EGLint *attrib_list,
                            EGLConfig *configs, EGLint config_size,
                            EGLint *num_config)
{
    clearError();

    egl_display_t const * const dp = validate_display(dpy);
    if (!dp) return EGL_FALSE;

    if (num_config==0) {
        return setError(EGL_BAD_PARAMETER, EGL_FALSE);
    }

    EGLint n;
    EGLBoolean res = EGL_FALSE;
    *num_config = 0;

    
    // It is unfortunate, but we need to remap the EGL_CONFIG_IDs, 
    // to do this, we have to go through the attrib_list array once
    // to figure out both its size and if it contains an EGL_CONFIG_ID
    // key. If so, the full array is copied and patched.
    // NOTE: we assume that there can be only one occurrence
    // of EGL_CONFIG_ID.
    
    EGLint patch_index = -1;
    GLint attr;
    size_t size = 0;
    if (attrib_list) {
        while ((attr=attrib_list[size]) != EGL_NONE) {
            if (attr == EGL_CONFIG_ID)
                patch_index = size;
            size += 2;
        }
    }
    if (patch_index >= 0) {
        size += 2; // we need copy the sentinel as well
        EGLint* new_list = (EGLint*)malloc(size*sizeof(EGLint));
        if (new_list == 0)
            return setError(EGL_BAD_ALLOC, EGL_FALSE);
        memcpy(new_list, attrib_list, size*sizeof(EGLint));

        // patch the requested EGL_CONFIG_ID
        bool found = false;
        EGLConfig ourConfig(0);
        EGLint& configId(new_list[patch_index+1]);
        for (intptr_t i=0 ; i<dp->numTotalConfigs ; i++) {
            if (dp->configs[i].configId == configId) {
                ourConfig = EGLConfig(i);
                configId = dp->configs[i].implConfigId;
                found = true;
                break;
            }
        }

        egl_connection_t* const cnx = &gEGLImpl[dp->configs[intptr_t(ourConfig)].impl];
        if (found && cnx->dso) {
            // and switch to the new list
            attrib_list = const_cast<const EGLint *>(new_list);

            // At this point, the only configuration that can match is
            // dp->configs[i][index], however, we don't know if it would be
            // rejected because of the other attributes, so we do have to call
            // cnx->egl.eglChooseConfig() -- but we don't have to loop
            // through all the EGLimpl[].
            // We also know we can only get a single config back, and we know
            // which one.

            res = cnx->egl.eglChooseConfig(
                    dp->disp[ dp->configs[intptr_t(ourConfig)].impl ].dpy,
                    attrib_list, configs, config_size, &n);
            if (res && n>0) {
                // n has to be 0 or 1, by construction, and we already know
                // which config it will return (since there can be only one).
                if (configs) {
                    configs[0] = ourConfig;
                }
                *num_config = 1;
            }
        }

        free(const_cast<EGLint *>(attrib_list));
        return res;
    }


    for (int i=0 ; i<IMPL_NUM_IMPLEMENTATIONS ; i++) {
        egl_connection_t* const cnx = &gEGLImpl[i];
        if (cnx->dso) {
            if (cnx->egl.eglChooseConfig(
                    dp->disp[i].dpy, attrib_list, configs, config_size, &n)) {
                if (configs) {
                    // now we need to convert these client EGLConfig to our
                    // internal EGLConfig format.
                    // This is done in O(n Log(n)) time.
                    for (int j=0 ; j<n ; j++) {
                        egl_config_t key(i, configs[j]);
                        intptr_t index = binarySearch<egl_config_t>(
                                dp->configs, 0, dp->numTotalConfigs, key);
                        if (index >= 0) {
                            configs[j] = EGLConfig(index);
                        } else {
                            return setError(EGL_BAD_CONFIG, EGL_FALSE);
                        }
                    }
                    configs += n;
                    config_size -= n;
                }
                *num_config += n;
                res = EGL_TRUE;
            }
        }
    }
    return res;
}

EGLBoolean eglGetConfigAttrib(EGLDisplay dpy, EGLConfig config,
        EGLint attribute, EGLint *value)
{
    clearError();

    egl_display_t const* dp = 0;
    egl_connection_t* cnx = validate_display_config(dpy, config, dp);
    if (!cnx) return EGL_FALSE;
    
    if (attribute == EGL_CONFIG_ID) {
        *value = dp->configs[intptr_t(config)].configId;
        return EGL_TRUE;
    }
    return cnx->egl.eglGetConfigAttrib(
            dp->disp[ dp->configs[intptr_t(config)].impl ].dpy,
            dp->configs[intptr_t(config)].config, attribute, value);
}

// ----------------------------------------------------------------------------
// surfaces
// ----------------------------------------------------------------------------

EGLSurface eglCreateWindowSurface(  EGLDisplay dpy, EGLConfig config,
                                    NativeWindowType window,
                                    const EGLint *attrib_list)
{
    clearError();

    egl_display_t const* dp = 0;
    egl_connection_t* cnx = validate_display_config(dpy, config, dp);
    if (cnx) {
        EGLDisplay iDpy = dp->disp[ dp->configs[intptr_t(config)].impl ].dpy;
        EGLConfig iConfig = dp->configs[intptr_t(config)].config;
        EGLint format;

        if (native_window_api_connect(window, NATIVE_WINDOW_API_EGL) != OK) {
            LOGE("EGLNativeWindowType %p already connected to another API",
                    window);
            return setError(EGL_BAD_NATIVE_WINDOW, EGL_NO_SURFACE);
        }

        // set the native window's buffers format to match this config
        if (cnx->egl.eglGetConfigAttrib(iDpy,
                iConfig, EGL_NATIVE_VISUAL_ID, &format)) {
            if (format != 0) {
                int err = native_window_set_buffers_format(window, format);
                if (err != 0) {
                    LOGE("error setting native window pixel format: %s (%d)",
                            strerror(-err), err);
                    native_window_api_disconnect(window, NATIVE_WINDOW_API_EGL);
                    return setError(EGL_BAD_NATIVE_WINDOW, EGL_NO_SURFACE);
                }
            }
        }

        // the EGL spec requires that a new EGLSurface default to swap interval
        // 1, so explicitly set that on the window here.
        ANativeWindow* anw = reinterpret_cast<ANativeWindow*>(window);
        anw->setSwapInterval(anw, 1);

        EGLSurface surface = cnx->egl.eglCreateWindowSurface(
                iDpy, iConfig, window, attrib_list);
        if (surface != EGL_NO_SURFACE) {
            egl_surface_t* s = new egl_surface_t(dpy, config, window, surface,
                    dp->configs[intptr_t(config)].impl, cnx);
            return s;
        }

        // EGLSurface creation failed
        native_window_set_buffers_format(window, 0);
        native_window_api_disconnect(window, NATIVE_WINDOW_API_EGL);
    }
    return EGL_NO_SURFACE;
}

EGLSurface eglCreatePixmapSurface(  EGLDisplay dpy, EGLConfig config,
                                    NativePixmapType pixmap,
                                    const EGLint *attrib_list)
{
    clearError();

    egl_display_t const* dp = 0;
    egl_connection_t* cnx = validate_display_config(dpy, config, dp);
    if (cnx) {
        EGLSurface surface = cnx->egl.eglCreatePixmapSurface(
                dp->disp[ dp->configs[intptr_t(config)].impl ].dpy,
                dp->configs[intptr_t(config)].config, pixmap, attrib_list);
        if (surface != EGL_NO_SURFACE) {
            egl_surface_t* s = new egl_surface_t(dpy, config, NULL, surface,
                    dp->configs[intptr_t(config)].impl, cnx);
            return s;
        }
    }
    return EGL_NO_SURFACE;
}

EGLSurface eglCreatePbufferSurface( EGLDisplay dpy, EGLConfig config,
                                    const EGLint *attrib_list)
{
    clearError();

    egl_display_t const* dp = 0;
    egl_connection_t* cnx = validate_display_config(dpy, config, dp);
    if (cnx) {
        EGLSurface surface = cnx->egl.eglCreatePbufferSurface(
                dp->disp[ dp->configs[intptr_t(config)].impl ].dpy,
                dp->configs[intptr_t(config)].config, attrib_list);
        if (surface != EGL_NO_SURFACE) {
            egl_surface_t* s = new egl_surface_t(dpy, config, NULL, surface,
                    dp->configs[intptr_t(config)].impl, cnx);
            return s;
        }
    }
    return EGL_NO_SURFACE;
}
                                    
EGLBoolean eglDestroySurface(EGLDisplay dpy, EGLSurface surface)
{
    clearError();

    egl_display_t const * const dp = validate_display(dpy);
    if (!dp) return EGL_FALSE;

    SurfaceRef _s(dp, surface);
    if (!_s.get())
        return setError(EGL_BAD_SURFACE, EGL_FALSE);

    egl_surface_t * const s = get_surface(surface);
    EGLBoolean result = s->cnx->egl.eglDestroySurface(
            dp->disp[s->impl].dpy, s->surface);
    if (result == EGL_TRUE) {
        _s.terminate();
    }
    return result;
}

EGLBoolean eglQuerySurface( EGLDisplay dpy, EGLSurface surface,
                            EGLint attribute, EGLint *value)
{
    clearError();

    egl_display_t const * const dp = validate_display(dpy);
    if (!dp) return EGL_FALSE;

    SurfaceRef _s(dp, surface);
    if (!_s.get())
        return setError(EGL_BAD_SURFACE, EGL_FALSE);

    egl_surface_t const * const s = get_surface(surface);
    EGLBoolean result(EGL_TRUE);
    if (attribute == EGL_CONFIG_ID) {
        // We need to remap EGL_CONFIG_IDs
        *value = dp->configs[intptr_t(s->config)].configId;
    } else {
        result = s->cnx->egl.eglQuerySurface(
                dp->disp[s->impl].dpy, s->surface, attribute, value);
    }

    return result;
}

// ----------------------------------------------------------------------------
// Contexts
// ----------------------------------------------------------------------------

EGLContext eglCreateContext(EGLDisplay dpy, EGLConfig config,
                            EGLContext share_list, const EGLint *attrib_list)
{
    clearError();

    egl_display_t const* dp = 0;
    egl_connection_t* cnx = validate_display_config(dpy, config, dp);
    if (cnx) {
        if (share_list != EGL_NO_CONTEXT) {
            egl_context_t* const c = get_context(share_list);
            share_list = c->context;
        }
        EGLContext context = cnx->egl.eglCreateContext(
                dp->disp[ dp->configs[intptr_t(config)].impl ].dpy,
                dp->configs[intptr_t(config)].config,
                share_list, attrib_list);
        if (context != EGL_NO_CONTEXT) {
            // figure out if it's a GLESv1 or GLESv2
            int version = 0;
            if (attrib_list) {
                while (*attrib_list != EGL_NONE) {
                    GLint attr = *attrib_list++;
                    GLint value = *attrib_list++;
                    if (attr == EGL_CONTEXT_CLIENT_VERSION) {
                        if (value == 1) {
                            version = GLESv1_INDEX;
                        } else if (value == 2) {
                            version = GLESv2_INDEX;
                        }
                    }
                };
            }
            egl_context_t* c = new egl_context_t(dpy, context, config,
                    dp->configs[intptr_t(config)].impl, cnx, version);
            return c;
        }
    }
    return EGL_NO_CONTEXT;
}

EGLBoolean eglDestroyContext(EGLDisplay dpy, EGLContext ctx)
{
    clearError();

    egl_display_t const * const dp = validate_display(dpy);
    if (!dp)
        return EGL_FALSE;

    ContextRef _c(dp, ctx);
    if (!_c.get())
        return setError(EGL_BAD_CONTEXT, EGL_FALSE);
    
    egl_context_t * const c = get_context(ctx);
    EGLBoolean result = c->cnx->egl.eglDestroyContext(
            dp->disp[c->impl].dpy, c->context);
    if (result == EGL_TRUE) {
        _c.terminate();
    }
    return result;
}

static void loseCurrent(egl_context_t * cur_c)
{
    if (cur_c) {
        egl_surface_t * cur_r = get_surface(cur_c->read);
        egl_surface_t * cur_d = get_surface(cur_c->draw);

        // by construction, these are either 0 or valid (possibly terminated)
        // it should be impossible for these to be invalid
        ContextRef _cur_c(cur_c);
        SurfaceRef _cur_r(cur_r);
        SurfaceRef _cur_d(cur_d);

        cur_c->read = NULL;
        cur_c->draw = NULL;

        _cur_c.release();
        _cur_r.release();
        _cur_d.release();
    }
}

EGLBoolean eglMakeCurrent(  EGLDisplay dpy, EGLSurface draw,
                            EGLSurface read, EGLContext ctx)
{
    clearError();

    egl_display_t const * const dp = get_display(dpy);
    if (!dp) return setError(EGL_BAD_DISPLAY, EGL_FALSE);

    // If ctx is not EGL_NO_CONTEXT, read is not EGL_NO_SURFACE, or draw is not
    // EGL_NO_SURFACE, then an EGL_NOT_INITIALIZED error is generated if dpy is
    // a valid but uninitialized display.
    if ( (ctx != EGL_NO_CONTEXT) || (read != EGL_NO_SURFACE) ||
         (draw != EGL_NO_SURFACE) ) {
        if (!dp->isReady()) return setError(EGL_NOT_INITIALIZED, EGL_FALSE);
    }

    // get a reference to the object passed in
    ContextRef _c(dp, ctx);
    SurfaceRef _d(dp, draw);
    SurfaceRef _r(dp, read);

    // validate the context (if not EGL_NO_CONTEXT)
    if ((ctx != EGL_NO_CONTEXT) && !_c.get()) {
        // EGL_NO_CONTEXT is valid
        return EGL_FALSE;
    }

    // these are the underlying implementation's object
    EGLContext impl_ctx  = EGL_NO_CONTEXT;
    EGLSurface impl_draw = EGL_NO_SURFACE;
    EGLSurface impl_read = EGL_NO_SURFACE;

    // these are our objects structs passed in
    egl_context_t       * c = NULL;
    egl_surface_t const * d = NULL;
    egl_surface_t const * r = NULL;

    // these are the current objects structs
    egl_context_t * cur_c = get_context(getContext());
    
    if (ctx != EGL_NO_CONTEXT) {
        c = get_context(ctx);
        impl_ctx = c->context;
    } else {
        // no context given, use the implementation of the current context
        if (cur_c == NULL) {
            // no current context
            if (draw != EGL_NO_SURFACE || read != EGL_NO_SURFACE) {
                // calling eglMakeCurrent( ..., !=0, !=0, EGL_NO_CONTEXT);
                return setError(EGL_BAD_MATCH, EGL_FALSE);
            }
            // not an error, there is just no current context.
            return EGL_TRUE;
        }
    }

    // retrieve the underlying implementation's draw EGLSurface
    if (draw != EGL_NO_SURFACE) {
        d = get_surface(draw);
        // make sure the EGLContext and EGLSurface passed in are for
        // the same driver
        if (c && d->impl != c->impl)
            return setError(EGL_BAD_MATCH, EGL_FALSE);
        impl_draw = d->surface;
    }

    // retrieve the underlying implementation's read EGLSurface
    if (read != EGL_NO_SURFACE) {
        r = get_surface(read);
        // make sure the EGLContext and EGLSurface passed in are for
        // the same driver
        if (c && r->impl != c->impl)
            return setError(EGL_BAD_MATCH, EGL_FALSE);
        impl_read = r->surface;
    }

    EGLBoolean result;

    if (c) {
        result = c->cnx->egl.eglMakeCurrent(
                dp->disp[c->impl].dpy, impl_draw, impl_read, impl_ctx);
    } else {
        result = cur_c->cnx->egl.eglMakeCurrent(
                dp->disp[cur_c->impl].dpy, impl_draw, impl_read, impl_ctx);
    }

    if (result == EGL_TRUE) {

        loseCurrent(cur_c);

        if (ctx != EGL_NO_CONTEXT) {
            setGLHooksThreadSpecific(c->cnx->hooks[c->version]);
            egl_tls_t::setContext(ctx);
            if (gEGLDebugLevel > 0) {
                CreateDbgContext(c->version, c->cnx->hooks[c->version]);
            }
            _c.acquire();
            _r.acquire();
            _d.acquire();
            c->read = read;
            c->draw = draw;
        } else {
            setGLHooksThreadSpecific(&gHooksNoContext);
            egl_tls_t::setContext(EGL_NO_CONTEXT);
        }
    } else {
        // this will LOGE the error
        result = setError(c->cnx->egl.eglGetError(), EGL_FALSE);
    }
    return result;
}


EGLBoolean eglQueryContext( EGLDisplay dpy, EGLContext ctx,
                            EGLint attribute, EGLint *value)
{
    clearError();

    egl_display_t const * const dp = validate_display(dpy);
    if (!dp) return EGL_FALSE;

    ContextRef _c(dp, ctx);
    if (!_c.get()) return setError(EGL_BAD_CONTEXT, EGL_FALSE);

    egl_context_t * const c = get_context(ctx);

    EGLBoolean result(EGL_TRUE);
    if (attribute == EGL_CONFIG_ID) {
        *value = dp->configs[intptr_t(c->config)].configId;
    } else {
        // We need to remap EGL_CONFIG_IDs
        result = c->cnx->egl.eglQueryContext(
                dp->disp[c->impl].dpy, c->context, attribute, value);
    }

    return result;
}

EGLContext eglGetCurrentContext(void)
{
    // could be called before eglInitialize(), but we wouldn't have a context
    // then, and this function would correctly return EGL_NO_CONTEXT.

    clearError();

    EGLContext ctx = getContext();
    return ctx;
}

EGLSurface eglGetCurrentSurface(EGLint readdraw)
{
    // could be called before eglInitialize(), but we wouldn't have a context
    // then, and this function would correctly return EGL_NO_SURFACE.

    clearError();

    EGLContext ctx = getContext();
    if (ctx) {
        egl_context_t const * const c = get_context(ctx);
        if (!c) return setError(EGL_BAD_CONTEXT, EGL_NO_SURFACE);
        switch (readdraw) {
            case EGL_READ: return c->read;
            case EGL_DRAW: return c->draw;            
            default: return setError(EGL_BAD_PARAMETER, EGL_NO_SURFACE);
        }
    }
    return EGL_NO_SURFACE;
}

EGLDisplay eglGetCurrentDisplay(void)
{
    // could be called before eglInitialize(), but we wouldn't have a context
    // then, and this function would correctly return EGL_NO_DISPLAY.

    clearError();

    EGLContext ctx = getContext();
    if (ctx) {
        egl_context_t const * const c = get_context(ctx);
        if (!c) return setError(EGL_BAD_CONTEXT, EGL_NO_SURFACE);
        return c->dpy;
    }
    return EGL_NO_DISPLAY;
}

EGLBoolean eglWaitGL(void)
{
    // could be called before eglInitialize(), but we wouldn't have a context
    // then, and this function would return GL_TRUE, which isn't wrong.

    clearError();

    EGLBoolean res = EGL_TRUE;
    EGLContext ctx = getContext();
    if (ctx) {
        egl_context_t const * const c = get_context(ctx);
        if (!c) return setError(EGL_BAD_CONTEXT, EGL_FALSE);
        if (uint32_t(c->impl)>=2)
            return setError(EGL_BAD_CONTEXT, EGL_FALSE);
        egl_connection_t* const cnx = &gEGLImpl[c->impl];
        if (!cnx->dso) 
            return setError(EGL_BAD_CONTEXT, EGL_FALSE);
        res = cnx->egl.eglWaitGL();
    }
    return res;
}

EGLBoolean eglWaitNative(EGLint engine)
{
    // could be called before eglInitialize(), but we wouldn't have a context
    // then, and this function would return GL_TRUE, which isn't wrong.

    clearError();

    EGLBoolean res = EGL_TRUE;
    EGLContext ctx = getContext();
    if (ctx) {
        egl_context_t const * const c = get_context(ctx);
        if (!c) return setError(EGL_BAD_CONTEXT, EGL_FALSE);
        if (uint32_t(c->impl)>=2)
            return setError(EGL_BAD_CONTEXT, EGL_FALSE);
        egl_connection_t* const cnx = &gEGLImpl[c->impl];
        if (!cnx->dso) 
            return setError(EGL_BAD_CONTEXT, EGL_FALSE);
        res = cnx->egl.eglWaitNative(engine);
    }
    return res;
}

EGLint eglGetError(void)
{
    EGLint result = EGL_SUCCESS;
    EGLint err;
    for (int i=0 ; i<IMPL_NUM_IMPLEMENTATIONS ; i++) {
        err = EGL_SUCCESS;
        egl_connection_t* const cnx = &gEGLImpl[i];
        if (cnx->dso)
            err = cnx->egl.eglGetError();
        if (err!=EGL_SUCCESS && result==EGL_SUCCESS)
            result = err;
    }
    err = egl_tls_t::getError();
    if (result == EGL_SUCCESS)
        result = err;
    return result;
}

// Note: Similar implementations of these functions also exist in
// gl2.cpp and gl.cpp, and are used by applications that call the
// exported entry points directly.
typedef void (GL_APIENTRYP PFNGLEGLIMAGETARGETTEXTURE2DOESPROC) (GLenum target, GLeglImageOES image);
typedef void (GL_APIENTRYP PFNGLEGLIMAGETARGETRENDERBUFFERSTORAGEOESPROC) (GLenum target, GLeglImageOES image);

static PFNGLEGLIMAGETARGETTEXTURE2DOESPROC glEGLImageTargetTexture2DOES_impl = NULL;
static PFNGLEGLIMAGETARGETRENDERBUFFERSTORAGEOESPROC glEGLImageTargetRenderbufferStorageOES_impl = NULL;

static void glEGLImageTargetTexture2DOES_wrapper(GLenum target, GLeglImageOES image)
{
    GLeglImageOES implImage =
        (GLeglImageOES)egl_get_image_for_current_context((EGLImageKHR)image);
    glEGLImageTargetTexture2DOES_impl(target, implImage);
}

static void glEGLImageTargetRenderbufferStorageOES_wrapper(GLenum target, GLeglImageOES image)
{
    GLeglImageOES implImage =
        (GLeglImageOES)egl_get_image_for_current_context((EGLImageKHR)image);
    glEGLImageTargetRenderbufferStorageOES_impl(target, implImage);
}

__eglMustCastToProperFunctionPointerType eglGetProcAddress(const char *procname)
{
    // eglGetProcAddress() could be the very first function called
    // in which case we must make sure we've initialized ourselves, this
    // happens the first time egl_get_display() is called.

    clearError();

    if (egl_init_drivers() == EGL_FALSE) {
        setError(EGL_BAD_PARAMETER, NULL);
        return  NULL;
    }

    // The EGL_ANDROID_blob_cache extension should not be exposed to
    // applications.  It is used internally by the Android EGL layer.
    if (!strcmp(procname, "eglSetBlobCacheFuncsANDROID")) {
        return NULL;
    }

    __eglMustCastToProperFunctionPointerType addr;
    addr = findProcAddress(procname, sExtentionMap, NELEM(sExtentionMap));
    if (addr) return addr;


    // this protects accesses to sGLExtentionMap and sGLExtentionSlot
    pthread_mutex_lock(&sExtensionMapMutex);

        /*
         * Since eglGetProcAddress() is not associated to anything, it needs
         * to return a function pointer that "works" regardless of what
         * the current context is.
         *
         * For this reason, we return a "forwarder", a small stub that takes
         * care of calling the function associated with the context
         * currently bound.
         *
         * We first look for extensions we've already resolved, if we're seeing
         * this extension for the first time, we go through all our
         * implementations and call eglGetProcAddress() and record the
         * result in the appropriate implementation hooks and return the
         * address of the forwarder corresponding to that hook set.
         *
         */

        const String8 name(procname);
        addr = sGLExtentionMap.valueFor(name);
        const int slot = sGLExtentionSlot;

        LOGE_IF(slot >= MAX_NUMBER_OF_GL_EXTENSIONS,
                "no more slots for eglGetProcAddress(\"%s\")",
                procname);

        if (!addr && (slot < MAX_NUMBER_OF_GL_EXTENSIONS)) {
            bool found = false;
            for (int i=0 ; i<IMPL_NUM_IMPLEMENTATIONS ; i++) {
                egl_connection_t* const cnx = &gEGLImpl[i];
                if (cnx->dso && cnx->egl.eglGetProcAddress) {
                    found = true;
                    // Extensions are independent of the bound context
                    cnx->hooks[GLESv1_INDEX]->ext.extensions[slot] =
                    cnx->hooks[GLESv2_INDEX]->ext.extensions[slot] =
#if EGL_TRACE
                    gHooksDebug.ext.extensions[slot] = gHooksTrace.ext.extensions[slot] =
#endif
                            cnx->egl.eglGetProcAddress(procname);
                }
            }
            if (found) {
                addr = gExtensionForwarders[slot];

                if (!strcmp(procname, "glEGLImageTargetTexture2DOES")) {
                    glEGLImageTargetTexture2DOES_impl = (PFNGLEGLIMAGETARGETTEXTURE2DOESPROC)addr;
                    addr = (__eglMustCastToProperFunctionPointerType)glEGLImageTargetTexture2DOES_wrapper;
                }
                if (!strcmp(procname, "glEGLImageTargetRenderbufferStorageOES")) {
                    glEGLImageTargetRenderbufferStorageOES_impl = (PFNGLEGLIMAGETARGETRENDERBUFFERSTORAGEOESPROC)addr;
                    addr = (__eglMustCastToProperFunctionPointerType)glEGLImageTargetRenderbufferStorageOES_wrapper;
                }

                sGLExtentionMap.add(name, addr);
                sGLExtentionSlot++;
            }
        }

    pthread_mutex_unlock(&sExtensionMapMutex);
    return addr;
}

EGLBoolean eglSwapBuffers(EGLDisplay dpy, EGLSurface draw)
{
    EGLBoolean Debug_eglSwapBuffers(EGLDisplay dpy, EGLSurface draw);
    if (gEGLDebugLevel > 0)
        Debug_eglSwapBuffers(dpy, draw);

    clearError();

    egl_display_t const * const dp = validate_display(dpy);
    if (!dp) return EGL_FALSE;

    SurfaceRef _s(dp, draw);
    if (!_s.get())
        return setError(EGL_BAD_SURFACE, EGL_FALSE);

    egl_surface_t const * const s = get_surface(draw);
    return s->cnx->egl.eglSwapBuffers(dp->disp[s->impl].dpy, s->surface);
}

EGLBoolean eglCopyBuffers(  EGLDisplay dpy, EGLSurface surface,
                            NativePixmapType target)
{
    clearError();

    egl_display_t const * const dp = validate_display(dpy);
    if (!dp) return EGL_FALSE;

    SurfaceRef _s(dp, surface);
    if (!_s.get())
        return setError(EGL_BAD_SURFACE, EGL_FALSE);

    egl_surface_t const * const s = get_surface(surface);
    return s->cnx->egl.eglCopyBuffers(
            dp->disp[s->impl].dpy, s->surface, target);
}

const char* eglQueryString(EGLDisplay dpy, EGLint name)
{
    clearError();

    egl_display_t const * const dp = validate_display(dpy);
    if (!dp) return (const char *) NULL;

    switch (name) {
        case EGL_VENDOR:
            return dp->getVendorString();
        case EGL_VERSION:
            return dp->getVersionString();
        case EGL_EXTENSIONS:
            return dp->getExtensionString();
        case EGL_CLIENT_APIS:
            return dp->getClientApiString();
        case EGL_VERSION_HW_ANDROID: {
            if (gEGLImpl[IMPL_HARDWARE].dso) {
                return dp->disp[IMPL_HARDWARE].queryString.version;
            }
            return dp->disp[IMPL_SOFTWARE].queryString.version;
        }
    }
    return setError(EGL_BAD_PARAMETER, (const char *)0);
}


// ----------------------------------------------------------------------------
// EGL 1.1
// ----------------------------------------------------------------------------

EGLBoolean eglSurfaceAttrib(
        EGLDisplay dpy, EGLSurface surface, EGLint attribute, EGLint value)
{
    clearError();

    egl_display_t const * const dp = validate_display(dpy);
    if (!dp) return EGL_FALSE;

    SurfaceRef _s(dp, surface);
    if (!_s.get())
        return setError(EGL_BAD_SURFACE, EGL_FALSE);

    egl_surface_t const * const s = get_surface(surface);
    if (s->cnx->egl.eglSurfaceAttrib) {
        return s->cnx->egl.eglSurfaceAttrib(
                dp->disp[s->impl].dpy, s->surface, attribute, value);
    }
    return setError(EGL_BAD_SURFACE, EGL_FALSE);
}

EGLBoolean eglBindTexImage(
        EGLDisplay dpy, EGLSurface surface, EGLint buffer)
{
    clearError();

    egl_display_t const * const dp = validate_display(dpy);
    if (!dp) return EGL_FALSE;

    SurfaceRef _s(dp, surface);
    if (!_s.get())
        return setError(EGL_BAD_SURFACE, EGL_FALSE);

    egl_surface_t const * const s = get_surface(surface);
    if (s->cnx->egl.eglBindTexImage) {
        return s->cnx->egl.eglBindTexImage(
                dp->disp[s->impl].dpy, s->surface, buffer);
    }
    return setError(EGL_BAD_SURFACE, EGL_FALSE);
}

EGLBoolean eglReleaseTexImage(
        EGLDisplay dpy, EGLSurface surface, EGLint buffer)
{
    clearError();

    egl_display_t const * const dp = validate_display(dpy);
    if (!dp) return EGL_FALSE;

    SurfaceRef _s(dp, surface);
    if (!_s.get())
        return setError(EGL_BAD_SURFACE, EGL_FALSE);

    egl_surface_t const * const s = get_surface(surface);
    if (s->cnx->egl.eglReleaseTexImage) {
        return s->cnx->egl.eglReleaseTexImage(
                dp->disp[s->impl].dpy, s->surface, buffer);
    }
    return setError(EGL_BAD_SURFACE, EGL_FALSE);
}

EGLBoolean eglSwapInterval(EGLDisplay dpy, EGLint interval)
{
    clearError();

    egl_display_t const * const dp = validate_display(dpy);
    if (!dp) return EGL_FALSE;

    EGLBoolean res = EGL_TRUE;
    for (int i=0 ; i<IMPL_NUM_IMPLEMENTATIONS ; i++) {
        egl_connection_t* const cnx = &gEGLImpl[i];
        if (cnx->dso) {
            if (cnx->egl.eglSwapInterval) {
                if (cnx->egl.eglSwapInterval(
                        dp->disp[i].dpy, interval) == EGL_FALSE) {
                    res = EGL_FALSE;
                }
            }
        }
    }
    return res;
}


// ----------------------------------------------------------------------------
// EGL 1.2
// ----------------------------------------------------------------------------

EGLBoolean eglWaitClient(void)
{
    clearError();

    // could be called before eglInitialize(), but we wouldn't have a context
    // then, and this function would return GL_TRUE, which isn't wrong.
    EGLBoolean res = EGL_TRUE;
    EGLContext ctx = getContext();
    if (ctx) {
        egl_context_t const * const c = get_context(ctx);
        if (!c) return setError(EGL_BAD_CONTEXT, EGL_FALSE);
        if (uint32_t(c->impl)>=2)
            return setError(EGL_BAD_CONTEXT, EGL_FALSE);
        egl_connection_t* const cnx = &gEGLImpl[c->impl];
        if (!cnx->dso) 
            return setError(EGL_BAD_CONTEXT, EGL_FALSE);
        if (cnx->egl.eglWaitClient) {
            res = cnx->egl.eglWaitClient();
        } else {
            res = cnx->egl.eglWaitGL();
        }
    }
    return res;
}

EGLBoolean eglBindAPI(EGLenum api)
{
    clearError();

    if (egl_init_drivers() == EGL_FALSE) {
        return setError(EGL_BAD_PARAMETER, EGL_FALSE);
    }

    // bind this API on all EGLs
    EGLBoolean res = EGL_TRUE;
    for (int i=0 ; i<IMPL_NUM_IMPLEMENTATIONS ; i++) {
        egl_connection_t* const cnx = &gEGLImpl[i];
        if (cnx->dso) {
            if (cnx->egl.eglBindAPI) {
                if (cnx->egl.eglBindAPI(api) == EGL_FALSE) {
                    res = EGL_FALSE;
                }
            }
        }
    }
    return res;
}

EGLenum eglQueryAPI(void)
{
    clearError();

    if (egl_init_drivers() == EGL_FALSE) {
        return setError(EGL_BAD_PARAMETER, EGL_FALSE);
    }

    for (int i=0 ; i<IMPL_NUM_IMPLEMENTATIONS ; i++) {
        egl_connection_t* const cnx = &gEGLImpl[i];
        if (cnx->dso) {
            if (cnx->egl.eglQueryAPI) {
                // the first one we find is okay, because they all
                // should be the same
                return cnx->egl.eglQueryAPI();
            }
        }
    }
    // or, it can only be OpenGL ES
    return EGL_OPENGL_ES_API;
}

EGLBoolean eglReleaseThread(void)
{
    clearError();

    // If there is context bound to the thread, release it
    loseCurrent(get_context(getContext()));

    for (int i=0 ; i<IMPL_NUM_IMPLEMENTATIONS ; i++) {
        egl_connection_t* const cnx = &gEGLImpl[i];
        if (cnx->dso) {
            if (cnx->egl.eglReleaseThread) {
                cnx->egl.eglReleaseThread();
            }
        }
    }
    egl_tls_t::clearTLS();
    dbgReleaseThread();
    return EGL_TRUE;
}

EGLSurface eglCreatePbufferFromClientBuffer(
          EGLDisplay dpy, EGLenum buftype, EGLClientBuffer buffer,
          EGLConfig config, const EGLint *attrib_list)
{
    clearError();

    egl_display_t const* dp = 0;
    egl_connection_t* cnx = validate_display_config(dpy, config, dp);
    if (!cnx) return EGL_FALSE;
    if (cnx->egl.eglCreatePbufferFromClientBuffer) {
        return cnx->egl.eglCreatePbufferFromClientBuffer(
                dp->disp[ dp->configs[intptr_t(config)].impl ].dpy,
                buftype, buffer,
                dp->configs[intptr_t(config)].config, attrib_list);
    }
    return setError(EGL_BAD_CONFIG, EGL_NO_SURFACE);
}

// ----------------------------------------------------------------------------
// EGL_EGLEXT_VERSION 3
// ----------------------------------------------------------------------------

EGLBoolean eglLockSurfaceKHR(EGLDisplay dpy, EGLSurface surface,
        const EGLint *attrib_list)
{
    clearError();

    egl_display_t const * const dp = validate_display(dpy);
    if (!dp) return EGL_FALSE;

    SurfaceRef _s(dp, surface);
    if (!_s.get())
        return setError(EGL_BAD_SURFACE, EGL_FALSE);

    egl_surface_t const * const s = get_surface(surface);
    if (s->cnx->egl.eglLockSurfaceKHR) {
        return s->cnx->egl.eglLockSurfaceKHR(
                dp->disp[s->impl].dpy, s->surface, attrib_list);
    }
    return setError(EGL_BAD_DISPLAY, EGL_FALSE);
}

EGLBoolean eglUnlockSurfaceKHR(EGLDisplay dpy, EGLSurface surface)
{
    clearError();

    egl_display_t const * const dp = validate_display(dpy);
    if (!dp) return EGL_FALSE;

    SurfaceRef _s(dp, surface);
    if (!_s.get())
        return setError(EGL_BAD_SURFACE, EGL_FALSE);

    egl_surface_t const * const s = get_surface(surface);
    if (s->cnx->egl.eglUnlockSurfaceKHR) {
        return s->cnx->egl.eglUnlockSurfaceKHR(
                dp->disp[s->impl].dpy, s->surface);
    }
    return setError(EGL_BAD_DISPLAY, EGL_FALSE);
}

EGLImageKHR eglCreateImageKHR(EGLDisplay dpy, EGLContext ctx, EGLenum target,
        EGLClientBuffer buffer, const EGLint *attrib_list)
{
    clearError();

    egl_display_t const * const dp = validate_display(dpy);
    if (!dp) return EGL_NO_IMAGE_KHR;

    if (ctx != EGL_NO_CONTEXT) {
        ContextRef _c(dp, ctx);
        if (!_c.get())
            return setError(EGL_BAD_CONTEXT, EGL_NO_IMAGE_KHR);
        egl_context_t * const c = get_context(ctx);
        // since we have an EGLContext, we know which implementation to use
        EGLImageKHR image = c->cnx->egl.eglCreateImageKHR(
                dp->disp[c->impl].dpy, c->context, target, buffer, attrib_list);
        if (image == EGL_NO_IMAGE_KHR)
            return image;
            
        egl_image_t* result = new egl_image_t(dpy, ctx);
        result->images[c->impl] = image;
        return (EGLImageKHR)result;
    } else {
        // EGL_NO_CONTEXT is a valid parameter

        /* Since we don't have a way to know which implementation to call,
         * we're calling all of them. If at least one of the implementation
         * succeeded, this is a success.
         */

        EGLint currentError = eglGetError();

        EGLImageKHR implImages[IMPL_NUM_IMPLEMENTATIONS];
        bool success = false;
        for (int i=0 ; i<IMPL_NUM_IMPLEMENTATIONS ; i++) {
            egl_connection_t* const cnx = &gEGLImpl[i];
            implImages[i] = EGL_NO_IMAGE_KHR;
            if (cnx->dso) {
                if (cnx->egl.eglCreateImageKHR) {
                    implImages[i] = cnx->egl.eglCreateImageKHR(
                            dp->disp[i].dpy, ctx, target, buffer, attrib_list);
                    if (implImages[i] != EGL_NO_IMAGE_KHR) {
                        success = true;
                    }
                }
            }
        }

        if (!success) {
            // failure, if there was an error when we entered this function,
            // the error flag must not be updated.
            // Otherwise, the error is whatever happened in the implementation
            // that faulted.
            if (currentError != EGL_SUCCESS) {
                setError(currentError, EGL_NO_IMAGE_KHR);
            }
            return EGL_NO_IMAGE_KHR;
        } else {
            // In case of success, we need to clear all error flags
            // (especially those caused by the implementation that didn't
            // succeed). TODO: we could avoid this if we knew this was
            // a "full" success (all implementation succeeded).
            eglGetError();
        }

        egl_image_t* result = new egl_image_t(dpy, ctx);
        memcpy(result->images, implImages, sizeof(implImages));
        return (EGLImageKHR)result;
    }
}

EGLBoolean eglDestroyImageKHR(EGLDisplay dpy, EGLImageKHR img)
{
    clearError();

    egl_display_t const * const dp = validate_display(dpy);
    if (!dp) return EGL_FALSE;

    ImageRef _i(dp, img);
    if (!_i.get()) return setError(EGL_BAD_PARAMETER, EGL_FALSE);

    egl_image_t* image = get_image(img);
    bool success = false;
    for (int i=0 ; i<IMPL_NUM_IMPLEMENTATIONS ; i++) {
        egl_connection_t* const cnx = &gEGLImpl[i];
        if (image->images[i] != EGL_NO_IMAGE_KHR) {
            if (cnx->dso) {
                if (cnx->egl.eglDestroyImageKHR) {
                    if (cnx->egl.eglDestroyImageKHR(
                            dp->disp[i].dpy, image->images[i])) {
                        success = true;
                    }
                }
            }
        }
    }
    if (!success)
        return EGL_FALSE;

    _i.terminate();

    return EGL_TRUE;
}

// ----------------------------------------------------------------------------
// EGL_EGLEXT_VERSION 5
// ----------------------------------------------------------------------------


EGLSyncKHR eglCreateSyncKHR(EGLDisplay dpy, EGLenum type, const EGLint *attrib_list)
{
    clearError();

    egl_display_t const * const dp = validate_display(dpy);
    if (!dp) return EGL_NO_SYNC_KHR;

    EGLContext ctx = eglGetCurrentContext();
    ContextRef _c(dp, ctx);
    if (!_c.get())
        return setError(EGL_BAD_CONTEXT, EGL_NO_SYNC_KHR);

    egl_context_t * const c = get_context(ctx);
    EGLSyncKHR result = EGL_NO_SYNC_KHR;
    if (c->cnx->egl.eglCreateSyncKHR) {
        EGLSyncKHR sync = c->cnx->egl.eglCreateSyncKHR(
                dp->disp[c->impl].dpy, type, attrib_list);
        if (sync == EGL_NO_SYNC_KHR)
            return sync;
        result = (egl_sync_t*)new egl_sync_t(dpy, ctx, sync);
    }
    return (EGLSyncKHR)result;
}

EGLBoolean eglDestroySyncKHR(EGLDisplay dpy, EGLSyncKHR sync)
{
    clearError();

    egl_display_t const * const dp = validate_display(dpy);
    if (!dp) return EGL_FALSE;

    SyncRef _s(dp, sync);
    if (!_s.get()) return setError(EGL_BAD_PARAMETER, EGL_FALSE);
    egl_sync_t* syncObject = get_sync(sync);

    EGLContext ctx = syncObject->context;
    ContextRef _c(dp, ctx);
    if (!_c.get())
        return setError(EGL_BAD_CONTEXT, EGL_FALSE);

    EGLBoolean result = EGL_FALSE;
    egl_context_t * const c = get_context(ctx);
    if (c->cnx->egl.eglDestroySyncKHR) {
        result = c->cnx->egl.eglDestroySyncKHR(
                dp->disp[c->impl].dpy, syncObject->sync);
        if (result)
            _s.terminate();
    }
    return result;
}

EGLint eglClientWaitSyncKHR(EGLDisplay dpy, EGLSyncKHR sync, EGLint flags, EGLTimeKHR timeout)
{
    clearError();

    egl_display_t const * const dp = validate_display(dpy);
    if (!dp) return EGL_FALSE;

    SyncRef _s(dp, sync);
    if (!_s.get()) return setError(EGL_BAD_PARAMETER, EGL_FALSE);
    egl_sync_t* syncObject = get_sync(sync);

    EGLContext ctx = syncObject->context;
    ContextRef _c(dp, ctx);
    if (!_c.get())
        return setError(EGL_BAD_CONTEXT, EGL_FALSE);

    egl_context_t * const c = get_context(ctx);
    if (c->cnx->egl.eglClientWaitSyncKHR) {
        return c->cnx->egl.eglClientWaitSyncKHR(
                dp->disp[c->impl].dpy, syncObject->sync, flags, timeout);
    }

    return EGL_FALSE;
}

EGLBoolean eglGetSyncAttribKHR(EGLDisplay dpy, EGLSyncKHR sync, EGLint attribute, EGLint *value)
{
    clearError();

    egl_display_t const * const dp = validate_display(dpy);
    if (!dp) return EGL_FALSE;

    SyncRef _s(dp, sync);
    if (!_s.get())
        return setError(EGL_BAD_PARAMETER, EGL_FALSE);

    egl_sync_t* syncObject = get_sync(sync);
    EGLContext ctx = syncObject->context;
    ContextRef _c(dp, ctx);
    if (!_c.get())
        return setError(EGL_BAD_CONTEXT, EGL_FALSE);

    egl_context_t * const c = get_context(ctx);
    if (c->cnx->egl.eglGetSyncAttribKHR) {
        return c->cnx->egl.eglGetSyncAttribKHR(
                dp->disp[c->impl].dpy, syncObject->sync, attribute, value);
    }

    return EGL_FALSE;
}

// ----------------------------------------------------------------------------
// ANDROID extensions
// ----------------------------------------------------------------------------

/* ANDROID extensions entry-point go here */

EGLClientBuffer eglGetRenderBufferANDROID(EGLDisplay dpy, EGLSurface draw)
{
    clearError();

    egl_display_t const * const dp = validate_display(dpy);
    if (!dp) return EGL_FALSE;

    SurfaceRef _s(draw);
    if (!_s.get()) return setError(EGL_BAD_SURFACE, (EGLClientBuffer*)0);

    egl_surface_t const * const s = get_surface(draw);
    if (s->cnx->egl.eglGetRenderBufferANDROID) {
        return s->cnx->egl.eglGetRenderBufferANDROID(
                dp->disp[s->impl].dpy, s->surface);
    }
    return setError(EGL_BAD_DISPLAY, (EGLClientBuffer*)0);
}

// ----------------------------------------------------------------------------
// NVIDIA extensions
// ----------------------------------------------------------------------------
EGLuint64NV eglGetSystemTimeFrequencyNV()
{
    clearError();

    if (egl_init_drivers() == EGL_FALSE) {
        return setError(EGL_BAD_PARAMETER, EGL_FALSE);
    }

    EGLuint64NV ret = 0;
    egl_connection_t* const cnx = &gEGLImpl[IMPL_HARDWARE];

    if (cnx->dso) {
        if (cnx->egl.eglGetSystemTimeFrequencyNV) {
            return cnx->egl.eglGetSystemTimeFrequencyNV();
        }
    }

    return setErrorQuiet(EGL_BAD_DISPLAY, 0);
}

EGLuint64NV eglGetSystemTimeNV()
{
    clearError();

    if (egl_init_drivers() == EGL_FALSE) {
        return setError(EGL_BAD_PARAMETER, EGL_FALSE);
    }

    EGLuint64NV ret = 0;
    egl_connection_t* const cnx = &gEGLImpl[IMPL_HARDWARE];

    if (cnx->dso) {
        if (cnx->egl.eglGetSystemTimeNV) {
            return cnx->egl.eglGetSystemTimeNV();
        }
    }

    return setErrorQuiet(EGL_BAD_DISPLAY, 0);
}<|MERGE_RESOLUTION|>--- conflicted
+++ resolved
@@ -49,26 +49,7 @@
 
 // ----------------------------------------------------------------------------
 
-<<<<<<< HEAD
-static char const * const sVendorString     = "Android";
-static char const * const sVersionString    = "1.4 Android META-EGL";
-static char const * const sClientApiString  = "OpenGL ES";
-static char const * const sExtensionString  =
-        "EGL_KHR_image "
-        "EGL_KHR_image_base "
-        "EGL_KHR_image_pixmap "
-        "EGL_KHR_gl_texture_2D_image "
-        "EGL_KHR_gl_texture_cubemap_image "
-        "EGL_KHR_gl_renderbuffer_image "
-        "EGL_KHR_fence_sync "
-        "EGL_ANDROID_image_native_buffer "
-        "EGL_ANDROID_swap_rectangle "
-        "EGL_ANDROID_get_render_buffer "
-        "EGL_NV_system_time "
-        ;
-=======
 #define EGL_VERSION_HW_ANDROID  0x3143
->>>>>>> 94180377
 
 struct extention_map_t {
     const char* name;
@@ -84,13 +65,10 @@
             (__eglMustCastToProperFunctionPointerType)&eglCreateImageKHR },
     { "eglDestroyImageKHR",
             (__eglMustCastToProperFunctionPointerType)&eglDestroyImageKHR },
-<<<<<<< HEAD
     { "eglSetSwapRectangleANDROID",
             (__eglMustCastToProperFunctionPointerType)&eglSetSwapRectangleANDROID },
     { "eglGetRenderBufferANDROID",
             (__eglMustCastToProperFunctionPointerType)&eglGetRenderBufferANDROID },
-=======
->>>>>>> 94180377
     { "eglGetSystemTimeFrequencyNV",
             (__eglMustCastToProperFunctionPointerType)&eglGetSystemTimeFrequencyNV },
     { "eglGetSystemTimeNV",
@@ -1469,6 +1447,25 @@
 // ----------------------------------------------------------------------------
 
 /* ANDROID extensions entry-point go here */
+EGLBoolean eglSetSwapRectangleANDROID(EGLDisplay dpy, EGLSurface draw,
+        EGLint left, EGLint top, EGLint width, EGLint height)
+{
+    clearError();
+
+    egl_display_t const * const dp = validate_display(dpy);
+    if (!dp) return EGL_FALSE;
+
+    SurfaceRef _s(dp, draw);
+    if (!_s.get())
+        return setError(EGL_BAD_SURFACE, EGL_FALSE);
+
+    egl_surface_t const * const s = get_surface(draw);
+    if (s->cnx->egl.eglSetSwapRectangleANDROID) {
+        return s->cnx->egl.eglSetSwapRectangleANDROID(
+                dp->disp[s->impl].dpy, s->surface, left, top, width, height);
+    }
+    return setError(EGL_BAD_DISPLAY, NULL);
+}
 
 EGLClientBuffer eglGetRenderBufferANDROID(EGLDisplay dpy, EGLSurface draw)
 {
@@ -1477,7 +1474,7 @@
     egl_display_t const * const dp = validate_display(dpy);
     if (!dp) return EGL_FALSE;
 
-    SurfaceRef _s(draw);
+    SurfaceRef _s(dp, draw);
     if (!_s.get()) return setError(EGL_BAD_SURFACE, (EGLClientBuffer*)0);
 
     egl_surface_t const * const s = get_surface(draw);
