--- conflicted
+++ resolved
@@ -53,20 +53,12 @@
 
     private KeyguardUpdateMonitorCallback mCallback = new KeyguardUpdateMonitorCallback() {
         @Override
-<<<<<<< HEAD
-        public void onRefreshCarrierInfo(long subId, CharSequence plmn, CharSequence spn) {
-=======
         public void onRefreshCarrierInfo(int subId, CharSequence plmn, CharSequence spn) {
->>>>>>> 073b8a01
             updateCarrierText(mUpdateMonitor.getSimState(subId), plmn, spn, subId);
         }
 
         @Override
-<<<<<<< HEAD
-        public void onSimStateChanged(long subId, IccCardConstants.State simState) {
-=======
         public void onSimStateChanged(int subId, IccCardConstants.State simState) {
->>>>>>> 073b8a01
             updateCarrierText(simState, mUpdateMonitor.getTelephonyPlmn(subId),
                 mUpdateMonitor.getTelephonySpn(subId), subId);
         }
@@ -143,11 +135,7 @@
     }
 
     protected void updateCarrierText(State simState, CharSequence plmn, CharSequence spn,
-<<<<<<< HEAD
-            long subId) {
-=======
             int subId) {
->>>>>>> 073b8a01
         if(DEBUG) Log.d(TAG, "updateCarrierText, simState=" + simState + " plmn=" + plmn
             + " spn=" + spn +" subId=" + subId);
         int phoneId = mUpdateMonitor.getPhoneIdBySubId(subId);
