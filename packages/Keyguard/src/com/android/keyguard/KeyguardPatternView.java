--- conflicted
+++ resolved
@@ -267,11 +267,7 @@
 
     private String getWrongPasswordMessage() {
         String msg = getContext().getString(R.string.kg_wrong_pattern);
-<<<<<<< HEAD
-        if (getRemainingCount() >= 0) {
-=======
         if ((mMaxCountdownTimes > 0) && (getRemainingCount() >= 0)) {
->>>>>>> 23a90283
             msg += " - " + getContext().getResources().getString(R.string.kg_remaining_attempts,
                     getRemainingCount());
         }
