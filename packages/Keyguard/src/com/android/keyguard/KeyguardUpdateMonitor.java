/*
 * Copyright (C) 2008 The Android Open Source Project
 *
 * Licensed under the Apache License, Version 2.0 (the "License");
 * you may not use this file except in compliance with the License.
 * You may obtain a copy of the License at
 *
 *      http://www.apache.org/licenses/LICENSE-2.0
 *
 * Unless required by applicable law or agreed to in writing, software
 * distributed under the License is distributed on an "AS IS" BASIS,
 * WITHOUT WARRANTIES OR CONDITIONS OF ANY KIND, either express or implied.
 * See the License for the specific language governing permissions and
 * limitations under the License.
 */

package com.android.keyguard;

import android.app.ActivityManagerNative;
import android.app.AlarmManager;
import android.app.IUserSwitchObserver;
import android.app.PendingIntent;
import android.app.admin.DevicePolicyManager;
import android.app.trust.TrustManager;
import android.content.BroadcastReceiver;
import android.content.ContentResolver;
import android.content.Context;
import android.content.Intent;
import android.content.IntentFilter;
import android.database.ContentObserver;
import android.graphics.Bitmap;

import static android.os.BatteryManager.BATTERY_STATUS_FULL;
import static android.os.BatteryManager.BATTERY_STATUS_UNKNOWN;
import static android.os.BatteryManager.BATTERY_HEALTH_UNKNOWN;
import static android.os.BatteryManager.EXTRA_STATUS;
import static android.os.BatteryManager.EXTRA_PLUGGED;
import static android.os.BatteryManager.EXTRA_LEVEL;
import static android.os.BatteryManager.EXTRA_HEALTH;

import android.media.AudioManager;
import android.os.BatteryManager;
import android.os.Handler;
import android.os.IRemoteCallback;
import android.os.Message;
import android.os.RemoteException;
import android.os.UserHandle;
import android.provider.Settings;
import android.service.fingerprint.FingerprintManager;
import android.service.fingerprint.FingerprintManagerReceiver;
import android.service.fingerprint.FingerprintUtils;
<<<<<<< HEAD
import android.telephony.SubscriptionManager;
import android.telephony.SubInfoRecord;
import android.telephony.ServiceState;
=======
import android.telephony.ServiceState;
import android.telephony.SubscriptionInfo;
import android.telephony.SubscriptionManager;
import android.telephony.SubscriptionManager.OnSubscriptionsChangedListener;
>>>>>>> 073b8a01
import android.telephony.TelephonyManager;
import android.text.TextUtils;
import android.util.Log;
import android.util.SparseBooleanArray;

import com.android.internal.telephony.IccCardConstants;
<<<<<<< HEAD
=======
import com.android.internal.telephony.IccCardConstants.State;
>>>>>>> 073b8a01
import com.android.internal.telephony.PhoneConstants;
import com.android.internal.telephony.TelephonyIntents;
import com.google.android.collect.Lists;

import java.lang.ref.WeakReference;
import java.util.ArrayList;
import java.util.HashMap;
import java.util.List;

/**
 * Watches for updates that may be interesting to the keyguard, and provides
 * the up to date information as well as a registration for callbacks that care
 * to be updated.
 *
 * Note: under time crunch, this has been extended to include some stuff that
 * doesn't really belong here.  see {@link #handleBatteryUpdate} where it shutdowns
 * the device, and {@link #getFailedUnlockAttempts()}, {@link #reportFailedAttempt()}
 * and {@link #clearFailedUnlockAttempts()}.  Maybe we should rename this 'KeyguardContext'...
 */
public class KeyguardUpdateMonitor implements TrustManager.TrustListener {

    private static final String TAG = "KeyguardUpdateMonitor";
    private static final boolean DEBUG = KeyguardConstants.DEBUG;
    private static final boolean DEBUG_SIM_STATES = DEBUG || false;
    private static final int FAILED_BIOMETRIC_UNLOCK_ATTEMPTS_BEFORE_BACKUP = 3;
    private static final int LOW_BATTERY_THRESHOLD = 20;

    private static final String ACTION_FACE_UNLOCK_STARTED
            = "com.android.facelock.FACE_UNLOCK_STARTED";
    private static final String ACTION_FACE_UNLOCK_STOPPED
            = "com.android.facelock.FACE_UNLOCK_STOPPED";

    // Callback messages
    private static final int MSG_TIME_UPDATE = 301;
    private static final int MSG_BATTERY_UPDATE = 302;
    private static final int MSG_CARRIER_INFO_UPDATE = 303;
    private static final int MSG_SIM_STATE_CHANGE = 304;
    private static final int MSG_RINGER_MODE_CHANGED = 305;
    private static final int MSG_PHONE_STATE_CHANGED = 306;
    private static final int MSG_CLOCK_VISIBILITY_CHANGED = 307;
    private static final int MSG_DEVICE_PROVISIONED = 308;
    private static final int MSG_DPM_STATE_CHANGED = 309;
    private static final int MSG_USER_SWITCHING = 310;
    private static final int MSG_USER_REMOVED = 311;
    private static final int MSG_KEYGUARD_VISIBILITY_CHANGED = 312;
    private static final int MSG_BOOT_COMPLETED = 313;
    private static final int MSG_USER_SWITCH_COMPLETE = 314;
    private static final int MSG_SET_CURRENT_CLIENT_ID = 315;
    private static final int MSG_SET_PLAYBACK_STATE = 316;
    private static final int MSG_USER_INFO_CHANGED = 317;
    private static final int MSG_REPORT_EMERGENCY_CALL_ACTION = 318;
    private static final int MSG_SCREEN_TURNED_ON = 319;
    private static final int MSG_SCREEN_TURNED_OFF = 320;
    private static final int MSG_AIRPLANE_MODE_CHANGED = 321;
    private static final int MSG_KEYGUARD_BOUNCER_CHANGED = 322;
    private static final int MSG_FINGERPRINT_PROCESSED = 323;
    private static final int MSG_FINGERPRINT_ACQUIRED = 324;
    private static final int MSG_FACE_UNLOCK_STATE_CHANGED = 325;
    private static final int MSG_SUBINFO_RECORD_UPDATE = 326;
    private static final int MSG_SUBINFO_CONTENT_CHANGE = 327;
    private static final int MSG_SERVICE_STATE_CHANGED = 328;

<<<<<<< HEAD
    private static final long INVALID_SUBID = SubscriptionManager.INVALID_SUB_ID;
=======
    private static final int MSG_SIM_SUBSCRIPTION_INFO_CHANGED = 329;

    private static final int INVALID_SUBID = SubscriptionManager.INVALID_SUBSCRIPTION_ID;
>>>>>>> 073b8a01

    private static KeyguardUpdateMonitor sInstance;

    private final Context mContext;

    HashMap<Integer, SimData> mSimDatas = new HashMap<Integer, SimData>();
    // Telephony state
<<<<<<< HEAD
    private HashMap<Long, IccCardConstants.State> mSimState
            = new HashMap<Long, IccCardConstants.State>();
    private HashMap<Long, CharSequence> mPlmn = new HashMap<Long, CharSequence>();
    private HashMap<Long, CharSequence> mSpn = new HashMap<Long, CharSequence>();
    private HashMap<Long, CharSequence> mOriginalPlmn = new HashMap<Long, CharSequence>();
    private HashMap<Long, CharSequence> mOriginalSpn = new HashMap<Long, CharSequence>();
    private HashMap<Long, Boolean> mShowPlmn = new HashMap<Long, Boolean>();
    private HashMap<Long, Boolean> mShowSpn = new HashMap<Long, Boolean>();
    private HashMap<Long, ServiceState> mServiceState = new HashMap<Long, ServiceState>();
    private long mSubIdForSlot[];
=======
    private HashMap<Integer, IccCardConstants.State> mSimState
            = new HashMap<Integer, IccCardConstants.State>();
    private HashMap<Integer, CharSequence> mPlmn = new HashMap<Integer, CharSequence>();
    private HashMap<Integer, CharSequence> mSpn = new HashMap<Integer, CharSequence>();
    private HashMap<Integer, CharSequence> mOriginalPlmn = new HashMap<Integer, CharSequence>();
    private HashMap<Integer, CharSequence> mOriginalSpn = new HashMap<Integer, CharSequence>();
    private HashMap<Integer, Boolean> mShowPlmn = new HashMap<Integer, Boolean>();
    private HashMap<Integer, Boolean> mShowSpn = new HashMap<Integer, Boolean>();
    private HashMap<Integer, ServiceState> mServiceState = new HashMap<Integer, ServiceState>();
    private int mSubIdForSlot[];
>>>>>>> 073b8a01
    private int mRingMode;
    private int mPhoneState;
    private boolean mKeyguardIsVisible;
    private boolean mBouncer;
    private boolean mBootCompleted;

    // Device provisioning state
    private boolean mDeviceProvisioned;

    // Battery status
    private BatteryStatus mBatteryStatus;

    // Password attempts
    private int mFailedAttempts = 0;
    private int mFailedBiometricUnlockAttempts = 0;

    private boolean mAlternateUnlockEnabled;

    private boolean mClockVisible;

    private final ArrayList<WeakReference<KeyguardUpdateMonitorCallback>>
            mCallbacks = Lists.newArrayList();
    private ContentObserver mDeviceProvisionedObserver;

    private boolean mSwitchingUser;

    private boolean mScreenOn;

    private int mNumPhones = 0;
<<<<<<< HEAD
=======
    private SubscriptionManager mSubscriptionManager;
    private List<SubscriptionInfo> mSubscriptionInfo;
>>>>>>> 073b8a01

    private final Handler mHandler = new Handler() {
        @Override
        public void handleMessage(Message msg) {
            switch (msg.what) {
                case MSG_TIME_UPDATE:
                    handleTimeUpdate();
                    break;
                case MSG_BATTERY_UPDATE:
                    handleBatteryUpdate((BatteryStatus) msg.obj);
                    break;
                case MSG_CARRIER_INFO_UPDATE:
<<<<<<< HEAD
                    handleCarrierInfoUpdate((Long) msg.obj);
=======
                    handleCarrierInfoUpdate((Integer) msg.obj);
>>>>>>> 073b8a01
                    break;
                case MSG_SIM_STATE_CHANGE:
                    handleSimStateChange((SimData) msg.obj);
                    break;
                case MSG_RINGER_MODE_CHANGED:
                    handleRingerModeChange(msg.arg1);
                    break;
                case MSG_PHONE_STATE_CHANGED:
                    handlePhoneStateChanged((String) msg.obj);
                    break;
                case MSG_CLOCK_VISIBILITY_CHANGED:
                    handleClockVisibilityChanged();
                    break;
                case MSG_DEVICE_PROVISIONED:
                    handleDeviceProvisioned();
                    break;
                case MSG_DPM_STATE_CHANGED:
                    handleDevicePolicyManagerStateChanged();
                    break;
                case MSG_USER_SWITCHING:
                    handleUserSwitching(msg.arg1, (IRemoteCallback) msg.obj);
                    break;
                case MSG_USER_SWITCH_COMPLETE:
                    handleUserSwitchComplete(msg.arg1);
                    break;
                case MSG_USER_REMOVED:
                    handleUserRemoved(msg.arg1);
                    break;
                case MSG_KEYGUARD_VISIBILITY_CHANGED:
                    handleKeyguardVisibilityChanged(msg.arg1);
                    break;
                case MSG_KEYGUARD_BOUNCER_CHANGED:
                    handleKeyguardBouncerChanged(msg.arg1);
                    break;
                case MSG_BOOT_COMPLETED:
                    handleBootCompleted();
                    break;
                case MSG_USER_INFO_CHANGED:
                    handleUserInfoChanged(msg.arg1);
                    break;
                case MSG_REPORT_EMERGENCY_CALL_ACTION:
                    handleReportEmergencyCallAction();
                    break;
                case MSG_SCREEN_TURNED_OFF:
                    handleScreenTurnedOff(msg.arg1);
                    break;
                case MSG_SCREEN_TURNED_ON:
                    handleScreenTurnedOn();
                    break;
                case MSG_AIRPLANE_MODE_CHANGED:
                    handleAirplaneModeChanged((Boolean) msg.obj);
                    break;
                case MSG_FINGERPRINT_ACQUIRED:
                    handleFingerprintAcquired(msg.arg1);
                    break;
                case MSG_FINGERPRINT_PROCESSED:
                    handleFingerprintProcessed(msg.arg1);
                    break;
                case MSG_FACE_UNLOCK_STATE_CHANGED:
                    handleFaceUnlockStateChanged(msg.arg1 != 0, msg.arg2);
                    break;
                case MSG_SUBINFO_RECORD_UPDATE:
                    handleSubInfoRecordUpdate();
                    break;
                case MSG_SUBINFO_CONTENT_CHANGE:
                    handleSubInfoContentChange((SubInfoContent) msg.obj);
                    break;
                case MSG_SERVICE_STATE_CHANGED:
<<<<<<< HEAD
                    handleServiceStateChanged((ServiceState) msg.obj, (long) msg.arg1);
=======
                    handleServiceStateChanged((ServiceState) msg.obj, (int) msg.arg1);
>>>>>>> 073b8a01
                    break;
            }
        }
    };

    private OnSubscriptionsChangedListener mSubscriptionListener =
            new OnSubscriptionsChangedListener() {
        @Override
        public void onSubscriptionsChanged() {
            mHandler.sendEmptyMessage(MSG_SIM_SUBSCRIPTION_INFO_CHANGED);
        }
    };

    private SparseBooleanArray mUserHasTrust = new SparseBooleanArray();
    private SparseBooleanArray mUserTrustIsManaged = new SparseBooleanArray();
    private SparseBooleanArray mUserFingerprintRecognized = new SparseBooleanArray();
    private SparseBooleanArray mUserFaceUnlockRunning = new SparseBooleanArray();

    @Override
    public void onTrustChanged(boolean enabled, int userId, boolean initiatedByUser) {
        mUserHasTrust.put(userId, enabled);

        for (int i = 0; i < mCallbacks.size(); i++) {
            KeyguardUpdateMonitorCallback cb = mCallbacks.get(i).get();
            if (cb != null) {
                cb.onTrustChanged(userId);
                if (enabled && initiatedByUser) {
                    cb.onTrustInitiatedByUser(userId);
                }
            }
        }
    }

    protected void handleSimSubscriptionInfoChanged() {
        if (DEBUG_SIM_STATES) {
            Log.v(TAG, "onSubscriptionInfoChanged()");
            List<SubscriptionInfo> sil =
                    mSubscriptionManager.getActiveSubscriptionInfoList();
            if (sil != null) {
                for (SubscriptionInfo subInfo : sil) {
                    Log.v(TAG, "SubInfo:" + subInfo);
                }
            } else {
                Log.v(TAG, "onSubscriptionInfoChanged: list is null");
            }
        }
        List<SubscriptionInfo> subscriptionInfos = getSubscriptionInfo(true /* forceReload */);

        // Hack level over 9000: Because the subscription id is not yet valid when we see the
        // first update in handleSimStateChange, we need to force refresh all all SIM states
        // so the subscription id for them is consistent.
        for (int i = 0; i < subscriptionInfos.size(); i++) {
            SubscriptionInfo info = subscriptionInfos.get(i);
            refreshSimState(info.getSubscriptionId(), info.getSimSlotIndex());
        }
        for (int i = 0; i < subscriptionInfos.size(); i++) {
            SimData data = mSimDatas.get(mSubscriptionInfo.get(i).getSubscriptionId());
            for (int j = 0; j < mCallbacks.size(); j++) {
                KeyguardUpdateMonitorCallback cb = mCallbacks.get(j).get();
                if (cb != null) {
                    cb.onSimStateChanged(data.subId, data.simState);
                }
            }
        }
    }

    /** @return List of SubscriptionInfo records, maybe empty but never null */
    List<SubscriptionInfo> getSubscriptionInfo(boolean forceReload) {
        List<SubscriptionInfo> sil = mSubscriptionInfo;
        if (sil == null || forceReload) {
            sil = mSubscriptionManager.getActiveSubscriptionInfoList();
        }
        if (sil == null) {
            // getActiveSubscriptionInfoList was null callers expect an empty list.
            mSubscriptionInfo = new ArrayList<SubscriptionInfo>();
        } else {
            mSubscriptionInfo = sil;
        }
        return mSubscriptionInfo;
    }

    @Override
    public void onTrustManagedChanged(boolean managed, int userId) {
        mUserTrustIsManaged.put(userId, managed);

        for (int i = 0; i < mCallbacks.size(); i++) {
            KeyguardUpdateMonitorCallback cb = mCallbacks.get(i).get();
            if (cb != null) {
                cb.onTrustManagedChanged(userId);
            }
        }
    }

    private void onFingerprintRecognized(int userId) {
        mUserFingerprintRecognized.put(userId, true);
        for (int i = 0; i < mCallbacks.size(); i++) {
            KeyguardUpdateMonitorCallback cb = mCallbacks.get(i).get();
            if (cb != null) {
                cb.onFingerprintRecognized(userId);
            }
        }
    }

    private void handleFingerprintProcessed(int fingerprintId) {
        if (fingerprintId == 0) return; // not a valid fingerprint

        final int userId;
        try {
            userId = ActivityManagerNative.getDefault().getCurrentUser().id;
        } catch (RemoteException e) {
            Log.e(TAG, "Failed to get current user id: ", e);
            return;
        }
        if (isFingerprintDisabled(userId)) {
            Log.d(TAG, "Fingerprint disabled by DPM for userId: " + userId);
            return;
        }
        final ContentResolver res = mContext.getContentResolver();
        final int ids[] = FingerprintUtils.getFingerprintIdsForUser(res, userId);
        for (int i = 0; i < ids.length; i++) {
            if (ids[i] == fingerprintId) {
                onFingerprintRecognized(userId);
            }
        }
    }

    private void handleFingerprintAcquired(int info) {
        for (int i = 0; i < mCallbacks.size(); i++) {
            KeyguardUpdateMonitorCallback cb = mCallbacks.get(i).get();
            if (cb != null) {
                cb.onFingerprintAcquired(info);
            }
        }
    }

    private void handleFaceUnlockStateChanged(boolean running, int userId) {
        mUserFaceUnlockRunning.put(userId, running);
        for (int i = 0; i < mCallbacks.size(); i++) {
            KeyguardUpdateMonitorCallback cb = mCallbacks.get(i).get();
            if (cb != null) {
                cb.onFaceUnlockStateChanged(running, userId);
            }
        }
    }

    public boolean isFaceUnlockRunning(int userId) {
        return mUserFaceUnlockRunning.get(userId);
    }

    private boolean isTrustDisabled(int userId) {
        final DevicePolicyManager dpm =
                (DevicePolicyManager) mContext.getSystemService(Context.DEVICE_POLICY_SERVICE);
        if (dpm != null) {
                // TODO once UI is finalized
                final boolean disabledByGlobalActions = false;
                final boolean disabledBySettings = false;

                // Don't allow trust agent if device is secured with a SIM PIN. This is here
                // mainly because there's no other way to prompt the user to enter their SIM PIN
                // once they get past the keyguard screen.
                final boolean disabledBySimPin = isSimPinSecure();

                final boolean disabledByDpm = (dpm.getKeyguardDisabledFeatures(null, userId)
                        & DevicePolicyManager.KEYGUARD_DISABLE_TRUST_AGENTS) != 0;
                return disabledByDpm || disabledByGlobalActions || disabledBySettings
                        || disabledBySimPin;
        }
        return false;
    }

    private boolean isFingerprintDisabled(int userId) {
        final DevicePolicyManager dpm =
                (DevicePolicyManager) mContext.getSystemService(Context.DEVICE_POLICY_SERVICE);
        return dpm != null && (dpm.getKeyguardDisabledFeatures(null, userId)
                    & DevicePolicyManager.KEYGUARD_DISABLE_FINGERPRINT) != 0;
    }

    public boolean getUserHasTrust(int userId) {
        return !isTrustDisabled(userId) && mUserHasTrust.get(userId)
                || mUserFingerprintRecognized.get(userId);
    }

    public boolean getUserTrustIsManaged(int userId) {
        return mUserTrustIsManaged.get(userId) && !isTrustDisabled(userId);
    }

    static class DisplayClientState {
        public int clientGeneration;
        public boolean clearing;
        public PendingIntent intent;
        public int playbackState;
        public long playbackEventTime;
    }

    private DisplayClientState mDisplayClientState = new DisplayClientState();

    private final BroadcastReceiver mBroadcastReceiver = new BroadcastReceiver() {

        public void onReceive(Context context, Intent intent) {
            final String action = intent.getAction();
            if (DEBUG) Log.d(TAG, "received broadcast " + action);

            if (Intent.ACTION_TIME_TICK.equals(action)
                    || Intent.ACTION_TIME_CHANGED.equals(action)
                    || Intent.ACTION_TIMEZONE_CHANGED.equals(action)) {
                mHandler.sendEmptyMessage(MSG_TIME_UPDATE);
            } else if (TelephonyIntents.SPN_STRINGS_UPDATED_ACTION.equals(action)) {
<<<<<<< HEAD
                long subId = intent.getLongExtra(PhoneConstants.SUBSCRIPTION_KEY, INVALID_SUBID);
=======
                int subId = intent.getIntExtra(PhoneConstants.SUBSCRIPTION_KEY, INVALID_SUBID);
>>>>>>> 073b8a01

                mPlmn.put(subId, getTelephonyPlmnFrom(intent));
                mSpn.put(subId, getTelephonySpnFrom(intent));
                mOriginalPlmn.put(subId, getTelephonyPlmnFrom(intent));
                mOriginalSpn.put(subId, getTelephonySpnFrom(intent));
                mShowPlmn.put(subId, intent.getBooleanExtra(TelephonyIntents.EXTRA_SHOW_PLMN,
                        false));
                mShowSpn.put(subId, intent.getBooleanExtra(TelephonyIntents.EXTRA_SHOW_SPN, false));
                if (DEBUG) Log.d(TAG, "SPN_STRINGS_UPDATED_ACTION, update subId=" + subId
                    +" , plmn=" + mPlmn.get(subId) + ", spn=" + mSpn.get(subId));
                mHandler.sendMessage(mHandler.obtainMessage(MSG_CARRIER_INFO_UPDATE, subId));
            } else if (Intent.ACTION_BATTERY_CHANGED.equals(action)) {
                final int status = intent.getIntExtra(EXTRA_STATUS, BATTERY_STATUS_UNKNOWN);
                final int plugged = intent.getIntExtra(EXTRA_PLUGGED, 0);
                final int level = intent.getIntExtra(EXTRA_LEVEL, 0);
                final int health = intent.getIntExtra(EXTRA_HEALTH, BATTERY_HEALTH_UNKNOWN);
                final Message msg = mHandler.obtainMessage(
                        MSG_BATTERY_UPDATE, new BatteryStatus(status, level, plugged, health));
                mHandler.sendMessage(msg);
            } else if (TelephonyIntents.ACTION_SIM_STATE_CHANGED.equals(action)) {
                String stateExtra = intent.getStringExtra(IccCardConstants.INTENT_KEY_ICC_STATE);
<<<<<<< HEAD
                SimArgs simArgs = SimArgs.fromIntent(intent);
=======
                SimData simArgs = SimData.fromIntent(intent);
>>>>>>> 073b8a01
                if (DEBUG_SIM_STATES) {
                    Log.v(TAG, "action=" + action + ", state=" + stateExtra
                        + ", slotId=" + simArgs.slotId + ", subId=" + simArgs.subId);
                }
                mHandler.sendMessage(mHandler.obtainMessage(
                        MSG_SIM_STATE_CHANGE, simArgs));
            } else if (AudioManager.RINGER_MODE_CHANGED_ACTION.equals(action)) {
                mHandler.sendMessage(mHandler.obtainMessage(MSG_RINGER_MODE_CHANGED,
                        intent.getIntExtra(AudioManager.EXTRA_RINGER_MODE, -1), 0));
            } else if (TelephonyManager.ACTION_PHONE_STATE_CHANGED.equals(action)) {
                String state = intent.getStringExtra(TelephonyManager.EXTRA_STATE);
                mHandler.sendMessage(mHandler.obtainMessage(MSG_PHONE_STATE_CHANGED, state));
            } else if (Intent.ACTION_USER_REMOVED.equals(action)) {
                mHandler.sendMessage(mHandler.obtainMessage(MSG_USER_REMOVED,
                       intent.getIntExtra(Intent.EXTRA_USER_HANDLE, 0), 0));
            } else if (Intent.ACTION_AIRPLANE_MODE_CHANGED.equals(action)) {
                boolean state = intent.getBooleanExtra("state", false);
                mHandler.sendMessage(mHandler.obtainMessage(MSG_AIRPLANE_MODE_CHANGED, state));
            } else if (Intent.ACTION_BOOT_COMPLETED.equals(action)) {
                dispatchBootCompleted();
            } else if (TelephonyIntents.ACTION_SUBINFO_RECORD_UPDATED.equals(action)) {
                if (DEBUG) Log.d(TAG, "received ACTION_SUBINFO_RECORD_UPDATED");
                mHandler.sendEmptyMessage(MSG_SUBINFO_RECORD_UPDATE);
            } else if (TelephonyIntents.ACTION_SUBINFO_CONTENT_CHANGE.equals(action)) {
<<<<<<< HEAD
                long subId = intent.getLongExtra(SubscriptionManager._ID, INVALID_SUBID);
=======
                int subId = intent.getIntExtra(SubscriptionManager.UNIQUE_KEY_SUBSCRIPTION_ID,
                        INVALID_SUBID);
>>>>>>> 073b8a01
                String column = intent.getStringExtra(TelephonyIntents.EXTRA_COLUMN_NAME);
                String sValue = intent.getStringExtra(TelephonyIntents.EXTRA_STRING_CONTENT);
                int iValue = intent.getIntExtra(TelephonyIntents.EXTRA_INT_CONTENT, 0);
                if (DEBUG) Log.d(TAG, "received SUBINFO_CONTENT_CHANGE" + " subid = " + subId
                           + " column = " + column + " sVal = " + sValue + " iVal = " + iValue);
                final Message msg = mHandler.obtainMessage(MSG_SUBINFO_CONTENT_CHANGE,
                        new SubInfoContent(subId, column, sValue, iValue));
                mHandler.sendMessage(msg);
            } else if (TelephonyIntents.ACTION_SERVICE_STATE_CHANGED.equals(action)) {
<<<<<<< HEAD
                long subId = intent.getLongExtra(PhoneConstants.SUBSCRIPTION_KEY, INVALID_SUBID);
=======
                int subId = intent.getIntExtra(PhoneConstants.SUBSCRIPTION_KEY, INVALID_SUBID);
>>>>>>> 073b8a01
                mServiceState.put(subId, ServiceState.newFromBundle(intent.getExtras()));
                Log.d(TAG, "ACTION_SERVICE_STATE_CHANGED on sub: " + subId + " mServiceState: "
                        + mServiceState.get(subId));
                mHandler.sendMessage(mHandler.obtainMessage(MSG_CARRIER_INFO_UPDATE, subId));

                final Message message = mHandler.obtainMessage(
                        MSG_SERVICE_STATE_CHANGED, mServiceState.get(subId));
                message.arg1 = (int) subId;
                mHandler.sendMessage(message);
            } else if (Intent.ACTION_LOCALE_CHANGED.equals(action)) {
                Log.d(TAG, "Received CONFIGURATION_CHANGED intent");
                for (int i = 0; i < mNumPhones; i++) {
<<<<<<< HEAD
                    long subId = SubscriptionManager.getSubId(i)[0];
=======
                    int subId = SubscriptionManager.getSubId(i)[0];
>>>>>>> 073b8a01
                    mHandler.sendMessage(mHandler.obtainMessage(MSG_CARRIER_INFO_UPDATE, subId));
                }
            }

        }
    };

    private final BroadcastReceiver mBroadcastAllReceiver = new BroadcastReceiver() {

        public void onReceive(Context context, Intent intent) {
            final String action = intent.getAction();
            if (AlarmManager.ACTION_NEXT_ALARM_CLOCK_CHANGED.equals(action)) {
                mHandler.sendEmptyMessage(MSG_TIME_UPDATE);
            } else if (Intent.ACTION_USER_INFO_CHANGED.equals(action)) {
                mHandler.sendMessage(mHandler.obtainMessage(MSG_USER_INFO_CHANGED,
                        intent.getIntExtra(Intent.EXTRA_USER_HANDLE, getSendingUserId()), 0));
            } else if (ACTION_FACE_UNLOCK_STARTED.equals(action)) {
                mHandler.sendMessage(mHandler.obtainMessage(MSG_FACE_UNLOCK_STATE_CHANGED, 1,
                        getSendingUserId()));
            } else if (ACTION_FACE_UNLOCK_STOPPED.equals(action)) {
                mHandler.sendMessage(mHandler.obtainMessage(MSG_FACE_UNLOCK_STATE_CHANGED, 0,
                        getSendingUserId()));
            } else if (DevicePolicyManager.ACTION_DEVICE_POLICY_MANAGER_STATE_CHANGED
                    .equals(action)) {
                mHandler.sendEmptyMessage(MSG_DPM_STATE_CHANGED);
            }
        }
    };
    private FingerprintManagerReceiver mFingerprintManagerReceiver =
            new FingerprintManagerReceiver() {
        @Override
        public void onProcessed(int fingerprintId) {
            mHandler.obtainMessage(MSG_FINGERPRINT_PROCESSED, fingerprintId, 0).sendToTarget();
        };

        @Override
        public void onAcquired(int info) {
            mHandler.obtainMessage(MSG_FINGERPRINT_ACQUIRED, info, 0).sendToTarget();
        }

        @Override
        public void onError(int error) {
            if (DEBUG) Log.w(TAG, "FingerprintManager reported error: " + error);
        }
    };

    /**
     * When we receive a
     * {@link com.android.internal.telephony.TelephonyIntents#ACTION_SIM_STATE_CHANGED} broadcast,
     * and then pass a result via our handler to {@link KeyguardUpdateMonitor#handleSimStateChange},
     * we need a single object to pass to the handler.  This class helps decode
     * the intent and provide a {@link SimCard.State} result.
     */
<<<<<<< HEAD
    private static class SimArgs {
        public final IccCardConstants.State simState;
        int slotId = 0;
        long subId = INVALID_SUBID;

        SimArgs(IccCardConstants.State state, int slotId, long subId) {
            this.simState = state;
            this.slotId = slotId;
            this.subId = subId;
=======
    private static class SimData {
        public State simState;
        public int slotId;
        public int subId;

        SimData(State state, int slot, int id) {
            simState = state;
            slotId = slot;
            subId = id;
>>>>>>> 073b8a01
        }

        static SimData fromIntent(Intent intent) {
            State state;
            if (!TelephonyIntents.ACTION_SIM_STATE_CHANGED.equals(intent.getAction())) {
                throw new IllegalArgumentException("only handles intent ACTION_SIM_STATE_CHANGED");
            }
            String stateExtra = intent.getStringExtra(IccCardConstants.INTENT_KEY_ICC_STATE);
            int slotId = intent.getIntExtra(PhoneConstants.SLOT_KEY, 0);
<<<<<<< HEAD
            long subId = intent.getLongExtra(PhoneConstants.SUBSCRIPTION_KEY, INVALID_SUBID);
=======
            int subId = intent.getIntExtra(PhoneConstants.SUBSCRIPTION_KEY,
                    SubscriptionManager.INVALID_SUBSCRIPTION_ID);
>>>>>>> 073b8a01
            if (IccCardConstants.INTENT_VALUE_ICC_ABSENT.equals(stateExtra)) {
                final String absentReason = intent
                    .getStringExtra(IccCardConstants.INTENT_KEY_LOCKED_REASON);

                if (IccCardConstants.INTENT_VALUE_ABSENT_ON_PERM_DISABLED.equals(
                        absentReason)) {
                    state = IccCardConstants.State.PERM_DISABLED;
                } else {
                    state = IccCardConstants.State.ABSENT;
                }
            } else if (IccCardConstants.INTENT_VALUE_ICC_READY.equals(stateExtra)) {
                state = IccCardConstants.State.READY;
            } else if (IccCardConstants.INTENT_VALUE_ICC_LOCKED.equals(stateExtra)) {
                final String lockedReason = intent
                        .getStringExtra(IccCardConstants.INTENT_KEY_LOCKED_REASON);
                if (IccCardConstants.INTENT_VALUE_LOCKED_ON_PIN.equals(lockedReason)) {
                    state = IccCardConstants.State.PIN_REQUIRED;
                } else if (IccCardConstants.INTENT_VALUE_LOCKED_ON_PUK.equals(lockedReason)) {
                    state = IccCardConstants.State.PUK_REQUIRED;
                } else if (IccCardConstants.INTENT_VALUE_LOCKED_PERSO.equals(lockedReason)) {
                    state = IccCardConstants.State.PERSO_LOCKED;
                } else {
                    state = IccCardConstants.State.UNKNOWN;
                }
<<<<<<< HEAD
            } else if (IccCardConstants.INTENT_VALUE_ICC_CARD_IO_ERROR.equals(stateExtra)) {
                state = IccCardConstants.State.CARD_IO_ERROR;
=======
            } else if (IccCardConstants.INTENT_VALUE_LOCKED_PERSO.equals(stateExtra)) {
                state = IccCardConstants.State.PERSO_LOCKED;
>>>>>>> 073b8a01
            } else if (IccCardConstants.INTENT_VALUE_ICC_LOADED.equals(stateExtra)
                    || IccCardConstants.INTENT_VALUE_ICC_IMSI.equals(stateExtra)) {
                // This is required because telephony doesn't return to "READY" after
                // these state transitions. See bug 7197471.
                state = IccCardConstants.State.READY;
            } else {
                state = IccCardConstants.State.UNKNOWN;
            }
<<<<<<< HEAD
            return new SimArgs(state, slotId, subId);
=======
            return new SimData(state, slotId, subId);
>>>>>>> 073b8a01
        }

        public String toString() {
            return "SimData{state=" + simState + ",slotId=" + slotId + ",subId=" + subId + "}";
        }
    }

    public static class BatteryStatus {
        public final int status;
        public final int level;
        public final int plugged;
        public final int health;
        public BatteryStatus(int status, int level, int plugged, int health) {
            this.status = status;
            this.level = level;
            this.plugged = plugged;
            this.health = health;
        }

        /**
         * Determine whether the device is plugged in (USB, power, or wireless).
         * @return true if the device is plugged in.
         */
        public boolean isPluggedIn() {
            return plugged == BatteryManager.BATTERY_PLUGGED_AC
                    || plugged == BatteryManager.BATTERY_PLUGGED_USB
                    || plugged == BatteryManager.BATTERY_PLUGGED_WIRELESS;
        }

        /**
         * Whether or not the device is charged. Note that some devices never return 100% for
         * battery level, so this allows either battery level or status to determine if the
         * battery is charged.
         * @return true if the device is charged
         */
        public boolean isCharged() {
            return status == BATTERY_STATUS_FULL || level >= 100;
        }

        /**
         * Whether battery is low and needs to be charged.
         * @return true if battery is low
         */
        public boolean isBatteryLow() {
            return level < LOW_BATTERY_THRESHOLD;
        }

    }

    /* package */ static class SubInfoContent {
<<<<<<< HEAD
        public final long subInfoId;
        public final String column;
        public final String sValue;
        public final int iValue;
        public SubInfoContent(long subInfoId, String column, String sValue, int iValue) {
=======
        public final int subInfoId;
        public final String column;
        public final String sValue;
        public final int iValue;
        public SubInfoContent(int subInfoId, String column, String sValue, int iValue) {
>>>>>>> 073b8a01
            this.subInfoId = subInfoId;
            this.column = column;
            this.sValue = sValue;
            this.iValue = iValue;
        }
    }

    public static KeyguardUpdateMonitor getInstance(Context context) {
        if (sInstance == null) {
            sInstance = new KeyguardUpdateMonitor(context);
        }
        return sInstance;
    }

    protected void handleScreenTurnedOn() {
        final int count = mCallbacks.size();
        for (int i = 0; i < count; i++) {
            KeyguardUpdateMonitorCallback cb = mCallbacks.get(i).get();
            if (cb != null) {
                cb.onScreenTurnedOn();
            }
        }
    }

    protected void handleScreenTurnedOff(int arg1) {
        clearFingerprintRecognized();
        final int count = mCallbacks.size();
        for (int i = 0; i < count; i++) {
            KeyguardUpdateMonitorCallback cb = mCallbacks.get(i).get();
            if (cb != null) {
                cb.onScreenTurnedOff(arg1);
            }
        }
    }

    protected void handleSubInfoRecordUpdate() {
<<<<<<< HEAD
        List<SubInfoRecord> activeSubInfos = null;
        activeSubInfos = SubscriptionManager.getActiveSubInfoList();

        if (activeSubInfos != null) {
            for (SubInfoRecord subInfo: activeSubInfos) {
                //subId for the slot initially initiazed to invalid value
                //Got intent with correct subId for the slot now.
                if (subInfo.slotId > getNumPhones() - 1) {
                    continue;
                }
                if (mSubIdForSlot[subInfo.slotId] != subInfo.subId) {
                    long subId = mSubIdForSlot[subInfo.slotId];
                    mSimState.put(subInfo.subId, mSimState.get(subId));
                    mPlmn.put(subInfo.subId, mPlmn.get(subId));
                    mSpn.put(subInfo.subId, mSpn.get(subId));
=======
        List<SubscriptionInfo> activeSubInfos = null;
        activeSubInfos = mSubscriptionManager.getActiveSubscriptionInfoList();

        if (activeSubInfos != null) {
            for (SubscriptionInfo subInfo: activeSubInfos) {
                //subId for the slot initially initiazed to invalid value
                //Got intent with correct subId for the slot now.
                if (subInfo.getSimSlotIndex() > getNumPhones() - 1) {
                    continue;
                }
                if (mSubIdForSlot[subInfo.getSimSlotIndex()] != subInfo.getSubscriptionId()) {
                    int subId = mSubIdForSlot[subInfo.getSimSlotIndex()];
                    mSimState.put(subInfo.getSubscriptionId(), mSimState.get(subId));
                    mPlmn.put(subInfo.getSubscriptionId(), mPlmn.get(subId));
                    mSpn.put(subInfo.getSubscriptionId(), mSpn.get(subId));
>>>>>>> 073b8a01

                    final int count = mCallbacks.size();
                    for (int i = 0; i < count; i++) {
                        KeyguardUpdateMonitorCallback cb = mCallbacks.get(i).get();
                        if (cb != null) {
<<<<<<< HEAD
                            cb.onSubIdUpdated(subId, subInfo.subId);
                        }
                    }
                }
                mSubIdForSlot[subInfo.slotId] = subInfo.subId;
                if (DEBUG) {
                    Log.d(TAG, "handleSubInfoRecordUpdate mSubIdForSlot["
                        + subInfo.slotId + "] = " + subInfo.subId);
=======
                            cb.onSubIdUpdated(subId, subInfo.getSubscriptionId());
                        }
                    }
                }
                mSubIdForSlot[subInfo.getSimSlotIndex()] = subInfo.getSubscriptionId();
                if (DEBUG) {
                    Log.d(TAG, "handleSubInfoRecordUpdate mSubIdForSlot["
                        + subInfo.getSimSlotIndex() + "] = " + subInfo.getSubscriptionId());
>>>>>>> 073b8a01
                }
            }
        } else {
            if (DEBUG) Log.d(TAG, "updateStandbySubscriptions activeSubInfos is null");
        }
    }

    protected void handleSubInfoContentChange(SubInfoContent content) {
        final int count = mCallbacks.size();
        for (int i = 0; i < count; i++) {
            KeyguardUpdateMonitorCallback cb = mCallbacks.get(i).get();
            if (cb != null) {
                cb.onSubInfoContentChanged(content.subInfoId, content.column,
                    content.sValue, content.iValue);
            }
        }
    }

    /**
     * IMPORTANT: Must be called from UI thread.
     */
    public void dispatchSetBackground(Bitmap bmp) {
        if (DEBUG) Log.d(TAG, "dispatchSetBackground");
        final int count = mCallbacks.size();
        for (int i = 0; i < count; i++) {
            KeyguardUpdateMonitorCallback cb = mCallbacks.get(i).get();
            if (cb != null) {
                cb.onSetBackground(bmp);
            }
        }
    }

    private void handleAirplaneModeChanged(boolean on) {
        for (int i = 0; i < mCallbacks.size(); i++) {
            KeyguardUpdateMonitorCallback cb = mCallbacks.get(i).get();
            if (cb != null) {
                cb.onAirplaneModeChanged(on);
            }
        }
    }

    private void handleUserInfoChanged(int userId) {
        for (int i = 0; i < mCallbacks.size(); i++) {
            KeyguardUpdateMonitorCallback cb = mCallbacks.get(i).get();
            if (cb != null) {
                cb.onUserInfoChanged(userId);
            }
        }
    }

    private KeyguardUpdateMonitor(Context context) {
        mContext = context;
        mSubscriptionManager = SubscriptionManager.from(context);
        mDeviceProvisioned = isDeviceProvisionedInSettingsDb();
        // Since device can't be un-provisioned, we only need to register a content observer
        // to update mDeviceProvisioned when we are...
        if (!mDeviceProvisioned) {
            watchForDeviceProvisioning();
        }

<<<<<<< HEAD
        mSubIdForSlot = new long[getNumPhones()];
=======
        mSubIdForSlot = new int[getNumPhones()];
>>>>>>> 073b8a01

        //Initialize subId for both slots to INVALID subId
        //and assign default plmn and spn values to INVALID subId
        for (int i = 0; i < getNumPhones(); i++) {
            mSubIdForSlot[i] = INVALID_SUBID;
        }
        mSimState.put(INVALID_SUBID, IccCardConstants.State.UNKNOWN);
        mPlmn.put(INVALID_SUBID, getDefaultPlmn());

        mBatteryStatus = new BatteryStatus(BATTERY_STATUS_UNKNOWN, 100, 0, 0);

        // Watch for interesting updates
        final IntentFilter filter = new IntentFilter();
        filter.addAction(Intent.ACTION_TIME_TICK);
        filter.addAction(Intent.ACTION_TIME_CHANGED);
        filter.addAction(Intent.ACTION_BATTERY_CHANGED);
        filter.addAction(Intent.ACTION_TIMEZONE_CHANGED);
        filter.addAction(TelephonyIntents.ACTION_SIM_STATE_CHANGED);
        filter.addAction(TelephonyManager.ACTION_PHONE_STATE_CHANGED);
        filter.addAction(TelephonyIntents.SPN_STRINGS_UPDATED_ACTION);
        filter.addAction(AudioManager.RINGER_MODE_CHANGED_ACTION);
        filter.addAction(Intent.ACTION_USER_REMOVED);
        filter.addAction(Intent.ACTION_AIRPLANE_MODE_CHANGED);
        filter.addAction(TelephonyIntents.ACTION_SUBINFO_RECORD_UPDATED);
        filter.addAction(TelephonyIntents.ACTION_SUBINFO_CONTENT_CHANGE);
        filter.addAction(TelephonyIntents.ACTION_SERVICE_STATE_CHANGED);
        filter.addAction(Intent.ACTION_LOCALE_CHANGED);

        context.registerReceiver(mBroadcastReceiver, filter);

        final IntentFilter bootCompleteFilter = new IntentFilter();
        bootCompleteFilter.setPriority(IntentFilter.SYSTEM_HIGH_PRIORITY);
        bootCompleteFilter.addAction(Intent.ACTION_BOOT_COMPLETED);
        context.registerReceiver(mBroadcastReceiver, bootCompleteFilter);

        final IntentFilter allUserFilter = new IntentFilter();
        allUserFilter.addAction(Intent.ACTION_USER_INFO_CHANGED);
        allUserFilter.addAction(AlarmManager.ACTION_NEXT_ALARM_CLOCK_CHANGED);
        allUserFilter.addAction(ACTION_FACE_UNLOCK_STARTED);
        allUserFilter.addAction(ACTION_FACE_UNLOCK_STOPPED);
        allUserFilter.addAction(DevicePolicyManager.ACTION_DEVICE_POLICY_MANAGER_STATE_CHANGED);
        context.registerReceiverAsUser(mBroadcastAllReceiver, UserHandle.ALL, allUserFilter,
                null, null);

        mSubscriptionManager.addOnSubscriptionsChangedListener(mSubscriptionListener);
        try {
            ActivityManagerNative.getDefault().registerUserSwitchObserver(
                    new IUserSwitchObserver.Stub() {
                        @Override
                        public void onUserSwitching(int newUserId, IRemoteCallback reply) {
                            mHandler.sendMessage(mHandler.obtainMessage(MSG_USER_SWITCHING,
                                    newUserId, 0, reply));
                            mSwitchingUser = true;
                        }
                        @Override
                        public void onUserSwitchComplete(int newUserId) throws RemoteException {
                            mHandler.sendMessage(mHandler.obtainMessage(MSG_USER_SWITCH_COMPLETE,
                                    newUserId, 0));
                            mSwitchingUser = false;
                        }
                    });
        } catch (RemoteException e) {
            // TODO Auto-generated catch block
            e.printStackTrace();
        }

        TrustManager trustManager = (TrustManager) context.getSystemService(Context.TRUST_SERVICE);
        trustManager.registerTrustListener(this);

        FingerprintManager fpm;
        fpm = (FingerprintManager) context.getSystemService(Context.FINGERPRINT_SERVICE);
        fpm.startListening(mFingerprintManagerReceiver);
    }

    private boolean isDeviceProvisionedInSettingsDb() {
        return Settings.Global.getInt(mContext.getContentResolver(),
                Settings.Global.DEVICE_PROVISIONED, 0) != 0;
    }

    private void watchForDeviceProvisioning() {
        mDeviceProvisionedObserver = new ContentObserver(mHandler) {
            @Override
            public void onChange(boolean selfChange) {
                super.onChange(selfChange);
                mDeviceProvisioned = isDeviceProvisionedInSettingsDb();
                if (mDeviceProvisioned) {
                    mHandler.sendEmptyMessage(MSG_DEVICE_PROVISIONED);
                }
                if (DEBUG) Log.d(TAG, "DEVICE_PROVISIONED state = " + mDeviceProvisioned);
            }
        };

        mContext.getContentResolver().registerContentObserver(
                Settings.Global.getUriFor(Settings.Global.DEVICE_PROVISIONED),
                false, mDeviceProvisionedObserver);

        // prevent a race condition between where we check the flag and where we register the
        // observer by grabbing the value once again...
        boolean provisioned = isDeviceProvisionedInSettingsDb();
        if (provisioned != mDeviceProvisioned) {
            mDeviceProvisioned = provisioned;
            if (mDeviceProvisioned) {
                mHandler.sendEmptyMessage(MSG_DEVICE_PROVISIONED);
            }
        }
    }

    /**
     * Handle {@link #MSG_DPM_STATE_CHANGED}
     */
    protected void handleDevicePolicyManagerStateChanged() {
        for (int i = mCallbacks.size() - 1; i >= 0; i--) {
            KeyguardUpdateMonitorCallback cb = mCallbacks.get(i).get();
            if (cb != null) {
                cb.onDevicePolicyManagerStateChanged();
            }
        }
    }

    /**
     * Handle {@link #MSG_USER_SWITCHING}
     */
    protected void handleUserSwitching(int userId, IRemoteCallback reply) {
        for (int i = 0; i < mCallbacks.size(); i++) {
            KeyguardUpdateMonitorCallback cb = mCallbacks.get(i).get();
            if (cb != null) {
                cb.onUserSwitching(userId);
            }
        }
        try {
            reply.sendResult(null);
        } catch (RemoteException e) {
        }
    }

    /**
     * Handle {@link #MSG_USER_SWITCH_COMPLETE}
     */
    protected void handleUserSwitchComplete(int userId) {
        for (int i = 0; i < mCallbacks.size(); i++) {
            KeyguardUpdateMonitorCallback cb = mCallbacks.get(i).get();
            if (cb != null) {
                cb.onUserSwitchComplete(userId);
            }
        }
    }

    /**
     * This is exposed since {@link Intent#ACTION_BOOT_COMPLETED} is not sticky. If
     * keyguard crashes sometime after boot, then it will never receive this
     * broadcast and hence not handle the event. This method is ultimately called by
     * PhoneWindowManager in this case.
     */
    public void dispatchBootCompleted() {
        mHandler.sendEmptyMessage(MSG_BOOT_COMPLETED);
    }

    /**
     * Handle {@link #MSG_BOOT_COMPLETED}
     */
    protected void handleBootCompleted() {
        if (mBootCompleted) return;
        mBootCompleted = true;
        for (int i = 0; i < mCallbacks.size(); i++) {
            KeyguardUpdateMonitorCallback cb = mCallbacks.get(i).get();
            if (cb != null) {
                cb.onBootCompleted();
            }
        }
    }

    /**
     * We need to store this state in the KeyguardUpdateMonitor since this class will not be
     * destroyed.
     */
    public boolean hasBootCompleted() {
        return mBootCompleted;
    }

    /**
     * Handle {@link #MSG_USER_REMOVED}
     */
    protected void handleUserRemoved(int userId) {
        for (int i = 0; i < mCallbacks.size(); i++) {
            KeyguardUpdateMonitorCallback cb = mCallbacks.get(i).get();
            if (cb != null) {
                cb.onUserRemoved(userId);
            }
        }
    }

    /**
     * Handle {@link #MSG_DEVICE_PROVISIONED}
     */
    protected void handleDeviceProvisioned() {
        for (int i = 0; i < mCallbacks.size(); i++) {
            KeyguardUpdateMonitorCallback cb = mCallbacks.get(i).get();
            if (cb != null) {
                cb.onDeviceProvisioned();
            }
        }
        if (mDeviceProvisionedObserver != null) {
            // We don't need the observer anymore...
            mContext.getContentResolver().unregisterContentObserver(mDeviceProvisionedObserver);
            mDeviceProvisionedObserver = null;
        }
    }

    /**
     * Handle {@link #MSG_PHONE_STATE_CHANGED}
     */
    protected void handlePhoneStateChanged(String newState) {
        if (DEBUG) Log.d(TAG, "handlePhoneStateChanged(" + newState + ")");
        if (TelephonyManager.EXTRA_STATE_IDLE.equals(newState)) {
            mPhoneState = TelephonyManager.CALL_STATE_IDLE;
        } else if (TelephonyManager.EXTRA_STATE_OFFHOOK.equals(newState)) {
            mPhoneState = TelephonyManager.CALL_STATE_OFFHOOK;
        } else if (TelephonyManager.EXTRA_STATE_RINGING.equals(newState)) {
            mPhoneState = TelephonyManager.CALL_STATE_RINGING;
        }
        for (int i = 0; i < mCallbacks.size(); i++) {
            KeyguardUpdateMonitorCallback cb = mCallbacks.get(i).get();
            if (cb != null) {
                cb.onPhoneStateChanged(mPhoneState);
            }
        }
    }

    /**
     * Handle {@link #MSG_RINGER_MODE_CHANGED}
     */
    protected void handleRingerModeChange(int mode) {
        if (DEBUG) Log.d(TAG, "handleRingerModeChange(" + mode + ")");
        mRingMode = mode;
        for (int i = 0; i < mCallbacks.size(); i++) {
            KeyguardUpdateMonitorCallback cb = mCallbacks.get(i).get();
            if (cb != null) {
                cb.onRingerModeChanged(mode);
            }
        }
    }

    /**
     * Handle {@link #MSG_TIME_UPDATE}
     */
    private void handleTimeUpdate() {
        if (DEBUG) Log.d(TAG, "handleTimeUpdate");
        for (int i = 0; i < mCallbacks.size(); i++) {
            KeyguardUpdateMonitorCallback cb = mCallbacks.get(i).get();
            if (cb != null) {
                cb.onTimeChanged();
            }
        }
    }

    /**
     * Handle {@link #MSG_BATTERY_UPDATE}
     */
    private void handleBatteryUpdate(BatteryStatus status) {
        if (DEBUG) Log.d(TAG, "handleBatteryUpdate");
        final boolean batteryUpdateInteresting = isBatteryUpdateInteresting(mBatteryStatus, status);
        mBatteryStatus = status;
        if (batteryUpdateInteresting) {
            for (int i = 0; i < mCallbacks.size(); i++) {
                KeyguardUpdateMonitorCallback cb = mCallbacks.get(i).get();
                if (cb != null) {
                    cb.onRefreshBatteryInfo(status);
                }
            }
        }
    }

    protected String getLocaleString(String originalCarrier) {
        String localeCarrier = android.util.NativeTextHelper.getLocalString(mContext,
                originalCarrier,
                com.android.internal.R.array.origin_carrier_names,
                com.android.internal.R.array.locale_carrier_names);
        return localeCarrier;
    }

    /**
     * Handle {@link #MSG_CARRIER_INFO_UPDATE}
     */
<<<<<<< HEAD
    private void handleCarrierInfoUpdate(long subId) {
=======
    private void handleCarrierInfoUpdate(int subId) {
>>>>>>> 073b8a01
        if (mContext.getResources().getBoolean(com.android.internal
                .R.bool.config_monitor_locale_change)) {
            if (mOriginalPlmn.get(subId) != null) {
                mPlmn.put(subId, getLocaleString(mOriginalPlmn.get(subId).toString()));
            }

            if (mOriginalSpn.get(subId) != null) {
                if (mOriginalPlmn.get(subId) != null && mContext.getResources().getBoolean(
                        com.android.internal.R.bool.config_spn_display_control)) {
                    mShowSpn.put(subId, false);
                    mSpn.put(subId, null);
                    Log.d(TAG,"Do not display spn string when Plmn and Spn both need to show"
                               + "and plmn string is not null");
                } else {
                    mSpn.put(subId, getLocaleString(mOriginalSpn.get(subId).toString()));
                }
            }
        }

        //display 2G/3G/4G if operator ask for showing radio tech
        if ((mServiceState.get(subId) != null) && (mServiceState.get(subId).getDataRegState()
                == ServiceState.STATE_IN_SERVICE || mServiceState.get(subId).getVoiceRegState()
                == ServiceState.STATE_IN_SERVICE) && mContext.getResources().getBoolean(
                com.android.internal.R.bool.config_display_rat)) {
            concatenate(mShowSpn.get(subId), mShowPlmn.get(subId), subId,
                     mServiceState.get(subId));
        }

        if (DEBUG) Log.d(TAG, "handleCarrierInfoUpdate: plmn = " + mPlmn
            + ", spn = " + mSpn + ", subId = " + subId);

        for (int i = 0; i < mCallbacks.size(); i++) {
            KeyguardUpdateMonitorCallback cb = mCallbacks.get(i).get();
            if (cb != null) {
                cb.onRefreshCarrierInfo(subId, mPlmn.get(subId), mSpn.get(subId));
            }
        }
    }

<<<<<<< HEAD
    private void concatenate(Boolean showSpn, Boolean showPlmn, long subId,
=======
    private void concatenate(Boolean showSpn, Boolean showPlmn, int subId,
>>>>>>> 073b8a01
            ServiceState state) {
        int phoneId = SubscriptionManager.getPhoneId(subId);
        String rat = getRadioTech(state, phoneId);
        if (Boolean.TRUE.equals(showSpn) && !TextUtils.isEmpty(mSpn.get(subId))) {
            mSpn.put(subId, new StringBuilder().append(mSpn.get(subId)).append(rat));
        }
        if (Boolean.TRUE.equals(showPlmn) && !TextUtils.isEmpty(mPlmn.get(subId))) {
            mPlmn.put(subId, new StringBuilder().append(mPlmn.get(subId)).append(rat));
        }
    }

    private String getRadioTech(ServiceState serviceState, int phoneId) {
        String radioTech = "";
        int networkType = 0;
        Log.d(TAG, "dataRegState = " + serviceState.getDataRegState() + " voiceRegState = "
                + serviceState.getVoiceRegState() + " phoneId = " + phoneId);
        if (serviceState.getRilDataRadioTechnology() != ServiceState.RIL_RADIO_TECHNOLOGY_UNKNOWN) {
            networkType = serviceState.getDataNetworkType();
            radioTech = new StringBuilder().append(" ").append(TelephonyManager.from(mContext).
                    networkTypeToString(networkType)).toString();
        } else if (serviceState.getRilVoiceRadioTechnology() != ServiceState.
                RIL_RADIO_TECHNOLOGY_UNKNOWN) {
            networkType = serviceState.getVoiceNetworkType();
            radioTech = new StringBuilder().append(" ").append(TelephonyManager.from(mContext).
                    networkTypeToString(networkType)).toString();
        }
        return radioTech;
    }

    /**
     * Handle {@link #MSG_SIM_STATE_CHANGE}
     */
    private void handleSimStateChange(SimData simArgs) {
        final IccCardConstants.State state = simArgs.simState;

        if (DEBUG) {
            Log.d(TAG, "handleSimStateChange: intentValue = " + simArgs + " "
                    + "state resolved to " + state.toString()+ " subId="+ simArgs.subId);
        }

        if (state != IccCardConstants.State.UNKNOWN && state != mSimState.get(simArgs.subId)) {
            mSimState.put(simArgs.subId, state);
            if (simArgs.slotId >= 0) {
                mSubIdForSlot[simArgs.slotId] = simArgs.subId;
            }
            for (int i = 0; i < mCallbacks.size(); i++) {
                KeyguardUpdateMonitorCallback cb = mCallbacks.get(i).get();
                if (cb != null) {
                    cb.onSimStateChanged(simArgs.subId, state);
                }
            }
        }
    }

<<<<<<< HEAD
    private void handleServiceStateChanged(ServiceState state, long sub) {
=======
    private void handleServiceStateChanged(ServiceState state, int sub) {
>>>>>>> 073b8a01
        for (int i = 0; i < mCallbacks.size(); i++) {
            KeyguardUpdateMonitorCallback cb = mCallbacks.get(i).get();
            if (cb != null) {
                cb.onServiceStateChanged(state, sub);
            }
        }
    }

    /**
     * Handle {@link #MSG_CLOCK_VISIBILITY_CHANGED}
     */
    private void handleClockVisibilityChanged() {
        if (DEBUG) Log.d(TAG, "handleClockVisibilityChanged()");
        for (int i = 0; i < mCallbacks.size(); i++) {
            KeyguardUpdateMonitorCallback cb = mCallbacks.get(i).get();
            if (cb != null) {
                cb.onClockVisibilityChanged();
            }
        }
    }

    /**
     * Handle {@link #MSG_KEYGUARD_VISIBILITY_CHANGED}
     */
    private void handleKeyguardVisibilityChanged(int showing) {
        if (DEBUG) Log.d(TAG, "handleKeyguardVisibilityChanged(" + showing + ")");
        boolean isShowing = (showing == 1);
        mKeyguardIsVisible = isShowing;
        for (int i = 0; i < mCallbacks.size(); i++) {
            KeyguardUpdateMonitorCallback cb = mCallbacks.get(i).get();
            if (cb != null) {
                cb.onKeyguardVisibilityChangedRaw(isShowing);
            }
        }
    }

    /**
     * Handle {@link #MSG_KEYGUARD_BOUNCER_CHANGED}
     * @see #sendKeyguardBouncerChanged(boolean)
     */
    private void handleKeyguardBouncerChanged(int bouncer) {
        if (DEBUG) Log.d(TAG, "handleKeyguardBouncerChanged(" + bouncer + ")");
        boolean isBouncer = (bouncer == 1);
        mBouncer = isBouncer;
        for (int i = 0; i < mCallbacks.size(); i++) {
            KeyguardUpdateMonitorCallback cb = mCallbacks.get(i).get();
            if (cb != null) {
                cb.onKeyguardBouncerChanged(isBouncer);
            }
        }
    }

    /**
     * Handle {@link #MSG_REPORT_EMERGENCY_CALL_ACTION}
     */
    private void handleReportEmergencyCallAction() {
        for (int i = 0; i < mCallbacks.size(); i++) {
            KeyguardUpdateMonitorCallback cb = mCallbacks.get(i).get();
            if (cb != null) {
                cb.onEmergencyCallAction();
            }
        }
    }

    public boolean isKeyguardVisible() {
        return mKeyguardIsVisible;
    }

    /**
     * @return if the keyguard is currently in bouncer mode.
     */
    public boolean isKeyguardBouncer() {
        return mBouncer;
    }

    public boolean isSwitchingUser() {
        return mSwitchingUser;
    }

    private static boolean isBatteryUpdateInteresting(BatteryStatus old, BatteryStatus current) {
        final boolean nowPluggedIn = current.isPluggedIn();
        final boolean wasPluggedIn = old.isPluggedIn();
        final boolean stateChangedWhilePluggedIn =
            wasPluggedIn == true && nowPluggedIn == true
            && (old.status != current.status);

        // change in plug state is always interesting
        if (wasPluggedIn != nowPluggedIn || stateChangedWhilePluggedIn) {
            return true;
        }

        // change in battery level while plugged in
        if (nowPluggedIn && old.level != current.level) {
            return true;
        }

        // change where battery needs charging
        if (!nowPluggedIn && current.isBatteryLow() && current.level != old.level) {
            return true;
        }
        return false;
    }

    /**
     * @param intent The intent with action {@link TelephonyIntents#SPN_STRINGS_UPDATED_ACTION}
     * @return The string to use for the plmn, or null if it should not be shown.
     */
    private CharSequence getTelephonyPlmnFrom(Intent intent) {
        if (intent.getBooleanExtra(TelephonyIntents.EXTRA_SHOW_PLMN, false)) {
            final String plmn = intent.getStringExtra(TelephonyIntents.EXTRA_PLMN);
            String strEmergencyCallOnly = mContext.getResources().getText(
                    com.android.internal.R.string.emergency_calls_only).toString();
            if (mContext.getResources().getBoolean(R.bool.config_showEmergencyButton)
                    && plmn.equalsIgnoreCase(strEmergencyCallOnly)
                    && !canMakeEmergencyCall()) {
                return getDefaultPlmn();
            } else {
                return (plmn != null) ? plmn : getDefaultPlmn();
            }
        }
        return null;
    }

    private boolean canMakeEmergencyCall() {
        for (int i = 0; i < getNumPhones(); i++) {
            ServiceState state = mServiceState.get(getSubIdByPhoneId(i));
            if ((state != null) && (state.isEmergencyOnly() ||
                    state.getVoiceRegState() != ServiceState.STATE_OUT_OF_SERVICE)) {
                return true;
            }
        }
        return false;
    }

    /**
     * @return The default plmn (no service)
     */
    private CharSequence getDefaultPlmn() {
        return mContext.getResources().getText(R.string.keyguard_carrier_default);
    }

    /**
     * @param intent The intent with action {@link Telephony.Intents#SPN_STRINGS_UPDATED_ACTION}
     * @return The string to use for the plmn, or null if it should not be shown.
     */
    private CharSequence getTelephonySpnFrom(Intent intent) {
        if (intent.getBooleanExtra(TelephonyIntents.EXTRA_SHOW_SPN, false)) {
            final String spn = intent.getStringExtra(TelephonyIntents.EXTRA_SPN);
            if (spn != null) {
                return spn;
            }
        }
        return null;
    }

    /**
     * Remove the given observer's callback.
     *
     * @param callback The callback to remove
     */
    public void removeCallback(KeyguardUpdateMonitorCallback callback) {
        if (DEBUG) Log.v(TAG, "*** unregister callback for " + callback);
        for (int i = mCallbacks.size() - 1; i >= 0; i--) {
            if (mCallbacks.get(i).get() == callback) {
                mCallbacks.remove(i);
            }
        }
    }

    /**
     * Register to receive notifications about general keyguard information
     * (see {@link InfoCallback}.
     * @param callback The callback to register
     */
    public void registerCallback(KeyguardUpdateMonitorCallback callback) {
        if (DEBUG) Log.v(TAG, "*** register callback for " + callback);
        // Prevent adding duplicate callbacks
        for (int i = 0; i < mCallbacks.size(); i++) {
            if (mCallbacks.get(i).get() == callback) {
                if (DEBUG) Log.e(TAG, "Object tried to add another callback",
                        new Exception("Called by"));
                return;
            }
        }
        mCallbacks.add(new WeakReference<KeyguardUpdateMonitorCallback>(callback));
        removeCallback(null); // remove unused references
        sendUpdates(callback);
    }

    private void sendUpdates(KeyguardUpdateMonitorCallback callback) {
        // Notify listener of the current state
        callback.onRefreshBatteryInfo(mBatteryStatus);
        callback.onTimeChanged();
        callback.onRingerModeChanged(mRingMode);
        callback.onPhoneStateChanged(mPhoneState);
        callback.onClockVisibilityChanged();
<<<<<<< HEAD
        for (long subId: mSubIdForSlot) {
=======
        for (int subId: mSubIdForSlot) {
>>>>>>> 073b8a01
            callback.onRefreshCarrierInfo(subId, mPlmn.get(subId), mSpn.get(subId));
            callback.onSimStateChanged(subId, mSimState.get(subId));
        }
        boolean airplaneModeOn = Settings.System.getInt(
                mContext.getContentResolver(), Settings.System.AIRPLANE_MODE_ON, 0) != 0;
        callback.onAirplaneModeChanged(airplaneModeOn);
    }

    public void sendKeyguardVisibilityChanged(boolean showing) {
        if (DEBUG) Log.d(TAG, "sendKeyguardVisibilityChanged(" + showing + ")");
        Message message = mHandler.obtainMessage(MSG_KEYGUARD_VISIBILITY_CHANGED);
        message.arg1 = showing ? 1 : 0;
        message.sendToTarget();
    }

    /**
     * @see #handleKeyguardBouncerChanged(int)
     */
    public void sendKeyguardBouncerChanged(boolean showingBouncer) {
        if (DEBUG) Log.d(TAG, "sendKeyguardBouncerChanged(" + showingBouncer + ")");
        Message message = mHandler.obtainMessage(MSG_KEYGUARD_BOUNCER_CHANGED);
        message.arg1 = showingBouncer ? 1 : 0;
        message.sendToTarget();
    }

    public void reportClockVisible(boolean visible) {
        mClockVisible = visible;
        mHandler.obtainMessage(MSG_CLOCK_VISIBILITY_CHANGED).sendToTarget();
    }

<<<<<<< HEAD
    public IccCardConstants.State getSimState(long subId) {
        return mSimState.get(subId);
    }

    public HashMap<Long, ServiceState> getServiceStates() {
=======
    public IccCardConstants.State getSimState(int subId) {
        return mSimState.get(subId);
    }

     /**
      * @return true if and only if the state has changed for the specified {@code slotId}
      */
     private boolean refreshSimState(int subId, int slotId) {

         // This is awful. It exists because there are two APIs for getting the SIM status
         // that don't return the complete set of values and have different types. In Keyguard we
         // need IccCardConstants, but TelephonyManager would only give us
         // TelephonyManager.SIM_STATE*, so we retrieve it manually.
         final TelephonyManager tele = TelephonyManager.from(mContext);
         int simState =  tele.getSimState(slotId);
         State state = State.UNKNOWN;
         SimData data = mSimDatas.get(subId);
         final boolean changed;
         if (data == null) {
             data = new SimData(state, slotId, subId);
             mSimDatas.put(subId, data);
             changed = true; // no data yet; force update
         } else {
             changed = data.simState != state;
             data.simState = state;
         }
         return changed;
     }

    public HashMap<Integer, ServiceState> getServiceStates() {
>>>>>>> 073b8a01
        return mServiceState;
    }

    /**
     * Report that the user successfully entered the SIM PIN or PUK/SIM PIN so we
     * have the information earlier than waiting for the intent
     * broadcast from the telephony code.
     *
     * NOTE: Because handleSimStateChange() invokes callbacks immediately without going
     * through mHandler, this *must* be called from the UI thread.
     */
<<<<<<< HEAD
    public void reportSimUnlocked(long subId) {
        int slotId = SubscriptionManager.getSlotId(subId);
        handleSimStateChange(new SimArgs(IccCardConstants.State.READY, slotId, subId));
=======
    public void reportSimUnlocked(int subId) {
        int slotId = SubscriptionManager.getSlotId(subId);
        handleSimStateChange(new SimData(IccCardConstants.State.READY, slotId, subId));
>>>>>>> 073b8a01
    }

    /**
     * Report that the emergency call button has been pressed and the emergency dialer is
     * about to be displayed.
     *
     * @param bypassHandler runs immediately.
     *
     * NOTE: Must be called from UI thread if bypassHandler == true.
     */
    public void reportEmergencyCallAction(boolean bypassHandler) {
        if (!bypassHandler) {
            mHandler.obtainMessage(MSG_REPORT_EMERGENCY_CALL_ACTION).sendToTarget();
        } else {
            handleReportEmergencyCallAction();
        }
    }

<<<<<<< HEAD
    public CharSequence getTelephonyPlmn(long subId) {
        return mPlmn.get(subId);
    }

    public CharSequence getTelephonySpn(long subId) {
=======
    public CharSequence getTelephonyPlmn(int subId) {
        return mPlmn.get(subId);
    }

    public CharSequence getTelephonySpn(int subId) {
>>>>>>> 073b8a01
        return mSpn.get(subId);
    }

    /**
     * @return Whether the device is provisioned (whether they have gone through
     *   the setup wizard)
     */
    public boolean isDeviceProvisioned() {
        return mDeviceProvisioned;
    }

    public int getFailedUnlockAttempts() {
        return mFailedAttempts;
    }

    public void clearFailedUnlockAttempts() {
        mFailedAttempts = 0;
        mFailedBiometricUnlockAttempts = 0;
    }

    public void clearFingerprintRecognized() {
        mUserFingerprintRecognized.clear();
    }

    public void reportFailedUnlockAttempt() {
        mFailedAttempts++;
    }

    public boolean isClockVisible() {
        return mClockVisible;
    }

    public int getPhoneState() {
        return mPhoneState;
    }

    public void reportFailedBiometricUnlockAttempt() {
        mFailedBiometricUnlockAttempts++;
    }

    public boolean getMaxBiometricUnlockAttemptsReached() {
        return mFailedBiometricUnlockAttempts >= FAILED_BIOMETRIC_UNLOCK_ATTEMPTS_BEFORE_BACKUP;
    }

    public boolean isAlternateUnlockEnabled() {
        return mAlternateUnlockEnabled;
    }

    public void setAlternateUnlockEnabled(boolean enabled) {
        mAlternateUnlockEnabled = enabled;
    }

    public boolean isSimLocked() {
        boolean bSimLocked = false;
<<<<<<< HEAD
        for (long subId: mSubIdForSlot) {
=======
        for (int subId: mSubIdForSlot) {
>>>>>>> 073b8a01
            if (isSimLocked(mSimState.get(subId))) {
                bSimLocked = true;
                break;
            }
        }
        return bSimLocked;
    }

    public static boolean isSimLocked(IccCardConstants.State state) {
        return state == IccCardConstants.State.PIN_REQUIRED
        || state == IccCardConstants.State.PUK_REQUIRED
        || state == IccCardConstants.State.PERM_DISABLED;
    }

    public boolean isSimPinSecure() {
        boolean isSecure = false;
<<<<<<< HEAD
        for (long subId: mSubIdForSlot) {
=======
        for (int subId: mSubIdForSlot) {
>>>>>>> 073b8a01
            if (isSimPinSecure(mSimState.get(subId))) {
                isSecure = true;
                break;
            }
        }
        return isSecure;
    }

    public static boolean isSimPinSecure(IccCardConstants.State state) {
        final IccCardConstants.State simState = state;
        return (simState == IccCardConstants.State.PIN_REQUIRED
                || simState == IccCardConstants.State.PUK_REQUIRED
                || simState == IccCardConstants.State.PERM_DISABLED);
    }

    public DisplayClientState getCachedDisplayClientState() {
        return mDisplayClientState;
    }

    // TODO: use these callbacks elsewhere in place of the existing notifyScreen*()
    // (KeyguardViewMediator, KeyguardHostView)
    public void dispatchScreenTurnedOn() {
        synchronized (this) {
            mScreenOn = true;
        }
        mHandler.sendEmptyMessage(MSG_SCREEN_TURNED_ON);
    }

    public void dispatchScreenTurndOff(int why) {
        synchronized(this) {
            mScreenOn = false;
        }
        mHandler.sendMessage(mHandler.obtainMessage(MSG_SCREEN_TURNED_OFF, why, 0));
    }

    public boolean isScreenOn() {
        return mScreenOn;
    }

    //return subId of first SIM that is PIN locked.
<<<<<<< HEAD
    public long getSimPinLockSubId() {
        long currentSimPinSubId = INVALID_SUBID;
        for (long subId: mSubIdForSlot) {
=======
    public int getSimPinLockSubId() {
        int currentSimPinSubId = INVALID_SUBID;
        for (int subId: mSubIdForSlot) {
>>>>>>> 073b8a01
            if (DEBUG) Log.d(TAG, "getSimPinLockSubId, subId = " + subId
                    + ", SimState = " + mSimState.get(subId));
            if (mSimState.get(subId) == IccCardConstants.State.PIN_REQUIRED) {
                currentSimPinSubId = subId;
                break;
            }
        }
        return currentSimPinSubId;
    }

    //return subId of first SIM that is PUK locked.
<<<<<<< HEAD
    public long getSimPukLockSubId() {
        long currentSimPukSubId = INVALID_SUBID;
        for (long subId: mSubIdForSlot) {
=======
    public int getSimPukLockSubId() {
        int currentSimPukSubId = INVALID_SUBID;
        for (int subId: mSubIdForSlot) {
>>>>>>> 073b8a01
            if (DEBUG) Log.d(TAG, "getSimPukLockSubId, subId=" + subId
                    + ", SimState = " + mSimState.get(subId));
            if (mSimState.get(subId) == IccCardConstants.State.PUK_REQUIRED) {
                currentSimPukSubId = subId;
                break;
            }
        }
        return currentSimPukSubId;
    }

    public int getNumPhones() {
        if (mNumPhones == 0) {
            mNumPhones = TelephonyManager.getDefault().getPhoneCount();
        }
        return mNumPhones;
    }

    public boolean isValidPhoneId(int phoneId) {
        if ((0 <= phoneId) && (phoneId < mNumPhones)) {
            return true;
        } else {
            return false;
        }
    }

<<<<<<< HEAD
    public int getPhoneIdBySubId(long subId) {
=======
    public int getPhoneIdBySubId(int subId) {
>>>>>>> 073b8a01
        int phoneId = -1;
        if (subId != INVALID_SUBID) {
            for (int i = 0; i < getNumPhones(); i++) {
                if (mSubIdForSlot[i] == subId) {
                    phoneId = i;
                    break;
                }
            }
        }
        return phoneId;
    }

<<<<<<< HEAD
    public long getSubIdByPhoneId(int phoneId) {
        long subId = INVALID_SUBID;
=======
    public int getSubIdByPhoneId(int phoneId) {
        int subId = INVALID_SUBID;
>>>>>>> 073b8a01
        if (isValidPhoneId(phoneId)) {
            subId = mSubIdForSlot[phoneId];
        }
        return subId;
    }

}<|MERGE_RESOLUTION|>--- conflicted
+++ resolved
@@ -49,26 +49,17 @@
 import android.service.fingerprint.FingerprintManager;
 import android.service.fingerprint.FingerprintManagerReceiver;
 import android.service.fingerprint.FingerprintUtils;
-<<<<<<< HEAD
-import android.telephony.SubscriptionManager;
-import android.telephony.SubInfoRecord;
-import android.telephony.ServiceState;
-=======
 import android.telephony.ServiceState;
 import android.telephony.SubscriptionInfo;
 import android.telephony.SubscriptionManager;
 import android.telephony.SubscriptionManager.OnSubscriptionsChangedListener;
->>>>>>> 073b8a01
 import android.telephony.TelephonyManager;
 import android.text.TextUtils;
 import android.util.Log;
 import android.util.SparseBooleanArray;
 
 import com.android.internal.telephony.IccCardConstants;
-<<<<<<< HEAD
-=======
 import com.android.internal.telephony.IccCardConstants.State;
->>>>>>> 073b8a01
 import com.android.internal.telephony.PhoneConstants;
 import com.android.internal.telephony.TelephonyIntents;
 import com.google.android.collect.Lists;
@@ -131,13 +122,9 @@
     private static final int MSG_SUBINFO_CONTENT_CHANGE = 327;
     private static final int MSG_SERVICE_STATE_CHANGED = 328;
 
-<<<<<<< HEAD
-    private static final long INVALID_SUBID = SubscriptionManager.INVALID_SUB_ID;
-=======
     private static final int MSG_SIM_SUBSCRIPTION_INFO_CHANGED = 329;
 
     private static final int INVALID_SUBID = SubscriptionManager.INVALID_SUBSCRIPTION_ID;
->>>>>>> 073b8a01
 
     private static KeyguardUpdateMonitor sInstance;
 
@@ -145,18 +132,6 @@
 
     HashMap<Integer, SimData> mSimDatas = new HashMap<Integer, SimData>();
     // Telephony state
-<<<<<<< HEAD
-    private HashMap<Long, IccCardConstants.State> mSimState
-            = new HashMap<Long, IccCardConstants.State>();
-    private HashMap<Long, CharSequence> mPlmn = new HashMap<Long, CharSequence>();
-    private HashMap<Long, CharSequence> mSpn = new HashMap<Long, CharSequence>();
-    private HashMap<Long, CharSequence> mOriginalPlmn = new HashMap<Long, CharSequence>();
-    private HashMap<Long, CharSequence> mOriginalSpn = new HashMap<Long, CharSequence>();
-    private HashMap<Long, Boolean> mShowPlmn = new HashMap<Long, Boolean>();
-    private HashMap<Long, Boolean> mShowSpn = new HashMap<Long, Boolean>();
-    private HashMap<Long, ServiceState> mServiceState = new HashMap<Long, ServiceState>();
-    private long mSubIdForSlot[];
-=======
     private HashMap<Integer, IccCardConstants.State> mSimState
             = new HashMap<Integer, IccCardConstants.State>();
     private HashMap<Integer, CharSequence> mPlmn = new HashMap<Integer, CharSequence>();
@@ -167,7 +142,6 @@
     private HashMap<Integer, Boolean> mShowSpn = new HashMap<Integer, Boolean>();
     private HashMap<Integer, ServiceState> mServiceState = new HashMap<Integer, ServiceState>();
     private int mSubIdForSlot[];
->>>>>>> 073b8a01
     private int mRingMode;
     private int mPhoneState;
     private boolean mKeyguardIsVisible;
@@ -197,11 +171,8 @@
     private boolean mScreenOn;
 
     private int mNumPhones = 0;
-<<<<<<< HEAD
-=======
     private SubscriptionManager mSubscriptionManager;
     private List<SubscriptionInfo> mSubscriptionInfo;
->>>>>>> 073b8a01
 
     private final Handler mHandler = new Handler() {
         @Override
@@ -214,11 +185,7 @@
                     handleBatteryUpdate((BatteryStatus) msg.obj);
                     break;
                 case MSG_CARRIER_INFO_UPDATE:
-<<<<<<< HEAD
-                    handleCarrierInfoUpdate((Long) msg.obj);
-=======
                     handleCarrierInfoUpdate((Integer) msg.obj);
->>>>>>> 073b8a01
                     break;
                 case MSG_SIM_STATE_CHANGE:
                     handleSimStateChange((SimData) msg.obj);
@@ -287,11 +254,7 @@
                     handleSubInfoContentChange((SubInfoContent) msg.obj);
                     break;
                 case MSG_SERVICE_STATE_CHANGED:
-<<<<<<< HEAD
-                    handleServiceStateChanged((ServiceState) msg.obj, (long) msg.arg1);
-=======
                     handleServiceStateChanged((ServiceState) msg.obj, (int) msg.arg1);
->>>>>>> 073b8a01
                     break;
             }
         }
@@ -499,11 +462,7 @@
                     || Intent.ACTION_TIMEZONE_CHANGED.equals(action)) {
                 mHandler.sendEmptyMessage(MSG_TIME_UPDATE);
             } else if (TelephonyIntents.SPN_STRINGS_UPDATED_ACTION.equals(action)) {
-<<<<<<< HEAD
-                long subId = intent.getLongExtra(PhoneConstants.SUBSCRIPTION_KEY, INVALID_SUBID);
-=======
                 int subId = intent.getIntExtra(PhoneConstants.SUBSCRIPTION_KEY, INVALID_SUBID);
->>>>>>> 073b8a01
 
                 mPlmn.put(subId, getTelephonyPlmnFrom(intent));
                 mSpn.put(subId, getTelephonySpnFrom(intent));
@@ -525,11 +484,7 @@
                 mHandler.sendMessage(msg);
             } else if (TelephonyIntents.ACTION_SIM_STATE_CHANGED.equals(action)) {
                 String stateExtra = intent.getStringExtra(IccCardConstants.INTENT_KEY_ICC_STATE);
-<<<<<<< HEAD
-                SimArgs simArgs = SimArgs.fromIntent(intent);
-=======
                 SimData simArgs = SimData.fromIntent(intent);
->>>>>>> 073b8a01
                 if (DEBUG_SIM_STATES) {
                     Log.v(TAG, "action=" + action + ", state=" + stateExtra
                         + ", slotId=" + simArgs.slotId + ", subId=" + simArgs.subId);
@@ -554,12 +509,8 @@
                 if (DEBUG) Log.d(TAG, "received ACTION_SUBINFO_RECORD_UPDATED");
                 mHandler.sendEmptyMessage(MSG_SUBINFO_RECORD_UPDATE);
             } else if (TelephonyIntents.ACTION_SUBINFO_CONTENT_CHANGE.equals(action)) {
-<<<<<<< HEAD
-                long subId = intent.getLongExtra(SubscriptionManager._ID, INVALID_SUBID);
-=======
                 int subId = intent.getIntExtra(SubscriptionManager.UNIQUE_KEY_SUBSCRIPTION_ID,
                         INVALID_SUBID);
->>>>>>> 073b8a01
                 String column = intent.getStringExtra(TelephonyIntents.EXTRA_COLUMN_NAME);
                 String sValue = intent.getStringExtra(TelephonyIntents.EXTRA_STRING_CONTENT);
                 int iValue = intent.getIntExtra(TelephonyIntents.EXTRA_INT_CONTENT, 0);
@@ -569,11 +520,7 @@
                         new SubInfoContent(subId, column, sValue, iValue));
                 mHandler.sendMessage(msg);
             } else if (TelephonyIntents.ACTION_SERVICE_STATE_CHANGED.equals(action)) {
-<<<<<<< HEAD
-                long subId = intent.getLongExtra(PhoneConstants.SUBSCRIPTION_KEY, INVALID_SUBID);
-=======
                 int subId = intent.getIntExtra(PhoneConstants.SUBSCRIPTION_KEY, INVALID_SUBID);
->>>>>>> 073b8a01
                 mServiceState.put(subId, ServiceState.newFromBundle(intent.getExtras()));
                 Log.d(TAG, "ACTION_SERVICE_STATE_CHANGED on sub: " + subId + " mServiceState: "
                         + mServiceState.get(subId));
@@ -586,11 +533,7 @@
             } else if (Intent.ACTION_LOCALE_CHANGED.equals(action)) {
                 Log.d(TAG, "Received CONFIGURATION_CHANGED intent");
                 for (int i = 0; i < mNumPhones; i++) {
-<<<<<<< HEAD
-                    long subId = SubscriptionManager.getSubId(i)[0];
-=======
                     int subId = SubscriptionManager.getSubId(i)[0];
->>>>>>> 073b8a01
                     mHandler.sendMessage(mHandler.obtainMessage(MSG_CARRIER_INFO_UPDATE, subId));
                 }
             }
@@ -644,17 +587,6 @@
      * we need a single object to pass to the handler.  This class helps decode
      * the intent and provide a {@link SimCard.State} result.
      */
-<<<<<<< HEAD
-    private static class SimArgs {
-        public final IccCardConstants.State simState;
-        int slotId = 0;
-        long subId = INVALID_SUBID;
-
-        SimArgs(IccCardConstants.State state, int slotId, long subId) {
-            this.simState = state;
-            this.slotId = slotId;
-            this.subId = subId;
-=======
     private static class SimData {
         public State simState;
         public int slotId;
@@ -664,7 +596,6 @@
             simState = state;
             slotId = slot;
             subId = id;
->>>>>>> 073b8a01
         }
 
         static SimData fromIntent(Intent intent) {
@@ -674,12 +605,8 @@
             }
             String stateExtra = intent.getStringExtra(IccCardConstants.INTENT_KEY_ICC_STATE);
             int slotId = intent.getIntExtra(PhoneConstants.SLOT_KEY, 0);
-<<<<<<< HEAD
-            long subId = intent.getLongExtra(PhoneConstants.SUBSCRIPTION_KEY, INVALID_SUBID);
-=======
             int subId = intent.getIntExtra(PhoneConstants.SUBSCRIPTION_KEY,
                     SubscriptionManager.INVALID_SUBSCRIPTION_ID);
->>>>>>> 073b8a01
             if (IccCardConstants.INTENT_VALUE_ICC_ABSENT.equals(stateExtra)) {
                 final String absentReason = intent
                     .getStringExtra(IccCardConstants.INTENT_KEY_LOCKED_REASON);
@@ -699,18 +626,11 @@
                     state = IccCardConstants.State.PIN_REQUIRED;
                 } else if (IccCardConstants.INTENT_VALUE_LOCKED_ON_PUK.equals(lockedReason)) {
                     state = IccCardConstants.State.PUK_REQUIRED;
-                } else if (IccCardConstants.INTENT_VALUE_LOCKED_PERSO.equals(lockedReason)) {
-                    state = IccCardConstants.State.PERSO_LOCKED;
                 } else {
                     state = IccCardConstants.State.UNKNOWN;
                 }
-<<<<<<< HEAD
-            } else if (IccCardConstants.INTENT_VALUE_ICC_CARD_IO_ERROR.equals(stateExtra)) {
-                state = IccCardConstants.State.CARD_IO_ERROR;
-=======
             } else if (IccCardConstants.INTENT_VALUE_LOCKED_PERSO.equals(stateExtra)) {
                 state = IccCardConstants.State.PERSO_LOCKED;
->>>>>>> 073b8a01
             } else if (IccCardConstants.INTENT_VALUE_ICC_LOADED.equals(stateExtra)
                     || IccCardConstants.INTENT_VALUE_ICC_IMSI.equals(stateExtra)) {
                 // This is required because telephony doesn't return to "READY" after
@@ -719,11 +639,7 @@
             } else {
                 state = IccCardConstants.State.UNKNOWN;
             }
-<<<<<<< HEAD
-            return new SimArgs(state, slotId, subId);
-=======
             return new SimData(state, slotId, subId);
->>>>>>> 073b8a01
         }
 
         public String toString() {
@@ -774,19 +690,11 @@
     }
 
     /* package */ static class SubInfoContent {
-<<<<<<< HEAD
-        public final long subInfoId;
-        public final String column;
-        public final String sValue;
-        public final int iValue;
-        public SubInfoContent(long subInfoId, String column, String sValue, int iValue) {
-=======
         public final int subInfoId;
         public final String column;
         public final String sValue;
         public final int iValue;
         public SubInfoContent(int subInfoId, String column, String sValue, int iValue) {
->>>>>>> 073b8a01
             this.subInfoId = subInfoId;
             this.column = column;
             this.sValue = sValue;
@@ -823,23 +731,6 @@
     }
 
     protected void handleSubInfoRecordUpdate() {
-<<<<<<< HEAD
-        List<SubInfoRecord> activeSubInfos = null;
-        activeSubInfos = SubscriptionManager.getActiveSubInfoList();
-
-        if (activeSubInfos != null) {
-            for (SubInfoRecord subInfo: activeSubInfos) {
-                //subId for the slot initially initiazed to invalid value
-                //Got intent with correct subId for the slot now.
-                if (subInfo.slotId > getNumPhones() - 1) {
-                    continue;
-                }
-                if (mSubIdForSlot[subInfo.slotId] != subInfo.subId) {
-                    long subId = mSubIdForSlot[subInfo.slotId];
-                    mSimState.put(subInfo.subId, mSimState.get(subId));
-                    mPlmn.put(subInfo.subId, mPlmn.get(subId));
-                    mSpn.put(subInfo.subId, mSpn.get(subId));
-=======
         List<SubscriptionInfo> activeSubInfos = null;
         activeSubInfos = mSubscriptionManager.getActiveSubscriptionInfoList();
 
@@ -855,22 +746,11 @@
                     mSimState.put(subInfo.getSubscriptionId(), mSimState.get(subId));
                     mPlmn.put(subInfo.getSubscriptionId(), mPlmn.get(subId));
                     mSpn.put(subInfo.getSubscriptionId(), mSpn.get(subId));
->>>>>>> 073b8a01
 
                     final int count = mCallbacks.size();
                     for (int i = 0; i < count; i++) {
                         KeyguardUpdateMonitorCallback cb = mCallbacks.get(i).get();
                         if (cb != null) {
-<<<<<<< HEAD
-                            cb.onSubIdUpdated(subId, subInfo.subId);
-                        }
-                    }
-                }
-                mSubIdForSlot[subInfo.slotId] = subInfo.subId;
-                if (DEBUG) {
-                    Log.d(TAG, "handleSubInfoRecordUpdate mSubIdForSlot["
-                        + subInfo.slotId + "] = " + subInfo.subId);
-=======
                             cb.onSubIdUpdated(subId, subInfo.getSubscriptionId());
                         }
                     }
@@ -879,7 +759,6 @@
                 if (DEBUG) {
                     Log.d(TAG, "handleSubInfoRecordUpdate mSubIdForSlot["
                         + subInfo.getSimSlotIndex() + "] = " + subInfo.getSubscriptionId());
->>>>>>> 073b8a01
                 }
             }
         } else {
@@ -940,11 +819,7 @@
             watchForDeviceProvisioning();
         }
 
-<<<<<<< HEAD
-        mSubIdForSlot = new long[getNumPhones()];
-=======
         mSubIdForSlot = new int[getNumPhones()];
->>>>>>> 073b8a01
 
         //Initialize subId for both slots to INVALID subId
         //and assign default plmn and spn values to INVALID subId
@@ -1228,11 +1103,7 @@
     /**
      * Handle {@link #MSG_CARRIER_INFO_UPDATE}
      */
-<<<<<<< HEAD
-    private void handleCarrierInfoUpdate(long subId) {
-=======
     private void handleCarrierInfoUpdate(int subId) {
->>>>>>> 073b8a01
         if (mContext.getResources().getBoolean(com.android.internal
                 .R.bool.config_monitor_locale_change)) {
             if (mOriginalPlmn.get(subId) != null) {
@@ -1272,11 +1143,7 @@
         }
     }
 
-<<<<<<< HEAD
-    private void concatenate(Boolean showSpn, Boolean showPlmn, long subId,
-=======
     private void concatenate(Boolean showSpn, Boolean showPlmn, int subId,
->>>>>>> 073b8a01
             ServiceState state) {
         int phoneId = SubscriptionManager.getPhoneId(subId);
         String rat = getRadioTech(state, phoneId);
@@ -1331,11 +1198,7 @@
         }
     }
 
-<<<<<<< HEAD
-    private void handleServiceStateChanged(ServiceState state, long sub) {
-=======
     private void handleServiceStateChanged(ServiceState state, int sub) {
->>>>>>> 073b8a01
         for (int i = 0; i < mCallbacks.size(); i++) {
             KeyguardUpdateMonitorCallback cb = mCallbacks.get(i).get();
             if (cb != null) {
@@ -1532,11 +1395,7 @@
         callback.onRingerModeChanged(mRingMode);
         callback.onPhoneStateChanged(mPhoneState);
         callback.onClockVisibilityChanged();
-<<<<<<< HEAD
-        for (long subId: mSubIdForSlot) {
-=======
         for (int subId: mSubIdForSlot) {
->>>>>>> 073b8a01
             callback.onRefreshCarrierInfo(subId, mPlmn.get(subId), mSpn.get(subId));
             callback.onSimStateChanged(subId, mSimState.get(subId));
         }
@@ -1567,13 +1426,6 @@
         mHandler.obtainMessage(MSG_CLOCK_VISIBILITY_CHANGED).sendToTarget();
     }
 
-<<<<<<< HEAD
-    public IccCardConstants.State getSimState(long subId) {
-        return mSimState.get(subId);
-    }
-
-    public HashMap<Long, ServiceState> getServiceStates() {
-=======
     public IccCardConstants.State getSimState(int subId) {
         return mSimState.get(subId);
     }
@@ -1604,7 +1456,6 @@
      }
 
     public HashMap<Integer, ServiceState> getServiceStates() {
->>>>>>> 073b8a01
         return mServiceState;
     }
 
@@ -1616,15 +1467,9 @@
      * NOTE: Because handleSimStateChange() invokes callbacks immediately without going
      * through mHandler, this *must* be called from the UI thread.
      */
-<<<<<<< HEAD
-    public void reportSimUnlocked(long subId) {
-        int slotId = SubscriptionManager.getSlotId(subId);
-        handleSimStateChange(new SimArgs(IccCardConstants.State.READY, slotId, subId));
-=======
     public void reportSimUnlocked(int subId) {
         int slotId = SubscriptionManager.getSlotId(subId);
         handleSimStateChange(new SimData(IccCardConstants.State.READY, slotId, subId));
->>>>>>> 073b8a01
     }
 
     /**
@@ -1643,19 +1488,11 @@
         }
     }
 
-<<<<<<< HEAD
-    public CharSequence getTelephonyPlmn(long subId) {
-        return mPlmn.get(subId);
-    }
-
-    public CharSequence getTelephonySpn(long subId) {
-=======
     public CharSequence getTelephonyPlmn(int subId) {
         return mPlmn.get(subId);
     }
 
     public CharSequence getTelephonySpn(int subId) {
->>>>>>> 073b8a01
         return mSpn.get(subId);
     }
 
@@ -1710,11 +1547,7 @@
 
     public boolean isSimLocked() {
         boolean bSimLocked = false;
-<<<<<<< HEAD
-        for (long subId: mSubIdForSlot) {
-=======
         for (int subId: mSubIdForSlot) {
->>>>>>> 073b8a01
             if (isSimLocked(mSimState.get(subId))) {
                 bSimLocked = true;
                 break;
@@ -1731,11 +1564,7 @@
 
     public boolean isSimPinSecure() {
         boolean isSecure = false;
-<<<<<<< HEAD
-        for (long subId: mSubIdForSlot) {
-=======
         for (int subId: mSubIdForSlot) {
->>>>>>> 073b8a01
             if (isSimPinSecure(mSimState.get(subId))) {
                 isSecure = true;
                 break;
@@ -1776,15 +1605,9 @@
     }
 
     //return subId of first SIM that is PIN locked.
-<<<<<<< HEAD
-    public long getSimPinLockSubId() {
-        long currentSimPinSubId = INVALID_SUBID;
-        for (long subId: mSubIdForSlot) {
-=======
     public int getSimPinLockSubId() {
         int currentSimPinSubId = INVALID_SUBID;
         for (int subId: mSubIdForSlot) {
->>>>>>> 073b8a01
             if (DEBUG) Log.d(TAG, "getSimPinLockSubId, subId = " + subId
                     + ", SimState = " + mSimState.get(subId));
             if (mSimState.get(subId) == IccCardConstants.State.PIN_REQUIRED) {
@@ -1796,15 +1619,9 @@
     }
 
     //return subId of first SIM that is PUK locked.
-<<<<<<< HEAD
-    public long getSimPukLockSubId() {
-        long currentSimPukSubId = INVALID_SUBID;
-        for (long subId: mSubIdForSlot) {
-=======
     public int getSimPukLockSubId() {
         int currentSimPukSubId = INVALID_SUBID;
         for (int subId: mSubIdForSlot) {
->>>>>>> 073b8a01
             if (DEBUG) Log.d(TAG, "getSimPukLockSubId, subId=" + subId
                     + ", SimState = " + mSimState.get(subId));
             if (mSimState.get(subId) == IccCardConstants.State.PUK_REQUIRED) {
@@ -1830,11 +1647,7 @@
         }
     }
 
-<<<<<<< HEAD
-    public int getPhoneIdBySubId(long subId) {
-=======
     public int getPhoneIdBySubId(int subId) {
->>>>>>> 073b8a01
         int phoneId = -1;
         if (subId != INVALID_SUBID) {
             for (int i = 0; i < getNumPhones(); i++) {
@@ -1847,13 +1660,8 @@
         return phoneId;
     }
 
-<<<<<<< HEAD
-    public long getSubIdByPhoneId(int phoneId) {
-        long subId = INVALID_SUBID;
-=======
     public int getSubIdByPhoneId(int phoneId) {
         int subId = INVALID_SUBID;
->>>>>>> 073b8a01
         if (isValidPhoneId(phoneId)) {
             subId = mSubIdForSlot[phoneId];
         }
