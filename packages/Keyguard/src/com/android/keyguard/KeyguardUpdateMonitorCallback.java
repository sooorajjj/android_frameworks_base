/*
 * Copyright (C) 2012 The Android Open Source Project
 *
 * Licensed under the Apache License, Version 2.0 (the "License");
 * you may not use this file except in compliance with the License.
 * You may obtain a copy of the License at
 *
 *      http://www.apache.org/licenses/LICENSE-2.0
 *
 * Unless required by applicable law or agreed to in writing, software
 * distributed under the License is distributed on an "AS IS" BASIS,
 * WITHOUT WARRANTIES OR CONDITIONS OF ANY KIND, either express or implied.
 * See the License for the specific language governing permissions and
 * limitations under the License.
 */
package com.android.keyguard;

import android.app.PendingIntent;
import android.app.admin.DevicePolicyManager;
import android.graphics.Bitmap;
import android.media.AudioManager;
import android.os.SystemClock;
import android.telephony.ServiceState;
import android.telephony.TelephonyManager;
import android.view.WindowManagerPolicy;

import com.android.internal.telephony.IccCardConstants;

/**
 * Callback for general information relevant to lock screen.
 */
public class KeyguardUpdateMonitorCallback {

    private static final long VISIBILITY_CHANGED_COLLAPSE_MS = 1000;
    private long mVisibilityChangedCalled;
    private boolean mShowing;

    /**
     * Called when the battery status changes, e.g. when plugged in or unplugged, charge
     * level, etc. changes.
     *
     * @param status current battery status
     */
    public void onRefreshBatteryInfo(KeyguardUpdateMonitor.BatteryStatus status) { }

    /**
     * Called once per minute or when the time changes.
     */
    public void onTimeChanged() { }

    /**
     * Called when the carrier PLMN or SPN changes.
     *
     * @param plmn The operator name of the registered network.  May be null if it shouldn't
     *   be displayed.
     * @param spn The service provider name.  May be null if it shouldn't be displayed.
     * @param subId The subscription id which PLMN or SPN changed.
     */
<<<<<<< HEAD
    void onRefreshCarrierInfo(long subId, CharSequence plmn, CharSequence spn) { }
=======
    void onRefreshCarrierInfo(int subId, CharSequence plmn, CharSequence spn) { }
>>>>>>> 073b8a01

    /**
     * Called when the airplane mode changes.
     *
     * @param on Indicates if the airplane mode is now enable.
     */
    void onAirplaneModeChanged(boolean on) { }

    /**
     * Called when the ringer mode changes.
     * @param state the current ringer state, as defined in
     * {@link AudioManager#RINGER_MODE_CHANGED_ACTION}
     */
    public void onRingerModeChanged(int state) { }

    /**
     * Called when the phone state changes. String will be one of:
     * {@link TelephonyManager#EXTRA_STATE_IDLE}
     * {@link TelephonyManager@EXTRA_STATE_RINGING}
     * {@link TelephonyManager#EXTRA_STATE_OFFHOOK
     */
    public void onPhoneStateChanged(int phoneState) { }

    /**
     * Called when the visibility of the keyguard changes.
     * @param showing Indicates if the keyguard is now visible.
     */
    public void onKeyguardVisibilityChanged(boolean showing) { }

    public void onKeyguardVisibilityChangedRaw(boolean showing) {
        final long now = SystemClock.elapsedRealtime();
        if (showing == mShowing
                && (now - mVisibilityChangedCalled) < VISIBILITY_CHANGED_COLLAPSE_MS) return;
        onKeyguardVisibilityChanged(showing);
        mVisibilityChangedCalled = now;
        mShowing = showing;
    }

    /**
     * Called when the keyguard enters or leaves bouncer mode.
     * @param bouncer if true, keyguard is now in bouncer mode.
     */
    public void onKeyguardBouncerChanged(boolean bouncer) { }

    /**
     * Called when visibility of lockscreen clock changes, such as when
     * obscured by a widget.
     */
    public void onClockVisibilityChanged() { }

    /**
     * Called when the device becomes provisioned
     */
    public void onDeviceProvisioned() { }

    /**
     * Called when the device policy changes.
     * See {@link DevicePolicyManager#ACTION_DEVICE_POLICY_MANAGER_STATE_CHANGED}
     */
    public void onDevicePolicyManagerStateChanged() { }

    /**
     * Called when the user change begins.
     */
    public void onUserSwitching(int userId) { }

    /**
     * Called when the user change is complete.
     */
    public void onUserSwitchComplete(int userId) { }

    /**
     * Called when the SIM state of a subscription changes.
     * @param simState
     * @param subId The subscription id which SIM state changed.
     */
<<<<<<< HEAD
    public void onSimStateChanged(long subId, IccCardConstants.State simState) {}
=======
    public void onSimStateChanged(int subId, IccCardConstants.State simState) {}
>>>>>>> 073b8a01

    /**
     * Called when the sevice state changes.
     */
<<<<<<< HEAD
    void onServiceStateChanged(ServiceState state, long sub) { }
=======
    void onServiceStateChanged(ServiceState state, int sub) { }
>>>>>>> 073b8a01

    /**
     * Called when a user is removed.
     */
    public void onUserRemoved(int userId) { }

    /**
     * Called when the user's info changed.
     */
    public void onUserInfoChanged(int userId) { }

    /**
     * Called when boot completed.
     *
     * Note, this callback will only be received if boot complete occurs after registering with
     * KeyguardUpdateMonitor.
     */
    public void onBootCompleted() { }

    /**
     * Called when the emergency call button is pressed.
     */
    public void onEmergencyCallAction() { }

    /**
     * Called when the transport background changes.
     * @param bitmap
     */
    public void onSetBackground(Bitmap bitmap) {
    }

    /**
     * Called when the screen turns on
     */
    public void onScreenTurnedOn() { }

    /**
     * Called when the screen turns off
     * @param why either {@link WindowManagerPolicy#OFF_BECAUSE_OF_ADMIN},
     * {@link WindowManagerPolicy#OFF_BECAUSE_OF_USER}, or
     * {@link WindowManagerPolicy#OFF_BECAUSE_OF_TIMEOUT}.
     */
    public void onScreenTurnedOff(int why) { }

    /**
     * Called when trust changes for a user.
     */
    public void onTrustChanged(int userId) { }

    /**
     * Called when trust being managed changes for a user.
     */
    public void onTrustManagedChanged(int userId) { }

    /**
     * Called when the user has proved to a trust agent that they want to use the device.
     */
    public void onTrustInitiatedByUser(int userId) { }

    /**
     * Called when a fingerprint is recognized.
     * @param userId
     */
    public void onFingerprintRecognized(int userId) { }

    /**
     * Called when fingerprint is acquired but not yet recognized
     */
    public void onFingerprintAcquired(int info) { }

    /**
     * Called when the state of face unlock changed.
     */
    public void onFaceUnlockStateChanged(boolean running, int userid) { }

    /**
     * Called when a subId for the slot is changed.
     * @param oldSubId.
     * @param newSubId.
     */
<<<<<<< HEAD
    public void onSubIdUpdated(long oldSubId, long newSubId) { }
=======
    public void onSubIdUpdated(int oldSubId, int newSubId) { }
>>>>>>> 073b8a01

    /**
     * Called when the SubInfo content changed
     * @param subId The subscription id which subscription info record is updated
     * @param column The column name which is updated
     * @param sValue The new string if the colum value is string
     * @param iValue The new integer value if the colum value is integer
     */
<<<<<<< HEAD
    public void onSubInfoContentChanged(long subId, String column,
=======
    public void onSubInfoContentChanged(int subId, String column,
>>>>>>> 073b8a01
                                String sValue, int iValue) { }

}<|MERGE_RESOLUTION|>--- conflicted
+++ resolved
@@ -56,11 +56,7 @@
      * @param spn The service provider name.  May be null if it shouldn't be displayed.
      * @param subId The subscription id which PLMN or SPN changed.
      */
-<<<<<<< HEAD
-    void onRefreshCarrierInfo(long subId, CharSequence plmn, CharSequence spn) { }
-=======
     void onRefreshCarrierInfo(int subId, CharSequence plmn, CharSequence spn) { }
->>>>>>> 073b8a01
 
     /**
      * Called when the airplane mode changes.
@@ -137,20 +133,12 @@
      * @param simState
      * @param subId The subscription id which SIM state changed.
      */
-<<<<<<< HEAD
-    public void onSimStateChanged(long subId, IccCardConstants.State simState) {}
-=======
     public void onSimStateChanged(int subId, IccCardConstants.State simState) {}
->>>>>>> 073b8a01
 
     /**
      * Called when the sevice state changes.
      */
-<<<<<<< HEAD
-    void onServiceStateChanged(ServiceState state, long sub) { }
-=======
     void onServiceStateChanged(ServiceState state, int sub) { }
->>>>>>> 073b8a01
 
     /**
      * Called when a user is removed.
@@ -231,11 +219,7 @@
      * @param oldSubId.
      * @param newSubId.
      */
-<<<<<<< HEAD
-    public void onSubIdUpdated(long oldSubId, long newSubId) { }
-=======
     public void onSubIdUpdated(int oldSubId, int newSubId) { }
->>>>>>> 073b8a01
 
     /**
      * Called when the SubInfo content changed
@@ -244,11 +228,7 @@
      * @param sValue The new string if the colum value is string
      * @param iValue The new integer value if the colum value is integer
      */
-<<<<<<< HEAD
-    public void onSubInfoContentChanged(long subId, String column,
-=======
     public void onSubInfoContentChanged(int subId, String column,
->>>>>>> 073b8a01
                                 String sValue, int iValue) { }
 
 }