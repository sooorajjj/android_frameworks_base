--- conflicted
+++ resolved
@@ -953,26 +953,6 @@
         }
 
         if (upgradeVersion == 71) {
-<<<<<<< HEAD
-            db.beginTransaction();
-            SQLiteStatement stmt = null;
-            Cursor c = null;
-            try {
-                c = db.query("secure", new String[] {"_id", "value"},
-                        "name='lockscreen.disabled'",
-                        null, null, null, null);
-                // only set default if it has not yet been set
-                if (c == null || c.getCount() == 0) {
-                    stmt = db.compileStatement("INSERT INTO system(name,value)"
-                            + " VALUES(?,?);");
-                    loadBooleanSetting(stmt, Settings.System.LOCKSCREEN_DISABLED,
-                            R.bool.def_lockscreen_disabled);
-                }
-                db.setTransactionSuccessful();
-            } finally {
-                db.endTransaction();
-                if (c != null) c.close();
-=======
              // New setting to specify whether to speak passwords in accessibility mode.
             db.beginTransaction();
             SQLiteStatement stmt = null;
@@ -983,7 +963,6 @@
                         R.bool.def_accessibility_speak_password);
             } finally {
                 db.endTransaction();
->>>>>>> ea25ea7e
                 if (stmt != null) stmt.close();
             }
             upgradeVersion = 72;
@@ -1528,17 +1507,15 @@
 
             loadBooleanSetting(stmt, Settings.Secure.TOUCH_EXPLORATION_ENABLED,
                     R.bool.def_touch_exploration_enabled);
-<<<<<<< HEAD
+
+            loadBooleanSetting(stmt, Settings.Secure.ACCESSIBILITY_SPEAK_PASSWORD,
+                    R.bool.def_accessibility_speak_password);
+
             loadBooleanSetting(stmt, Settings.System.LOCKSCREEN_DISABLED,
                     R.bool.def_lockscreen_disabled);
 
             loadBooleanSetting(stmt, Settings.Secure.DEVICE_PROVISIONED,
                     R.bool.def_device_provisioned);
-=======
-
-            loadBooleanSetting(stmt, Settings.Secure.ACCESSIBILITY_SPEAK_PASSWORD,
-                    R.bool.def_accessibility_speak_password);
->>>>>>> ea25ea7e
         } finally {
             if (stmt != null) stmt.close();
         }
