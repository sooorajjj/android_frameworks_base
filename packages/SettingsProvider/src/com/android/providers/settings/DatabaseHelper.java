--- conflicted
+++ resolved
@@ -63,7 +63,7 @@
     // database gets upgraded properly. At a minimum, please confirm that 'upgradeVersion'
     // is properly propagated through your change.  Not doing so will result in a loss of user
     // settings.
-    private static final int DATABASE_VERSION = 71;
+    private static final int DATABASE_VERSION = 72;
 
     private Context mContext;
 
@@ -947,7 +947,12 @@
         }
 
         if (upgradeVersion == 70) {
-<<<<<<< HEAD
+            // Update all built-in bookmarks.  Some of the package names have changed.
+            loadBookmarks(db);
+            upgradeVersion = 71;
+        }
+
+        if (upgradeVersion == 71) {
             db.beginTransaction();
             SQLiteStatement stmt = null;
             Cursor c = null;
@@ -968,11 +973,7 @@
                 if (c != null) c.close();
                 if (stmt != null) stmt.close();
             }
-=======
-            // Update all built-in bookmarks.  Some of the package names have changed.
-            loadBookmarks(db);
->>>>>>> be6ab576
-            upgradeVersion = 71;
+            upgradeVersion = 72;
         }
 
         // *** Remember to update DATABASE_VERSION above!
