--- conflicted
+++ resolved
@@ -14,16 +14,10 @@
      limitations under the License.
 -->
 <LinearLayout xmlns:android="http://schemas.android.com/apk/res/android"
-<<<<<<< HEAD
-    xmlns:systemui="http://schemas.android.com/apk/res/com.android.systemui"
-    android:paddingStart="16dp"
-    android:paddingEnd="16dp"
-=======
         xmlns:systemui="http://schemas.android.com/apk/res/com.android.systemui"
     android:paddingStart="16dp"
     android:paddingEnd="16dp"
 
->>>>>>> 23a90283
     style="@style/BrightnessDialogContainer">
 
     <ImageView
