<?xml version="1.0" encoding="utf-8"?>
<!-- Copyright (C) 2014 The Android Open Source Project

     Licensed under the Apache License, Version 2.0 (the "License");
     you may not use this file except in compliance with the License.
     You may obtain a copy of the License at
  
          http://www.apache.org/licenses/LICENSE-2.0
  
     Unless required by applicable law or agreed to in writing, software
     distributed under the License is distributed on an "AS IS" BASIS,
     WITHOUT WARRANTIES OR CONDITIONS OF ANY KIND, either express or implied.
     See the License for the specific language governing permissions and
     limitations under the License.
-->
<com.android.systemui.recents.views.TaskView
    xmlns:android="http://schemas.android.com/apk/res/android"
    android:layout_width="match_parent"
    android:layout_height="match_parent"
    android:focusable="true">
    <FrameLayout
        android:id="@+id/task_view_content"
        android:layout_width="match_parent"
        android:layout_height="match_parent">
        <com.android.systemui.recents.views.TaskViewThumbnail
            android:id="@+id/task_view_thumbnail"
            android:layout_width="match_parent"
            android:layout_height="match_parent" />
        <include layout="@layout/recents_task_view_header" />
        <FrameLayout
            android:id="@+id/lock_to_app_fab"
                        android:layout_width="48dp"
            android:layout_height="48dp"
            android:layout_gravity="bottom|end"
            android:layout_marginEnd="15dp"
<<<<<<< HEAD
            android:layout_marginBottom="15dp"
=======
                        android:layout_marginBottom="15dp"
>>>>>>> 23a90283
            android:translationZ="2dp"
            android:contentDescription="@string/recents_lock_to_app_button_label"
            android:background="@drawable/recents_lock_to_task_button_bg">
            <ImageView
                android:layout_width="@dimen/recents_lock_to_app_icon_size"
                android:layout_height="@dimen/recents_lock_to_app_icon_size"
                android:layout_gravity="center"
                android:src="@drawable/recents_lock_to_app_pin" />
        </FrameLayout>
    </FrameLayout>
</com.android.systemui.recents.views.TaskView>

<|MERGE_RESOLUTION|>--- conflicted
+++ resolved
@@ -33,11 +33,7 @@
             android:layout_height="48dp"
             android:layout_gravity="bottom|end"
             android:layout_marginEnd="15dp"
-<<<<<<< HEAD
-            android:layout_marginBottom="15dp"
-=======
                         android:layout_marginBottom="15dp"
->>>>>>> 23a90283
             android:translationZ="2dp"
             android:contentDescription="@string/recents_lock_to_app_button_label"
             android:background="@drawable/recents_lock_to_task_button_bg">
