/*
 * Copyright (C) 2017 The Android Open Source Project
 *
 * Licensed under the Apache License, Version 2.0 (the "License");
 * you may not use this file except in compliance with the License.
 * You may obtain a copy of the License at
 *
 *      http://www.apache.org/licenses/LICENSE-2.0
 *
 * Unless required by applicable law or agreed to in writing, software
 * distributed under the License is distributed on an "AS IS" BASIS,
 * WITHOUT WARRANTIES OR CONDITIONS OF ANY KIND, either express or implied.
 * See the License for the specific language governing permissions and
 * limitations under the License
 */

package com.android.systemui;

import android.content.BroadcastReceiver;
import android.content.ComponentName;
import android.content.Context;
import android.content.Intent;
import android.content.IntentFilter;
import android.content.ServiceConnection;
import android.graphics.Rect;
import android.os.Binder;
import android.os.Handler;
import android.os.IBinder;
import android.os.Looper;
import android.os.PatternMatcher;
import android.os.RemoteException;
import android.os.UserHandle;
import android.util.Log;
import android.view.SurfaceControl;

import com.android.systemui.OverviewProxyService.OverviewProxyListener;
import com.android.systemui.recents.events.EventBus;
import com.android.systemui.recents.events.activity.DockedFirstAnimationFrameEvent;
import com.android.systemui.recents.misc.SystemServicesProxy;
import com.android.systemui.shared.recents.IOverviewProxy;
import com.android.systemui.shared.recents.ISystemUiProxy;
import com.android.systemui.shared.system.GraphicBufferCompat;
import com.android.systemui.statusbar.phone.StatusBar;
import com.android.systemui.statusbar.policy.CallbackController;
import com.android.systemui.statusbar.policy.DeviceProvisionedController;
import com.android.systemui.statusbar.policy.DeviceProvisionedController.DeviceProvisionedListener;

import java.io.FileDescriptor;
import java.io.PrintWriter;
import java.util.ArrayList;
import java.util.List;

import static android.content.pm.PackageManager.MATCH_DIRECT_BOOT_UNAWARE;
import static com.android.systemui.shared.system.NavigationBarCompat.FLAG_DISABLE_SWIPE_UP;
import static com.android.systemui.shared.system.NavigationBarCompat.InteractionType;

/**
 * Class to send information from overview to launcher with a binder.
 */
public class OverviewProxyService implements CallbackController<OverviewProxyListener>, Dumpable {

    private static final String ACTION_QUICKSTEP = "android.intent.action.QUICKSTEP_SERVICE";

    public static final String TAG_OPS = "OverviewProxyService";
    public static final boolean DEBUG_OVERVIEW_PROXY = false;
    private static final long BACKOFF_MILLIS = 5000;

    private final Context mContext;
    private final Handler mHandler;
    private final Runnable mConnectionRunnable = this::internalConnectToCurrentUser;
    private final ComponentName mRecentsComponentName;
    private final DeviceProvisionedController mDeviceProvisionedController
            = Dependency.get(DeviceProvisionedController.class);
    private final List<OverviewProxyListener> mConnectionCallbacks = new ArrayList<>();

    private IOverviewProxy mOverviewProxy;
    private int mConnectionBackoffAttempts;
    private CharSequence mOnboardingText;
    private @InteractionType int mInteractionFlags;

    private ISystemUiProxy mSysUiProxy = new ISystemUiProxy.Stub() {

        public GraphicBufferCompat screenshot(Rect sourceCrop, int width, int height, int minLayer,
                int maxLayer, boolean useIdentityTransform, int rotation) {
            long token = Binder.clearCallingIdentity();
            try {
                return new GraphicBufferCompat(SurfaceControl.screenshotToBuffer(sourceCrop, width,
                        height, minLayer, maxLayer, useIdentityTransform, rotation));
            } finally {
                Binder.restoreCallingIdentity(token);
            }
        }

        public void startScreenPinning(int taskId) {
            long token = Binder.clearCallingIdentity();
            try {
                mHandler.post(() -> {
                    StatusBar statusBar = ((SystemUIApplication) mContext).getComponent(
                            StatusBar.class);
                    if (statusBar != null) {
                        statusBar.showScreenPinningRequest(taskId, false /* allowCancel */);
                    }
                });
            } finally {
                Binder.restoreCallingIdentity(token);
            }
        }

        public void onSplitScreenInvoked() {
            long token = Binder.clearCallingIdentity();
            try {
                EventBus.getDefault().post(new DockedFirstAnimationFrameEvent());
            } finally {
                Binder.restoreCallingIdentity(token);
            }
        }

        public void setRecentsOnboardingText(CharSequence text) {
            mOnboardingText = text;
        }

        public void setInteractionState(@InteractionType int flags) {
            long token = Binder.clearCallingIdentity();
            try {
                if (mInteractionFlags != flags) {
                    mInteractionFlags = flags;
                    mHandler.post(() -> {
                        for (int i = mConnectionCallbacks.size() - 1; i >= 0; --i) {
                            mConnectionCallbacks.get(i).onInteractionFlagsChanged(flags);
                        }
                    });
                }
            } finally {
                Binder.restoreCallingIdentity(token);
            }
        }
    };

    private final BroadcastReceiver mLauncherAddedReceiver = new BroadcastReceiver() {
        @Override
        public void onReceive(Context context, Intent intent) {
            // Reconnect immediately, instead of waiting for resume to arrive.
            startConnectionToCurrentUser();
        }
    };

    private final ServiceConnection mOverviewServiceConnection = new ServiceConnection() {
        @Override
        public void onServiceConnected(ComponentName name, IBinder service) {
            if (service != null) {
                mConnectionBackoffAttempts = 0;
                mOverviewProxy = IOverviewProxy.Stub.asInterface(service);
                // Listen for launcher's death
                try {
                    service.linkToDeath(mOverviewServiceDeathRcpt, 0);
                } catch (RemoteException e) {
                    Log.e(TAG_OPS, "Lost connection to launcher service", e);
                }
                try {
                    mOverviewProxy.onBind(mSysUiProxy);
                } catch (RemoteException e) {
                    Log.e(TAG_OPS, "Failed to call onBind()", e);
                }
                notifyConnectionChanged();
            }
        }

        @Override
        public void onServiceDisconnected(ComponentName name) {
            // Do nothing
        }
    };

    private final DeviceProvisionedListener mDeviceProvisionedCallback =
                new DeviceProvisionedListener() {
            @Override
            public void onUserSetupChanged() {
                if (mDeviceProvisionedController.isCurrentUserSetup()) {
                    internalConnectToCurrentUser();
                }
            }

            @Override
            public void onUserSwitched() {
                mConnectionBackoffAttempts = 0;
                internalConnectToCurrentUser();
            }
        };

    // This is the death handler for the binder from the launcher service
    private final IBinder.DeathRecipient mOverviewServiceDeathRcpt
            = this::startConnectionToCurrentUser;

    public OverviewProxyService(Context context) {
        mContext = context;
        mHandler = new Handler();
        mConnectionBackoffAttempts = 0;
        mRecentsComponentName = ComponentName.unflattenFromString(context.getString(
                com.android.internal.R.string.config_recentsComponentName));

        // Listen for the package update changes.
        if (SystemServicesProxy.getInstance(context)
                .isSystemUser(mDeviceProvisionedController.getCurrentUser())) {
            mDeviceProvisionedController.addCallback(mDeviceProvisionedCallback);
            IntentFilter filter = new IntentFilter(Intent.ACTION_PACKAGE_ADDED);
            filter.addDataScheme("package");
            filter.addDataSchemeSpecificPart(mRecentsComponentName.getPackageName(),
                    PatternMatcher.PATTERN_LITERAL);
            filter.addAction(Intent.ACTION_PACKAGE_CHANGED);
            mContext.registerReceiver(mLauncherAddedReceiver, filter);
        }
    }

    public void startConnectionToCurrentUser() {
        if (mHandler.getLooper() != Looper.myLooper()) {
            mHandler.post(mConnectionRunnable);
        } else {
            internalConnectToCurrentUser();
        }
    }

    private void internalConnectToCurrentUser() {
        disconnectFromLauncherService();

        // If user has not setup yet or already connected, do not try to connect
        if (!mDeviceProvisionedController.isCurrentUserSetup()) {
            return;
        }
        mHandler.removeCallbacks(mConnectionRunnable);
        Intent launcherServiceIntent = new Intent(ACTION_QUICKSTEP)
                .setPackage(mRecentsComponentName.getPackageName());
        boolean bound = false;
        try {
            bound = mContext.bindServiceAsUser(launcherServiceIntent,
                    mOverviewServiceConnection, Context.BIND_AUTO_CREATE,
                    UserHandle.of(mDeviceProvisionedController.getCurrentUser()));
        } catch (SecurityException e) {
            Log.e(TAG_OPS, "Unable to bind because of security error", e);
        }
        if (!bound) {
            // Retry after exponential backoff timeout
            final long timeoutMs = (long) Math.scalb(BACKOFF_MILLIS, mConnectionBackoffAttempts);
            mHandler.postDelayed(mConnectionRunnable, timeoutMs);
            mConnectionBackoffAttempts++;
        }
    }

    @Override
    public void addCallback(OverviewProxyListener listener) {
        mConnectionCallbacks.add(listener);
        listener.onConnectionChanged(mOverviewProxy != null);
    }

    @Override
    public void removeCallback(OverviewProxyListener listener) {
        mConnectionCallbacks.remove(listener);
    }

    public boolean shouldShowSwipeUpUI() {
        return getProxy() != null && ((mInteractionFlags & FLAG_DISABLE_SWIPE_UP) == 0);
    }

    public IOverviewProxy getProxy() {
        return mOverviewProxy;
    }

    public CharSequence getOnboardingText() {
        return mOnboardingText;
    }

    public int getInteractionFlags() {
        return mInteractionFlags;
    }

    private void disconnectFromLauncherService() {
        if (mOverviewProxy != null) {
            mOverviewProxy.asBinder().unlinkToDeath(mOverviewServiceDeathRcpt, 0);
            mContext.unbindService(mOverviewServiceConnection);
            mOverviewProxy = null;
            notifyConnectionChanged();
        }
    }

    private void notifyConnectionChanged() {
        for (int i = mConnectionCallbacks.size() - 1; i >= 0; --i) {
            mConnectionCallbacks.get(i).onConnectionChanged(mOverviewProxy != null);
        }
    }

    public void notifyQuickStepStarted() {
        for (int i = mConnectionCallbacks.size() - 1; i >= 0; --i) {
            mConnectionCallbacks.get(i).onQuickStepStarted();
        }
    }

<<<<<<< HEAD
=======
    private void updateEnabledState() {
        mIsEnabled = mContext.getPackageManager().resolveServiceAsUser(mQuickStepIntent,
                MATCH_DIRECT_BOOT_UNAWARE,
                ActivityManagerWrapper.getInstance().getCurrentUserId()) != null;
    }

>>>>>>> 7b7e87ee
    @Override
    public void dump(FileDescriptor fd, PrintWriter pw, String[] args) {
        pw.println(TAG_OPS + " state:");
        pw.print("  mConnectionBackoffAttempts="); pw.println(mConnectionBackoffAttempts);
        pw.print("  isCurrentUserSetup="); pw.println(mDeviceProvisionedController
                .isCurrentUserSetup());
        pw.print("  isConnected="); pw.println(mOverviewProxy != null);
    }

    public interface OverviewProxyListener {
        default void onConnectionChanged(boolean isConnected) {}
        default void onQuickStepStarted() {}
        default void onInteractionFlagsChanged(@InteractionType int flags) {}
    }
}<|MERGE_RESOLUTION|>--- conflicted
+++ resolved
@@ -22,6 +22,7 @@
 import android.content.Intent;
 import android.content.IntentFilter;
 import android.content.ServiceConnection;
+import android.content.pm.PackageManager;
 import android.graphics.Rect;
 import android.os.Binder;
 import android.os.Handler;
@@ -39,6 +40,7 @@
 import com.android.systemui.recents.misc.SystemServicesProxy;
 import com.android.systemui.shared.recents.IOverviewProxy;
 import com.android.systemui.shared.recents.ISystemUiProxy;
+import com.android.systemui.shared.system.ActivityManagerWrapper;
 import com.android.systemui.shared.system.GraphicBufferCompat;
 import com.android.systemui.statusbar.phone.StatusBar;
 import com.android.systemui.statusbar.policy.CallbackController;
@@ -72,11 +74,13 @@
     private final DeviceProvisionedController mDeviceProvisionedController
             = Dependency.get(DeviceProvisionedController.class);
     private final List<OverviewProxyListener> mConnectionCallbacks = new ArrayList<>();
+    private final Intent mQuickStepIntent;
 
     private IOverviewProxy mOverviewProxy;
     private int mConnectionBackoffAttempts;
     private CharSequence mOnboardingText;
     private @InteractionType int mInteractionFlags;
+    private boolean mIsEnabled;
 
     private ISystemUiProxy mSysUiProxy = new ISystemUiProxy.Stub() {
 
@@ -131,14 +135,23 @@
                     });
                 }
             } finally {
+                Prefs.putInt(mContext, Prefs.Key.QUICK_STEP_INTERACTION_FLAGS, mInteractionFlags);
                 Binder.restoreCallingIdentity(token);
             }
         }
     };
 
-    private final BroadcastReceiver mLauncherAddedReceiver = new BroadcastReceiver() {
+    private final BroadcastReceiver mLauncherStateChangedReceiver = new BroadcastReceiver() {
         @Override
         public void onReceive(Context context, Intent intent) {
+            updateEnabledState();
+
+            // When launcher service is disabled, reset interaction flags because it is inactive
+            if (!isEnabled()) {
+                mInteractionFlags = 0;
+                Prefs.remove(mContext, Prefs.Key.QUICK_STEP_INTERACTION_FLAGS);
+            }
+
             // Reconnect immediately, instead of waiting for resume to arrive.
             startConnectionToCurrentUser();
         }
@@ -197,17 +210,21 @@
         mConnectionBackoffAttempts = 0;
         mRecentsComponentName = ComponentName.unflattenFromString(context.getString(
                 com.android.internal.R.string.config_recentsComponentName));
+        mQuickStepIntent = new Intent(ACTION_QUICKSTEP)
+                .setPackage(mRecentsComponentName.getPackageName());
+        mInteractionFlags = Prefs.getInt(mContext, Prefs.Key.QUICK_STEP_INTERACTION_FLAGS, 0);
 
         // Listen for the package update changes.
         if (SystemServicesProxy.getInstance(context)
                 .isSystemUser(mDeviceProvisionedController.getCurrentUser())) {
+            updateEnabledState();
             mDeviceProvisionedController.addCallback(mDeviceProvisionedCallback);
             IntentFilter filter = new IntentFilter(Intent.ACTION_PACKAGE_ADDED);
             filter.addDataScheme("package");
             filter.addDataSchemeSpecificPart(mRecentsComponentName.getPackageName(),
                     PatternMatcher.PATTERN_LITERAL);
             filter.addAction(Intent.ACTION_PACKAGE_CHANGED);
-            mContext.registerReceiver(mLauncherAddedReceiver, filter);
+            mContext.registerReceiver(mLauncherStateChangedReceiver, filter);
         }
     }
 
@@ -223,7 +240,7 @@
         disconnectFromLauncherService();
 
         // If user has not setup yet or already connected, do not try to connect
-        if (!mDeviceProvisionedController.isCurrentUserSetup()) {
+        if (!mDeviceProvisionedController.isCurrentUserSetup() || !isEnabled()) {
             return;
         }
         mHandler.removeCallbacks(mConnectionRunnable);
@@ -249,6 +266,7 @@
     public void addCallback(OverviewProxyListener listener) {
         mConnectionCallbacks.add(listener);
         listener.onConnectionChanged(mOverviewProxy != null);
+        listener.onInteractionFlagsChanged(mInteractionFlags);
     }
 
     @Override
@@ -257,7 +275,11 @@
     }
 
     public boolean shouldShowSwipeUpUI() {
-        return getProxy() != null && ((mInteractionFlags & FLAG_DISABLE_SWIPE_UP) == 0);
+        return isEnabled() && ((mInteractionFlags & FLAG_DISABLE_SWIPE_UP) == 0);
+    }
+
+    public boolean isEnabled() {
+        return mIsEnabled;
     }
 
     public IOverviewProxy getProxy() {
@@ -293,15 +315,12 @@
         }
     }
 
-<<<<<<< HEAD
-=======
     private void updateEnabledState() {
         mIsEnabled = mContext.getPackageManager().resolveServiceAsUser(mQuickStepIntent,
                 MATCH_DIRECT_BOOT_UNAWARE,
                 ActivityManagerWrapper.getInstance().getCurrentUserId()) != null;
     }
 
->>>>>>> 7b7e87ee
     @Override
     public void dump(FileDescriptor fd, PrintWriter pw, String[] args) {
         pw.println(TAG_OPS + " state:");
