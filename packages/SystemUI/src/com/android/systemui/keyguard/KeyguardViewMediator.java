--- conflicted
+++ resolved
@@ -375,10 +375,6 @@
         }
 
         @Override
-<<<<<<< HEAD
-        public void onSimStateChanged(long subId, IccCardConstants.State simState) {
-            if (DEBUG) Log.d(TAG, "onSimStateChangedUsingSubId: " + simState + ", subId=" + subId);
-=======
         public void onSimStateChanged(int subId, IccCardConstants.State simState) {
             if (DEBUG) Log.d(TAG, "onSimStateChangedUsingSubId: " + simState + ", subId=" + subId);
             try {
@@ -390,7 +386,6 @@
             } catch (RemoteException e) {
                 Slog.w(TAG, "Failed to call onSimSecureStateChanged", e);
             }
->>>>>>> 073b8a01
 
             switch (simState) {
                 case NOT_READY:
@@ -734,32 +729,13 @@
     }
 
     private void maybeSendUserPresentBroadcast() {
-        if (mSystemReady && isKeyguardDisabled()) {
+        if (mSystemReady && mLockPatternUtils.isLockScreenDisabled()) {
             // Lock screen is disabled because the user has set the preference to "None".
             // In this case, send out ACTION_USER_PRESENT here instead of in
             // handleKeyguardDone()
             sendUserPresentBroadcast();
         }
     }
-
-    private boolean isKeyguardDisabled() {
-        if (!mExternallyEnabled) {
-            if (DEBUG) Log.d(TAG, "isKeyguardDisabled: keyguard is disabled externally");
-            return true;
-        }
-        if (mLockPatternUtils.isLockScreenDisabled()) {
-            if (DEBUG) Log.d(TAG, "isKeyguardDisabled: keyguard is disabled by setting");
-            return true;
-        }
-        Profile profile = mProfileManager.getActiveProfile();
-        if (profile != null) {
-            if (profile.getScreenLockMode() == Profile.LockMode.DISABLE) {
-                if (DEBUG) Log.d(TAG, "isKeyguardDisabled: keyguard is disabled by profile");
-                return true;
-            }
-         }
-        return false;
-     }
 
     /**
      * A dream started.  We should lock after the usual screen-off lock timeout but only
@@ -999,11 +975,7 @@
         final boolean provisioned = mUpdateMonitor.isDeviceProvisioned();
         boolean lockedOrMissing = false;
         for (int i = 0; i < mUpdateMonitor.getNumPhones(); i++) {
-<<<<<<< HEAD
-            long subId = mUpdateMonitor.getSubIdByPhoneId(i);
-=======
             int subId = mUpdateMonitor.getSubIdByPhoneId(i);
->>>>>>> 073b8a01
             if (isSimLockedOrMissing(subId, requireSim)) {
                 lockedOrMissing = true;
                 break;
@@ -1016,7 +988,7 @@
             return;
         }
 
-        if (isKeyguardDisabled() && !lockedOrMissing) {
+        if (mLockPatternUtils.isLockScreenDisabled() && !lockedOrMissing) {
             if (DEBUG) Log.d(TAG, "doKeyguard: not showing because lockscreen is off");
             return;
         }
@@ -1033,15 +1005,11 @@
         showLocked(options);
     }
 
-<<<<<<< HEAD
-    private boolean isSimLockedOrMissing (long subId, boolean requireSim) {
-=======
     private boolean shouldWaitForProvisioning() {
         return !mUpdateMonitor.isDeviceProvisioned() && !isSecure();
     }
 
     private boolean isSimLockedOrMissing (int subId, boolean requireSim) {
->>>>>>> 073b8a01
         IccCardConstants.State state = mUpdateMonitor.getSimState(subId);
         boolean simLockedOrMissing = (state != null && state.isPinLocked())
                 || ((state == IccCardConstants.State.ABSENT
