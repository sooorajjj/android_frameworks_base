/*
 * Copyright (C) 2014 The Android Open Source Project
 *
 * Licensed under the Apache License, Version 2.0 (the "License");
 * you may not use this file except in compliance with the License.
 * You may obtain a copy of the License at
 *
 *      http://www.apache.org/licenses/LICENSE-2.0
 *
 * Unless required by applicable law or agreed to in writing, software
 * distributed under the License is distributed on an "AS IS" BASIS,
 * WITHOUT WARRANTIES OR CONDITIONS OF ANY KIND, either express or implied.
 * See the License for the specific language governing permissions and
 * limitations under the License.
 */

package com.android.systemui.qs.tiles;

import android.content.ComponentName;
import android.content.Context;
import android.content.Intent;
import android.content.res.Resources;
import android.service.quicksettings.Tile;
import android.view.LayoutInflater;
import android.view.View;
import android.view.ViewGroup;
import android.widget.Switch;

import com.android.internal.logging.MetricsLogger;
import com.android.internal.logging.nano.MetricsProto.MetricsEvent;
import com.android.settingslib.net.DataUsageController;
import com.android.systemui.Dependency;
import com.android.systemui.R;
import com.android.systemui.plugins.ActivityStarter;
import com.android.systemui.plugins.qs.DetailAdapter;
import com.android.systemui.plugins.qs.QSIconView;
import com.android.systemui.plugins.qs.QSTile.SignalState;
import com.android.systemui.qs.CellTileView;
import com.android.systemui.qs.CellTileView.SignalIcon;
import com.android.systemui.qs.QSHost;
import com.android.systemui.qs.SignalTileView;
import com.android.systemui.qs.tileimpl.QSTileImpl;
import com.android.systemui.statusbar.policy.NetworkController;
import com.android.systemui.statusbar.policy.NetworkController.IconState;
import com.android.systemui.statusbar.policy.NetworkController.SignalCallback;

/** Quick settings tile: Cellular **/
public class CellularTile extends QSTileImpl<SignalState> {
    static final Intent CELLULAR_SETTINGS = new Intent().setComponent(new ComponentName(
            "com.android.settings", "com.android.settings.Settings$DataUsageSummaryActivity"));

    private final NetworkController mController;
    private final DataUsageController mDataController;
    private final CellularDetailAdapter mDetailAdapter;

    private final CellSignalCallback mSignalCallback = new CellSignalCallback();
    private final ActivityStarter mActivityStarter;

    public CellularTile(QSHost host) {
        super(host);
        mController = Dependency.get(NetworkController.class);
        mActivityStarter = Dependency.get(ActivityStarter.class);
        mDataController = mController.getMobileDataController();
        mDetailAdapter = new CellularDetailAdapter();
    }

    @Override
    public SignalState newTileState() {
        return new SignalState();
    }

    @Override
    public DetailAdapter getDetailAdapter() {
        return mDetailAdapter;
    }

    @Override
    public void setListening(boolean listening) {
        if (listening) {
            mController.addCallback(mSignalCallback);
        } else {
            mController.removeCallback(mSignalCallback);
        }
    }

    @Override
    public QSIconView createTileView(Context context) {
        return new CellTileView(context);
    }

    @Override
    public Intent getLongClickIntent() {
        return CELLULAR_SETTINGS;
    }

    @Override
    protected void handleClick() {
        mDataController.setMobileDataEnabled(!mDataController.isMobileDataEnabled());
    }

    @Override
    protected void handleSecondaryClick() {
        if (mDataController.isMobileDataSupported()) {
            showDetail(true);
        } else {
            mActivityStarter.postStartActivityDismissingKeyguard(CELLULAR_SETTINGS, 0);
        }
    }

    @Override
    public CharSequence getTileLabel() {
        return mContext.getString(R.string.quick_settings_cellular_detail_title);
    }

    @Override
    protected void handleUpdateState(SignalState state, Object arg) {
        CallbackInfo cb = (CallbackInfo) arg;
        if (cb == null) {
            cb = mSignalCallback.mInfo;
        }

        final Resources r = mContext.getResources();
        state.activityIn = cb.enabled && cb.activityIn;
        state.activityOut = cb.enabled && cb.activityOut;
        state.isOverlayIconWide = cb.isDataTypeIconWide;
        state.overlayIconId = cb.dataTypeIconId;

        state.label = r.getString(R.string.mobile_data);

        final String signalContentDesc = cb.enabled && (cb.mobileSignalIconId > 0)
                ? cb.signalContentDescription
                : r.getString(R.string.accessibility_no_signal);
        if (cb.noSim) {
            state.contentDescription = state.label;
        } else {
            state.contentDescription = signalContentDesc + ", " + state.label;
        }

        state.expandedAccessibilityClassName = Switch.class.getName();
        state.value = mDataController.isMobileDataSupported()
                && mDataController.isMobileDataEnabled();
<<<<<<< HEAD
        state.state = cb.airplaneModeEnabled || !cb.enabled ? Tile.STATE_UNAVAILABLE
                : state.value ? Tile.STATE_ACTIVE : Tile.STATE_INACTIVE;
        if (state.slash == null) {
            state.slash = new SlashState();
        }
        state.slash.isSlashed = (state.state == Tile.STATE_INACTIVE);
        if (state.state == Tile.STATE_ACTIVE) {
            state.icon = ResourceIcon.get(R.drawable.ic_data_on);
        } else if (state.state == Tile.STATE_INACTIVE) {
            state.icon = ResourceIcon.get(R.drawable.ic_data_on);
        } else {
            state.icon = ResourceIcon.get(R.drawable.ic_data_unavailable);
        }
=======
        state.icon = new SignalIcon(cb.mobileSignalIconId);
        state.state = Tile.STATE_ACTIVE;
>>>>>>> a5b457b3
    }

    @Override
    public int getMetricsCategory() {
        return MetricsEvent.QS_CELLULAR;
    }

    @Override
    public boolean isAvailable() {
        return mController.hasMobileDataFeature();
    }

    // Remove the period from the network name
    public static String removeTrailingPeriod(String string) {
        if (string == null) return null;
        final int length = string.length();
        if (string.endsWith(".")) {
            return string.substring(0, length - 1);
        }
        return string;
    }

    private static final class CallbackInfo {
        boolean enabled;
        boolean wifiEnabled;
        boolean airplaneModeEnabled;
        int mobileSignalIconId;
        String signalContentDescription;
        int dataTypeIconId;
        String dataContentDescription;
        boolean activityIn;
        boolean activityOut;
        String enabledDesc;
        boolean noSim;
        boolean isDataTypeIconWide;
        boolean roaming;
    }

    private final class CellSignalCallback implements SignalCallback {
        private final CallbackInfo mInfo = new CallbackInfo();
        @Override
        public void setWifiIndicators(boolean enabled, IconState statusIcon, IconState qsIcon,
                boolean activityIn, boolean activityOut, String description, boolean isTransient) {
            mInfo.wifiEnabled = enabled;
            refreshState(mInfo);
        }

        @Override
        public void setMobileDataIndicators(IconState statusIcon, IconState qsIcon, int statusType,
                int qsType, boolean activityIn, boolean activityOut, String typeContentDescription,
                String description, boolean isWide, int subId, boolean roaming) {
            if (qsIcon == null) {
                // Not data sim, don't display.
                return;
            }
            mInfo.enabled = qsIcon.visible;
            mInfo.mobileSignalIconId = qsIcon.icon;
            mInfo.signalContentDescription = qsIcon.contentDescription;
            mInfo.dataTypeIconId = qsType;
            mInfo.dataContentDescription = typeContentDescription;
            mInfo.activityIn = activityIn;
            mInfo.activityOut = activityOut;
            mInfo.enabledDesc = description;
            mInfo.isDataTypeIconWide = qsType != 0 && isWide;
            mInfo.roaming = roaming;
            refreshState(mInfo);
        }

        @Override
        public void setNoSims(boolean show) {
            mInfo.noSim = show;
            if (mInfo.noSim) {
                // Make sure signal gets cleared out when no sims.
                mInfo.mobileSignalIconId = 0;
                mInfo.dataTypeIconId = 0;
                // Show a No SIMs description to avoid emergency calls message.
                mInfo.enabled = true;
                mInfo.enabledDesc = mContext.getString(
                        R.string.keyguard_missing_sim_message_short);
                mInfo.signalContentDescription = mInfo.enabledDesc;
            }
            refreshState(mInfo);
        }

        @Override
        public void setIsAirplaneMode(IconState icon) {
            mInfo.airplaneModeEnabled = icon.visible;
            refreshState(mInfo);
        }

        @Override
        public void setMobileDataEnabled(boolean enabled) {
            mDetailAdapter.setMobileDataEnabled(enabled);
        }
    };

    private final class CellularDetailAdapter implements DetailAdapter {

        @Override
        public CharSequence getTitle() {
            return mContext.getString(R.string.quick_settings_cellular_detail_title);
        }

        @Override
        public Boolean getToggleState() {
            return mDataController.isMobileDataSupported()
                    ? mDataController.isMobileDataEnabled()
                    : null;
        }

        @Override
        public Intent getSettingsIntent() {
            return CELLULAR_SETTINGS;
        }

        @Override
        public void setToggleState(boolean state) {
            MetricsLogger.action(mContext, MetricsEvent.QS_CELLULAR_TOGGLE, state);
            mDataController.setMobileDataEnabled(state);
        }

        @Override
        public int getMetricsCategory() {
            return MetricsEvent.QS_DATAUSAGEDETAIL;
        }

        @Override
        public View createDetailView(Context context, View convertView, ViewGroup parent) {
            final DataUsageDetailView v = (DataUsageDetailView) (convertView != null
                    ? convertView
                    : LayoutInflater.from(mContext).inflate(R.layout.data_usage, parent, false));
            final DataUsageController.DataUsageInfo info = mDataController.getDataUsageInfo();
            if (info == null) return v;
            v.bind(info);
            v.findViewById(R.id.roaming_text).setVisibility(mSignalCallback.mInfo.roaming
                    ? View.VISIBLE : View.INVISIBLE);
            return v;
        }

        public void setMobileDataEnabled(boolean enabled) {
            fireToggleStateChanged(enabled);
        }
    }
}<|MERGE_RESOLUTION|>--- conflicted
+++ resolved
@@ -139,24 +139,9 @@
         state.expandedAccessibilityClassName = Switch.class.getName();
         state.value = mDataController.isMobileDataSupported()
                 && mDataController.isMobileDataEnabled();
-<<<<<<< HEAD
-        state.state = cb.airplaneModeEnabled || !cb.enabled ? Tile.STATE_UNAVAILABLE
-                : state.value ? Tile.STATE_ACTIVE : Tile.STATE_INACTIVE;
-        if (state.slash == null) {
-            state.slash = new SlashState();
-        }
-        state.slash.isSlashed = (state.state == Tile.STATE_INACTIVE);
-        if (state.state == Tile.STATE_ACTIVE) {
-            state.icon = ResourceIcon.get(R.drawable.ic_data_on);
-        } else if (state.state == Tile.STATE_INACTIVE) {
-            state.icon = ResourceIcon.get(R.drawable.ic_data_on);
-        } else {
-            state.icon = ResourceIcon.get(R.drawable.ic_data_unavailable);
-        }
-=======
+
         state.icon = new SignalIcon(cb.mobileSignalIconId);
         state.state = Tile.STATE_ACTIVE;
->>>>>>> a5b457b3
     }
 
     @Override
