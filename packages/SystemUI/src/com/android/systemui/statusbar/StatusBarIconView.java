--- conflicted
+++ resolved
@@ -193,7 +193,6 @@
         return mIcon;
     }
 
-<<<<<<< HEAD
     @Override
     public void onInitializeAccessibilityEvent(AccessibilityEvent event) {
         super.onInitializeAccessibilityEvent(event);
@@ -202,13 +201,11 @@
         }
     }
 
-    @Override
-=======
     public String getStatusBarSlot() {
         return mSlot;
     }
 
->>>>>>> 44ffc93b
+    @Override
     protected void onSizeChanged(int w, int h, int oldw, int oldh) {
         super.onSizeChanged(w, h, oldw, oldh);
         if (mNumberBackground != null) {
