--- conflicted
+++ resolved
@@ -631,7 +631,8 @@
         mPhoneStateListener = new PhoneStateListener[numPhones];
 
         mPhone = (TelephonyManager)context.getSystemService(Context.TELEPHONY_SERVICE);
-<<<<<<< HEAD
+        mAlwaysUseCdmaRssi = mContext.getResources().getBoolean(
+                com.android.internal.R.bool.config_alwaysUseCdmaRssi);
 
         for (int i=0; i < numPhones; i++) {
             mSignalStrength[i] = new SignalStrength();
@@ -656,21 +657,6 @@
                             | PhoneStateListener.LISTEN_DATA_CONNECTION_STATE
                             | PhoneStateListener.LISTEN_DATA_ACTIVITY);
         }
-=======
-        mPhoneSignalIconId = R.drawable.stat_sys_signal_null;
-        mService.setIcon("phone_signal", mPhoneSignalIconId, 0);
-        mAlwaysUseCdmaRssi = mContext.getResources().getBoolean(
-            com.android.internal.R.bool.config_alwaysUseCdmaRssi);
-
-        // register for phone state notifications.
-        ((TelephonyManager)mContext.getSystemService(Context.TELEPHONY_SERVICE))
-                .listen(mPhoneStateListener,
-                          PhoneStateListener.LISTEN_SERVICE_STATE
-                        | PhoneStateListener.LISTEN_SIGNAL_STRENGTHS
-                        | PhoneStateListener.LISTEN_CALL_STATE
-                        | PhoneStateListener.LISTEN_DATA_CONNECTION_STATE
-                        | PhoneStateListener.LISTEN_DATA_ACTIVITY);
->>>>>>> 7336486c
 
         // data_connection
         mService.setIcon("data_connection", R.drawable.stat_sys_data_connected_g, 0);
@@ -1202,7 +1188,6 @@
         if (iconLevel == -1) {
             mPhoneSignalIconId[subscription] = R.drawable.stat_sys_signal_null;
         } else {
-<<<<<<< HEAD
             /*
              * Determine which icon should be displayed. Assumption - for
              * roaming ( voice and/or/no data) the roaming icon corresponding to
@@ -1214,18 +1199,6 @@
                 } else {
                     /* roaming on CDMA, CDMA roaming indicator will be on */
                     iconList = sSignalImages[mInetCondition];
-=======
-            iconList = sSignalImages[mInetCondition];
-
-            // If 3G(EV) and 1x network are available than 3G should be
-            // displayed, displayed RSSI should be from the EV side.
-            // If a voice call is made then RSSI should switch to 1x.
-            if ((mPhoneState == TelephonyManager.CALL_STATE_IDLE) && isEvdo()
-                && !mAlwaysUseCdmaRssi) {
-                iconLevel = getEvdoLevel();
-                if (false) {
-                    Slog.d(TAG, "use Evdo level=" + iconLevel + " to replace Cdma Level=" + getCdmaLevel());
->>>>>>> 7336486c
                 }
             } else {
                 iconList = sSignalImages[mInetCondition];
