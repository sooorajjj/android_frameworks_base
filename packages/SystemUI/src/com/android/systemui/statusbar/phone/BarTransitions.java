/*
 * Copyright (C) 2013 The Android Open Source Project
 *
 * Licensed under the Apache License, Version 2.0 (the "License");
 * you may not use this file except in compliance with the License.
 * You may obtain a copy of the License at
 *
 *      http://www.apache.org/licenses/LICENSE-2.0
 *
 * Unless required by applicable law or agreed to in writing, software
 * distributed under the License is distributed on an "AS IS" BASIS,
 * WITHOUT WARRANTIES OR CONDITIONS OF ANY KIND, either express or implied.
 * See the License for the specific language governing permissions and
 * limitations under the License.
 */

package com.android.systemui.statusbar.phone;

<<<<<<< HEAD
import android.animation.ValueAnimator;
import android.animation.ValueAnimator.AnimatorUpdateListener;
=======
import android.animation.TimeInterpolator;
>>>>>>> 286291bf
import android.app.ActivityManager;
import android.content.Context;
import android.content.res.Resources;
import android.graphics.Canvas;
import android.graphics.Color;
import android.graphics.ColorFilter;
import android.graphics.PixelFormat;
import android.graphics.Rect;
import android.graphics.drawable.Drawable;
import android.os.SystemClock;
import android.util.Log;
import android.view.View;
import android.view.animation.LinearInterpolator;

import com.android.systemui.R;

public class BarTransitions {
    private static final boolean DEBUG = false;
    private static final boolean DEBUG_COLORS = false;

    public static final int MODE_OPAQUE = 0;
    public static final int MODE_SEMI_TRANSPARENT = 1;
    public static final int MODE_TRANSLUCENT = 2;
    public static final int MODE_LIGHTS_OUT = 3;

    public static final int LIGHTS_IN_DURATION = 250;
    public static final int LIGHTS_OUT_DURATION = 750;
    public static final int BACKGROUND_DURATION = 200;

    private final String mTag;
    private final View mView;
    private final boolean mSupportsTransitions = ActivityManager.isHighEndGfx();
    private final BarBackgroundDrawable mBarBackground;

    private int mMode;

    public BarTransitions(View view, int gradientResourceId) {
        mTag = "BarTransitions." + view.getClass().getSimpleName();
        mView = view;
        mBarBackground = new BarBackgroundDrawable(mView.getContext(), gradientResourceId);
        if (mSupportsTransitions) {
            mView.setBackground(mBarBackground);
        }
    }

    public int getMode() {
        return mMode;
    }

    public void transitionTo(int mode, boolean animate) {
        if (mMode == mode) return;
        int oldMode = mMode;
        mMode = mode;
        if (DEBUG) Log.d(mTag, String.format("%s -> %s animate=%s",
                modeToString(oldMode), modeToString(mode),  animate));
        if (mSupportsTransitions) {
            onTransition(oldMode, mMode, animate);
        }
    }

    protected void onTransition(int oldMode, int newMode, boolean animate) {
        applyModeBackground(oldMode, newMode, animate);
    }

    protected void applyModeBackground(int oldMode, int newMode, boolean animate) {
        if (DEBUG) Log.d(mTag, String.format("applyModeBackground oldMode=%s newMode=%s animate=%s",
                modeToString(oldMode), modeToString(newMode), animate));
        mBarBackground.applyModeBackground(oldMode, newMode, animate);
    }

    public static String modeToString(int mode) {
        if (mode == MODE_OPAQUE) return "MODE_OPAQUE";
        if (mode == MODE_SEMI_TRANSPARENT) return "MODE_SEMI_TRANSPARENT";
        if (mode == MODE_TRANSLUCENT) return "MODE_TRANSLUCENT";
        if (mode == MODE_LIGHTS_OUT) return "MODE_LIGHTS_OUT";
        throw new IllegalArgumentException("Unknown mode " + mode);
    }

    public void finishAnimations() {
        mBarBackground.finishAnimation();
    }

    private static class BarBackgroundDrawable extends Drawable {
        private final int mOpaque;
        private final int mSemiTransparent;
        private final Drawable mGradient;
        private final TimeInterpolator mInterpolator;

        private int mMode = -1;
        private boolean mAnimating;
        private long mStartTime;
        private long mEndTime;

        private int mGradientAlpha;
        private int mColor;

        private int mGradientAlphaStart;
        private int mColorStart;

        public BarBackgroundDrawable(Context context, int gradientResourceId) {
            final Resources res = context.getResources();
            if (DEBUG_COLORS) {
                mOpaque = 0xff0000ff;
                mSemiTransparent = 0x7f0000ff;
            } else {
                mOpaque = res.getColor(R.color.system_bar_background_opaque);
                mSemiTransparent = res.getColor(R.color.system_bar_background_semi_transparent);
            }
            mGradient = res.getDrawable(gradientResourceId);
            mInterpolator = new LinearInterpolator();
        }

        @Override
        public void setAlpha(int alpha) {
            // noop
        }

        @Override
        public void setColorFilter(ColorFilter cf) {
            // noop
        }

        @Override
        protected void onBoundsChange(Rect bounds) {
            super.onBoundsChange(bounds);
            mGradient.setBounds(bounds);
        }

        public void applyModeBackground(int oldMode, int newMode, boolean animate) {
            if (mMode == newMode) return;
            mMode = newMode;
            mAnimating = animate;
            if (animate) {
                long now = SystemClock.elapsedRealtime();
                mStartTime = now;
                mEndTime = now + BACKGROUND_DURATION;
                mGradientAlphaStart = mGradientAlpha;
                mColorStart = mColor;
            }
            invalidateSelf();
        }

<<<<<<< HEAD
    private void startColorAnimation(int from, int to) {
        if (DEBUG) Log.d(mTag, String.format("startColorAnimation %08x -> %08x", from, to));
        mColorDrawableAnimator = ValueAnimator.ofArgb(from, to);
        mColorDrawableAnimator.addUpdateListener(mAnimatorListener);
        mColorDrawableAnimator.start();
    }
=======
        @Override
        public int getOpacity() {
            return PixelFormat.TRANSLUCENT;
        }
>>>>>>> 286291bf

        public void finishAnimation() {
            if (mAnimating) {
                mAnimating = false;
                invalidateSelf();
            }
        }

        @Override
        public void draw(Canvas canvas) {
            int targetGradientAlpha = 0, targetColor = 0;
            if (mMode == MODE_TRANSLUCENT) {
                targetGradientAlpha = 0xff;
            } else if (mMode == MODE_SEMI_TRANSPARENT) {
                targetColor = mSemiTransparent;
            } else {
                targetColor = mOpaque;
            }
            if (!mAnimating) {
                mColor = targetColor;
                mGradientAlpha = targetGradientAlpha;
            } else {
                final long now = SystemClock.elapsedRealtime();
                if (now >= mEndTime) {
                    mAnimating = false;
                    mColor = targetColor;
                    mGradientAlpha = targetGradientAlpha;
                } else {
                    final float t = (now - mStartTime) / (float)(mEndTime - mStartTime);
                    final float v = Math.max(0, Math.min(mInterpolator.getInterpolation(t), 1));
                    mGradientAlpha = (int)(v * targetGradientAlpha + mGradientAlphaStart * (1 - v));
                    mColor = Color.argb(
                          (int)(v * Color.alpha(targetColor) + Color.alpha(mColorStart) * (1 - v)),
                          (int)(v * Color.red(targetColor) + Color.red(mColorStart) * (1 - v)),
                          (int)(v * Color.green(targetColor) + Color.green(mColorStart) * (1 - v)),
                          (int)(v * Color.blue(targetColor) + Color.blue(mColorStart) * (1 - v)));
                }
            }
            if (mGradientAlpha > 0) {
                mGradient.setAlpha(mGradientAlpha);
                mGradient.draw(canvas);
            }
            if (Color.alpha(mColor) > 0) {
                canvas.drawColor(mColor);
            }
            if (mAnimating) {
                invalidateSelf();  // keep going
            }
        }
    }
}<|MERGE_RESOLUTION|>--- conflicted
+++ resolved
@@ -16,12 +16,7 @@
 
 package com.android.systemui.statusbar.phone;
 
-<<<<<<< HEAD
-import android.animation.ValueAnimator;
-import android.animation.ValueAnimator.AnimatorUpdateListener;
-=======
 import android.animation.TimeInterpolator;
->>>>>>> 286291bf
 import android.app.ActivityManager;
 import android.content.Context;
 import android.content.res.Resources;
@@ -164,19 +159,10 @@
             invalidateSelf();
         }
 
-<<<<<<< HEAD
-    private void startColorAnimation(int from, int to) {
-        if (DEBUG) Log.d(mTag, String.format("startColorAnimation %08x -> %08x", from, to));
-        mColorDrawableAnimator = ValueAnimator.ofArgb(from, to);
-        mColorDrawableAnimator.addUpdateListener(mAnimatorListener);
-        mColorDrawableAnimator.start();
-    }
-=======
         @Override
         public int getOpacity() {
             return PixelFormat.TRANSLUCENT;
         }
->>>>>>> 286291bf
 
         public void finishAnimation() {
             if (mAnimating) {
