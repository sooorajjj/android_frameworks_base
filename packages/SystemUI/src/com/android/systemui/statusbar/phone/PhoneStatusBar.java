/*
 * Copyright (C) 2010 The Android Open Source Project
 * Copyright (c) 2012, Code Aurora Forum. All rights reserved.
 *
 * Not a Contribution, Apache license notifications and license are retained
 * for attribution purposes only
 *
 * Licensed under the Apache License, Version 2.0 (the "License");
 * you may not use this file except in compliance with the License.
 * You may obtain a copy of the License at
 *
 *      http://www.apache.org/licenses/LICENSE-2.0
 *
 * Unless required by applicable law or agreed to in writing, software
 * distributed under the License is distributed on an "AS IS" BASIS,
 * WITHOUT WARRANTIES OR CONDITIONS OF ANY KIND, either express or implied.
 * See the License for the specific language governing permissions and
 * limitations under the License.
 */

package com.android.systemui.statusbar.phone;

import android.animation.Animator;
import android.animation.Animator.AnimatorListener;
import android.animation.AnimatorListenerAdapter;
import android.animation.AnimatorSet;
import android.animation.ObjectAnimator;
import android.app.ActivityManager;
import android.app.ActivityManagerNative;
import android.app.Dialog;
import android.app.KeyguardManager;
import android.app.Notification;
import android.app.PendingIntent;
import android.app.StatusBarManager;
import android.content.BroadcastReceiver;
import android.content.Context;
import android.content.Intent;
import android.content.IntentFilter;
import android.content.res.Configuration;
import android.content.res.Resources;
import android.graphics.Canvas;
import android.graphics.ColorFilter;
import android.graphics.PixelFormat;
import android.graphics.PorterDuff;
import android.graphics.Rect;
import android.graphics.drawable.Drawable;
import android.graphics.drawable.NinePatchDrawable;
import android.inputmethodservice.InputMethodService;
import android.os.IBinder;
import android.os.Message;
import android.os.RemoteException;
import android.os.ServiceManager;
import android.os.SystemClock;
import android.provider.Settings;
import android.telephony.MSimTelephonyManager;
import android.telephony.TelephonyManager;
import android.util.DisplayMetrics;
import android.util.Log;
import android.util.Slog;
import android.view.Choreographer;
import android.view.Display;
import android.view.Gravity;
import android.view.IWindowManager;
import android.view.KeyEvent;
import android.view.MotionEvent;
import android.view.VelocityTracker;
import android.view.View;
import android.view.ViewGroup;
import android.view.ViewGroup.LayoutParams;
import android.view.WindowManager;
import android.view.WindowManagerImpl;
import android.view.animation.AccelerateInterpolator;
import android.view.animation.Animation;
import android.view.animation.AnimationUtils;
import android.view.animation.DecelerateInterpolator;
import android.widget.FrameLayout;
import android.widget.ImageView;
import android.widget.LinearLayout;
import android.widget.ScrollView;
import android.widget.TextView;
import com.android.internal.statusbar.StatusBarIcon;
import com.android.internal.statusbar.StatusBarNotification;
import com.android.systemui.R;
import com.android.systemui.recent.RecentTasksLoader;
import com.android.systemui.statusbar.BaseStatusBar;
import com.android.systemui.statusbar.MSimSignalClusterView;
import com.android.systemui.statusbar.NotificationData;
import com.android.systemui.statusbar.NotificationData.Entry;
import com.android.systemui.statusbar.CommandQueue;
import com.android.systemui.statusbar.RotationToggle;
import com.android.systemui.statusbar.SignalClusterView;
import com.android.systemui.statusbar.StatusBarIconView;
import com.android.systemui.statusbar.policy.BatteryController;
import com.android.systemui.statusbar.policy.DateView;
import com.android.systemui.statusbar.policy.IntruderAlertView;
import com.android.systemui.statusbar.policy.LocationController;
import com.android.systemui.statusbar.policy.OnSizeChangedListener;
import com.android.systemui.statusbar.policy.MSimNetworkController;
import com.android.systemui.statusbar.policy.NetworkController;
import com.android.systemui.statusbar.policy.NotificationRowLayout;

import java.io.FileDescriptor;
import java.io.PrintWriter;
import java.util.ArrayList;

public class PhoneStatusBar extends BaseStatusBar {
    static final String TAG = "PhoneStatusBar";
    public static final boolean DEBUG = false;
    public static final boolean SPEW = DEBUG;
    public static final boolean DUMPTRUCK = true; // extra dumpsys info

    // additional instrumentation for testing purposes; intended to be left on during development
    public static final boolean CHATTY = DEBUG;

    public static final String ACTION_STATUSBAR_START
            = "com.android.internal.policy.statusbar.START";

    private static final boolean DIM_BEHIND_EXPANDED_PANEL = true;
    private static final boolean SHOW_CARRIER_LABEL = true;

    private static final int MSG_OPEN_NOTIFICATION_PANEL = 1000;
    private static final int MSG_CLOSE_NOTIFICATION_PANEL = 1001;
    // 1020-1030 reserved for BaseStatusBar

    // will likely move to a resource or other tunable param at some point
    private static final int INTRUDER_ALERT_DECAY_MS = 0; // disabled, was 10000;

    private static final boolean CLOSE_PANEL_WHEN_EMPTIED = true;

    private static final int NOTIFICATION_PRIORITY_MULTIPLIER = 10; // see NotificationManagerService
    private static final int HIDE_ICONS_BELOW_SCORE = Notification.PRIORITY_LOW * NOTIFICATION_PRIORITY_MULTIPLIER;

    // fling gesture tuning parameters, scaled to display density
    private float mSelfExpandVelocityPx; // classic value: 2000px/s
    private float mSelfCollapseVelocityPx; // classic value: 2000px/s (will be negated to collapse "up")
    private float mFlingExpandMinVelocityPx; // classic value: 200px/s
    private float mFlingCollapseMinVelocityPx; // classic value: 200px/s
    private float mCollapseMinDisplayFraction; // classic value: 0.08 (25px/min(320px,480px) on G1)
    private float mExpandMinDisplayFraction; // classic value: 0.5 (drag open halfway to expand)
    private float mFlingGestureMaxXVelocityPx; // classic value: 150px/s

    private float mExpandAccelPx; // classic value: 2000px/s/s
    private float mCollapseAccelPx; // classic value: 2000px/s/s (will be negated to collapse "up")

    private float mFlingGestureMaxOutputVelocityPx; // how fast can it really go? (should be a little 
                                                    // faster than mSelfCollapseVelocityPx)

    PhoneStatusBarPolicy mIconPolicy;

    // These are no longer handled by the policy, because we need custom strategies for them
    BatteryController mBatteryController;
    LocationController mLocationController;
    NetworkController mNetworkController;
    MSimNetworkController mMSimNetworkController;

    int mNaturalBarHeight = -1;
    int mIconSize = -1;
    int mIconHPadding = -1;
    Display mDisplay;

    IWindowManager mWindowManager;

    StatusBarWindowView mStatusBarWindow;
    PhoneStatusBarView mStatusBarView;

    int mPixelFormat;
    Object mQueueLock = new Object();

    // icons
    LinearLayout mIcons;
    IconMerger mNotificationIcons;
    View mMoreIcon;
    LinearLayout mStatusIcons;

    // expanded notifications
    View mNotificationPanel; // the sliding/resizing panel within the notification window
    ScrollView mScrollView;
    View mExpandedContents;
    int mNotificationPanelMarginBottomPx, mNotificationPanelMarginLeftPx;
    final Rect mNotificationPanelBackgroundPadding = new Rect();
    int mNotificationPanelGravity;
    int mNotificationPanelMinHeight;
    boolean mNotificationPanelIsFullScreenWidth;

    // top bar
    View mClearButton;
    View mSettingsButton;
    RotationToggle mRotationButton;

    // carrier/wifi label
    private TextView mCarrierLabel;
    private boolean mCarrierLabelVisible = false;
    private int mCarrierLabelHeight;
    private TextView mEmergencyCallLabel;

    // drag bar
    CloseDragHandle mCloseView;
    private int mCloseViewHeight;

    // position
    int[] mPositionTmp = new int[2];
    boolean mExpanded;
    boolean mExpandedVisible;

    // the date view
    DateView mDateView;

    // for immersive activities
    private IntruderAlertView mIntruderAlertView;

    // on-screen navigation buttons
    private NavigationBarView mNavigationBarView = null;

    // the tracker view
    int mTrackingPosition; // the position of the top of the tracking view.

    // ticker
    private Ticker mTicker;
    private View mTickerView;
    private boolean mTicking;

    // Tracking finger for opening/closing.
    int mEdgeBorder; // corresponds to R.dimen.status_bar_edge_ignore
    boolean mTracking;
    VelocityTracker mVelocityTracker;

    Choreographer mChoreographer;
    boolean mAnimating;
    boolean mClosing; // only valid when mAnimating; indicates the initial acceleration
    float mAnimY;
    float mAnimVel;
    float mAnimAccel;
    long mAnimLastTimeNanos;
    boolean mAnimatingReveal = false;
    int mViewDelta;
    float mFlingVelocity;
    int mFlingY;
    int[] mAbsPos = new int[2];
    Runnable mPostCollapseCleanup = null;

    private AnimatorSet mLightsOutAnimation;
    private AnimatorSet mLightsOnAnimation;

    // for disabling the status bar
    int mDisabled = 0;

    // tracking calls to View.setSystemUiVisibility()
    int mSystemUiVisibility = View.SYSTEM_UI_FLAG_VISIBLE;

    DisplayMetrics mDisplayMetrics = new DisplayMetrics();

    private int mNavigationIconHints = 0;
    private final Animator.AnimatorListener mMakeIconsInvisible = new AnimatorListenerAdapter() {
        @Override
        public void onAnimationEnd(Animator animation) {
            // double-check to avoid races
            if (mIcons.getAlpha() == 0) {
                Slog.d(TAG, "makeIconsInvisible");
                mIcons.setVisibility(View.INVISIBLE);
            }
        }
    };

    private final Runnable mStartRevealAnimation = new Runnable() {
        @Override
        public void run() {
            mAnimAccel = mExpandAccelPx;
            mAnimVel = mFlingExpandMinVelocityPx;
            mAnimY = getStatusBarHeight();
            updateExpandedViewPos((int)mAnimY);

            mAnimating = true;
            mAnimatingReveal = true;
            resetLastAnimTime();
            mChoreographer.removeCallbacks(Choreographer.CALLBACK_ANIMATION,
                mAnimationCallback, null);
            mChoreographer.removeCallbacks(Choreographer.CALLBACK_ANIMATION,
                mRevealAnimationCallback, null);
            mChoreographer.postCallback(Choreographer.CALLBACK_ANIMATION,
                mRevealAnimationCallback, null);
        }
    };

    private final Runnable mPerformSelfExpandFling = new Runnable() {
        @Override
        public void run() {
            performFling(0, mSelfExpandVelocityPx, true);
        }
    };

    private final Runnable mPerformFling = new Runnable() {
        @Override
        public void run() {
            performFling(mFlingY + mViewDelta, mFlingVelocity, false);
        }
    };

    private class ExpandedDialog extends Dialog {
        ExpandedDialog(Context context) {
            super(context, com.android.internal.R.style.Theme_Translucent_NoTitleBar);
        }

        @Override
        public boolean dispatchKeyEvent(KeyEvent event) {
            boolean down = event.getAction() == KeyEvent.ACTION_DOWN;
            switch (event.getKeyCode()) {
            case KeyEvent.KEYCODE_BACK:
                if (!down) {
                    animateCollapse();
                }
                return true;
            }
            return super.dispatchKeyEvent(event);
        }
    }

    @Override
    public void start() {
        mDisplay = ((WindowManager)mContext.getSystemService(Context.WINDOW_SERVICE))
                .getDefaultDisplay();

        mWindowManager = IWindowManager.Stub.asInterface(
                ServiceManager.getService(Context.WINDOW_SERVICE));

        super.start(); // calls createAndAddWindows()

        addNavigationBar();

        if (ENABLE_INTRUDERS) addIntruderView();

        // Lastly, call to the icon policy to install/update all the icons.
        mIconPolicy = new PhoneStatusBarPolicy(mContext);
    }

    // ================================================================================
    // Constructing the view
    // ================================================================================
    protected PhoneStatusBarView makeStatusBarView() {
        final Context context = mContext;

        Resources res = context.getResources();

        updateDisplaySize(); // populates mDisplayMetrics
        loadDimens();

        mIconSize = res.getDimensionPixelSize(com.android.internal.R.dimen.status_bar_icon_size);

        if (MSimTelephonyManager.getDefault().isMultiSimEnabled()) {
            mStatusBarWindow = (StatusBarWindowView) View.inflate(context,
                    R.layout.msim_super_status_bar, null);
        } else {
            mStatusBarWindow = (StatusBarWindowView) View.inflate(context,
                    R.layout.super_status_bar, null);
        }

        if (DEBUG) {
            mStatusBarWindow.setBackgroundColor(0x6000FF80);
        }
        mStatusBarWindow.mService = this;
        mStatusBarWindow.setOnTouchListener(new View.OnTouchListener() {
            @Override
            public boolean onTouch(View v, MotionEvent event) {
                if (event.getAction() == MotionEvent.ACTION_DOWN) {
                    if (mExpanded && !mAnimating) {
                        animateCollapse();
                    }
                }
                return mStatusBarWindow.onTouchEvent(event);
            }});

        mStatusBarView = (PhoneStatusBarView) mStatusBarWindow.findViewById(R.id.status_bar);
        if (MSimTelephonyManager.getDefault().isMultiSimEnabled()) {
            mStatusBarView = (PhoneStatusBarView) mStatusBarWindow.findViewById(
                    R.id.msim_status_bar);
        } else {
            mStatusBarView = (PhoneStatusBarView) mStatusBarWindow.findViewById(R.id.status_bar);
        }

        mNotificationPanel = mStatusBarWindow.findViewById(R.id.notification_panel);
        // don't allow clicks on the panel to pass through to the background where they will cause the panel to close
        mNotificationPanel.setOnTouchListener(new View.OnTouchListener() {
            @Override
            public boolean onTouch(View v, MotionEvent event) {
                return true;
            }
        });
        mNotificationPanelIsFullScreenWidth =
            (mNotificationPanel.getLayoutParams().width == ViewGroup.LayoutParams.MATCH_PARENT);
        mNotificationPanel.setSystemUiVisibility(
                  View.STATUS_BAR_DISABLE_NOTIFICATION_TICKER
                | (mNotificationPanelIsFullScreenWidth ? 0 : View.STATUS_BAR_DISABLE_SYSTEM_INFO));

        if (!ActivityManager.isHighEndGfx(mDisplay)) {
            mStatusBarWindow.setBackground(null);
            mNotificationPanel.setBackground(new FastColorDrawable(context.getResources().getColor(
                    R.color.notification_panel_solid_background)));
        }
        if (ENABLE_INTRUDERS) {
            mIntruderAlertView = (IntruderAlertView) View.inflate(context, R.layout.intruder_alert, null);
            mIntruderAlertView.setVisibility(View.GONE);
            mIntruderAlertView.setBar(this);
        }

        updateShowSearchHoldoff();

        mStatusBarView.mService = this;

        mChoreographer = Choreographer.getInstance();

        try {
            boolean showNav = mWindowManager.hasNavigationBar();
            if (DEBUG) Slog.v(TAG, "hasNavigationBar=" + showNav);
            if (showNav) {
                mNavigationBarView =
                    (NavigationBarView) View.inflate(context, R.layout.navigation_bar, null);

                mNavigationBarView.setDisabledFlags(mDisabled);
                mNavigationBarView.setBar(this);
            }
        } catch (RemoteException ex) {
            // no window manager? good luck with that
        }

        // figure out which pixel-format to use for the status bar.
        mPixelFormat = PixelFormat.OPAQUE;
        mStatusIcons = (LinearLayout)mStatusBarView.findViewById(R.id.statusIcons);
        mNotificationIcons = (IconMerger)mStatusBarView.findViewById(R.id.notificationIcons);
        mNotificationIcons.setOverflowIndicator(mMoreIcon);
        mIcons = (LinearLayout)mStatusBarView.findViewById(R.id.icons);
        mTickerView = mStatusBarView.findViewById(R.id.ticker);

        mPile = (NotificationRowLayout)mStatusBarWindow.findViewById(R.id.latestItems);
        mPile.setLayoutTransitionsEnabled(false);
        mPile.setLongPressListener(getNotificationLongClicker());
        mExpandedContents = mPile; // was: expanded.findViewById(R.id.notificationLinearLayout);

        mClearButton = mStatusBarWindow.findViewById(R.id.clear_all_button);
        mClearButton.setOnClickListener(mClearButtonListener);
        mClearButton.setAlpha(0f);
        mClearButton.setVisibility(View.INVISIBLE);
        mClearButton.setEnabled(false);
        mDateView = (DateView)mStatusBarWindow.findViewById(R.id.date);
        mSettingsButton = mStatusBarWindow.findViewById(R.id.settings_button);
        mSettingsButton.setOnClickListener(mSettingsButtonListener);
        mRotationButton = (RotationToggle) mStatusBarWindow.findViewById(R.id.rotation_lock_button);
        
        mScrollView = (ScrollView)mStatusBarWindow.findViewById(R.id.scroll);
        mScrollView.setVerticalScrollBarEnabled(false); // less drawing during pulldowns

        mTicker = new MyTicker(context, mStatusBarView);

        TickerView tickerView = (TickerView)mStatusBarView.findViewById(R.id.tickerText);
        tickerView.mTicker = mTicker;

        mCloseView = (CloseDragHandle)mStatusBarWindow.findViewById(R.id.close);
        mCloseView.mService = this;
        mCloseViewHeight = res.getDimensionPixelSize(R.dimen.close_handle_height);

        mEdgeBorder = res.getDimensionPixelSize(R.dimen.status_bar_edge_ignore);

        // set the inital view visibility
        setAreThereNotifications();

        // Other icons
        mLocationController = new LocationController(mContext); // will post a notification
        mBatteryController = new BatteryController(mContext);
        mBatteryController.addIconView((ImageView)mStatusBarView.findViewById(R.id.battery));
<<<<<<< HEAD
        SignalClusterView signalCluster;
        MSimSignalClusterView mSimSignalCluster;

        if (MSimTelephonyManager.getDefault().isMultiSimEnabled()) {
            mMSimNetworkController = new MSimNetworkController(mContext);
            mSimSignalCluster = (MSimSignalClusterView) mStatusBarView.findViewById(
                    R.id.msim_signal_cluster);
            for (int i=0; i < MSimTelephonyManager.getDefault().getPhoneCount(); i++) {
                mMSimNetworkController.addSignalCluster(mSimSignalCluster, i);
            }
            mSimSignalCluster.setNetworkController(mMSimNetworkController);
            if (SHOW_CARRIER_LABEL) {
                // for mobile devices, we always show mobile connection info here (SPN/PLMN)
                // for other devices, we show whatever network is connected
                if (mMSimNetworkController.hasMobileDataFeature()) {
                    mMSimNetworkController.addMobileLabelView(mCarrierLabel);
                } else {
                    mMSimNetworkController.addCombinedLabelView(mCarrierLabel);
                }
            }
        } else {
            mNetworkController = new NetworkController(mContext);
            signalCluster = (SignalClusterView)mStatusBarView.findViewById(R.id.signal_cluster);
            mNetworkController.addSignalCluster(signalCluster);
            signalCluster.setNetworkController(mNetworkController);
            if (SHOW_CARRIER_LABEL) {
                // for mobile devices, we always show mobile connection info here (SPN/PLMN)
                // for other devices, we show whatever network is connected
                if (mNetworkController.hasMobileDataFeature()) {
                    mNetworkController.addMobileLabelView(mCarrierLabel);
                } else {
                    mNetworkController.addCombinedLabelView(mCarrierLabel);
                }
            }

=======
        mNetworkController = new NetworkController(mContext);
        final SignalClusterView signalCluster =
                (SignalClusterView)mStatusBarView.findViewById(R.id.signal_cluster);

        mNetworkController.addSignalCluster(signalCluster);
        signalCluster.setNetworkController(mNetworkController);

        mEmergencyCallLabel = (TextView)mStatusBarWindow.findViewById(R.id.emergency_calls_only);
        if (mEmergencyCallLabel != null) {
            mNetworkController.addEmergencyLabelView(mEmergencyCallLabel);
            mEmergencyCallLabel.addOnLayoutChangeListener(new View.OnLayoutChangeListener() {
                @Override
                public void onLayoutChange(View v, int left, int top, int right, int bottom,
                        int oldLeft, int oldTop, int oldRight, int oldBottom) {
                    updateCarrierLabelVisibility(false);
                }});
        }

        if (SHOW_CARRIER_LABEL) {
            mCarrierLabel = (TextView)mStatusBarWindow.findViewById(R.id.carrier_label);
            mCarrierLabel.setVisibility(mCarrierLabelVisible ? View.VISIBLE : View.INVISIBLE);

            // for mobile devices, we always show mobile connection info here (SPN/PLMN)
            // for other devices, we show whatever network is connected
            if (mNetworkController.hasMobileDataFeature()) {
                mNetworkController.addMobileLabelView(mCarrierLabel);
            } else {
                mNetworkController.addCombinedLabelView(mCarrierLabel);
            }

            // set up the dynamic hide/show of the label
            mPile.setOnSizeChangedListener(new OnSizeChangedListener() {
                @Override
                public void onSizeChanged(View view, int w, int h, int oldw, int oldh) {
                    updateCarrierLabelVisibility(false);
                }
            });
>>>>>>> 4873a480
        }

//        final ImageView wimaxRSSI =
//                (ImageView)sb.findViewById(R.id.wimax_signal);
//        if (wimaxRSSI != null) {
//            mNetworkController.addWimaxIconView(wimaxRSSI);
//        }
        // Recents Panel
        mRecentTasksLoader = new RecentTasksLoader(context);
        updateRecentsPanel();

        // receive broadcasts
        IntentFilter filter = new IntentFilter();
        filter.addAction(Intent.ACTION_CONFIGURATION_CHANGED);
        filter.addAction(Intent.ACTION_CLOSE_SYSTEM_DIALOGS);
        filter.addAction(Intent.ACTION_SCREEN_OFF);
        context.registerReceiver(mBroadcastReceiver, filter);

        return mStatusBarView;
    }

    @Override
    protected WindowManager.LayoutParams getRecentsLayoutParams(LayoutParams layoutParams) {
        boolean opaque = false;
        WindowManager.LayoutParams lp = new WindowManager.LayoutParams(
                layoutParams.width,
                layoutParams.height,
                WindowManager.LayoutParams.TYPE_STATUS_BAR_PANEL,
                WindowManager.LayoutParams.FLAG_LAYOUT_IN_SCREEN
                | WindowManager.LayoutParams.FLAG_ALT_FOCUSABLE_IM
                | WindowManager.LayoutParams.FLAG_SPLIT_TOUCH,
                (opaque ? PixelFormat.OPAQUE : PixelFormat.TRANSLUCENT));
        if (ActivityManager.isHighEndGfx(mDisplay)) {
            lp.flags |= WindowManager.LayoutParams.FLAG_HARDWARE_ACCELERATED;
        } else {
            lp.flags |= WindowManager.LayoutParams.FLAG_DIM_BEHIND;
            lp.dimAmount = 0.75f;
        }
        lp.gravity = Gravity.BOTTOM | Gravity.LEFT;
        lp.setTitle("RecentsPanel");
        lp.windowAnimations = com.android.internal.R.style.Animation_RecentApplications;
        lp.softInputMode = WindowManager.LayoutParams.SOFT_INPUT_STATE_UNCHANGED
        | WindowManager.LayoutParams.SOFT_INPUT_ADJUST_NOTHING;
        return lp;
    }

    @Override
    protected WindowManager.LayoutParams getSearchLayoutParams(LayoutParams layoutParams) {
        boolean opaque = false;
        WindowManager.LayoutParams lp = new WindowManager.LayoutParams(
                LayoutParams.MATCH_PARENT,
                LayoutParams.MATCH_PARENT,
                WindowManager.LayoutParams.TYPE_NAVIGATION_BAR_PANEL,
                WindowManager.LayoutParams.FLAG_LAYOUT_IN_SCREEN
                | WindowManager.LayoutParams.FLAG_ALT_FOCUSABLE_IM
                | WindowManager.LayoutParams.FLAG_SPLIT_TOUCH,
                (opaque ? PixelFormat.OPAQUE : PixelFormat.TRANSLUCENT));
        if (ActivityManager.isHighEndGfx(mDisplay)) {
            lp.flags |= WindowManager.LayoutParams.FLAG_HARDWARE_ACCELERATED;
        }
        lp.gravity = Gravity.BOTTOM | Gravity.LEFT;
        lp.setTitle("SearchPanel");
        // TODO: Define custom animation for Search panel
        lp.windowAnimations = com.android.internal.R.style.Animation_RecentApplications;
        lp.softInputMode = WindowManager.LayoutParams.SOFT_INPUT_STATE_UNCHANGED
        | WindowManager.LayoutParams.SOFT_INPUT_ADJUST_NOTHING;
        return lp;
    }

    protected void updateRecentsPanel() {
        super.updateRecentsPanel(R.layout.status_bar_recent_panel);
        // Make .03 alpha the minimum so you always see the item a bit-- slightly below
        // .03, the item disappears entirely (as if alpha = 0) and that discontinuity looks
        // a bit jarring
        mRecentsPanel.setMinSwipeAlpha(0.03f);
        if (mNavigationBarView != null) {
            mNavigationBarView.getRecentsButton().setOnTouchListener(mRecentsPanel);
        }
    }

    @Override
    protected void updateSearchPanel() {
        super.updateSearchPanel();
        mSearchPanelView.setStatusBarView(mNavigationBarView);
        mNavigationBarView.setDelegateView(mSearchPanelView);
    }

    @Override
    public void showSearchPanel() {
        super.showSearchPanel();
        WindowManager.LayoutParams lp =
            (android.view.WindowManager.LayoutParams) mNavigationBarView.getLayoutParams();
        lp.flags &= ~WindowManager.LayoutParams.FLAG_NOT_TOUCH_MODAL;
        WindowManagerImpl.getDefault().updateViewLayout(mNavigationBarView, lp);
    }

    @Override
    public void hideSearchPanel() {
        super.hideSearchPanel();
        WindowManager.LayoutParams lp =
            (android.view.WindowManager.LayoutParams) mNavigationBarView.getLayoutParams();
        lp.flags |= WindowManager.LayoutParams.FLAG_NOT_TOUCH_MODAL;
        WindowManagerImpl.getDefault().updateViewLayout(mNavigationBarView, lp);
    }

    protected int getStatusBarGravity() {
        return Gravity.TOP | Gravity.FILL_HORIZONTAL;
    }

    public int getStatusBarHeight() {
        if (mNaturalBarHeight < 0) {
            final Resources res = mContext.getResources();
            mNaturalBarHeight =
                    res.getDimensionPixelSize(com.android.internal.R.dimen.status_bar_height);
        }
        return mNaturalBarHeight;
    }

    private int getCloseViewHeight() {
        return mCloseViewHeight;
    }

    private View.OnClickListener mRecentsClickListener = new View.OnClickListener() {
        public void onClick(View v) {
            toggleRecentApps();
        }
    };

    private int mShowSearchHoldoff = 0;
    private Runnable mShowSearchPanel = new Runnable() {
        public void run() {
            showSearchPanel();
        }
    };

    View.OnTouchListener mHomeSearchActionListener = new View.OnTouchListener() {
        public boolean onTouch(View v, MotionEvent event) {
            switch(event.getAction()) {
            case MotionEvent.ACTION_DOWN:
                if (!shouldDisableNavbarGestures() && !inKeyguardRestrictedInputMode()) {
                    mHandler.removeCallbacks(mShowSearchPanel);
                    mHandler.postDelayed(mShowSearchPanel, mShowSearchHoldoff);
                }
            break;

            case MotionEvent.ACTION_UP:
            case MotionEvent.ACTION_CANCEL:
                mHandler.removeCallbacks(mShowSearchPanel);
            break;
        }
        return false;
        }
    };

    private void prepareNavigationBarView() {
        mNavigationBarView.reorient();

        mNavigationBarView.getRecentsButton().setOnClickListener(mRecentsClickListener);
        mNavigationBarView.getRecentsButton().setOnTouchListener(mRecentsPanel);
        mNavigationBarView.getHomeButton().setOnTouchListener(mHomeSearchActionListener);
        updateSearchPanel();
    }

    // For small-screen devices (read: phones) that lack hardware navigation buttons
    private void addNavigationBar() {
        if (DEBUG) Slog.v(TAG, "addNavigationBar: about to add " + mNavigationBarView);
        if (mNavigationBarView == null) return;

        prepareNavigationBarView();

        WindowManagerImpl.getDefault().addView(
                mNavigationBarView, getNavigationBarLayoutParams());
    }

    private void repositionNavigationBar() {
        if (mNavigationBarView == null) return;

        prepareNavigationBarView();

        WindowManagerImpl.getDefault().updateViewLayout(
                mNavigationBarView, getNavigationBarLayoutParams());
    }

    private WindowManager.LayoutParams getNavigationBarLayoutParams() {
        WindowManager.LayoutParams lp = new WindowManager.LayoutParams(
                LayoutParams.MATCH_PARENT, LayoutParams.MATCH_PARENT,
                WindowManager.LayoutParams.TYPE_NAVIGATION_BAR,
                    0
                    | WindowManager.LayoutParams.FLAG_TOUCHABLE_WHEN_WAKING
                    | WindowManager.LayoutParams.FLAG_NOT_FOCUSABLE
                    | WindowManager.LayoutParams.FLAG_NOT_TOUCH_MODAL
                    | WindowManager.LayoutParams.FLAG_SPLIT_TOUCH,
                PixelFormat.OPAQUE);
        // this will allow the navbar to run in an overlay on devices that support this
        if (ActivityManager.isHighEndGfx(mDisplay)) {
            lp.flags |= WindowManager.LayoutParams.FLAG_HARDWARE_ACCELERATED;
        }

        lp.setTitle("NavigationBar");
        lp.windowAnimations = 0;
        return lp;
    }

    private void addIntruderView() {
        final int height = getStatusBarHeight();

        WindowManager.LayoutParams lp = new WindowManager.LayoutParams(
                ViewGroup.LayoutParams.MATCH_PARENT,
                ViewGroup.LayoutParams.WRAP_CONTENT,
                WindowManager.LayoutParams.TYPE_STATUS_BAR_PANEL, // above the status bar!
                WindowManager.LayoutParams.FLAG_LAYOUT_IN_SCREEN
                    | WindowManager.LayoutParams.FLAG_LAYOUT_NO_LIMITS
                    | WindowManager.LayoutParams.FLAG_NOT_TOUCH_MODAL
                    | WindowManager.LayoutParams.FLAG_NOT_FOCUSABLE
                    | WindowManager.LayoutParams.FLAG_ALT_FOCUSABLE_IM
                    | WindowManager.LayoutParams.FLAG_SPLIT_TOUCH,
                PixelFormat.TRANSLUCENT);
        lp.gravity = Gravity.TOP | Gravity.FILL_HORIZONTAL;
        //lp.y += height * 1.5; // FIXME
        lp.setTitle("IntruderAlert");
        lp.packageName = mContext.getPackageName();
        lp.windowAnimations = R.style.Animation_StatusBar_IntruderAlert;

        WindowManagerImpl.getDefault().addView(mIntruderAlertView, lp);
    }

    public void addIcon(String slot, int index, int viewIndex, StatusBarIcon icon) {
        if (SPEW) Slog.d(TAG, "addIcon slot=" + slot + " index=" + index + " viewIndex=" + viewIndex
                + " icon=" + icon);
        StatusBarIconView view = new StatusBarIconView(mContext, slot, null);
        view.set(icon);
        mStatusIcons.addView(view, viewIndex, new LinearLayout.LayoutParams(mIconSize, mIconSize));
    }

    public void updateIcon(String slot, int index, int viewIndex,
            StatusBarIcon old, StatusBarIcon icon) {
        if (SPEW) Slog.d(TAG, "updateIcon slot=" + slot + " index=" + index + " viewIndex=" + viewIndex
                + " old=" + old + " icon=" + icon);
        StatusBarIconView view = (StatusBarIconView)mStatusIcons.getChildAt(viewIndex);
        view.set(icon);
    }

    public void removeIcon(String slot, int index, int viewIndex) {
        if (SPEW) Slog.d(TAG, "removeIcon slot=" + slot + " index=" + index + " viewIndex=" + viewIndex);
        mStatusIcons.removeViewAt(viewIndex);
    }

    public void addNotification(IBinder key, StatusBarNotification notification) {
        /* if (DEBUG) */ Slog.d(TAG, "addNotification score=" + notification.score);
        StatusBarIconView iconView = addNotificationViews(key, notification);
        if (iconView == null) return;

        boolean immersive = false;
        try {
            immersive = ActivityManagerNative.getDefault().isTopActivityImmersive();
            if (DEBUG) {
                Slog.d(TAG, "Top activity is " + (immersive?"immersive":"not immersive"));
            }
        } catch (RemoteException ex) {
        }

        /*
         * DISABLED due to missing API
        if (ENABLE_INTRUDERS && (
                   // TODO(dsandler): Only if the screen is on
                notification.notification.intruderView != null)) {
            Slog.d(TAG, "Presenting high-priority notification");
            // special new transient ticker mode
            // 1. Populate mIntruderAlertView

            if (notification.notification.intruderView == null) {
                Slog.e(TAG, notification.notification.toString() + " wanted to intrude but intruderView was null");
                return;
            }

            // bind the click event to the content area
            PendingIntent contentIntent = notification.notification.contentIntent;
            final View.OnClickListener listener = (contentIntent != null)
                    ? new NotificationClicker(contentIntent,
                            notification.pkg, notification.tag, notification.id)
                    : null;

            mIntruderAlertView.applyIntruderContent(notification.notification.intruderView, listener);

            mCurrentlyIntrudingNotification = notification;

            // 2. Animate mIntruderAlertView in
            mHandler.sendEmptyMessage(MSG_SHOW_INTRUDER);

            // 3. Set alarm to age the notification off (TODO)
            mHandler.removeMessages(MSG_HIDE_INTRUDER);
            if (INTRUDER_ALERT_DECAY_MS > 0) {
                mHandler.sendEmptyMessageDelayed(MSG_HIDE_INTRUDER, INTRUDER_ALERT_DECAY_MS);
            }
        } else
         */

        if (notification.notification.fullScreenIntent != null) {
            // not immersive & a full-screen alert should be shown
            Slog.d(TAG, "Notification has fullScreenIntent; sending fullScreenIntent");
            try {
                notification.notification.fullScreenIntent.send();
            } catch (PendingIntent.CanceledException e) {
            }
        } else {
            // usual case: status bar visible & not immersive

            // show the ticker if there isn't an intruder too
            if (mCurrentlyIntrudingNotification == null) {
                tick(null, notification, true);
            }
        }

        // Recalculate the position of the sliding windows and the titles.
        setAreThereNotifications();
        updateExpandedViewPos(EXPANDED_LEAVE_ALONE);
    }

    public void removeNotification(IBinder key) {
        StatusBarNotification old = removeNotificationViews(key);
        if (SPEW) Slog.d(TAG, "removeNotification key=" + key + " old=" + old);

        if (old != null) {
            // Cancel the ticker if it's still running
            mTicker.removeEntry(old);

            // Recalculate the position of the sliding windows and the titles.
            updateExpandedViewPos(EXPANDED_LEAVE_ALONE);

            if (ENABLE_INTRUDERS && old == mCurrentlyIntrudingNotification) {
                mHandler.sendEmptyMessage(MSG_HIDE_INTRUDER);
            }

            if (CLOSE_PANEL_WHEN_EMPTIED && mNotificationData.size() == 0 && !mAnimating) {
                animateCollapse();
            }
        }

        setAreThereNotifications();
    }

    @Override
    protected void onConfigurationChanged(Configuration newConfig) {
        updateRecentsPanel();
        updateShowSearchHoldoff();
    }

    private void updateShowSearchHoldoff() {
        mShowSearchHoldoff = mContext.getResources().getInteger(
            R.integer.config_show_search_delay);
    }

    private void loadNotificationShade() {
        if (mPile == null) return;

        int N = mNotificationData.size();

        ArrayList<View> toShow = new ArrayList<View>();

        final boolean provisioned = isDeviceProvisioned();
        // If the device hasn't been through Setup, we only show system notifications
        for (int i=0; i<N; i++) {
            Entry ent = mNotificationData.get(N-i-1);
            if (provisioned || showNotificationEvenIfUnprovisioned(ent.notification)) {
                toShow.add(ent.row);
            }
        }

        ArrayList<View> toRemove = new ArrayList<View>();
        for (int i=0; i<mPile.getChildCount(); i++) {
            View child = mPile.getChildAt(i);
            if (!toShow.contains(child)) {
                toRemove.add(child);
            }
        }

        for (View remove : toRemove) {
            mPile.removeView(remove);
        }

        for (int i=0; i<toShow.size(); i++) {
            View v = toShow.get(i);
            if (v.getParent() == null) {
                mPile.addView(v, i);
            }
        }

        mSettingsButton.setEnabled(isDeviceProvisioned());
    }

    private void reloadAllNotificationIcons() {
        if (mNotificationIcons == null) return;
        mNotificationIcons.removeAllViews();
        updateNotificationIcons();
    }

    @Override
    protected void updateNotificationIcons() {
        if (mNotificationIcons == null) return;

        loadNotificationShade();

        final LinearLayout.LayoutParams params
            = new LinearLayout.LayoutParams(mIconSize + 2*mIconHPadding, mNaturalBarHeight);

        int N = mNotificationData.size();

        if (DEBUG) {
            Slog.d(TAG, "refreshing icons: " + N + " notifications, mNotificationIcons=" + mNotificationIcons);
        }

        ArrayList<View> toShow = new ArrayList<View>();

        final boolean provisioned = isDeviceProvisioned();
        // If the device hasn't been through Setup, we only show system notifications
        for (int i=0; i<N; i++) {
            Entry ent = mNotificationData.get(N-i-1);
            if ((provisioned && ent.notification.score >= HIDE_ICONS_BELOW_SCORE)
                    || showNotificationEvenIfUnprovisioned(ent.notification)) {
                toShow.add(ent.icon);
            }
        }

        ArrayList<View> toRemove = new ArrayList<View>();
        for (int i=0; i<mNotificationIcons.getChildCount(); i++) {
            View child = mNotificationIcons.getChildAt(i);
            if (!toShow.contains(child)) {
                toRemove.add(child);
            }
        }

        for (View remove : toRemove) {
            mNotificationIcons.removeView(remove);
        }

        for (int i=0; i<toShow.size(); i++) {
            View v = toShow.get(i);
            if (v.getParent() == null) {
                mNotificationIcons.addView(v, i, params);
            }
        }
    }

    protected void updateCarrierLabelVisibility(boolean force) {
        if (!SHOW_CARRIER_LABEL) return;
        // The idea here is to only show the carrier label when there is enough room to see it, 
        // i.e. when there aren't enough notifications to fill the panel.
        if (DEBUG) {
            Slog.d(TAG, String.format("pileh=%d scrollh=%d carrierh=%d",
                    mPile.getHeight(), mScrollView.getHeight(), mCarrierLabelHeight));
        }

        final boolean emergencyCallsShownElsewhere = mEmergencyCallLabel != null;
        final boolean makeVisible =
            !(emergencyCallsShownElsewhere && mNetworkController.isEmergencyOnly())
            && mPile.getHeight() < (mScrollView.getHeight() - mCarrierLabelHeight);
        
        if (force || mCarrierLabelVisible != makeVisible) {
            mCarrierLabelVisible = makeVisible;
            if (DEBUG) {
                Slog.d(TAG, "making carrier label " + (makeVisible?"visible":"invisible"));
            }
            mCarrierLabel.animate().cancel();
            if (makeVisible) {
                mCarrierLabel.setVisibility(View.VISIBLE);
            }
            mCarrierLabel.animate()
                .alpha(makeVisible ? 1f : 0f)
                //.setStartDelay(makeVisible ? 500 : 0)
                //.setDuration(makeVisible ? 750 : 100)
                .setDuration(150)
                .setListener(makeVisible ? null : new AnimatorListenerAdapter() {
                    @Override
                    public void onAnimationEnd(Animator animation) {
                        if (!mCarrierLabelVisible) { // race
                            mCarrierLabel.setVisibility(View.INVISIBLE);
                            mCarrierLabel.setAlpha(0f);
                        }
                    }
                })
                .start();
        }
    }

    @Override
    protected void setAreThereNotifications() {
        final boolean any = mNotificationData.size() > 0;

        final boolean clearable = any && mNotificationData.hasClearableItems();

        if (DEBUG) {
            Slog.d(TAG, "setAreThereNotifications: N=" + mNotificationData.size()
                    + " any=" + any + " clearable=" + clearable);
        }

        if (mClearButton.isShown()) {
            if (clearable != (mClearButton.getAlpha() == 1.0f)) {
                ObjectAnimator clearAnimation = ObjectAnimator.ofFloat(
                        mClearButton, "alpha", clearable ? 1.0f : 0.0f).setDuration(250);
                clearAnimation.addListener(new AnimatorListenerAdapter() {
                    @Override
                    public void onAnimationEnd(Animator animation) {
                        if (mClearButton.getAlpha() <= 0.0f) {
                            mClearButton.setVisibility(View.INVISIBLE);
                        }
                    }

                    @Override
                    public void onAnimationStart(Animator animation) {
                        if (mClearButton.getAlpha() <= 0.0f) {
                            mClearButton.setVisibility(View.VISIBLE);
                        }
                    }
                });
                clearAnimation.start();
            }
        } else {
            mClearButton.setAlpha(clearable ? 1.0f : 0.0f);
            mClearButton.setVisibility(clearable ? View.VISIBLE : View.INVISIBLE);
        }
        mClearButton.setEnabled(clearable);

        final View nlo = mStatusBarView.findViewById(R.id.notification_lights_out);
        final boolean showDot = (any&&!areLightsOn());
        if (showDot != (nlo.getAlpha() == 1.0f)) {
            if (showDot) {
                nlo.setAlpha(0f);
                nlo.setVisibility(View.VISIBLE);
            }
            nlo.animate()
                .alpha(showDot?1:0)
                .setDuration(showDot?750:250)
                .setInterpolator(new AccelerateInterpolator(2.0f))
                .setListener(showDot ? null : new AnimatorListenerAdapter() {
                    @Override
                    public void onAnimationEnd(Animator _a) {
                        nlo.setVisibility(View.GONE);
                    }
                })
                .start();
        }

        updateCarrierLabelVisibility(false);
    }

    public void showClock(boolean show) {
        if (mStatusBarView == null) return;
        View clock = mStatusBarView.findViewById(R.id.clock);
        if (clock != null) {
            clock.setVisibility(show ? View.VISIBLE : View.GONE);
        }
    }

    /**
     * State is one or more of the DISABLE constants from StatusBarManager.
     */
    public void disable(int state) {
        final int old = mDisabled;
        final int diff = state ^ old;
        mDisabled = state;

        if (DEBUG) {
            Slog.d(TAG, String.format("disable: 0x%08x -> 0x%08x (diff: 0x%08x)",
                old, state, diff));
        }

        StringBuilder flagdbg = new StringBuilder();
        flagdbg.append("disable: < ");
        flagdbg.append(((state & StatusBarManager.DISABLE_EXPAND) != 0) ? "EXPAND" : "expand");
        flagdbg.append(((diff  & StatusBarManager.DISABLE_EXPAND) != 0) ? "* " : " ");
        flagdbg.append(((state & StatusBarManager.DISABLE_NOTIFICATION_ICONS) != 0) ? "ICONS" : "icons");
        flagdbg.append(((diff  & StatusBarManager.DISABLE_NOTIFICATION_ICONS) != 0) ? "* " : " ");
        flagdbg.append(((state & StatusBarManager.DISABLE_NOTIFICATION_ALERTS) != 0) ? "ALERTS" : "alerts");
        flagdbg.append(((diff  & StatusBarManager.DISABLE_NOTIFICATION_ALERTS) != 0) ? "* " : " ");
        flagdbg.append(((state & StatusBarManager.DISABLE_NOTIFICATION_TICKER) != 0) ? "TICKER" : "ticker");
        flagdbg.append(((diff  & StatusBarManager.DISABLE_NOTIFICATION_TICKER) != 0) ? "* " : " ");
        flagdbg.append(((state & StatusBarManager.DISABLE_SYSTEM_INFO) != 0) ? "SYSTEM_INFO" : "system_info");
        flagdbg.append(((diff  & StatusBarManager.DISABLE_SYSTEM_INFO) != 0) ? "* " : " ");
        flagdbg.append(((state & StatusBarManager.DISABLE_BACK) != 0) ? "BACK" : "back");
        flagdbg.append(((diff  & StatusBarManager.DISABLE_BACK) != 0) ? "* " : " ");
        flagdbg.append(((state & StatusBarManager.DISABLE_HOME) != 0) ? "HOME" : "home");
        flagdbg.append(((diff  & StatusBarManager.DISABLE_HOME) != 0) ? "* " : " ");
        flagdbg.append(((state & StatusBarManager.DISABLE_RECENT) != 0) ? "RECENT" : "recent");
        flagdbg.append(((diff  & StatusBarManager.DISABLE_RECENT) != 0) ? "* " : " ");
        flagdbg.append(((state & StatusBarManager.DISABLE_CLOCK) != 0) ? "CLOCK" : "clock");
        flagdbg.append(((diff  & StatusBarManager.DISABLE_CLOCK) != 0) ? "* " : " ");
        flagdbg.append(">");
        Slog.d(TAG, flagdbg.toString());

        if ((diff & StatusBarManager.DISABLE_SYSTEM_INFO) != 0) {
            mIcons.animate().cancel();
            if ((state & StatusBarManager.DISABLE_SYSTEM_INFO) != 0) {
                if (mTicking) {
                    mTicker.halt();
                }
                mIcons.animate()
                    .alpha(0f)
                    .translationY(mNaturalBarHeight*0.5f)
                    //.setStartDelay(100)
                    .setDuration(175)
                    .setInterpolator(new DecelerateInterpolator(1.5f))
                    .setListener(mMakeIconsInvisible)
                    .start();
            } else {
                mIcons.setVisibility(View.VISIBLE);
                mIcons.animate()
                    .alpha(1f)
                    .translationY(0)
                    .setStartDelay(0)
                    .setInterpolator(new DecelerateInterpolator(1.5f))
                    .setDuration(175)
                    .start();
            }
        }

        if ((diff & StatusBarManager.DISABLE_CLOCK) != 0) {
            boolean show = (state & StatusBarManager.DISABLE_CLOCK) == 0;
            showClock(show);
        }
        if ((diff & StatusBarManager.DISABLE_EXPAND) != 0) {
            if ((state & StatusBarManager.DISABLE_EXPAND) != 0) {
                animateCollapse();
            }
        }

        if ((diff & (StatusBarManager.DISABLE_HOME
                        | StatusBarManager.DISABLE_RECENT
                        | StatusBarManager.DISABLE_BACK)) != 0) {
            // the nav bar will take care of these
            if (mNavigationBarView != null) mNavigationBarView.setDisabledFlags(state);

            if ((state & StatusBarManager.DISABLE_RECENT) != 0) {
                // close recents if it's visible
                mHandler.removeMessages(MSG_CLOSE_RECENTS_PANEL);
                mHandler.sendEmptyMessage(MSG_CLOSE_RECENTS_PANEL);
            }
        }

        if ((diff & StatusBarManager.DISABLE_NOTIFICATION_ICONS) != 0) {
            if ((state & StatusBarManager.DISABLE_NOTIFICATION_ICONS) != 0) {
                if (mTicking) {
                    mTicker.halt();
                } else {
                    setNotificationIconVisibility(false, com.android.internal.R.anim.fade_out);
                }
            } else {
                if (!mExpandedVisible) {
                    setNotificationIconVisibility(true, com.android.internal.R.anim.fade_in);
                }
            }
        } else if ((diff & StatusBarManager.DISABLE_NOTIFICATION_TICKER) != 0) {
            if (mTicking && (state & StatusBarManager.DISABLE_NOTIFICATION_TICKER) != 0) {
                mTicker.halt();
            }
        }
    }

    @Override
    protected BaseStatusBar.H createHandler() {
        return new PhoneStatusBar.H();
    }

    /**
     * All changes to the status bar and notifications funnel through here and are batched.
     */
    private class H extends BaseStatusBar.H {
        public void handleMessage(Message m) {
            super.handleMessage(m);
            switch (m.what) {
                case MSG_OPEN_NOTIFICATION_PANEL:
                    animateExpand();
                    break;
                case MSG_CLOSE_NOTIFICATION_PANEL:
                    animateCollapse();
                    break;
                case MSG_SHOW_INTRUDER:
                    setIntruderAlertVisibility(true);
                    break;
                case MSG_HIDE_INTRUDER:
                    setIntruderAlertVisibility(false);
                    mCurrentlyIntrudingNotification = null;
                    break;
            }
        }
    }

    final Runnable mAnimationCallback = new Runnable() {
        @Override
        public void run() {
            doAnimation(mChoreographer.getFrameTimeNanos());
        }
    };

    final Runnable mRevealAnimationCallback = new Runnable() {
        @Override
        public void run() {
            doRevealAnimation(mChoreographer.getFrameTimeNanos());
        }
    };

    View.OnFocusChangeListener mFocusChangeListener = new View.OnFocusChangeListener() {
        public void onFocusChange(View v, boolean hasFocus) {
            // Because 'v' is a ViewGroup, all its children will be (un)selected
            // too, which allows marqueeing to work.
            v.setSelected(hasFocus);
        }
    };

    private void makeExpandedVisible(boolean revealAfterDraw) {
        if (SPEW) Slog.d(TAG, "Make expanded visible: expanded visible=" + mExpandedVisible);
        if (mExpandedVisible) {
            return;
        }

        mExpandedVisible = true;
        mPile.setLayoutTransitionsEnabled(true);
        if (mNavigationBarView != null)
            mNavigationBarView.setSlippery(true);

        updateCarrierLabelVisibility(true);

        updateExpandedViewPos(EXPANDED_LEAVE_ALONE);

        // Expand the window to encompass the full screen in anticipation of the drag.
        // This is only possible to do atomically because the status bar is at the top of the screen!
        WindowManager.LayoutParams lp = (WindowManager.LayoutParams) mStatusBarWindow.getLayoutParams();
        lp.flags &= ~WindowManager.LayoutParams.FLAG_NOT_FOCUSABLE;
        lp.flags |= WindowManager.LayoutParams.FLAG_ALT_FOCUSABLE_IM;
        lp.height = ViewGroup.LayoutParams.MATCH_PARENT;
        final WindowManager wm = WindowManagerImpl.getDefault();
        wm.updateViewLayout(mStatusBarWindow, lp);

        // Updating the window layout will force an expensive traversal/redraw.
        // Kick off the reveal animation after this is complete to avoid animation latency.
        if (revealAfterDraw) {
            mHandler.post(mStartRevealAnimation);
        }

        visibilityChanged(true);
    }

    public void animateExpand() {
        if (SPEW) Slog.d(TAG, "Animate expand: expanded=" + mExpanded);
        if ((mDisabled & StatusBarManager.DISABLE_EXPAND) != 0) {
            return ;
        }
        if (mExpanded) {
            return;
        }

        prepareTracking(0, true);
        mHandler.post(mPerformSelfExpandFling);
    }

    public void animateCollapse() {
        animateCollapse(CommandQueue.FLAG_EXCLUDE_NONE);
    }

    public void animateCollapse(int flags) {
        animateCollapse(flags, 1.0f);
    }

    public void animateCollapse(int flags, float velocityMultiplier) {
        if (SPEW) {
            Slog.d(TAG, "animateCollapse(): mExpanded=" + mExpanded
                    + " mExpandedVisible=" + mExpandedVisible
                    + " mExpanded=" + mExpanded
                    + " mAnimating=" + mAnimating
                    + " mAnimatingReveal=" + mAnimatingReveal
                    + " mAnimY=" + mAnimY
                    + " mAnimVel=" + mAnimVel
                    + " flags=" + flags);
        }

        if ((flags & CommandQueue.FLAG_EXCLUDE_RECENTS_PANEL) == 0) {
            mHandler.removeMessages(MSG_CLOSE_RECENTS_PANEL);
            mHandler.sendEmptyMessage(MSG_CLOSE_RECENTS_PANEL);
        }

        if ((flags & CommandQueue.FLAG_EXCLUDE_SEARCH_PANEL) == 0) {
            mHandler.removeMessages(MSG_CLOSE_SEARCH_PANEL);
            mHandler.sendEmptyMessage(MSG_CLOSE_SEARCH_PANEL);
        }

        if (!mExpandedVisible) {
            return;
        }

        int y;
        if (mAnimating || mAnimatingReveal) {
            y = (int)mAnimY;
        } else {
            y = getExpandedViewMaxHeight()-1;
        }
        // Let the fling think that we're open so it goes in the right direction
        // and doesn't try to re-open the windowshade.
        mExpanded = true;
        prepareTracking(y, false);
        performFling(y, -mSelfCollapseVelocityPx*velocityMultiplier, true);
    }

    void performExpand() {
        if (SPEW) Slog.d(TAG, "performExpand: mExpanded=" + mExpanded);
        if ((mDisabled & StatusBarManager.DISABLE_EXPAND) != 0) {
            return ;
        }
        if (mExpanded) {
            return;
        }

        mExpanded = true;
        makeExpandedVisible(false);
        updateExpandedViewPos(EXPANDED_FULL_OPEN);

        if (false) postStartTracing();
    }

    void performCollapse() {
        if (SPEW) Slog.d(TAG, "performCollapse: mExpanded=" + mExpanded
                + " mExpandedVisible=" + mExpandedVisible);

        if (!mExpandedVisible) {
            return;
        }

        // Ensure the panel is fully collapsed (just in case; bug 6765842)
        updateExpandedViewPos(0);

        mExpandedVisible = false;
        mPile.setLayoutTransitionsEnabled(false);
        if (mNavigationBarView != null)
            mNavigationBarView.setSlippery(false);
        visibilityChanged(false);

        // Shrink the window to the size of the status bar only
        WindowManager.LayoutParams lp = (WindowManager.LayoutParams) mStatusBarWindow.getLayoutParams();
        lp.height = getStatusBarHeight();
        lp.flags |= WindowManager.LayoutParams.FLAG_NOT_FOCUSABLE;
        lp.flags &= ~WindowManager.LayoutParams.FLAG_ALT_FOCUSABLE_IM;
        final WindowManager wm = WindowManagerImpl.getDefault();
        wm.updateViewLayout(mStatusBarWindow, lp);

        if ((mDisabled & StatusBarManager.DISABLE_NOTIFICATION_ICONS) == 0) {
            setNotificationIconVisibility(true, com.android.internal.R.anim.fade_in);
        }

        if (!mExpanded) {
            return;
        }
        mExpanded = false;

        // Close any "App info" popups that might have snuck on-screen
        dismissPopups();

        if (mPostCollapseCleanup != null) {
            mPostCollapseCleanup.run();
            mPostCollapseCleanup = null;
        }
    }

    void resetLastAnimTime() {
        mAnimLastTimeNanos = System.nanoTime();
        if (SPEW) {
            Throwable t = new Throwable();
            t.fillInStackTrace();
            Slog.d(TAG, "resetting last anim time=" + mAnimLastTimeNanos, t);
        }
    }

    void doAnimation(long frameTimeNanos) {
        if (mAnimating) {
            if (SPEW) Slog.d(TAG, "doAnimation dt=" + (frameTimeNanos - mAnimLastTimeNanos));
            if (SPEW) Slog.d(TAG, "doAnimation before mAnimY=" + mAnimY);
            incrementAnim(frameTimeNanos);
            if (SPEW) {
                Slog.d(TAG, "doAnimation after  mAnimY=" + mAnimY);
                Slog.d(TAG, "doAnimation expandedViewMax=" + getExpandedViewMaxHeight());
            }

            if (mAnimY >= getExpandedViewMaxHeight()-1 && !mClosing) {
                if (SPEW) Slog.d(TAG, "Animation completed to expanded state.");
                mAnimating = false;
                updateExpandedViewPos(EXPANDED_FULL_OPEN);
                performExpand();
                return;
            }

            if (mAnimY == 0 && mAnimAccel == 0 && mClosing) {
                if (SPEW) Slog.d(TAG, "Animation completed to collapsed state.");
                mAnimating = false;
                performCollapse();
                return;
            }

            if (mAnimY < getStatusBarHeight() && mClosing) {
                // Draw one more frame with the bar positioned at the top of the screen
                // before ending the animation so that the user sees the bar in
                // its final position.  The call to performCollapse() causes a window
                // relayout which takes time and might cause the animation to skip
                // on the very last frame before the bar disappears if we did it now.
                mAnimY = 0;
                mAnimAccel = 0;
                mAnimVel = 0;
            }

            updateExpandedViewPos((int)mAnimY);
            mChoreographer.postCallback(Choreographer.CALLBACK_ANIMATION,
                    mAnimationCallback, null);
        }
    }

    void stopTracking() {
        if (!mTracking)
            return;
        mTracking = false;
        setPileLayers(View.LAYER_TYPE_NONE);
        mVelocityTracker.recycle();
        mVelocityTracker = null;
        mCloseView.setPressed(false);
    }

    /**
     * Enables or disables layers on the children of the notifications pile.
     * 
     * When layers are enabled, this method attempts to enable layers for the minimal
     * number of children. Only children visible when the notification area is fully
     * expanded will receive a layer. The technique used in this method might cause
     * more children than necessary to get a layer (at most one extra child with the
     * current UI.)
     * 
     * @param layerType {@link View#LAYER_TYPE_NONE} or {@link View#LAYER_TYPE_HARDWARE}
     */
    private void setPileLayers(int layerType) {
        final int count = mPile.getChildCount();

        switch (layerType) {
            case View.LAYER_TYPE_NONE:
                for (int i = 0; i < count; i++) {
                    mPile.getChildAt(i).setLayerType(layerType, null);
                }
                break;
            case View.LAYER_TYPE_HARDWARE:
                final int[] location = new int[2]; 
                mNotificationPanel.getLocationInWindow(location);

                final int left = location[0];
                final int top = location[1];
                final int right = left + mNotificationPanel.getWidth();
                final int bottom = top + getExpandedViewMaxHeight();

                final Rect childBounds = new Rect();

                for (int i = 0; i < count; i++) {
                    final View view = mPile.getChildAt(i);
                    view.getLocationInWindow(location);

                    childBounds.set(location[0], location[1],
                            location[0] + view.getWidth(), location[1] + view.getHeight());

                    if (childBounds.intersects(left, top, right, bottom)) {
                        view.setLayerType(layerType, null);
                    }
                }

                break;
        }
    }

    void incrementAnim(long frameTimeNanos) {
        final long deltaNanos = Math.max(frameTimeNanos - mAnimLastTimeNanos, 0);
        final float t = deltaNanos * 0.000000001f;                  // ns -> s
        final float y = mAnimY;
        final float v = mAnimVel;                                   // px/s
        final float a = mAnimAccel;                                 // px/s/s
        mAnimY = y + (v*t) + (0.5f*a*t*t);                          // px
        mAnimVel = v + (a*t);                                       // px/s
        mAnimLastTimeNanos = frameTimeNanos;                        // ns
        //Slog.d(TAG, "y=" + y + " v=" + v + " a=" + a + " t=" + t + " mAnimY=" + mAnimY
        //        + " mAnimAccel=" + mAnimAccel);
    }

    void doRevealAnimation(long frameTimeNanos) {
        if (SPEW) {
            Slog.d(TAG, "doRevealAnimation: dt=" + (frameTimeNanos - mAnimLastTimeNanos));
        }
        final int h = mNotificationPanelMinHeight;
        if (mAnimatingReveal && mAnimating && mAnimY < h) {
            incrementAnim(frameTimeNanos);
            if (mAnimY >= h) {
                mAnimY = h;
                updateExpandedViewPos((int)mAnimY);
            } else {
                updateExpandedViewPos((int)mAnimY);
                mChoreographer.postCallback(Choreographer.CALLBACK_ANIMATION,
                        mRevealAnimationCallback, null);
            }
        }
    }

    void prepareTracking(int y, boolean opening) {
        if (CHATTY) {
            Slog.d(TAG, "panel: beginning to track the user's touch, y=" + y + " opening=" + opening);
        }

        mCloseView.setPressed(true);

        mTracking = true;
        setPileLayers(View.LAYER_TYPE_HARDWARE);
        mVelocityTracker = VelocityTracker.obtain();
        if (opening) {
            makeExpandedVisible(true);
        } else {
            // it's open, close it?
            if (mAnimating) {
                mAnimating = false;
                mChoreographer.removeCallbacks(Choreographer.CALLBACK_ANIMATION,
                        mAnimationCallback, null);
            }
            updateExpandedViewPos(y + mViewDelta);
        }
    }

    void performFling(int y, float vel, boolean always) {
        if (CHATTY) {
            Slog.d(TAG, "panel: will fling, y=" + y + " vel=" + vel + " mExpanded=" + mExpanded);
        }

        mAnimatingReveal = false;

        mAnimY = y;
        mAnimVel = vel;

        //Slog.d(TAG, "starting with mAnimY=" + mAnimY + " mAnimVel=" + mAnimVel);

        if (mExpanded) {
            if (!always && (
                    vel > mFlingCollapseMinVelocityPx
                    || (y > (getExpandedViewMaxHeight()*(1f-mCollapseMinDisplayFraction)) &&
                        vel > -mFlingExpandMinVelocityPx))) {
                // We are expanded, but they didn't move sufficiently to cause
                // us to retract.  Animate back to the expanded position.
                mAnimAccel = mExpandAccelPx;
                if (vel < 0) {
                    mAnimVel = 0;
                }
            }
            else {
                // We are expanded and are now going to animate away.
                mAnimAccel = -mCollapseAccelPx;
                if (vel > 0) {
                    mAnimVel = 0;
                }
            }
        } else {
            if (always || (
                    vel > mFlingExpandMinVelocityPx
                    || (y > (getExpandedViewMaxHeight()*(1f-mExpandMinDisplayFraction)) &&
                        vel > -mFlingCollapseMinVelocityPx))) {
                // We are collapsed, and they moved enough to allow us to
                // expand.  Animate in the notifications.
                mAnimAccel = mExpandAccelPx;
                if (vel < 0) {
                    mAnimVel = 0;
                }
            }
            else {
                // We are collapsed, but they didn't move sufficiently to cause
                // us to retract.  Animate back to the collapsed position.
                mAnimAccel = -mCollapseAccelPx;
                if (vel > 0) {
                    mAnimVel = 0;
                }
            }
        }
        //Slog.d(TAG, "mAnimY=" + mAnimY + " mAnimVel=" + mAnimVel
        //        + " mAnimAccel=" + mAnimAccel);

        resetLastAnimTime();
        mAnimating = true;
        mClosing = mAnimAccel < 0;

        mChoreographer.removeCallbacks(Choreographer.CALLBACK_ANIMATION,
                mAnimationCallback, null);
        mChoreographer.removeCallbacks(Choreographer.CALLBACK_ANIMATION,
                mRevealAnimationCallback, null);
        mChoreographer.postCallback(Choreographer.CALLBACK_ANIMATION,
                mAnimationCallback, null);
        stopTracking();
    }

    boolean interceptTouchEvent(MotionEvent event) {
        if (SPEW) {
            Slog.d(TAG, "Touch: rawY=" + event.getRawY() + " event=" + event + " mDisabled="
                + mDisabled + " mTracking=" + mTracking);
        } else if (CHATTY) {
            if (event.getAction() != MotionEvent.ACTION_MOVE) {
                Slog.d(TAG, String.format(
                            "panel: %s at (%f, %f) mDisabled=0x%08x",
                            MotionEvent.actionToString(event.getAction()),
                            event.getRawX(), event.getRawY(), mDisabled));
            }
        }

        if ((mDisabled & StatusBarManager.DISABLE_EXPAND) != 0) {
            return false;
        }

        final int action = event.getAction();
        final int statusBarSize = getStatusBarHeight();
        final int hitSize = statusBarSize*2;
        final int y = (int)event.getRawY();
        if (action == MotionEvent.ACTION_DOWN) {
            if (!areLightsOn()) {
                setLightsOn(true);
            }

            if (!mExpanded) {
                mViewDelta = statusBarSize - y;
            } else {
                mCloseView.getLocationOnScreen(mAbsPos);
                mViewDelta = mAbsPos[1]
                           + getCloseViewHeight() // XXX: not closeViewHeight, but paddingBottom from the 9patch
                           + mNotificationPanelBackgroundPadding.top
                           + mNotificationPanelBackgroundPadding.bottom
                           - y;
            }
            if ((!mExpanded && y < hitSize) ||
                    // @@ add taps outside the panel if it's not full-screen
                    (mExpanded && y > (getExpandedViewMaxHeight()-hitSize))) {
                // We drop events at the edge of the screen to make the windowshade come
                // down by accident less, especially when pushing open a device with a keyboard
                // that rotates (like g1 and droid)
                int x = (int)event.getRawX();
                final int edgeBorder = mEdgeBorder;
                if (x >= edgeBorder && x < mDisplayMetrics.widthPixels - edgeBorder) {
                    prepareTracking(y, !mExpanded);// opening if we're not already fully visible
                    trackMovement(event);
                }
            }
        } else if (mTracking) {
            trackMovement(event);
            if (action == MotionEvent.ACTION_MOVE) {
                if (mAnimatingReveal && (y + mViewDelta) < mNotificationPanelMinHeight) {
                    // nothing
                } else  {
                    mAnimatingReveal = false;
                    updateExpandedViewPos(y + mViewDelta);
                }
            } else if (action == MotionEvent.ACTION_UP
                    || action == MotionEvent.ACTION_CANCEL) {
                mVelocityTracker.computeCurrentVelocity(1000);

                float yVel = mVelocityTracker.getYVelocity();
                boolean negative = yVel < 0;

                float xVel = mVelocityTracker.getXVelocity();
                if (xVel < 0) {
                    xVel = -xVel;
                }
                if (xVel > mFlingGestureMaxXVelocityPx) {
                    xVel = mFlingGestureMaxXVelocityPx; // limit how much we care about the x axis
                }

                float vel = (float)Math.hypot(yVel, xVel);
                if (vel > mFlingGestureMaxOutputVelocityPx) {
                    vel = mFlingGestureMaxOutputVelocityPx;
                }
                if (negative) {
                    vel = -vel;
                }

                if (CHATTY) {
                    Slog.d(TAG, String.format("gesture: vraw=(%f,%f) vnorm=(%f,%f) vlinear=%f",
                        mVelocityTracker.getXVelocity(),
                        mVelocityTracker.getYVelocity(),
                        xVel, yVel,
                        vel));
                }

                if (mTrackingPosition == mNotificationPanelMinHeight) {
                    // start the fling from the tracking position, ignore y and view delta
                    mFlingY = mTrackingPosition;
                    mViewDelta = 0;
                } else {
                    mFlingY = y;
                }
                mFlingVelocity = vel;
                mHandler.post(mPerformFling);
            }

        }
        return false;
    }

    private void trackMovement(MotionEvent event) {
        // Add movement to velocity tracker using raw screen X and Y coordinates instead
        // of window coordinates because the window frame may be moving at the same time.
        float deltaX = event.getRawX() - event.getX();
        float deltaY = event.getRawY() - event.getY();
        event.offsetLocation(deltaX, deltaY);
        mVelocityTracker.addMovement(event);
        event.offsetLocation(-deltaX, -deltaY);
    }

    @Override // CommandQueue
    public void setNavigationIconHints(int hints) {
        if (hints == mNavigationIconHints) return;

        mNavigationIconHints = hints;

        if (mNavigationBarView != null) {
            mNavigationBarView.setNavigationIconHints(hints);
        }
    }

    @Override // CommandQueue
    public void setSystemUiVisibility(int vis, int mask) {
        final int oldVal = mSystemUiVisibility;
        final int newVal = (oldVal&~mask) | (vis&mask);
        final int diff = newVal ^ oldVal;

        if (diff != 0) {
            mSystemUiVisibility = newVal;

            if (0 != (diff & View.SYSTEM_UI_FLAG_LOW_PROFILE)) {
                final boolean lightsOut = (0 != (vis & View.SYSTEM_UI_FLAG_LOW_PROFILE));
                if (lightsOut) {
                    animateCollapse();
                    if (mTicking) {
                        mTicker.halt();
                    }
                }

                if (mNavigationBarView != null) {
                    mNavigationBarView.setLowProfile(lightsOut);
                }

                setStatusBarLowProfile(lightsOut);
            }

            notifyUiVisibilityChanged();
        }
    }

    private void setStatusBarLowProfile(boolean lightsOut) {
        if (mLightsOutAnimation == null) {
            final View notifications = mStatusBarView.findViewById(R.id.notification_icon_area);
            final View systemIcons = mStatusBarView.findViewById(R.id.statusIcons);
            final View signal;
            if (MSimTelephonyManager.getDefault().isMultiSimEnabled()) {
                signal = mStatusBarView.findViewById(R.id.msim_signal_cluster);
            } else {
                signal = mStatusBarView.findViewById(R.id.signal_cluster);
            }
            final View battery = mStatusBarView.findViewById(R.id.battery);
            final View clock = mStatusBarView.findViewById(R.id.clock);

            mLightsOutAnimation = new AnimatorSet();
            mLightsOutAnimation.playTogether(
                    ObjectAnimator.ofFloat(notifications, View.ALPHA, 0),
                    ObjectAnimator.ofFloat(systemIcons, View.ALPHA, 0),
                    ObjectAnimator.ofFloat(signal, View.ALPHA, 0),
                    ObjectAnimator.ofFloat(battery, View.ALPHA, 0.5f),
                    ObjectAnimator.ofFloat(clock, View.ALPHA, 0.5f)
                );
            mLightsOutAnimation.setDuration(750);

            mLightsOnAnimation = new AnimatorSet();
            mLightsOnAnimation.playTogether(
                    ObjectAnimator.ofFloat(notifications, View.ALPHA, 1),
                    ObjectAnimator.ofFloat(systemIcons, View.ALPHA, 1),
                    ObjectAnimator.ofFloat(signal, View.ALPHA, 1),
                    ObjectAnimator.ofFloat(battery, View.ALPHA, 1),
                    ObjectAnimator.ofFloat(clock, View.ALPHA, 1)
                );
            mLightsOnAnimation.setDuration(250);
        }

        mLightsOutAnimation.cancel();
        mLightsOnAnimation.cancel();

        final Animator a = lightsOut ? mLightsOutAnimation : mLightsOnAnimation;
        a.start();

        setAreThereNotifications();
    }

    private boolean areLightsOn() {
        return 0 == (mSystemUiVisibility & View.SYSTEM_UI_FLAG_LOW_PROFILE);
    }

    public void setLightsOn(boolean on) {
        Log.v(TAG, "setLightsOn(" + on + ")");
        if (on) {
            setSystemUiVisibility(0, View.SYSTEM_UI_FLAG_LOW_PROFILE);
        } else {
            setSystemUiVisibility(View.SYSTEM_UI_FLAG_LOW_PROFILE, View.SYSTEM_UI_FLAG_LOW_PROFILE);
        }
    }

    private void notifyUiVisibilityChanged() {
        try {
            mWindowManager.statusBarVisibilityChanged(mSystemUiVisibility);
        } catch (RemoteException ex) {
        }
    }

    public void topAppWindowChanged(boolean showMenu) {
        if (DEBUG) {
            Slog.d(TAG, (showMenu?"showing":"hiding") + " the MENU button");
        }
        if (mNavigationBarView != null) {
            mNavigationBarView.setMenuVisibility(showMenu);
        }

        // See above re: lights-out policy for legacy apps.
        if (showMenu) setLightsOn(true);
    }

    @Override
    public void setImeWindowStatus(IBinder token, int vis, int backDisposition) {
        boolean altBack = (backDisposition == InputMethodService.BACK_DISPOSITION_WILL_DISMISS)
            || ((vis & InputMethodService.IME_VISIBLE) != 0);

        mCommandQueue.setNavigationIconHints(
                altBack ? (mNavigationIconHints | StatusBarManager.NAVIGATION_HINT_BACK_ALT)
                        : (mNavigationIconHints & ~StatusBarManager.NAVIGATION_HINT_BACK_ALT));
    }

    @Override
    public void setHardKeyboardStatus(boolean available, boolean enabled) { }

    private class NotificationClicker implements View.OnClickListener {
        private PendingIntent mIntent;
        private String mPkg;
        private String mTag;
        private int mId;

        NotificationClicker(PendingIntent intent, String pkg, String tag, int id) {
            mIntent = intent;
            mPkg = pkg;
            mTag = tag;
            mId = id;
        }

        public void onClick(View v) {
            try {
                // The intent we are sending is for the application, which
                // won't have permission to immediately start an activity after
                // the user switches to home.  We know it is safe to do at this
                // point, so make sure new activity switches are now allowed.
                ActivityManagerNative.getDefault().resumeAppSwitches();
                // Also, notifications can be launched from the lock screen,
                // so dismiss the lock screen when the activity starts.
                ActivityManagerNative.getDefault().dismissKeyguardOnNextActivity();
            } catch (RemoteException e) {
            }

            if (mIntent != null) {
                int[] pos = new int[2];
                v.getLocationOnScreen(pos);
                Intent overlay = new Intent();
                overlay.setSourceBounds(
                        new Rect(pos[0], pos[1], pos[0]+v.getWidth(), pos[1]+v.getHeight()));
                try {
                    mIntent.send(mContext, 0, overlay);
                } catch (PendingIntent.CanceledException e) {
                    // the stack trace isn't very helpful here.  Just log the exception message.
                    Slog.w(TAG, "Sending contentIntent failed: " + e);
                }

                KeyguardManager kgm =
                    (KeyguardManager) mContext.getSystemService(Context.KEYGUARD_SERVICE);
                if (kgm != null) kgm.exitKeyguardSecurely(null);
            }

            try {
                mBarService.onNotificationClick(mPkg, mTag, mId);
            } catch (RemoteException ex) {
                // system process is dead if we're here.
            }

            // close the shade if it was open
            animateCollapse();

            // If this click was on the intruder alert, hide that instead
            mHandler.sendEmptyMessage(MSG_HIDE_INTRUDER);
        }
    }

    @Override
    protected void tick(IBinder key, StatusBarNotification n, boolean firstTime) {
        // no ticking in lights-out mode
        if (!areLightsOn()) return;

        // no ticking in Setup
        if (!isDeviceProvisioned()) return;

        // Show the ticker if one is requested. Also don't do this
        // until status bar window is attached to the window manager,
        // because...  well, what's the point otherwise?  And trying to
        // run a ticker without being attached will crash!
        if (n.notification.tickerText != null && mStatusBarWindow.getWindowToken() != null) {
            if (0 == (mDisabled & (StatusBarManager.DISABLE_NOTIFICATION_ICONS
                            | StatusBarManager.DISABLE_NOTIFICATION_TICKER))) {
                mTicker.addEntry(n);
            }
        }
    }

    private class MyTicker extends Ticker {
        MyTicker(Context context, View sb) {
            super(context, sb);
        }

        @Override
        public void tickerStarting() {
            mTicking = true;
            mIcons.setVisibility(View.GONE);
            mTickerView.setVisibility(View.VISIBLE);
            mTickerView.startAnimation(loadAnim(com.android.internal.R.anim.push_up_in, null));
            mIcons.startAnimation(loadAnim(com.android.internal.R.anim.push_up_out, null));
        }

        @Override
        public void tickerDone() {
            mIcons.setVisibility(View.VISIBLE);
            mTickerView.setVisibility(View.GONE);
            mIcons.startAnimation(loadAnim(com.android.internal.R.anim.push_down_in, null));
            mTickerView.startAnimation(loadAnim(com.android.internal.R.anim.push_down_out,
                        mTickingDoneListener));
        }

        public void tickerHalting() {
            mIcons.setVisibility(View.VISIBLE);
            mTickerView.setVisibility(View.GONE);
            mIcons.startAnimation(loadAnim(com.android.internal.R.anim.fade_in, null));
            mTickerView.startAnimation(loadAnim(com.android.internal.R.anim.fade_out,
                        mTickingDoneListener));
        }
    }

    Animation.AnimationListener mTickingDoneListener = new Animation.AnimationListener() {;
        public void onAnimationEnd(Animation animation) {
            mTicking = false;
        }
        public void onAnimationRepeat(Animation animation) {
        }
        public void onAnimationStart(Animation animation) {
        }
    };

    private Animation loadAnim(int id, Animation.AnimationListener listener) {
        Animation anim = AnimationUtils.loadAnimation(mContext, id);
        if (listener != null) {
            anim.setAnimationListener(listener);
        }
        return anim;
    }

    public static String viewInfo(View v) {
        return "[(" + v.getLeft() + "," + v.getTop() + ")(" + v.getRight() + "," + v.getBottom()
                + ") " + v.getWidth() + "x" + v.getHeight() + "]";
    }

    public void dump(FileDescriptor fd, PrintWriter pw, String[] args) {
        synchronized (mQueueLock) {
            pw.println("Current Status Bar state:");
            pw.println("  mExpanded=" + mExpanded
                    + ", mExpandedVisible=" + mExpandedVisible
                    + ", mTrackingPosition=" + mTrackingPosition);
            pw.println("  mTicking=" + mTicking);
            pw.println("  mTracking=" + mTracking);
            pw.println("  mNotificationPanel=" + 
                    ((mNotificationPanel == null) 
                            ? "null" 
                            : (mNotificationPanel + " params=" + mNotificationPanel.getLayoutParams().debug(""))));
            pw.println("  mAnimating=" + mAnimating
                    + ", mAnimY=" + mAnimY + ", mAnimVel=" + mAnimVel
                    + ", mAnimAccel=" + mAnimAccel);
            pw.println("  mAnimLastTimeNanos=" + mAnimLastTimeNanos);
            pw.println("  mAnimatingReveal=" + mAnimatingReveal
                    + " mViewDelta=" + mViewDelta);
            pw.println("  mDisplayMetrics=" + mDisplayMetrics);
            pw.println("  mPile: " + viewInfo(mPile));
            pw.println("  mCloseView: " + viewInfo(mCloseView));
            pw.println("  mTickerView: " + viewInfo(mTickerView));
            pw.println("  mScrollView: " + viewInfo(mScrollView)
                    + " scroll " + mScrollView.getScrollX() + "," + mScrollView.getScrollY());
        }

        pw.print("  mNavigationBarView=");
        if (mNavigationBarView == null) {
            pw.println("null");
        } else {
            mNavigationBarView.dump(fd, pw, args);
        }

        if (DUMPTRUCK) {
            synchronized (mNotificationData) {
                int N = mNotificationData.size();
                pw.println("  notification icons: " + N);
                for (int i=0; i<N; i++) {
                    NotificationData.Entry e = mNotificationData.get(i);
                    pw.println("    [" + i + "] key=" + e.key + " icon=" + e.icon);
                    StatusBarNotification n = e.notification;
                    pw.println("         pkg=" + n.pkg + " id=" + n.id + " score=" + n.score);
                    pw.println("         notification=" + n.notification);
                    pw.println("         tickerText=\"" + n.notification.tickerText + "\"");
                }
            }

            int N = mStatusIcons.getChildCount();
            pw.println("  system icons: " + N);
            for (int i=0; i<N; i++) {
                StatusBarIconView ic = (StatusBarIconView) mStatusIcons.getChildAt(i);
                pw.println("    [" + i + "] icon=" + ic);
            }

            if (false) {
                pw.println("see the logcat for a dump of the views we have created.");
                // must happen on ui thread
                mHandler.post(new Runnable() {
                        public void run() {
                            mStatusBarView.getLocationOnScreen(mAbsPos);
                            Slog.d(TAG, "mStatusBarView: ----- (" + mAbsPos[0] + "," + mAbsPos[1]
                                    + ") " + mStatusBarView.getWidth() + "x"
                                    + getStatusBarHeight());
                            mStatusBarView.debug();
                        }
                    });
            }
        }
        if (MSimTelephonyManager.getDefault().isMultiSimEnabled()) {
            for(int i=0; i < MSimTelephonyManager.getDefault().getPhoneCount(); i++) {
                mMSimNetworkController.dump(fd, pw, args, i);
            }
        } else {
            mNetworkController.dump(fd, pw, args);
        }
    }

    @Override
    public void createAndAddWindows() {
        addStatusBarWindow();
    }

    private void addStatusBarWindow() {
        // Put up the view
        final int height = getStatusBarHeight();

        // Now that the status bar window encompasses the sliding panel and its
        // translucent backdrop, the entire thing is made TRANSLUCENT and is
        // hardware-accelerated.
        final WindowManager.LayoutParams lp = new WindowManager.LayoutParams(
                ViewGroup.LayoutParams.MATCH_PARENT,
                height,
                WindowManager.LayoutParams.TYPE_STATUS_BAR,
                WindowManager.LayoutParams.FLAG_NOT_FOCUSABLE
                    | WindowManager.LayoutParams.FLAG_TOUCHABLE_WHEN_WAKING
                    | WindowManager.LayoutParams.FLAG_SPLIT_TOUCH,
                PixelFormat.TRANSLUCENT);

        lp.flags |= WindowManager.LayoutParams.FLAG_HARDWARE_ACCELERATED;

        lp.gravity = getStatusBarGravity();
        lp.setTitle("StatusBar");
        lp.packageName = mContext.getPackageName();

        makeStatusBarView();
        WindowManagerImpl.getDefault().addView(mStatusBarWindow, lp);
    }

    void setNotificationIconVisibility(boolean visible, int anim) {
        int old = mNotificationIcons.getVisibility();
        int v = visible ? View.VISIBLE : View.INVISIBLE;
        if (old != v) {
            mNotificationIcons.setVisibility(v);
            mNotificationIcons.startAnimation(loadAnim(anim, null));
        }
    }

    void updateExpandedInvisiblePosition() {
        mTrackingPosition = -mDisplayMetrics.heightPixels;
    }

    static final float saturate(float a) {
        return a < 0f ? 0f : (a > 1f ? 1f : a);
    }

    @Override
    protected int getExpandedViewMaxHeight() {
        return mDisplayMetrics.heightPixels - mNotificationPanelMarginBottomPx;
    }

    @Override
    protected void updateExpandedViewPos(int expandedPosition) {
        if (SPEW) {
            Slog.d(TAG, "updateExpandedViewPos: expandedPosition=" + expandedPosition
                    //+ " mTrackingParams.y=" + ((mTrackingParams == null) ? "?" : mTrackingParams.y)
                    + " mTracking=" + mTracking
                    + " mTrackingPosition=" + mTrackingPosition
                    + " mExpandedVisible=" + mExpandedVisible
                    + " mAnimating=" + mAnimating
                    + " mAnimatingReveal=" + mAnimatingReveal
                    + " mClosing=" + mClosing
                    + " gravity=" + mNotificationPanelGravity);
        }
        int panelh = 0;
        final int disph = getExpandedViewMaxHeight();

        // If the expanded view is not visible, make sure they're still off screen.
        // Maybe the view was resized.
        if (!mExpandedVisible) {
            if (SPEW) Slog.d(TAG, "updateExpandedViewPos: view not visible, bailing");
            updateExpandedInvisiblePosition();
            return;
        }

        // tracking view...
        int pos;
        if (expandedPosition == EXPANDED_FULL_OPEN) {
            panelh = disph;
        }
        else if (expandedPosition == EXPANDED_LEAVE_ALONE) {
            panelh = mTrackingPosition;
        }
        else {
            if (expandedPosition <= disph) {
                panelh = expandedPosition;
            } else {
                panelh = disph;
            }
        }

        // catch orientation changes and other peculiar cases
        if (panelh > 0 &&
                ((panelh > disph) ||
                 (panelh < disph && !mTracking && !mAnimating))) {
            if (SPEW) Slog.d(TAG, "updateExpandedViewPos: orientation change?");
            panelh = disph;
        } else if (panelh < 0) {
            panelh = 0;
        }

        if (SPEW) Slog.d(TAG, "updateExpandedViewPos: adjusting size to panelh=" + panelh);

        if (panelh == mTrackingPosition) {
            if (SPEW) Slog.d(TAG, "updateExpandedViewPos: panelh == mTrackingPosition, bailing");
            return;
        }

        mTrackingPosition = panelh;

        FrameLayout.LayoutParams lp = (FrameLayout.LayoutParams) mNotificationPanel.getLayoutParams();
        lp.height = panelh;
        lp.gravity = mNotificationPanelGravity;
        lp.leftMargin = mNotificationPanelMarginLeftPx;
        if (SPEW) {
            Slog.v(TAG, "updated cropView height=" + panelh + " grav=" + lp.gravity);
        }
        mNotificationPanel.setLayoutParams(lp);

        final int barh = getCloseViewHeight() + getStatusBarHeight();
        final float frac = saturate((float)(panelh - barh) / (disph - barh));

        if (DIM_BEHIND_EXPANDED_PANEL && ActivityManager.isHighEndGfx(mDisplay)) {
            // woo, special effects
            final float k = (float)(1f-0.5f*(1f-Math.cos(3.14159f * Math.pow(1f-frac, 2.2f))));
            final int color = ((int)(0xB0 * k)) << 24;
            mStatusBarWindow.setBackgroundColor(color);
        }
        
        updateCarrierLabelVisibility(false);
    }

    void updateDisplaySize() {
        mDisplay.getMetrics(mDisplayMetrics);
    }

    void performDisableActions(int net) {
        int old = mDisabled;
        int diff = net ^ old;
        mDisabled = net;

        // act accordingly
        if ((diff & StatusBarManager.DISABLE_EXPAND) != 0) {
            if ((net & StatusBarManager.DISABLE_EXPAND) != 0) {
                Slog.d(TAG, "DISABLE_EXPAND: yes");
                animateCollapse();
            }
        }
        if ((diff & StatusBarManager.DISABLE_NOTIFICATION_ICONS) != 0) {
            if ((net & StatusBarManager.DISABLE_NOTIFICATION_ICONS) != 0) {
                Slog.d(TAG, "DISABLE_NOTIFICATION_ICONS: yes");
                if (mTicking) {
                    mNotificationIcons.setVisibility(View.INVISIBLE);
                    mTicker.halt();
                } else {
                    setNotificationIconVisibility(false, com.android.internal.R.anim.fade_out);
                }
            } else {
                Slog.d(TAG, "DISABLE_NOTIFICATION_ICONS: no");
                if (!mExpandedVisible) {
                    setNotificationIconVisibility(true, com.android.internal.R.anim.fade_in);
                }
            }
        } else if ((diff & StatusBarManager.DISABLE_NOTIFICATION_TICKER) != 0) {
            if (mTicking && (net & StatusBarManager.DISABLE_NOTIFICATION_TICKER) != 0) {
                mTicker.halt();
            }
        }
    }

    private View.OnClickListener mClearButtonListener = new View.OnClickListener() {
        final int mini(int a, int b) {
            return (b>a?a:b);
        }
        public void onClick(View v) {
            synchronized (mNotificationData) {
                // animate-swipe all dismissable notifications, then animate the shade closed
                int numChildren = mPile.getChildCount();

                int scrollTop = mScrollView.getScrollY();
                int scrollBottom = scrollTop + mScrollView.getHeight();
                final ArrayList<View> snapshot = new ArrayList<View>(numChildren);
                for (int i=0; i<numChildren; i++) {
                    final View child = mPile.getChildAt(i);
                    if (mPile.canChildBeDismissed(child) && child.getBottom() > scrollTop &&
                            child.getTop() < scrollBottom) {
                        snapshot.add(child);
                    }
                }
                if (snapshot.isEmpty()) {
                    animateCollapse(CommandQueue.FLAG_EXCLUDE_NONE);
                    return;
                }
                new Thread(new Runnable() {
                    @Override
                    public void run() {
                        // Decrease the delay for every row we animate to give the sense of
                        // accelerating the swipes
                        final int ROW_DELAY_DECREMENT = 10;
                        int currentDelay = 140;
                        int totalDelay = 0;

                        // Set the shade-animating state to avoid doing other work during
                        // all of these animations. In particular, avoid layout and
                        // redrawing when collapsing the shade.
                        mPile.setViewRemoval(false);

                        mPostCollapseCleanup = new Runnable() {
                            @Override
                            public void run() {
                                try {
                                    mPile.setViewRemoval(true);
                                    mBarService.onClearAllNotifications();
                                } catch (Exception ex) { }
                            }
                        };

                        View sampleView = snapshot.get(0);
                        int width = sampleView.getWidth();
                        final int velocity = width * 8; // 1000/8 = 125 ms duration
                        for (final View _v : snapshot) {
                            mHandler.postDelayed(new Runnable() {
                                @Override
                                public void run() {
                                    mPile.dismissRowAnimated(_v, velocity);
                                }
                            }, totalDelay);
                            currentDelay = Math.max(50, currentDelay - ROW_DELAY_DECREMENT);
                            totalDelay += currentDelay;
                        }
                        // Delay the collapse animation until after all swipe animations have
                        // finished. Provide some buffer because there may be some extra delay
                        // before actually starting each swipe animation. Ideally, we'd
                        // synchronize the end of those animations with the start of the collaps
                        // exactly.
                        mHandler.postDelayed(new Runnable() {
                            @Override
                            public void run() {
                                animateCollapse(CommandQueue.FLAG_EXCLUDE_NONE);
                            }
                        }, totalDelay + 225);
                    }
                }).start();
            }
        }
    };

    private View.OnClickListener mSettingsButtonListener = new View.OnClickListener() {
        public void onClick(View v) {
            // We take this as a good indicator that Setup is running and we shouldn't
            // allow you to go somewhere else
            if (!isDeviceProvisioned()) return;
            try {
                // Dismiss the lock screen when Settings starts.
                ActivityManagerNative.getDefault().dismissKeyguardOnNextActivity();
            } catch (RemoteException e) {
            }
            v.getContext().startActivity(new Intent(Settings.ACTION_SETTINGS)
                    .setFlags(Intent.FLAG_ACTIVITY_NEW_TASK));
            animateCollapse();
        }
    };

    private BroadcastReceiver mBroadcastReceiver = new BroadcastReceiver() {
        public void onReceive(Context context, Intent intent) {
            String action = intent.getAction();
            if (Intent.ACTION_CLOSE_SYSTEM_DIALOGS.equals(action)) {
                int flags = CommandQueue.FLAG_EXCLUDE_NONE;
                if (Intent.ACTION_CLOSE_SYSTEM_DIALOGS.equals(action)) {
                    String reason = intent.getStringExtra("reason");
                    if (reason != null && reason.equals(SYSTEM_DIALOG_REASON_RECENT_APPS)) {
                        flags |= CommandQueue.FLAG_EXCLUDE_RECENTS_PANEL;
                    }
                }
                animateCollapse(flags);
            }
            else if (Intent.ACTION_SCREEN_OFF.equals(action)) {
                // no waiting!
                performCollapse();
            }
            else if (Intent.ACTION_CONFIGURATION_CHANGED.equals(action)) {
                updateResources();
                repositionNavigationBar();
                updateExpandedViewPos(EXPANDED_LEAVE_ALONE);
            }
        }
    };

    private void setIntruderAlertVisibility(boolean vis) {
        if (!ENABLE_INTRUDERS) return;
        if (DEBUG) {
            Slog.v(TAG, (vis ? "showing" : "hiding") + " intruder alert window");
        }
        mIntruderAlertView.setVisibility(vis ? View.VISIBLE : View.GONE);
    }

    public void dismissIntruder() {
        if (mCurrentlyIntrudingNotification == null) return;

        try {
            mBarService.onNotificationClear(
                    mCurrentlyIntrudingNotification.pkg,
                    mCurrentlyIntrudingNotification.tag,
                    mCurrentlyIntrudingNotification.id);
        } catch (android.os.RemoteException ex) {
            // oh well
        }
    }

    /**
     * Reload some of our resources when the configuration changes.
     *
     * We don't reload everything when the configuration changes -- we probably
     * should, but getting that smooth is tough.  Someday we'll fix that.  In the
     * meantime, just update the things that we know change.
     */
    void updateResources() {
        final Context context = mContext;
        final Resources res = context.getResources();

        if (mClearButton instanceof TextView) {
            ((TextView)mClearButton).setText(context.getText(R.string.status_bar_clear_all_button));
        }
        loadDimens();
    }

    protected void loadDimens() {
        final Resources res = mContext.getResources();

        mNaturalBarHeight = res.getDimensionPixelSize(
                com.android.internal.R.dimen.status_bar_height);

        int newIconSize = res.getDimensionPixelSize(
            com.android.internal.R.dimen.status_bar_icon_size);
        int newIconHPadding = res.getDimensionPixelSize(
            R.dimen.status_bar_icon_padding);

        if (newIconHPadding != mIconHPadding || newIconSize != mIconSize) {
//            Slog.d(TAG, "size=" + newIconSize + " padding=" + newIconHPadding);
            mIconHPadding = newIconHPadding;
            mIconSize = newIconSize;
            //reloadAllNotificationIcons(); // reload the tray
        }

        mEdgeBorder = res.getDimensionPixelSize(R.dimen.status_bar_edge_ignore);

        mSelfExpandVelocityPx = res.getDimension(R.dimen.self_expand_velocity);
        mSelfCollapseVelocityPx = res.getDimension(R.dimen.self_collapse_velocity);
        mFlingExpandMinVelocityPx = res.getDimension(R.dimen.fling_expand_min_velocity);
        mFlingCollapseMinVelocityPx = res.getDimension(R.dimen.fling_collapse_min_velocity);

        mCollapseMinDisplayFraction = res.getFraction(R.dimen.collapse_min_display_fraction, 1, 1);
        mExpandMinDisplayFraction = res.getFraction(R.dimen.expand_min_display_fraction, 1, 1);

        mExpandAccelPx = res.getDimension(R.dimen.expand_accel);
        mCollapseAccelPx = res.getDimension(R.dimen.collapse_accel);

        mFlingGestureMaxXVelocityPx = res.getDimension(R.dimen.fling_gesture_max_x_velocity);

        mFlingGestureMaxOutputVelocityPx = res.getDimension(R.dimen.fling_gesture_max_output_velocity);

        mNotificationPanelMarginBottomPx
            = (int) res.getDimension(R.dimen.notification_panel_margin_bottom);
        mNotificationPanelMarginLeftPx
            = (int) res.getDimension(R.dimen.notification_panel_margin_left);
        mNotificationPanelGravity = res.getInteger(R.integer.notification_panel_layout_gravity);
        if (mNotificationPanelGravity <= 0) {
            mNotificationPanelGravity = Gravity.CENTER_VERTICAL | Gravity.TOP;
        }
        getNinePatchPadding(res.getDrawable(R.drawable.notification_panel_bg), mNotificationPanelBackgroundPadding);
        final int notificationPanelDecorationHeight =
              res.getDimensionPixelSize(R.dimen.notification_panel_padding_top)
            + res.getDimensionPixelSize(R.dimen.notification_panel_header_height)
            + mNotificationPanelBackgroundPadding.top
            + mNotificationPanelBackgroundPadding.bottom;
        mNotificationPanelMinHeight = 
              notificationPanelDecorationHeight 
            + res.getDimensionPixelSize(R.dimen.close_handle_underlap);

        mCarrierLabelHeight = res.getDimensionPixelSize(R.dimen.carrier_label_height);

        if (false) Slog.v(TAG, "updateResources");
    }

    private static void getNinePatchPadding(Drawable d, Rect outPadding) {
        if (d instanceof NinePatchDrawable) {
            NinePatchDrawable ninePatch = (NinePatchDrawable) d;
            ninePatch.getPadding(outPadding);
        }
    }

    //
    // tracing
    //

    void postStartTracing() {
        mHandler.postDelayed(mStartTracing, 3000);
    }

    void vibrate() {
        android.os.Vibrator vib = (android.os.Vibrator)mContext.getSystemService(
                Context.VIBRATOR_SERVICE);
        vib.vibrate(250);
    }

    Runnable mStartTracing = new Runnable() {
        public void run() {
            vibrate();
            SystemClock.sleep(250);
            Slog.d(TAG, "startTracing");
            android.os.Debug.startMethodTracing("/data/statusbar-traces/trace");
            mHandler.postDelayed(mStopTracing, 10000);
        }
    };

    Runnable mStopTracing = new Runnable() {
        public void run() {
            android.os.Debug.stopMethodTracing();
            Slog.d(TAG, "stopTracing");
            vibrate();
        }
    };

    @Override
    protected void haltTicker() {
        mTicker.halt();
    }

    @Override
    protected boolean shouldDisableNavbarGestures() {
        return mExpanded || (mDisabled & StatusBarManager.DISABLE_HOME) != 0;
    }

    private static class FastColorDrawable extends Drawable {
        private final int mColor;

        public FastColorDrawable(int color) {
            mColor = 0xff000000 | color;
        }

        @Override
        public void draw(Canvas canvas) {
            canvas.drawColor(mColor, PorterDuff.Mode.SRC);
        }

        @Override
        public void setAlpha(int alpha) {
        }

        @Override
        public void setColorFilter(ColorFilter cf) {
        }

        @Override
        public int getOpacity() {
            return PixelFormat.OPAQUE;
        }

        @Override
        public void setBounds(int left, int top, int right, int bottom) {
        }

        @Override
        public void setBounds(Rect bounds) {
        }
    }
}<|MERGE_RESOLUTION|>--- conflicted
+++ resolved
@@ -465,19 +465,32 @@
         mLocationController = new LocationController(mContext); // will post a notification
         mBatteryController = new BatteryController(mContext);
         mBatteryController.addIconView((ImageView)mStatusBarView.findViewById(R.id.battery));
-<<<<<<< HEAD
-        SignalClusterView signalCluster;
-        MSimSignalClusterView mSimSignalCluster;
-
         if (MSimTelephonyManager.getDefault().isMultiSimEnabled()) {
+            MSimSignalClusterView mSimSignalCluster;
             mMSimNetworkController = new MSimNetworkController(mContext);
             mSimSignalCluster = (MSimSignalClusterView) mStatusBarView.findViewById(
-                    R.id.msim_signal_cluster);
+                R.id.msim_signal_cluster);
             for (int i=0; i < MSimTelephonyManager.getDefault().getPhoneCount(); i++) {
                 mMSimNetworkController.addSignalCluster(mSimSignalCluster, i);
             }
             mSimSignalCluster.setNetworkController(mMSimNetworkController);
+
+            mEmergencyCallLabel = (TextView)mStatusBarWindow.findViewById(R.id.emergency_calls_only);
+
+            if (mEmergencyCallLabel != null) {
+                mMSimNetworkController.addEmergencyLabelView(mEmergencyCallLabel);
+                mEmergencyCallLabel.addOnLayoutChangeListener(new View.OnLayoutChangeListener() {
+                    @Override
+                    public void onLayoutChange(View v, int left, int top, int right, int bottom,
+                        int oldLeft, int oldTop, int oldRight, int oldBottom) {
+                        updateCarrierLabelVisibility(false);
+                }});
+            }
+
             if (SHOW_CARRIER_LABEL) {
+                mCarrierLabel = (TextView)mStatusBarWindow.findViewById(R.id.carrier_label);
+                mCarrierLabel.setVisibility(mCarrierLabelVisible ? View.VISIBLE : View.INVISIBLE);
+
                 // for mobile devices, we always show mobile connection info here (SPN/PLMN)
                 // for other devices, we show whatever network is connected
                 if (mMSimNetworkController.hasMobileDataFeature()) {
@@ -485,44 +498,39 @@
                 } else {
                     mMSimNetworkController.addCombinedLabelView(mCarrierLabel);
                 }
+
+                // set up the dynamic hide/show of the label
+                mPile.setOnSizeChangedListener(new OnSizeChangedListener() {
+                    @Override
+                    public void onSizeChanged(View view, int w, int h, int oldw, int oldh) {
+                        updateCarrierLabelVisibility(false);
+                    }
+                });
+
             }
         } else {
             mNetworkController = new NetworkController(mContext);
-            signalCluster = (SignalClusterView)mStatusBarView.findViewById(R.id.signal_cluster);
+            final SignalClusterView signalCluster =
+                    (SignalClusterView)mStatusBarView.findViewById(R.id.signal_cluster);
+
             mNetworkController.addSignalCluster(signalCluster);
             signalCluster.setNetworkController(mNetworkController);
-            if (SHOW_CARRIER_LABEL) {
-                // for mobile devices, we always show mobile connection info here (SPN/PLMN)
-                // for other devices, we show whatever network is connected
-                if (mNetworkController.hasMobileDataFeature()) {
-                    mNetworkController.addMobileLabelView(mCarrierLabel);
-                } else {
-                    mNetworkController.addCombinedLabelView(mCarrierLabel);
-                }
-            }
-
-=======
-        mNetworkController = new NetworkController(mContext);
-        final SignalClusterView signalCluster =
-                (SignalClusterView)mStatusBarView.findViewById(R.id.signal_cluster);
-
-        mNetworkController.addSignalCluster(signalCluster);
-        signalCluster.setNetworkController(mNetworkController);
-
-        mEmergencyCallLabel = (TextView)mStatusBarWindow.findViewById(R.id.emergency_calls_only);
-        if (mEmergencyCallLabel != null) {
-            mNetworkController.addEmergencyLabelView(mEmergencyCallLabel);
-            mEmergencyCallLabel.addOnLayoutChangeListener(new View.OnLayoutChangeListener() {
+
+            mEmergencyCallLabel = (TextView)mStatusBarWindow.findViewById(R.id.emergency_calls_only);
+            if (mEmergencyCallLabel != null) {
+                mNetworkController.addEmergencyLabelView(mEmergencyCallLabel);
+                mEmergencyCallLabel.addOnLayoutChangeListener(new View.OnLayoutChangeListener() {
                 @Override
                 public void onLayoutChange(View v, int left, int top, int right, int bottom,
-                        int oldLeft, int oldTop, int oldRight, int oldBottom) {
+                    int oldLeft, int oldTop, int oldRight, int oldBottom) {
                     updateCarrierLabelVisibility(false);
                 }});
-        }
-
-        if (SHOW_CARRIER_LABEL) {
-            mCarrierLabel = (TextView)mStatusBarWindow.findViewById(R.id.carrier_label);
-            mCarrierLabel.setVisibility(mCarrierLabelVisible ? View.VISIBLE : View.INVISIBLE);
+            }
+
+            if (SHOW_CARRIER_LABEL) {
+                mCarrierLabel = (TextView)mStatusBarWindow.findViewById(R.id.carrier_label);
+                mCarrierLabel.setVisibility(mCarrierLabelVisible ? View.VISIBLE : View.INVISIBLE);
+
 
             // for mobile devices, we always show mobile connection info here (SPN/PLMN)
             // for other devices, we show whatever network is connected
@@ -539,7 +547,8 @@
                     updateCarrierLabelVisibility(false);
                 }
             });
->>>>>>> 4873a480
+
+            }
         }
 
 //        final ImageView wimaxRSSI =
