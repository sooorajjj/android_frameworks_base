/*
 * Copyright (C) 2014 The Android Open Source Project
 *
 * Licensed under the Apache License, Version 2.0 (the "License");
 * you may not use this file except in compliance with the License.
 * You may obtain a copy of the License at
 *
 *      http://www.apache.org/licenses/LICENSE-2.0
 *
 * Unless required by applicable law or agreed to in writing, software
 * distributed under the License is distributed on an "AS IS" BASIS,
 * WITHOUT WARRANTIES OR CONDITIONS OF ANY KIND, either express or implied.
 * See the License for the specific language governing permissions and
 * limitations under the License
 */

package com.android.systemui.statusbar.phone;

import android.animation.Animator;
import android.animation.AnimatorListenerAdapter;
import android.animation.PropertyValuesHolder;
import android.animation.ValueAnimator;
import android.content.Context;
import android.graphics.Color;
import android.graphics.Rect;
import android.support.v4.graphics.ColorUtils;
import android.view.View;
import android.view.ViewGroup;
import android.view.ViewTreeObserver;
import android.view.animation.DecelerateInterpolator;
import android.view.animation.Interpolator;
import android.view.animation.PathInterpolator;

import com.android.systemui.R;
import com.android.systemui.statusbar.ExpandableNotificationRow;
import com.android.systemui.statusbar.NotificationData;
import com.android.systemui.statusbar.ScrimView;
import com.android.systemui.statusbar.policy.HeadsUpManager;
import com.android.systemui.statusbar.stack.StackStateAnimator;

/**
 * Controls both the scrim behind the notifications and in front of the notifications (when a
 * security method gets shown).
 */
public class ScrimController implements ViewTreeObserver.OnPreDrawListener,
        HeadsUpManager.OnHeadsUpChangedListener {
    public static final long ANIMATION_DURATION = 220;
    public static final Interpolator KEYGUARD_FADE_OUT_INTERPOLATOR
            = new PathInterpolator(0f, 0, 0.7f, 1f);
    private static final float SCRIM_BEHIND_ALPHA = 0.62f;
    private static final float SCRIM_BEHIND_ALPHA_KEYGUARD = 0.45f;
    private static final float SCRIM_BEHIND_ALPHA_UNLOCKING = 0.2f;
    private static final float SCRIM_IN_FRONT_ALPHA = 0.75f;
    private static final int TAG_KEY_ANIM = R.id.scrim;
    private static final int TAG_KEY_ANIM_TARGET = R.id.scrim_target;
    private static final int TAG_START_ALPHA = R.id.scrim_alpha_start;
    private static final int TAG_END_ALPHA = R.id.scrim_alpha_end;

    protected final ScrimView mScrimBehind;
    private final ScrimView mScrimInFront;
    private final UnlockMethodCache mUnlockMethodCache;
    private final View mHeadsUpScrim;

    protected float mScrimBehindAlpha = SCRIM_BEHIND_ALPHA;
    protected float mScrimBehindAlphaKeyguard = SCRIM_BEHIND_ALPHA_KEYGUARD;
    protected float mScrimBehindAlphaUnlocking = SCRIM_BEHIND_ALPHA_UNLOCKING;

    protected boolean mKeyguardShowing;
    private float mFraction;

    private boolean mDarkenWhileDragging;
    protected boolean mBouncerShowing;
    protected boolean mBouncerIsKeyguard = false;
    private boolean mWakeAndUnlocking;
    protected boolean mAnimateChange;
    private boolean mUpdatePending;
    private boolean mExpanding;
    private boolean mAnimateKeyguardFadingOut;
    protected long mDurationOverride = -1;
    private long mAnimationDelay;
    private Runnable mOnAnimationFinished;
    private final Interpolator mInterpolator = new DecelerateInterpolator();
    private boolean mDozing;
    private float mDozeInFrontAlpha;
    private float mDozeBehindAlpha;
    private float mCurrentInFrontAlpha;
    private float mCurrentBehindAlpha;
    private float mCurrentHeadsUpAlpha = 1;
    private int mPinnedHeadsUpCount;
    private float mTopHeadsUpDragAmount;
    private View mDraggedHeadsUpView;
    private boolean mForceHideScrims;
    private boolean mSkipFirstFrame;
    private boolean mDontAnimateBouncerChanges;
    private boolean mKeyguardFadingOutInProgress;
    private ValueAnimator mKeyguardFadeoutAnimation;

    public ScrimController(ScrimView scrimBehind, ScrimView scrimInFront, View headsUpScrim) {
        mScrimBehind = scrimBehind;
        mScrimInFront = scrimInFront;
        mHeadsUpScrim = headsUpScrim;
        final Context context = scrimBehind.getContext();
        mUnlockMethodCache = UnlockMethodCache.getInstance(context);
        updateHeadsUpScrim(false);
    }

    public void setKeyguardShowing(boolean showing) {
        mKeyguardShowing = showing;
        scheduleUpdate();
    }

    public void onTrackingStarted() {
        mExpanding = true;
        mDarkenWhileDragging = !mUnlockMethodCache.canSkipBouncer();
    }

    public void onExpandingFinished() {
        mExpanding = false;
    }

    public void setPanelExpansion(float fraction) {
        if (mFraction != fraction) {
            mFraction = fraction;
            scheduleUpdate();
            if (mPinnedHeadsUpCount != 0) {
                updateHeadsUpScrim(false);
            }
            if (mKeyguardFadeoutAnimation != null) {
                mKeyguardFadeoutAnimation.cancel();
            }
        }
    }

    public void setBouncerShowing(boolean showing) {
        mBouncerShowing = showing;
        mAnimateChange = !mExpanding && !mDontAnimateBouncerChanges;
        scheduleUpdate();
    }

    public void setWakeAndUnlocking() {
        mWakeAndUnlocking = true;
        scheduleUpdate();
    }

    public void animateKeyguardFadingOut(long delay, long duration, Runnable onAnimationFinished,
            boolean skipFirstFrame) {
        mWakeAndUnlocking = false;
        mAnimateKeyguardFadingOut = true;
        mDurationOverride = duration;
        mAnimationDelay = delay;
        mAnimateChange = true;
        mSkipFirstFrame = skipFirstFrame;
        mOnAnimationFinished = onAnimationFinished;
        scheduleUpdate();

        // No need to wait for the next frame to be drawn for this case - onPreDraw will execute
        // the changes we just scheduled.
        onPreDraw();
    }

    public void abortKeyguardFadingOut() {
        if (mAnimateKeyguardFadingOut) {
            endAnimateKeyguardFadingOut(true /* force */);
        }
    }

    public void animateGoingToFullShade(long delay, long duration) {
        mDurationOverride = duration;
        mAnimationDelay = delay;
        mAnimateChange = true;
        scheduleUpdate();
    }

    public void animateNextChange() {
        mAnimateChange = true;
    }

    public void setDozing(boolean dozing) {
        if (mDozing != dozing) {
            mDozing = dozing;
            scheduleUpdate();
        }
    }

    public void setDozeInFrontAlpha(float alpha) {
        mDozeInFrontAlpha = alpha;
        updateScrimColor(mScrimInFront);
    }

    public void setDozeBehindAlpha(float alpha) {
        mDozeBehindAlpha = alpha;
        updateScrimColor(mScrimBehind);
    }

    public float getDozeBehindAlpha() {
        return mDozeBehindAlpha;
    }

    public float getDozeInFrontAlpha() {
        return mDozeInFrontAlpha;
    }

    protected void scheduleUpdate() {
        if (mUpdatePending) return;

        // Make sure that a frame gets scheduled.
        mScrimBehind.invalidate();
        mScrimBehind.getViewTreeObserver().addOnPreDrawListener(this);
        mUpdatePending = true;
    }

    protected void updateScrims() {
        if (mAnimateKeyguardFadingOut || mForceHideScrims) {
            setScrimInFrontColor(0f);
            setScrimBehindColor(0f);
        } else if (mWakeAndUnlocking) {

            // During wake and unlock, we first hide everything behind a black scrim, which then
            // gets faded out from animateKeyguardFadingOut.
            if (mDozing) {
                setScrimInFrontColor(0f);
                setScrimBehindColor(1f);
            } else {
                setScrimInFrontColor(1f);
                setScrimBehindColor(0f);
            }
        } else if (!mKeyguardShowing && !mBouncerShowing) {
            updateScrimNormal();
            setScrimInFrontColor(0);
        } else {
            updateScrimKeyguard();
        }
        mAnimateChange = false;
    }

    private void updateScrimKeyguard() {
        if (mExpanding && mDarkenWhileDragging) {
            float behindFraction = Math.max(0, Math.min(mFraction, 1));
            float fraction = 1 - behindFraction;
            fraction = (float) Math.pow(fraction, 0.8f);
            behindFraction = (float) Math.pow(behindFraction, 0.8f);
            setScrimInFrontColor(fraction * SCRIM_IN_FRONT_ALPHA);
            setScrimBehindColor(behindFraction * mScrimBehindAlphaKeyguard);
        } else if (mBouncerShowing && !mBouncerIsKeyguard) {
            setScrimInFrontColor(SCRIM_IN_FRONT_ALPHA);
            setScrimBehindColor(0f);
        } else if (mBouncerShowing) {
            setScrimInFrontColor(0f);
            setScrimBehindColor(mScrimBehindAlpha);
        } else {
            float fraction = Math.max(0, Math.min(mFraction, 1));
            setScrimInFrontColor(0f);
            setScrimBehindColor(fraction
                    * (mScrimBehindAlphaKeyguard - mScrimBehindAlphaUnlocking)
                    + mScrimBehindAlphaUnlocking);
        }
    }

    private void updateScrimNormal() {
        float frac = mFraction;
        // let's start this 20% of the way down the screen
        frac = frac * 1.2f - 0.2f;
        if (frac <= 0) {
            setScrimBehindColor(0);
        } else {
            // woo, special effects
            final float k = (float)(1f-0.5f*(1f-Math.cos(3.14159f * Math.pow(1f-frac, 2f))));
            setScrimBehindColor(k * mScrimBehindAlpha);
        }
    }

    private void setScrimBehindColor(float alpha) {
        setScrimColor(mScrimBehind, alpha);
    }

    private void setScrimInFrontColor(float alpha) {
        setScrimColor(mScrimInFront, alpha);
        if (alpha == 0f) {
            mScrimInFront.setClickable(false);
        } else {

            // Eat touch events (unless dozing).
            mScrimInFront.setClickable(!mDozing);
        }
    }

    private void setScrimColor(View scrim, float alpha) {
        updateScrim(mAnimateChange, scrim, alpha, getCurrentScrimAlpha(scrim));
    }

    protected float getDozeAlpha(View scrim) {
        return scrim == mScrimBehind ? mDozeBehindAlpha : mDozeInFrontAlpha;
    }

    protected float getCurrentScrimAlpha(View scrim) {
        return scrim == mScrimBehind ? mCurrentBehindAlpha
                : scrim == mScrimInFront ? mCurrentInFrontAlpha
                : mCurrentHeadsUpAlpha;
    }

    private void setCurrentScrimAlpha(View scrim, float alpha) {
        if (scrim == mScrimBehind) {
            mCurrentBehindAlpha = alpha;
        } else if (scrim == mScrimInFront) {
            mCurrentInFrontAlpha = alpha;
        } else {
            alpha = Math.max(0.0f, Math.min(1.0f, alpha));
            mCurrentHeadsUpAlpha = alpha;
        }
    }

    protected void updateScrimColor(View scrim) {
        float alpha1 = getCurrentScrimAlpha(scrim);
        if (scrim instanceof ScrimView) {
            float alpha2 = getDozeAlpha(scrim);
            float alpha = 1 - (1 - alpha1) * (1 - alpha2);
<<<<<<< HEAD
            int baseColor = ((ScrimView) scrim).getScrimColor();
            ((ScrimView) scrim).setScrimColor(
                    ColorUtils.setAlphaComponent(baseColor, (int) (alpha * 255)));
=======
            alpha = Math.max(0, Math.min(1.0f, alpha));
            ((ScrimView) scrim).setScrimColor(Color.argb((int) (alpha * 255), 0, 0, 0));
>>>>>>> 5937d9ec
        } else {
            scrim.setAlpha(alpha1);
        }
    }

    private void startScrimAnimation(final View scrim, float target) {
        float current = getCurrentScrimAlpha(scrim);
        ValueAnimator anim = ValueAnimator.ofFloat(current, target);
        anim.addUpdateListener(new ValueAnimator.AnimatorUpdateListener() {
            @Override
            public void onAnimationUpdate(ValueAnimator animation) {
                float alpha = (float) animation.getAnimatedValue();
                setCurrentScrimAlpha(scrim, alpha);
                updateScrimColor(scrim);
            }
        });
        anim.setInterpolator(getInterpolator());
        anim.setStartDelay(mAnimationDelay);
        anim.setDuration(mDurationOverride != -1 ? mDurationOverride : ANIMATION_DURATION);
        anim.addListener(new AnimatorListenerAdapter() {
            @Override
            public void onAnimationEnd(Animator animation) {
                if (mOnAnimationFinished != null) {
                    mOnAnimationFinished.run();
                    mOnAnimationFinished = null;
                }
                if (mKeyguardFadingOutInProgress) {
                    mKeyguardFadeoutAnimation = null;
                    mKeyguardFadingOutInProgress = false;
                }
                scrim.setTag(TAG_KEY_ANIM, null);
                scrim.setTag(TAG_KEY_ANIM_TARGET, null);
            }
        });
        anim.start();
        if (mAnimateKeyguardFadingOut) {
            mKeyguardFadingOutInProgress = true;
            mKeyguardFadeoutAnimation = anim;
        }
        if (mSkipFirstFrame) {
            anim.setCurrentPlayTime(16);
        }
        scrim.setTag(TAG_KEY_ANIM, anim);
        scrim.setTag(TAG_KEY_ANIM_TARGET, target);
    }

    protected Interpolator getInterpolator() {
        return mAnimateKeyguardFadingOut ? KEYGUARD_FADE_OUT_INTERPOLATOR : mInterpolator;
    }

    @Override
    public boolean onPreDraw() {
        mScrimBehind.getViewTreeObserver().removeOnPreDrawListener(this);
        mUpdatePending = false;
        if (mDontAnimateBouncerChanges) {
            mDontAnimateBouncerChanges = false;
        }
        updateScrims();
        mDurationOverride = -1;
        mAnimationDelay = 0;
        mSkipFirstFrame = false;

        // Make sure that we always call the listener even if we didn't start an animation.
        endAnimateKeyguardFadingOut(false /* force */);
        return true;
    }

    private void endAnimateKeyguardFadingOut(boolean force) {
        mAnimateKeyguardFadingOut = false;
        if (force || (!isAnimating(mScrimInFront) && !isAnimating(mScrimBehind))) {
            if (mOnAnimationFinished != null) {
                mOnAnimationFinished.run();
                mOnAnimationFinished = null;
            }
            mKeyguardFadingOutInProgress = false;
        }
    }

    private boolean isAnimating(View scrim) {
        return scrim.getTag(TAG_KEY_ANIM) != null;
    }

    public void setDrawBehindAsSrc(boolean asSrc) {
        mScrimBehind.setDrawAsSrc(asSrc);
    }

    @Override
    public void onHeadsUpPinnedModeChanged(boolean inPinnedMode) {
    }

    @Override
    public void onHeadsUpPinned(ExpandableNotificationRow headsUp) {
        mPinnedHeadsUpCount++;
        updateHeadsUpScrim(true);
    }

    @Override
    public void onHeadsUpUnPinned(ExpandableNotificationRow headsUp) {
        mPinnedHeadsUpCount--;
        if (headsUp == mDraggedHeadsUpView) {
            mDraggedHeadsUpView = null;
            mTopHeadsUpDragAmount = 0.0f;
        }
        updateHeadsUpScrim(true);
    }

    @Override
    public void onHeadsUpStateChanged(NotificationData.Entry entry, boolean isHeadsUp) {
    }

    private void updateHeadsUpScrim(boolean animate) {
        updateScrim(animate, mHeadsUpScrim, calculateHeadsUpAlpha(), mCurrentHeadsUpAlpha);
    }

    private void updateScrim(boolean animate, View scrim, float alpha, float currentAlpha) {
        if (mKeyguardFadingOutInProgress) {
            return;
        }

        ValueAnimator previousAnimator = StackStateAnimator.getChildTag(scrim,
                TAG_KEY_ANIM);
        float animEndValue = -1;
        if (previousAnimator != null) {
            if (animate || alpha == currentAlpha) {
                previousAnimator.cancel();
            } else {
                animEndValue = StackStateAnimator.getChildTag(scrim, TAG_END_ALPHA);
            }
        }
        if (alpha != currentAlpha && alpha != animEndValue) {
            if (animate) {
                startScrimAnimation(scrim, alpha);
                scrim.setTag(TAG_START_ALPHA, currentAlpha);
                scrim.setTag(TAG_END_ALPHA, alpha);
            } else {
                if (previousAnimator != null) {
                    float previousStartValue = StackStateAnimator.getChildTag(scrim,
                            TAG_START_ALPHA);
                    float previousEndValue = StackStateAnimator.getChildTag(scrim,
                            TAG_END_ALPHA);
                    // we need to increase all animation keyframes of the previous animator by the
                    // relative change to the end value
                    PropertyValuesHolder[] values = previousAnimator.getValues();
                    float relativeDiff = alpha - previousEndValue;
                    float newStartValue = previousStartValue + relativeDiff;
                    newStartValue = Math.max(0, Math.min(1.0f, newStartValue));
                    values[0].setFloatValues(newStartValue, alpha);
                    scrim.setTag(TAG_START_ALPHA, newStartValue);
                    scrim.setTag(TAG_END_ALPHA, alpha);
                    previousAnimator.setCurrentPlayTime(previousAnimator.getCurrentPlayTime());
                } else {
                    // update the alpha directly
                    setCurrentScrimAlpha(scrim, alpha);
                    updateScrimColor(scrim);
                }
            }
        }
    }

    /**
     * Set the amount the current top heads up view is dragged. The range is from 0 to 1 and 0 means
     * the heads up is in its resting space and 1 means it's fully dragged out.
     *
     * @param draggedHeadsUpView the dragged view
     * @param topHeadsUpDragAmount how far is it dragged
     */
    public void setTopHeadsUpDragAmount(View draggedHeadsUpView, float topHeadsUpDragAmount) {
        mTopHeadsUpDragAmount = topHeadsUpDragAmount;
        mDraggedHeadsUpView = draggedHeadsUpView;
        updateHeadsUpScrim(false);
    }

    private float calculateHeadsUpAlpha() {
        float alpha;
        if (mPinnedHeadsUpCount >= 2) {
            alpha = 1.0f;
        } else if (mPinnedHeadsUpCount == 0) {
            alpha = 0.0f;
        } else {
            alpha = 1.0f - mTopHeadsUpDragAmount;
        }
        float expandFactor = (1.0f - mFraction);
        expandFactor = Math.max(expandFactor, 0.0f);
        return alpha * expandFactor;
    }

    public void forceHideScrims(boolean hide) {
        mForceHideScrims = hide;
        mAnimateChange = false;
        scheduleUpdate();
    }

    public void dontAnimateBouncerChangesUntilNextFrame() {
        mDontAnimateBouncerChanges = true;
    }

    public void setExcludedBackgroundArea(Rect area) {
        mScrimBehind.setExcludedArea(area);
    }

    public int getScrimBehindColor() {
        return mScrimBehind.getScrimColorWithAlpha();
    }

    public void setScrimBehindChangeRunnable(Runnable changeRunnable) {
        mScrimBehind.setChangeRunnable(changeRunnable);
    }

    public void onDensityOrFontScaleChanged() {
        ViewGroup.LayoutParams layoutParams = mHeadsUpScrim.getLayoutParams();
        layoutParams.height = mHeadsUpScrim.getResources().getDimensionPixelSize(
                R.dimen.heads_up_scrim_height);
        mHeadsUpScrim.setLayoutParams(layoutParams);
    }
}<|MERGE_RESOLUTION|>--- conflicted
+++ resolved
@@ -314,14 +314,10 @@
         if (scrim instanceof ScrimView) {
             float alpha2 = getDozeAlpha(scrim);
             float alpha = 1 - (1 - alpha1) * (1 - alpha2);
-<<<<<<< HEAD
+            alpha = Math.max(0, Math.min(1.0f, alpha));
             int baseColor = ((ScrimView) scrim).getScrimColor();
             ((ScrimView) scrim).setScrimColor(
                     ColorUtils.setAlphaComponent(baseColor, (int) (alpha * 255)));
-=======
-            alpha = Math.max(0, Math.min(1.0f, alpha));
-            ((ScrimView) scrim).setScrimColor(Color.argb((int) (alpha * 255), 0, 0, 0));
->>>>>>> 5937d9ec
         } else {
             scrim.setAlpha(alpha1);
         }
