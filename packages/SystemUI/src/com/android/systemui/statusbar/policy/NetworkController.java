--- conflicted
+++ resolved
@@ -959,11 +959,7 @@
         String wifiLabel = "";
         String mobileLabel = "";
         int N;
-<<<<<<< HEAD
-        final boolean emergencyOnly = (mServiceState != null && mServiceState.isEmergencyOnly());
-=======
         final boolean emergencyOnly = isEmergencyOnly();
->>>>>>> 4873a480
 
         if (!mHasMobileDataFeature) {
             mDataSignalIconId = mPhoneSignalIconId = 0;
