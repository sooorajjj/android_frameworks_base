/*
 * Copyright (C) 2010 The Android Open Source Project
 * Copyright (c) 2011 Code Aurora Forum. All rights reserved.
 *
 * Licensed under the Apache License, Version 2.0 (the "License");
 * you may not use this file except in compliance with the License.
 * You may obtain a copy of the License at
 *
 *      http://www.apache.org/licenses/LICENSE-2.0
 *
 * Unless required by applicable law or agreed to in writing, software
 * distributed under the License is distributed on an "AS IS" BASIS,
 * WITHOUT WARRANTIES OR CONDITIONS OF ANY KIND, either express or implied.
 * See the License for the specific language governing permissions and
 * limitations under the License.
 */

package com.android.systemui.statusbar.tablet;

import java.io.FileDescriptor;
import java.io.PrintWriter;
import java.util.ArrayList;

import android.animation.LayoutTransition;
import android.animation.ObjectAnimator;
import android.app.ActivityManagerNative;
import android.app.KeyguardManager;
import android.app.Notification;
import android.app.PendingIntent;
import android.app.StatusBarManager;
import android.content.BroadcastReceiver;
import android.content.Context;
import android.content.Intent;
import android.content.IntentFilter;
import android.content.SharedPreferences;
import android.content.pm.ApplicationInfo;
import android.content.pm.PackageManager.NameNotFoundException;
import android.content.res.Configuration;
import android.content.res.Resources;
import android.inputmethodservice.InputMethodService;
import android.graphics.PixelFormat;
import android.graphics.Point;
import android.graphics.Rect;
import android.graphics.drawable.Drawable;
import android.graphics.drawable.LayerDrawable;
import android.os.Build;
import android.os.Handler;
import android.os.IBinder;
import android.os.Message;
import android.os.RemoteException;
import android.os.ServiceManager;
import android.telephony.MSimTelephonyManager;
import android.telephony.TelephonyManager;
import android.text.TextUtils;
import android.util.Slog;
import android.view.accessibility.AccessibilityEvent;
import android.view.Display;
import android.view.Gravity;
import android.view.IWindowManager;
import android.view.KeyEvent;
import android.view.LayoutInflater;
import android.view.MotionEvent;
import android.view.SoundEffectConstants;
import android.view.VelocityTracker;
import android.view.View;
import android.view.ViewConfiguration;
import android.view.ViewGroup;
import android.view.WindowManager;
import android.view.WindowManagerImpl;
import android.widget.ImageView;
import android.widget.LinearLayout;
import android.widget.RemoteViews;
import android.widget.ScrollView;
import android.widget.TextView;

import com.android.internal.statusbar.StatusBarIcon;
import com.android.internal.statusbar.StatusBarNotification;
import com.android.systemui.R;
import com.android.systemui.statusbar.*;
import com.android.systemui.recent.RecentTasksLoader;
import com.android.systemui.recent.RecentsPanelView;
import com.android.systemui.statusbar.NotificationData;
import com.android.systemui.statusbar.SignalClusterView;
import com.android.systemui.statusbar.StatusBar;
import com.android.systemui.statusbar.StatusBarIconView;
import com.android.systemui.statusbar.policy.BatteryController;
import com.android.systemui.statusbar.policy.BluetoothController;
import com.android.systemui.statusbar.policy.CompatModeButton;
import com.android.systemui.statusbar.policy.LocationController;
import com.android.systemui.statusbar.policy.NetworkController;
import com.android.systemui.statusbar.policy.MSimNetworkController;
import com.android.systemui.statusbar.policy.Prefs;

public class TabletStatusBar extends StatusBar implements
        HeightReceiver.OnBarHeightChangedListener,
        InputMethodsPanel.OnHardKeyboardEnabledChangeListener {
    public static final boolean DEBUG = false;
    public static final boolean DEBUG_COMPAT_HELP = false;
    public static final String TAG = "TabletStatusBar";


    public static final int MSG_OPEN_NOTIFICATION_PANEL = 1000;
    public static final int MSG_CLOSE_NOTIFICATION_PANEL = 1001;
    public static final int MSG_OPEN_NOTIFICATION_PEEK = 1002;
    public static final int MSG_CLOSE_NOTIFICATION_PEEK = 1003;
    public static final int MSG_OPEN_RECENTS_PANEL = 1020;
    public static final int MSG_CLOSE_RECENTS_PANEL = 1021;
    public static final int MSG_SHOW_CHROME = 1030;
    public static final int MSG_HIDE_CHROME = 1031;
    public static final int MSG_OPEN_INPUT_METHODS_PANEL = 1040;
    public static final int MSG_CLOSE_INPUT_METHODS_PANEL = 1041;
    public static final int MSG_OPEN_COMPAT_MODE_PANEL = 1050;
    public static final int MSG_CLOSE_COMPAT_MODE_PANEL = 1051;
    public static final int MSG_STOP_TICKER = 2000;

    // Fitts' Law assistance for LatinIME; see policy.EventHole
    private static final boolean FAKE_SPACE_BAR = true;

    // Notification "peeking" (flyover preview of individual notifications)
    final static boolean NOTIFICATION_PEEK_ENABLED = false;
    final static int NOTIFICATION_PEEK_HOLD_THRESH = 200; // ms
    final static int NOTIFICATION_PEEK_FADE_DELAY = 3000; // ms

    // The height of the bar, as definied by the build.  It may be taller if we're plugged
    // into hdmi.
    int mNaturalBarHeight = -1;
    int mIconSize = -1;
    int mIconHPadding = -1;
    private int mMaxNotificationIcons = 5;

    H mHandler = new H();

    IWindowManager mWindowManager;

    // tracking all current notifications
    private NotificationData mNotificationData = new NotificationData();

    TabletStatusBarView mStatusBarView;
    View mNotificationArea;
    View mNotificationTrigger;
    NotificationIconArea mNotificationIconArea;
    ViewGroup mNavigationArea;

    boolean mNotificationDNDMode;
    NotificationData.Entry mNotificationDNDDummyEntry;

    ImageView mBackButton;
    View mHomeButton;
    View mMenuButton;
    View mRecentButton;

    ViewGroup mFeedbackIconArea; // notification icons, IME icon, compat icon
    InputMethodButton mInputMethodSwitchButton;
    CompatModeButton mCompatModeButton;

    NotificationPanel mNotificationPanel;
    WindowManager.LayoutParams mNotificationPanelParams;
    NotificationPeekPanel mNotificationPeekWindow;
    ViewGroup mNotificationPeekRow;
    int mNotificationPeekIndex;
    IBinder mNotificationPeekKey;
    LayoutTransition mNotificationPeekScrubLeft, mNotificationPeekScrubRight;

    int mNotificationPeekTapDuration;
    int mNotificationFlingVelocity;

    ViewGroup mPile;

    HeightReceiver mHeightReceiver;
    BatteryController mBatteryController;
    BluetoothController mBluetoothController;
    LocationController mLocationController;
    NetworkController mNetworkController;
    MSimNetworkController mMSimNetworkController;

    ViewGroup mBarContents;

    // hide system chrome ("lights out") support
    View mShadow;

    NotificationIconArea.IconLayout mIconLayout;

    TabletTicker mTicker;

    View mFakeSpaceBar;
    KeyEvent mSpaceBarKeyEvent = null;

    View mCompatibilityHelpDialog = null;
    
    // for disabling the status bar
    int mDisabled = 0;

    private RecentsPanelView mRecentsPanel;
    private RecentTasksLoader mRecentTasksLoader;
    private InputMethodsPanel mInputMethodsPanel;
    private CompatModePanel mCompatModePanel;

    private int mSystemUiVisibility = 0;
    // used to notify status bar for suppressing notification LED
    private boolean mPanelSlightlyVisible;

    public Context getContext() { return mContext; }

    protected void addPanelWindows() {
        final Context context = mContext;
        final Resources res = mContext.getResources();

        // Notification Panel
        mNotificationPanel = (NotificationPanel)View.inflate(context,
                R.layout.status_bar_notification_panel, null);
        mNotificationPanel.setBar(this);
        mNotificationPanel.show(false, false);
        mNotificationPanel.setOnTouchListener(
                new TouchOutsideListener(MSG_CLOSE_NOTIFICATION_PANEL, mNotificationPanel));

        // the battery icon
        mBatteryController.addIconView((ImageView)mNotificationPanel.findViewById(R.id.battery));
        mBatteryController.addLabelView(
                (TextView)mNotificationPanel.findViewById(R.id.battery_text));

        // Bt
        mBluetoothController.addIconView(
                (ImageView)mNotificationPanel.findViewById(R.id.bluetooth));

        // network icons: either a combo icon that switches between mobile and data, or distinct
        // mobile and data icons
<<<<<<< HEAD
        final ImageView comboRSSI = 
                (ImageView)mNotificationPanel.findViewById(R.id.network_signal);

        if (TelephonyManager.getDefault().isMultiSimEnabled()) {
            if (comboRSSI != null) {
                mMSimNetworkController.addCombinedSignalIconView(comboRSSI);
            }
            final ImageView mobileRSSI =
                    (ImageView)mNotificationPanel.findViewById(R.id.mobile_signal);
            if (mobileRSSI != null) {
                mMSimNetworkController.addPhoneSignalIconView(mobileRSSI);
            }
            final ImageView wifiRSSI =
                    (ImageView)mNotificationPanel.findViewById(R.id.wifi_signal);
            if (wifiRSSI != null) {
                mMSimNetworkController.addWifiIconView(wifiRSSI);
            }

            mMSimNetworkController.addDataTypeIconView(
                    (ImageView)mNotificationPanel.findViewById(R.id.network_type));
            mMSimNetworkController.addDataDirectionOverlayIconView(
                    (ImageView)mNotificationPanel.findViewById(R.id.network_direction));
            mMSimNetworkController.addLabelView(
                    (TextView)mNotificationPanel.findViewById(R.id.network_text));
            mMSimNetworkController.addLabelView(
                    (TextView)mBarContents.findViewById(R.id.network_text));
        } else {
            if (comboRSSI != null) {
                mNetworkController.addCombinedSignalIconView(comboRSSI);
            }
            final ImageView mobileRSSI =
                    (ImageView)mNotificationPanel.findViewById(R.id.mobile_signal);
            if (mobileRSSI != null) {
                mNetworkController.addPhoneSignalIconView(mobileRSSI);
            }
            final ImageView wifiRSSI =
                    (ImageView)mNotificationPanel.findViewById(R.id.wifi_signal);
            if (wifiRSSI != null) {
                mNetworkController.addWifiIconView(wifiRSSI);
            }
=======
        final ImageView mobileRSSI = 
                (ImageView)mNotificationPanel.findViewById(R.id.mobile_signal);
        if (mobileRSSI != null) {
            mNetworkController.addPhoneSignalIconView(mobileRSSI);
        }
        final ImageView wifiRSSI = 
                (ImageView)mNotificationPanel.findViewById(R.id.wifi_signal);
        if (wifiRSSI != null) {
            mNetworkController.addWifiIconView(wifiRSSI);
        }
        mNetworkController.addWifiLabelView(
                (TextView)mNotificationPanel.findViewById(R.id.wifi_text));

        mNetworkController.addDataTypeIconView(
                (ImageView)mNotificationPanel.findViewById(R.id.mobile_type));
        mNetworkController.addMobileLabelView(
                (TextView)mNotificationPanel.findViewById(R.id.mobile_text));
        mNetworkController.addCombinedLabelView(
                (TextView)mBarContents.findViewById(R.id.network_text));
>>>>>>> df331873

            mNetworkController.addDataTypeIconView(
                    (ImageView)mNotificationPanel.findViewById(R.id.network_type));
            mNetworkController.addDataDirectionOverlayIconView(
                    (ImageView)mNotificationPanel.findViewById(R.id.network_direction));
            mNetworkController.addLabelView(
                    (TextView)mNotificationPanel.findViewById(R.id.network_text));
            mNetworkController.addLabelView(
                    (TextView)mBarContents.findViewById(R.id.network_text));
        }
        mStatusBarView.setIgnoreChildren(0, mNotificationTrigger, mNotificationPanel);

        WindowManager.LayoutParams lp = mNotificationPanelParams = new WindowManager.LayoutParams(
                res.getDimensionPixelSize(R.dimen.notification_panel_width),
                getNotificationPanelHeight(),
                WindowManager.LayoutParams.TYPE_STATUS_BAR_PANEL,
                WindowManager.LayoutParams.FLAG_LAYOUT_IN_SCREEN
                    | WindowManager.LayoutParams.FLAG_LAYOUT_NO_LIMITS
                    | WindowManager.LayoutParams.FLAG_ALT_FOCUSABLE_IM
                    | WindowManager.LayoutParams.FLAG_SPLIT_TOUCH
                    | WindowManager.LayoutParams.FLAG_HARDWARE_ACCELERATED,
                PixelFormat.TRANSLUCENT);
        lp.gravity = Gravity.BOTTOM | Gravity.RIGHT;
        lp.setTitle("NotificationPanel");
        lp.softInputMode = WindowManager.LayoutParams.SOFT_INPUT_STATE_UNCHANGED
                | WindowManager.LayoutParams.SOFT_INPUT_ADJUST_NOTHING;
        lp.windowAnimations = com.android.internal.R.style.Animation; // == no animation
//        lp.windowAnimations = com.android.internal.R.style.Animation_ZoomButtons; // simple fade

        WindowManagerImpl.getDefault().addView(mNotificationPanel, lp);

        // Notification preview window
        if (NOTIFICATION_PEEK_ENABLED) {
            mNotificationPeekWindow = (NotificationPeekPanel) View.inflate(context,
                    R.layout.status_bar_notification_peek, null);
            mNotificationPeekWindow.setBar(this);

            mNotificationPeekRow = (ViewGroup) mNotificationPeekWindow.findViewById(R.id.content);
            mNotificationPeekWindow.setVisibility(View.GONE);
            mNotificationPeekWindow.setOnTouchListener(
                    new TouchOutsideListener(MSG_CLOSE_NOTIFICATION_PEEK, mNotificationPeekWindow));
            mNotificationPeekScrubRight = new LayoutTransition();
            mNotificationPeekScrubRight.setAnimator(LayoutTransition.APPEARING,
                    ObjectAnimator.ofInt(null, "left", -512, 0));
            mNotificationPeekScrubRight.setAnimator(LayoutTransition.DISAPPEARING,
                    ObjectAnimator.ofInt(null, "left", -512, 0));
            mNotificationPeekScrubRight.setDuration(500);

            mNotificationPeekScrubLeft = new LayoutTransition();
            mNotificationPeekScrubLeft.setAnimator(LayoutTransition.APPEARING,
                    ObjectAnimator.ofInt(null, "left", 512, 0));
            mNotificationPeekScrubLeft.setAnimator(LayoutTransition.DISAPPEARING,
                    ObjectAnimator.ofInt(null, "left", 512, 0));
            mNotificationPeekScrubLeft.setDuration(500);

            // XXX: setIgnoreChildren?
            lp = new WindowManager.LayoutParams(
                    512, // ViewGroup.LayoutParams.WRAP_CONTENT,
                    ViewGroup.LayoutParams.WRAP_CONTENT,
                    WindowManager.LayoutParams.TYPE_STATUS_BAR_PANEL,
                    WindowManager.LayoutParams.FLAG_LAYOUT_NO_LIMITS
                        | WindowManager.LayoutParams.FLAG_ALT_FOCUSABLE_IM
                        | WindowManager.LayoutParams.FLAG_SPLIT_TOUCH,
                    PixelFormat.TRANSLUCENT);
            lp.gravity = Gravity.BOTTOM | Gravity.RIGHT;
            lp.y = res.getDimensionPixelOffset(R.dimen.peek_window_y_offset);
            lp.setTitle("NotificationPeekWindow");
            lp.windowAnimations = com.android.internal.R.style.Animation_Toast;

            WindowManagerImpl.getDefault().addView(mNotificationPeekWindow, lp);
        }

        // Recents Panel
        mRecentTasksLoader = new RecentTasksLoader(context);
        mRecentsPanel = (RecentsPanelView) View.inflate(context,
                R.layout.status_bar_recent_panel, null);
        mRecentsPanel.setVisibility(View.GONE);
        mRecentsPanel.setSystemUiVisibility(View.STATUS_BAR_DISABLE_BACK);
        mRecentsPanel.setOnTouchListener(new TouchOutsideListener(MSG_CLOSE_RECENTS_PANEL,
                mRecentsPanel));
        mRecentsPanel.setRecentTasksLoader(mRecentTasksLoader);
        mRecentTasksLoader.setRecentsPanel(mRecentsPanel);
        mStatusBarView.setIgnoreChildren(2, mRecentButton, mRecentsPanel);

        lp = new WindowManager.LayoutParams(
                (int) res.getDimension(R.dimen.status_bar_recents_width),
                ViewGroup.LayoutParams.MATCH_PARENT,
                WindowManager.LayoutParams.TYPE_STATUS_BAR_PANEL,
                WindowManager.LayoutParams.FLAG_LAYOUT_IN_SCREEN
                    | WindowManager.LayoutParams.FLAG_ALT_FOCUSABLE_IM
                    | WindowManager.LayoutParams.FLAG_SPLIT_TOUCH
                    | WindowManager.LayoutParams.FLAG_HARDWARE_ACCELERATED,
                PixelFormat.TRANSLUCENT);
        lp.gravity = Gravity.BOTTOM | Gravity.LEFT;
        lp.setTitle("RecentsPanel");
        lp.windowAnimations = R.style.Animation_RecentPanel;
        lp.softInputMode = WindowManager.LayoutParams.SOFT_INPUT_STATE_UNCHANGED
                | WindowManager.LayoutParams.SOFT_INPUT_ADJUST_NOTHING;

        WindowManagerImpl.getDefault().addView(mRecentsPanel, lp);
        mRecentsPanel.setBar(this);

        // Input methods Panel
        mInputMethodsPanel = (InputMethodsPanel) View.inflate(context,
                R.layout.status_bar_input_methods_panel, null);
        mInputMethodsPanel.setHardKeyboardEnabledChangeListener(this);
        mInputMethodsPanel.setOnTouchListener(new TouchOutsideListener(
                MSG_CLOSE_INPUT_METHODS_PANEL, mInputMethodsPanel));
        mInputMethodsPanel.setImeSwitchButton(mInputMethodSwitchButton);
        mStatusBarView.setIgnoreChildren(3, mInputMethodSwitchButton, mInputMethodsPanel);
        lp = new WindowManager.LayoutParams(
                ViewGroup.LayoutParams.WRAP_CONTENT,
                ViewGroup.LayoutParams.WRAP_CONTENT,
                WindowManager.LayoutParams.TYPE_STATUS_BAR_PANEL,
                WindowManager.LayoutParams.FLAG_LAYOUT_IN_SCREEN
                    | WindowManager.LayoutParams.FLAG_ALT_FOCUSABLE_IM
                    | WindowManager.LayoutParams.FLAG_SPLIT_TOUCH
                    | WindowManager.LayoutParams.FLAG_HARDWARE_ACCELERATED,
                PixelFormat.TRANSLUCENT);
        lp.gravity = Gravity.BOTTOM | Gravity.RIGHT;
        lp.setTitle("InputMethodsPanel");
        lp.windowAnimations = R.style.Animation_RecentPanel;

        WindowManagerImpl.getDefault().addView(mInputMethodsPanel, lp);
        
        // Compatibility mode selector panel
        mCompatModePanel = (CompatModePanel) View.inflate(context,
                R.layout.status_bar_compat_mode_panel, null);
        mCompatModePanel.setOnTouchListener(new TouchOutsideListener(
                MSG_CLOSE_COMPAT_MODE_PANEL, mCompatModePanel));
        mCompatModePanel.setTrigger(mCompatModeButton);
        mCompatModePanel.setVisibility(View.GONE);
        mStatusBarView.setIgnoreChildren(4, mCompatModeButton, mCompatModePanel);
        lp = new WindowManager.LayoutParams(
                250,
                ViewGroup.LayoutParams.WRAP_CONTENT,
                WindowManager.LayoutParams.TYPE_STATUS_BAR_PANEL,
                WindowManager.LayoutParams.FLAG_LAYOUT_IN_SCREEN
                    | WindowManager.LayoutParams.FLAG_ALT_FOCUSABLE_IM
                    | WindowManager.LayoutParams.FLAG_SPLIT_TOUCH
                    | WindowManager.LayoutParams.FLAG_HARDWARE_ACCELERATED,
                PixelFormat.TRANSLUCENT);
        lp.gravity = Gravity.BOTTOM | Gravity.RIGHT;
        lp.setTitle("CompatModePanel");
        lp.windowAnimations = android.R.style.Animation_Dialog;

        WindowManagerImpl.getDefault().addView(mCompatModePanel, lp);
    }

    private int getNotificationPanelHeight() {
        final Resources res = mContext.getResources();
        final Display d = WindowManagerImpl.getDefault().getDefaultDisplay();
        final Point size = new Point();
        d.getRealSize(size);
        return Math.max(res.getDimensionPixelSize(R.dimen.notification_panel_min_height), size.y);
    }

    @Override
    public void start() {
        super.start(); // will add the main bar view
    }

    @Override
    protected void onConfigurationChanged(Configuration newConfig) {
        mHeightReceiver.updateHeight(); // display size may have changed
        loadDimens();
        mNotificationPanelParams.height = getNotificationPanelHeight();
        WindowManagerImpl.getDefault().updateViewLayout(mNotificationPanel,
                mNotificationPanelParams);
        mRecentsPanel.updateValuesFromResources();
    }

    protected void loadDimens() {
        final Resources res = mContext.getResources();

        mNaturalBarHeight = res.getDimensionPixelSize(
                com.android.internal.R.dimen.system_bar_height);

        int newIconSize = res.getDimensionPixelSize(
            com.android.internal.R.dimen.system_bar_icon_size);
        int newIconHPadding = res.getDimensionPixelSize(
            R.dimen.status_bar_icon_padding);

        if (newIconHPadding != mIconHPadding || newIconSize != mIconSize) {
//            Slog.d(TAG, "size=" + newIconSize + " padding=" + newIconHPadding);
            mIconHPadding = newIconHPadding;
            mIconSize = newIconSize;
            reloadAllNotificationIcons(); // reload the tray
        }

        final int numIcons = res.getInteger(R.integer.config_maxNotificationIcons);
        if (numIcons != mMaxNotificationIcons) {
            mMaxNotificationIcons = numIcons;
            if (DEBUG) Slog.d(TAG, "max notification icons: " + mMaxNotificationIcons);
            reloadAllNotificationIcons();
        }
    }

    protected View makeStatusBarView() {
        final Context context = mContext;

        mWindowManager = IWindowManager.Stub.asInterface(
                ServiceManager.getService(Context.WINDOW_SERVICE));

        // This guy will listen for HDMI plugged broadcasts so we can resize the
        // status bar as appropriate.
        mHeightReceiver = new HeightReceiver(mContext);
        mHeightReceiver.registerReceiver();
        loadDimens();

        final TabletStatusBarView sb = (TabletStatusBarView)View.inflate(
                context, R.layout.status_bar, null);
        mStatusBarView = sb;

        sb.setHandler(mHandler);

        try {
            // Sanity-check that someone hasn't set up the config wrong and asked for a navigation
            // bar on a tablet that has only the system bar
            if (mWindowManager.hasNavigationBar()) {
                throw new RuntimeException(
                        "Tablet device cannot show navigation bar and system bar");
            }
        } catch (RemoteException ex) {
        }

        mBarContents = (ViewGroup) sb.findViewById(R.id.bar_contents);

        // the whole right-hand side of the bar
        mNotificationArea = sb.findViewById(R.id.notificationArea);
        if (!NOTIFICATION_PEEK_ENABLED) {
            mNotificationArea.setOnTouchListener(new NotificationTriggerTouchListener());
        }

        // the button to open the notification area
        mNotificationTrigger = sb.findViewById(R.id.notificationTrigger);
        if (NOTIFICATION_PEEK_ENABLED) {
            mNotificationTrigger.setOnTouchListener(new NotificationTriggerTouchListener());
        }

        // the more notifications icon
        mNotificationIconArea = (NotificationIconArea)sb.findViewById(R.id.notificationIcons);

        // where the icons go
        mIconLayout = (NotificationIconArea.IconLayout) sb.findViewById(R.id.icons);
        if (NOTIFICATION_PEEK_ENABLED) {
            mIconLayout.setOnTouchListener(new NotificationIconTouchListener());
        }

        ViewConfiguration vc = ViewConfiguration.get(context);
        mNotificationPeekTapDuration = vc.getTapTimeout();
        mNotificationFlingVelocity = 300; // px/s

        mTicker = new TabletTicker(this);

        // The icons
        mLocationController = new LocationController(mContext); // will post a notification

        mBatteryController = new BatteryController(mContext);
        mBatteryController.addIconView((ImageView)sb.findViewById(R.id.battery));
        mBluetoothController = new BluetoothController(mContext);
        mBluetoothController.addIconView((ImageView)sb.findViewById(R.id.bluetooth));

        if (TelephonyManager.getDefault().isMultiSimEnabled()) {
            final MSimSignalClusterView mSimSignalCluster =
                    (MSimSignalClusterView)sb.findViewById(R.id.msim_signal_cluster);

            mMSimNetworkController = new MSimNetworkController(mContext);
            for(int i=0; i < MSimTelephonyManager.getDefault().getPhoneCount(); i++) {
                mMSimNetworkController.addSignalCluster(mSimSignalCluster, i);
            }
        } else {
            final SignalClusterView signalCluster =
                    (SignalClusterView)sb.findViewById(R.id.signal_cluster);

            mNetworkController = new NetworkController(mContext);
            mNetworkController.addSignalCluster(signalCluster);
        }

        // The navigation buttons
        mBackButton = (ImageView)sb.findViewById(R.id.back);
        mNavigationArea = (ViewGroup) sb.findViewById(R.id.navigationArea);
        mHomeButton = mNavigationArea.findViewById(R.id.home);
        mMenuButton = mNavigationArea.findViewById(R.id.menu);
        mRecentButton = mNavigationArea.findViewById(R.id.recent_apps);
        mRecentButton.setOnClickListener(mOnClickListener);

        LayoutTransition lt = new LayoutTransition();
        lt.setDuration(250);
        // don't wait for these transitions; we just want icons to fade in/out, not move around
        lt.setDuration(LayoutTransition.CHANGE_APPEARING, 0);
        lt.setDuration(LayoutTransition.CHANGE_DISAPPEARING, 0);
        lt.addTransitionListener(new LayoutTransition.TransitionListener() {
            public void endTransition(LayoutTransition transition, ViewGroup container,
                    View view, int transitionType) {
                // ensure the menu button doesn't stick around on the status bar after it's been
                // removed
                mBarContents.invalidate();
            }
            public void startTransition(LayoutTransition transition, ViewGroup container,
                    View view, int transitionType) {}
        });
        mNavigationArea.setLayoutTransition(lt);
        // no multi-touch on the nav buttons
        mNavigationArea.setMotionEventSplittingEnabled(false);

        // The bar contents buttons
        mFeedbackIconArea = (ViewGroup)sb.findViewById(R.id.feedbackIconArea);
        mInputMethodSwitchButton = (InputMethodButton) sb.findViewById(R.id.imeSwitchButton);
        // Overwrite the lister
        mInputMethodSwitchButton.setOnClickListener(mOnClickListener);

        mCompatModeButton = (CompatModeButton) sb.findViewById(R.id.compatModeButton);
        mCompatModeButton.setOnClickListener(mOnClickListener);
        mCompatModeButton.setVisibility(View.GONE);

        // for redirecting errant bar taps to the IME
        mFakeSpaceBar = sb.findViewById(R.id.fake_space_bar);

        // "shadows" of the status bar features, for lights-out mode
        mShadow = sb.findViewById(R.id.bar_shadow);
        mShadow.setOnTouchListener(
            new View.OnTouchListener() {
                public boolean onTouch(View v, MotionEvent ev) {
                    if (ev.getAction() == MotionEvent.ACTION_DOWN) {
                        // even though setting the systemUI visibility below will turn these views
                        // on, we need them to come up faster so that they can catch this motion
                        // event
                        mShadow.setVisibility(View.GONE);
                        mBarContents.setVisibility(View.VISIBLE);

                        try {
                            mBarService.setSystemUiVisibility(View.STATUS_BAR_VISIBLE);
                        } catch (RemoteException ex) {
                            // system process dead
                        }
                    }
                    return false;
                }
            });

        // tuning parameters
        final int LIGHTS_GOING_OUT_SYSBAR_DURATION = 600;
        final int LIGHTS_GOING_OUT_SHADOW_DURATION = 1000;
        final int LIGHTS_GOING_OUT_SHADOW_DELAY    = 500;

        final int LIGHTS_COMING_UP_SYSBAR_DURATION = 200;
//        final int LIGHTS_COMING_UP_SYSBAR_DELAY    = 50;
        final int LIGHTS_COMING_UP_SHADOW_DURATION = 0;

        LayoutTransition xition = new LayoutTransition();
        xition.setAnimator(LayoutTransition.APPEARING,
               ObjectAnimator.ofFloat(null, "alpha", 0.5f, 1f));
        xition.setDuration(LayoutTransition.APPEARING, LIGHTS_COMING_UP_SYSBAR_DURATION);
        xition.setStartDelay(LayoutTransition.APPEARING, 0);
        xition.setAnimator(LayoutTransition.DISAPPEARING,
               ObjectAnimator.ofFloat(null, "alpha", 1f, 0f));
        xition.setDuration(LayoutTransition.DISAPPEARING, LIGHTS_GOING_OUT_SYSBAR_DURATION);
        xition.setStartDelay(LayoutTransition.DISAPPEARING, 0);
        ((ViewGroup)sb.findViewById(R.id.bar_contents_holder)).setLayoutTransition(xition);

        xition = new LayoutTransition();
        xition.setAnimator(LayoutTransition.APPEARING,
               ObjectAnimator.ofFloat(null, "alpha", 0f, 1f));
        xition.setDuration(LayoutTransition.APPEARING, LIGHTS_GOING_OUT_SHADOW_DURATION);
        xition.setStartDelay(LayoutTransition.APPEARING, LIGHTS_GOING_OUT_SHADOW_DELAY);
        xition.setAnimator(LayoutTransition.DISAPPEARING,
               ObjectAnimator.ofFloat(null, "alpha", 1f, 0f));
        xition.setDuration(LayoutTransition.DISAPPEARING, LIGHTS_COMING_UP_SHADOW_DURATION);
        xition.setStartDelay(LayoutTransition.DISAPPEARING, 0);
        ((ViewGroup)sb.findViewById(R.id.bar_shadow_holder)).setLayoutTransition(xition);

        // set the initial view visibility
        setAreThereNotifications();

        // Add the windows
        addPanelWindows();
        mRecentButton.setOnTouchListener(mRecentsPanel);

        mPile = (ViewGroup)mNotificationPanel.findViewById(R.id.content);
        mPile.removeAllViews();

        ScrollView scroller = (ScrollView)mPile.getParent();
        scroller.setFillViewport(true);

        mHeightReceiver.addOnBarHeightChangedListener(this);

        // receive broadcasts
        IntentFilter filter = new IntentFilter();
        filter.addAction(Intent.ACTION_CLOSE_SYSTEM_DIALOGS);
        filter.addAction(Intent.ACTION_SCREEN_OFF);
        context.registerReceiver(mBroadcastReceiver, filter);

        return sb;
    }

    public int getStatusBarHeight() {
        return mHeightReceiver.getHeight();
    }

    protected int getStatusBarGravity() {
        return Gravity.BOTTOM | Gravity.FILL_HORIZONTAL;
    }

    public void onBarHeightChanged(int height) {
        final WindowManager.LayoutParams lp
                = (WindowManager.LayoutParams)mStatusBarView.getLayoutParams();
        if (lp == null) {
            // haven't been added yet
            return;
        }
        if (lp.height != height) {
            lp.height = height;
            final WindowManager wm = WindowManagerImpl.getDefault();
            wm.updateViewLayout(mStatusBarView, lp);
        }
    }

    private class H extends Handler {
        public void handleMessage(Message m) {
            switch (m.what) {
                case MSG_OPEN_NOTIFICATION_PEEK:
                    if (DEBUG) Slog.d(TAG, "opening notification peek window; arg=" + m.arg1);

                    if (m.arg1 >= 0) {
                        final int N = mNotificationData.size();

                        if (!mNotificationDNDMode) {
                            if (mNotificationPeekIndex >= 0 && mNotificationPeekIndex < N) {
                                NotificationData.Entry entry = mNotificationData.get(N-1-mNotificationPeekIndex);
                                entry.icon.setBackgroundColor(0);
                                mNotificationPeekIndex = -1;
                                mNotificationPeekKey = null;
                            }
                        }

                        final int peekIndex = m.arg1;
                        if (peekIndex < N) {
                            //Slog.d(TAG, "loading peek: " + peekIndex);
                            NotificationData.Entry entry =
                                mNotificationDNDMode
                                    ? mNotificationDNDDummyEntry
                                    : mNotificationData.get(N-1-peekIndex);
                            NotificationData.Entry copy = new NotificationData.Entry(
                                    entry.key,
                                    entry.notification,
                                    entry.icon);
                            inflateViews(copy, mNotificationPeekRow);

                            if (mNotificationDNDMode) {
                                copy.content.setOnClickListener(new View.OnClickListener() {
                                    public void onClick(View v) {
                                        SharedPreferences.Editor editor = Prefs.edit(mContext);
                                        editor.putBoolean(Prefs.DO_NOT_DISTURB_PREF, false);
                                        editor.apply();
                                        animateCollapse();
                                        visibilityChanged(false);
                                    }
                                });
                            }

                            entry.icon.setBackgroundColor(0x20FFFFFF);

//                          mNotificationPeekRow.setLayoutTransition(
//                              peekIndex < mNotificationPeekIndex
//                                  ? mNotificationPeekScrubLeft
//                                  : mNotificationPeekScrubRight);

                            mNotificationPeekRow.removeAllViews();
                            mNotificationPeekRow.addView(copy.row);

                            mNotificationPeekWindow.setVisibility(View.VISIBLE);
                            mNotificationPanel.show(false, true);

                            mNotificationPeekIndex = peekIndex;
                            mNotificationPeekKey = entry.key;
                        }
                    }
                    break;
                case MSG_CLOSE_NOTIFICATION_PEEK:
                    if (DEBUG) Slog.d(TAG, "closing notification peek window");
                    mNotificationPeekWindow.setVisibility(View.GONE);
                    mNotificationPeekRow.removeAllViews();

                    final int N = mNotificationData.size();
                    if (mNotificationPeekIndex >= 0 && mNotificationPeekIndex < N) {
                        NotificationData.Entry entry =
                            mNotificationDNDMode
                                ? mNotificationDNDDummyEntry
                                : mNotificationData.get(N-1-mNotificationPeekIndex);
                        entry.icon.setBackgroundColor(0);
                    }

                    mNotificationPeekIndex = -1;
                    mNotificationPeekKey = null;
                    break;
                case MSG_OPEN_NOTIFICATION_PANEL:
                    if (DEBUG) Slog.d(TAG, "opening notifications panel");
                    if (!mNotificationPanel.isShowing()) {
                        if (NOTIFICATION_PEEK_ENABLED) {
                            mNotificationPeekWindow.setVisibility(View.GONE);
                        }
                        mNotificationPanel.show(true, true);
                        mNotificationArea.setVisibility(View.INVISIBLE);
                        mTicker.halt();
                    }
                    break;
                case MSG_CLOSE_NOTIFICATION_PANEL:
                    if (DEBUG) Slog.d(TAG, "closing notifications panel");
                    if (mNotificationPanel.isShowing()) {
                        mNotificationPanel.show(false, true);
                        mNotificationArea.setVisibility(View.VISIBLE);
                    }
                    break;
                case MSG_OPEN_RECENTS_PANEL:
                    if (DEBUG) Slog.d(TAG, "opening recents panel");
                    if (mRecentsPanel != null) {
                        mRecentsPanel.show(true, true);
                    }
                    break;
                case MSG_CLOSE_RECENTS_PANEL:
                    if (DEBUG) Slog.d(TAG, "closing recents panel");
                    if (mRecentsPanel != null && mRecentsPanel.isShowing()) {
                        mRecentsPanel.show(false, true);
                    }
                    break;
                case MSG_OPEN_INPUT_METHODS_PANEL:
                    if (DEBUG) Slog.d(TAG, "opening input methods panel");
                    if (mInputMethodsPanel != null) mInputMethodsPanel.openPanel();
                    break;
                case MSG_CLOSE_INPUT_METHODS_PANEL:
                    if (DEBUG) Slog.d(TAG, "closing input methods panel");
                    if (mInputMethodsPanel != null) mInputMethodsPanel.closePanel(false);
                    break;
                case MSG_OPEN_COMPAT_MODE_PANEL:
                    if (DEBUG) Slog.d(TAG, "opening compat panel");
                    if (mCompatModePanel != null) mCompatModePanel.openPanel();
                    break;
                case MSG_CLOSE_COMPAT_MODE_PANEL:
                    if (DEBUG) Slog.d(TAG, "closing compat panel");
                    if (mCompatModePanel != null) mCompatModePanel.closePanel();
                    break;
                case MSG_SHOW_CHROME:
                    if (DEBUG) Slog.d(TAG, "hiding shadows (lights on)");
                    mBarContents.setVisibility(View.VISIBLE);
                    mShadow.setVisibility(View.GONE);
                    mSystemUiVisibility &= ~View.SYSTEM_UI_FLAG_LOW_PROFILE;
                    notifyUiVisibilityChanged();
                    break;
                case MSG_HIDE_CHROME:
                    if (DEBUG) Slog.d(TAG, "showing shadows (lights out)");
                    animateCollapse();
                    visibilityChanged(false);
                    mBarContents.setVisibility(View.GONE);
                    mShadow.setVisibility(View.VISIBLE);
                    mSystemUiVisibility |= View.SYSTEM_UI_FLAG_LOW_PROFILE;
                    notifyUiVisibilityChanged();
                    break;
                case MSG_STOP_TICKER:
                    mTicker.halt();
                    break;
            }
        }
    }

    public void addIcon(String slot, int index, int viewIndex, StatusBarIcon icon) {
        if (DEBUG) Slog.d(TAG, "addIcon(" + slot + ") -> " + icon);
    }

    public void updateIcon(String slot, int index, int viewIndex,
            StatusBarIcon old, StatusBarIcon icon) {
        if (DEBUG) Slog.d(TAG, "updateIcon(" + slot + ") -> " + icon);
    }

    public void removeIcon(String slot, int index, int viewIndex) {
        if (DEBUG) Slog.d(TAG, "removeIcon(" + slot + ")");
    }

    public void addNotification(IBinder key, StatusBarNotification notification) {
        if (DEBUG) Slog.d(TAG, "addNotification(" + key + " -> " + notification + ")");
        addNotificationViews(key, notification);

        final boolean immersive = isImmersive();
        if (false && immersive) {
            // TODO: immersive mode popups for tablet
        } else if (notification.notification.fullScreenIntent != null) {
            // not immersive & a full-screen alert should be shown
            Slog.w(TAG, "Notification has fullScreenIntent and activity is not immersive;"
                    + " sending fullScreenIntent");
            try {
                notification.notification.fullScreenIntent.send();
            } catch (PendingIntent.CanceledException e) {
            }
        } else {
            tick(key, notification, true);
        }

        setAreThereNotifications();
    }

    public void updateNotification(IBinder key, StatusBarNotification notification) {
        if (DEBUG) Slog.d(TAG, "updateNotification(" + key + " -> " + notification + ")");

        final NotificationData.Entry oldEntry = mNotificationData.findByKey(key);
        if (oldEntry == null) {
            Slog.w(TAG, "updateNotification for unknown key: " + key);
            return;
        }

        final StatusBarNotification oldNotification = oldEntry.notification;
        final RemoteViews oldContentView = oldNotification.notification.contentView;

        final RemoteViews contentView = notification.notification.contentView;

        if (DEBUG) {
            Slog.d(TAG, "old notification: when=" + oldNotification.notification.when
                    + " ongoing=" + oldNotification.isOngoing()
                    + " expanded=" + oldEntry.expanded
                    + " contentView=" + oldContentView
                    + " rowParent=" + oldEntry.row.getParent());
            Slog.d(TAG, "new notification: when=" + notification.notification.when
                    + " ongoing=" + oldNotification.isOngoing()
                    + " contentView=" + contentView);
        }

        // Can we just reapply the RemoteViews in place?  If when didn't change, the order
        // didn't change.
        boolean contentsUnchanged = oldEntry.expanded != null
                && contentView != null && oldContentView != null
                && contentView.getPackage() != null
                && oldContentView.getPackage() != null
                && oldContentView.getPackage().equals(contentView.getPackage())
                && oldContentView.getLayoutId() == contentView.getLayoutId();
        ViewGroup rowParent = (ViewGroup) oldEntry.row.getParent();
        boolean orderUnchanged = notification.notification.when==oldNotification.notification.when
                && notification.priority == oldNotification.priority;
                // priority now encompasses isOngoing()
        boolean updateTicker = notification.notification.tickerText != null
                && !TextUtils.equals(notification.notification.tickerText,
                        oldEntry.notification.notification.tickerText);
        boolean isLastAnyway = rowParent.indexOfChild(oldEntry.row) == rowParent.getChildCount()-1;
        if (contentsUnchanged && (orderUnchanged || isLastAnyway)) {
            if (DEBUG) Slog.d(TAG, "reusing notification for key: " + key);
            oldEntry.notification = notification;
            try {
                // Reapply the RemoteViews
                contentView.reapply(mContext, oldEntry.content);
                // update the contentIntent
                final PendingIntent contentIntent = notification.notification.contentIntent;
                if (contentIntent != null) {
                    final View.OnClickListener listener = new NotificationClicker(contentIntent,
                            notification.pkg, notification.tag, notification.id);
                    oldEntry.largeIcon.setOnClickListener(listener);
                    oldEntry.content.setOnClickListener(listener);
                } else {
                    oldEntry.largeIcon.setOnClickListener(null);
                    oldEntry.content.setOnClickListener(null);
                }
                // Update the icon.
                final StatusBarIcon ic = new StatusBarIcon(notification.pkg,
                        notification.notification.icon, notification.notification.iconLevel,
                        notification.notification.number,
                        notification.notification.tickerText);
                if (!oldEntry.icon.set(ic)) {
                    handleNotificationError(key, notification, "Couldn't update icon: " + ic);
                    return;
                }
                // Update the large icon
                if (notification.notification.largeIcon != null) {
                    oldEntry.largeIcon.setImageBitmap(notification.notification.largeIcon);
                } else {
                    oldEntry.largeIcon.getLayoutParams().width = 0;
                    oldEntry.largeIcon.setVisibility(View.INVISIBLE);
                }

                if (NOTIFICATION_PEEK_ENABLED && key == mNotificationPeekKey) {
                    // must update the peek window
                    Message peekMsg = mHandler.obtainMessage(MSG_OPEN_NOTIFICATION_PEEK);
                    peekMsg.arg1 = mNotificationPeekIndex;
                    mHandler.removeMessages(MSG_OPEN_NOTIFICATION_PEEK);
                    mHandler.sendMessage(peekMsg);
                }
            }
            catch (RuntimeException e) {
                // It failed to add cleanly.  Log, and remove the view from the panel.
                Slog.w(TAG, "Couldn't reapply views for package " + contentView.getPackage(), e);
                removeNotificationViews(key);
                addNotificationViews(key, notification);
            }
        } else {
            if (DEBUG) Slog.d(TAG, "not reusing notification for key: " + key);
            removeNotificationViews(key);
            addNotificationViews(key, notification);
        }

        // Restart the ticker if it's still running
        if (updateTicker) {
            mTicker.halt();
            tick(key, notification, false);
        }

        setAreThereNotifications();
    }

    public void removeNotification(IBinder key) {
        if (DEBUG) Slog.d(TAG, "removeNotification(" + key + ")");
        removeNotificationViews(key);
        mTicker.remove(key);
        setAreThereNotifications();
    }

    public void showClock(boolean show) {
        View clock = mBarContents.findViewById(R.id.clock);
        View network_text = mBarContents.findViewById(R.id.network_text);
        if (clock != null) {
            clock.setVisibility(show ? View.VISIBLE : View.GONE);
        }
        if (network_text != null) {
            network_text.setVisibility((!show) ? View.VISIBLE : View.GONE);
        }
    }

    public void disable(int state) {
        int old = mDisabled;
        int diff = state ^ old;
        mDisabled = state;

        // act accordingly
        if ((diff & StatusBarManager.DISABLE_CLOCK) != 0) {
            boolean show = (state & StatusBarManager.DISABLE_CLOCK) == 0;
            Slog.i(TAG, "DISABLE_CLOCK: " + (show ? "no" : "yes"));
            showClock(show);
        }
        if ((diff & StatusBarManager.DISABLE_SYSTEM_INFO) != 0) {
            boolean show = (state & StatusBarManager.DISABLE_SYSTEM_INFO) == 0;
            Slog.i(TAG, "DISABLE_SYSTEM_INFO: " + (show ? "no" : "yes"));
            mNotificationTrigger.setVisibility(show ? View.VISIBLE : View.GONE);
        }
        if ((diff & StatusBarManager.DISABLE_EXPAND) != 0) {
            if ((state & StatusBarManager.DISABLE_EXPAND) != 0) {
                Slog.i(TAG, "DISABLE_EXPAND: yes");
                animateCollapse();
                visibilityChanged(false);
            }
        }
        if ((diff & StatusBarManager.DISABLE_NOTIFICATION_ICONS) != 0) {
            mNotificationDNDMode = Prefs.read(mContext)
                        .getBoolean(Prefs.DO_NOT_DISTURB_PREF, Prefs.DO_NOT_DISTURB_DEFAULT);

            if ((state & StatusBarManager.DISABLE_NOTIFICATION_ICONS) != 0) {
                Slog.i(TAG, "DISABLE_NOTIFICATION_ICONS: yes" + (mNotificationDNDMode?" (DND)":""));
                mTicker.halt();
            } else {
                Slog.i(TAG, "DISABLE_NOTIFICATION_ICONS: no" + (mNotificationDNDMode?" (DND)":""));
            }

            // refresh icons to show either notifications or the DND message
            reloadAllNotificationIcons();
        } else if ((diff & StatusBarManager.DISABLE_NOTIFICATION_TICKER) != 0) {
            if ((state & StatusBarManager.DISABLE_NOTIFICATION_TICKER) != 0) {
                mTicker.halt();
            }
        }
        if ((diff & (StatusBarManager.DISABLE_RECENT 
                        | StatusBarManager.DISABLE_BACK 
                        | StatusBarManager.DISABLE_HOME)) != 0) {
            setNavigationVisibility(state);

            if ((state & StatusBarManager.DISABLE_RECENT) != 0) {
                // close recents if it's visible
                mHandler.removeMessages(MSG_CLOSE_RECENTS_PANEL);
                mHandler.sendEmptyMessage(MSG_CLOSE_RECENTS_PANEL);
            }
        }
    }

    private void setNavigationVisibility(int visibility) {
        boolean disableHome = ((visibility & StatusBarManager.DISABLE_HOME) != 0);
        boolean disableRecent = ((visibility & StatusBarManager.DISABLE_RECENT) != 0);
        boolean disableBack = ((visibility & StatusBarManager.DISABLE_BACK) != 0);

        mBackButton.setVisibility(disableBack ? View.INVISIBLE : View.VISIBLE);
        mHomeButton.setVisibility(disableHome ? View.INVISIBLE : View.VISIBLE);
        mRecentButton.setVisibility(disableRecent ? View.INVISIBLE : View.VISIBLE);

        mInputMethodSwitchButton.setScreenLocked(
                (visibility & StatusBarManager.DISABLE_SYSTEM_INFO) != 0);
    }

    private boolean hasTicker(Notification n) {
        return n.tickerView != null || !TextUtils.isEmpty(n.tickerText);
    }

    private void tick(IBinder key, StatusBarNotification n, boolean firstTime) {
        // Don't show the ticker when the windowshade is open.
        if (mNotificationPanel.isShowing()) {
            return;
        }
        // If they asked for FLAG_ONLY_ALERT_ONCE, then only show this notification
        // if it's a new notification.
        if (!firstTime && (n.notification.flags & Notification.FLAG_ONLY_ALERT_ONCE) != 0) {
            return;
        }
        // Show the ticker if one is requested. Also don't do this
        // until status bar window is attached to the window manager,
        // because...  well, what's the point otherwise?  And trying to
        // run a ticker without being attached will crash!
        if (hasTicker(n.notification) && mStatusBarView.getWindowToken() != null) {
            if (0 == (mDisabled & (StatusBarManager.DISABLE_NOTIFICATION_ICONS
                            | StatusBarManager.DISABLE_NOTIFICATION_TICKER))) {
                mTicker.add(key, n);
                mFeedbackIconArea.setVisibility(View.GONE);
            }
        }
    }

    // called by TabletTicker when it's done with all queued ticks
    public void doneTicking() {
        mFeedbackIconArea.setVisibility(View.VISIBLE);
    }

    public void animateExpand() {
        if (NOTIFICATION_PEEK_ENABLED) {
            mHandler.removeMessages(MSG_CLOSE_NOTIFICATION_PEEK);
            mHandler.removeMessages(MSG_OPEN_NOTIFICATION_PEEK);
            mHandler.sendEmptyMessage(MSG_CLOSE_NOTIFICATION_PEEK);
        }
        mHandler.removeMessages(MSG_OPEN_NOTIFICATION_PANEL);
        mHandler.sendEmptyMessage(MSG_OPEN_NOTIFICATION_PANEL);
    }

    public void animateCollapse() {
        animateCollapse(false);
    }

    private void animateCollapse(boolean excludeRecents) {
        mHandler.removeMessages(MSG_CLOSE_NOTIFICATION_PANEL);
        mHandler.sendEmptyMessage(MSG_CLOSE_NOTIFICATION_PANEL);
        if (!excludeRecents) {
            mHandler.removeMessages(MSG_CLOSE_RECENTS_PANEL);
            mHandler.sendEmptyMessage(MSG_CLOSE_RECENTS_PANEL);
        }
        mHandler.removeMessages(MSG_CLOSE_INPUT_METHODS_PANEL);
        mHandler.sendEmptyMessage(MSG_CLOSE_INPUT_METHODS_PANEL);
        mHandler.removeMessages(MSG_CLOSE_COMPAT_MODE_PANEL);
        mHandler.sendEmptyMessage(MSG_CLOSE_COMPAT_MODE_PANEL);
        if (NOTIFICATION_PEEK_ENABLED) {
            mHandler.removeMessages(MSG_CLOSE_NOTIFICATION_PEEK);
            mHandler.sendEmptyMessage(MSG_CLOSE_NOTIFICATION_PEEK);
        }
    }

    /**
     * The LEDs are turned o)ff when the notification panel is shown, even just a little bit.
     * This was added last-minute and is inconsistent with the way the rest of the notifications
     * are handled, because the notification isn't really cancelled.  The lights are just
     * turned off.  If any other notifications happen, the lights will turn back on.  Steve says
     * this is what he wants. (see bug 1131461)
     */
    void visibilityChanged(boolean visible) {
        if (mPanelSlightlyVisible != visible) {
            mPanelSlightlyVisible = visible;
            try {
                mBarService.onPanelRevealed();
            } catch (RemoteException ex) {
                // Won't fail unless the world has ended.
            }
        }
    }

    private void notifyUiVisibilityChanged() {
        try {
            mWindowManager.statusBarVisibilityChanged(mSystemUiVisibility);
        } catch (RemoteException ex) {
        }
    }

    @Override // CommandQueue
    public void setSystemUiVisibility(int vis) {
        if (vis != mSystemUiVisibility) {
            mSystemUiVisibility = vis;

            mHandler.removeMessages(MSG_HIDE_CHROME);
            mHandler.removeMessages(MSG_SHOW_CHROME);
            mHandler.sendEmptyMessage(0 == (vis & View.SYSTEM_UI_FLAG_LOW_PROFILE) 
                    ? MSG_SHOW_CHROME : MSG_HIDE_CHROME);

            notifyUiVisibilityChanged();
        }
    }

    public void setLightsOn(boolean on) {
        // Policy note: if the frontmost activity needs the menu key, we assume it is a legacy app
        // that can't handle lights-out mode.
        if (mMenuButton.getVisibility() == View.VISIBLE) {
            on = true;
        }

        Slog.v(TAG, "setLightsOn(" + on + ")");
        if (on) {
            setSystemUiVisibility(mSystemUiVisibility & ~View.SYSTEM_UI_FLAG_LOW_PROFILE);
        } else {
            setSystemUiVisibility(mSystemUiVisibility | View.SYSTEM_UI_FLAG_LOW_PROFILE);
        }
    }

    public void topAppWindowChanged(boolean showMenu) {
        if (DEBUG) {
            Slog.d(TAG, (showMenu?"showing":"hiding") + " the MENU button");
        }
        mMenuButton.setVisibility(showMenu ? View.VISIBLE : View.GONE);

        // See above re: lights-out policy for legacy apps.
        if (showMenu) setLightsOn(true);

        mCompatModeButton.refresh();
        if (mCompatModeButton.getVisibility() == View.VISIBLE) {
            if (DEBUG_COMPAT_HELP
                    || ! Prefs.read(mContext).getBoolean(Prefs.SHOWN_COMPAT_MODE_HELP, false)) {
                showCompatibilityHelp();
            }
        } else {
            hideCompatibilityHelp();
            mCompatModePanel.closePanel();
        }
    }

    private void showCompatibilityHelp() {
        if (mCompatibilityHelpDialog != null) {
            return;
        }
        
        mCompatibilityHelpDialog = View.inflate(mContext, R.layout.compat_mode_help, null);
        View button = mCompatibilityHelpDialog.findViewById(R.id.button);

        button.setOnClickListener(new View.OnClickListener() {
            @Override
            public void onClick(View v) {
                hideCompatibilityHelp();
                SharedPreferences.Editor editor = Prefs.edit(mContext);
                editor.putBoolean(Prefs.SHOWN_COMPAT_MODE_HELP, true);
                editor.apply();
            }
        });

        WindowManager.LayoutParams lp = new WindowManager.LayoutParams(
                ViewGroup.LayoutParams.MATCH_PARENT,
                ViewGroup.LayoutParams.MATCH_PARENT,
                WindowManager.LayoutParams.TYPE_SYSTEM_DIALOG,
                WindowManager.LayoutParams.FLAG_LAYOUT_IN_SCREEN
                    | WindowManager.LayoutParams.FLAG_LAYOUT_NO_LIMITS
                    | WindowManager.LayoutParams.FLAG_ALT_FOCUSABLE_IM,
                PixelFormat.TRANSLUCENT);
        lp.setTitle("CompatibilityModeDialog");
        lp.softInputMode = WindowManager.LayoutParams.SOFT_INPUT_STATE_UNCHANGED
                | WindowManager.LayoutParams.SOFT_INPUT_ADJUST_NOTHING;
        lp.windowAnimations = com.android.internal.R.style.Animation_ZoomButtons; // simple fade

        WindowManagerImpl.getDefault().addView(mCompatibilityHelpDialog, lp);
    }

    private void hideCompatibilityHelp() {
        if (mCompatibilityHelpDialog != null) {
            WindowManagerImpl.getDefault().removeView(mCompatibilityHelpDialog);
            mCompatibilityHelpDialog = null;
        }
    }
    
    public void setImeWindowStatus(IBinder token, int vis, int backDisposition) {
        mInputMethodSwitchButton.setImeWindowStatus(token,
                (vis & InputMethodService.IME_ACTIVE) != 0);
        updateNotificationIcons();
        mInputMethodsPanel.setImeToken(token);
        int res;
        switch (backDisposition) {
            case InputMethodService.BACK_DISPOSITION_WILL_NOT_DISMISS:
                res = R.drawable.ic_sysbar_back;
                break;
            case InputMethodService.BACK_DISPOSITION_WILL_DISMISS:
                res = R.drawable.ic_sysbar_back_ime;
                break;
            case InputMethodService.BACK_DISPOSITION_DEFAULT:
            default:
                if ((vis & InputMethodService.IME_VISIBLE) != 0) {
                    res = R.drawable.ic_sysbar_back_ime;
                } else {
                    res = R.drawable.ic_sysbar_back;
                }
                break;
        }
        mBackButton.setImageResource(res);
        if (FAKE_SPACE_BAR) {
            mFakeSpaceBar.setVisibility(((vis & InputMethodService.IME_VISIBLE) != 0)
                    ? View.VISIBLE : View.GONE);
        }
    }

    @Override
    public void setHardKeyboardStatus(boolean available, boolean enabled) {
        if (DEBUG) {
            Slog.d(TAG, "Set hard keyboard status: available=" + available
                    + ", enabled=" + enabled);
        }
        mInputMethodSwitchButton.setHardKeyboardStatus(available);
        updateNotificationIcons();
        mInputMethodsPanel.setHardKeyboardStatus(available, enabled);
    }

    @Override
    public void onHardKeyboardEnabledChange(boolean enabled) {
        try {
            mBarService.setHardKeyboardEnabled(enabled);
        } catch (RemoteException ex) {
        }
    }

    private boolean isImmersive() {
        try {
            return ActivityManagerNative.getDefault().isTopActivityImmersive();
            //Slog.d(TAG, "Top activity is " + (immersive?"immersive":"not immersive"));
        } catch (RemoteException ex) {
            // the end is nigh
            return false;
        }
    }

    private void setAreThereNotifications() {
        if (mNotificationPanel != null) {
            mNotificationPanel.setClearable(mNotificationData.hasClearableItems());
        }
    }

    /**
     * Cancel this notification and tell the status bar service about the failure. Hold no locks.
     */
    void handleNotificationError(IBinder key, StatusBarNotification n, String message) {
        removeNotification(key);
        try {
            mBarService.onNotificationError(n.pkg, n.tag, n.id, n.uid, n.initialPid, message);
        } catch (RemoteException ex) {
            // The end is nigh.
        }
    }

    private void sendKey(KeyEvent key) {
        try {
            if (DEBUG) Slog.d(TAG, "injecting key event: " + key);
            mWindowManager.injectInputEventNoWait(key);
        } catch (RemoteException ex) {
        }
    }

    private View.OnClickListener mOnClickListener = new View.OnClickListener() {
        public void onClick(View v) {
            if (v == mRecentButton) {
                onClickRecentButton();
            } else if (v == mInputMethodSwitchButton) {
                onClickInputMethodSwitchButton();
            } else if (v == mCompatModeButton) {
                onClickCompatModeButton();
            }
        }
    };

    public void onClickRecentButton() {
        if (DEBUG) Slog.d(TAG, "clicked recent apps; disabled=" + mDisabled);
        if ((mDisabled & StatusBarManager.DISABLE_EXPAND) == 0) {
            int msg = (mRecentsPanel.getVisibility() == View.VISIBLE)
                ? MSG_CLOSE_RECENTS_PANEL : MSG_OPEN_RECENTS_PANEL;
            mHandler.removeMessages(msg);
            mHandler.sendEmptyMessage(msg);
        }
    }

    public void onClickInputMethodSwitchButton() {
        if (DEBUG) Slog.d(TAG, "clicked input methods panel; disabled=" + mDisabled);
        int msg = (mInputMethodsPanel.getVisibility() == View.GONE) ?
                MSG_OPEN_INPUT_METHODS_PANEL : MSG_CLOSE_INPUT_METHODS_PANEL;
        mHandler.removeMessages(msg);
        mHandler.sendEmptyMessage(msg);
    }

    public void onClickCompatModeButton() {
        int msg = (mCompatModePanel.getVisibility() == View.GONE) ?
                MSG_OPEN_COMPAT_MODE_PANEL : MSG_CLOSE_COMPAT_MODE_PANEL;
        mHandler.removeMessages(msg);
        mHandler.sendEmptyMessage(msg);
    }

    public NotificationClicker makeClicker(PendingIntent intent, String pkg, String tag, int id) {
        return new NotificationClicker(intent, pkg, tag, id);
    }

    private class NotificationClicker implements View.OnClickListener {
        private PendingIntent mIntent;
        private String mPkg;
        private String mTag;
        private int mId;

        NotificationClicker(PendingIntent intent, String pkg, String tag, int id) {
            mIntent = intent;
            mPkg = pkg;
            mTag = tag;
            mId = id;
        }

        public void onClick(View v) {
            try {
                // The intent we are sending is for the application, which
                // won't have permission to immediately start an activity after
                // the user switches to home.  We know it is safe to do at this
                // point, so make sure new activity switches are now allowed.
                ActivityManagerNative.getDefault().resumeAppSwitches();
                // Also, notifications can be launched from the lock screen,
                // so dismiss the lock screen when the activity starts.
                ActivityManagerNative.getDefault().dismissKeyguardOnNextActivity();
            } catch (RemoteException e) {
            }

            if (mIntent != null) {
                int[] pos = new int[2];
                v.getLocationOnScreen(pos);
                Intent overlay = new Intent();
                overlay.setSourceBounds(
                        new Rect(pos[0], pos[1], pos[0]+v.getWidth(), pos[1]+v.getHeight()));
                try {
                    mIntent.send(mContext, 0, overlay);

                } catch (PendingIntent.CanceledException e) {
                    // the stack trace isn't very helpful here.  Just log the exception message.
                    Slog.w(TAG, "Sending contentIntent failed: " + e);
                }

                KeyguardManager kgm =
                    (KeyguardManager) mContext.getSystemService(Context.KEYGUARD_SERVICE);
                if (kgm != null) kgm.exitKeyguardSecurely(null);
            }

            try {
                mBarService.onNotificationClick(mPkg, mTag, mId);
            } catch (RemoteException ex) {
                // system process is dead if we're here.
            }

            // close the shade if it was open
            animateCollapse();
            visibilityChanged(false);

            // If this click was on the intruder alert, hide that instead
//            mHandler.sendEmptyMessage(MSG_HIDE_INTRUDER);
        }
    }

    StatusBarNotification removeNotificationViews(IBinder key) {
        NotificationData.Entry entry = mNotificationData.remove(key);
        if (entry == null) {
            Slog.w(TAG, "removeNotification for unknown key: " + key);
            return null;
        }
        // Remove the expanded view.
        ViewGroup rowParent = (ViewGroup)entry.row.getParent();
        if (rowParent != null) rowParent.removeView(entry.row);

        if (NOTIFICATION_PEEK_ENABLED && key == mNotificationPeekKey) {
            // must close the peek as well, since it's gone
            mHandler.sendEmptyMessage(MSG_CLOSE_NOTIFICATION_PEEK);
        }
        // Remove the icon.
//        ViewGroup iconParent = (ViewGroup)entry.icon.getParent();
//        if (iconParent != null) iconParent.removeView(entry.icon);
        updateNotificationIcons();

        return entry.notification;
    }

    private class NotificationTriggerTouchListener implements View.OnTouchListener {
        VelocityTracker mVT;
        float mInitialTouchX, mInitialTouchY;
        int mTouchSlop;

        public NotificationTriggerTouchListener() {
            mTouchSlop = ViewConfiguration.get(getContext()).getScaledTouchSlop();
        }

        private Runnable mHiliteOnR = new Runnable() { public void run() {
            mNotificationArea.setBackgroundResource(
                com.android.internal.R.drawable.list_selector_pressed_holo_dark);
        }};
        public void hilite(final boolean on) {
            if (on) {
                mNotificationArea.postDelayed(mHiliteOnR, 100);
            } else {
                mNotificationArea.removeCallbacks(mHiliteOnR);
                mNotificationArea.setBackgroundDrawable(null);
            }
        }

        public boolean onTouch(View v, MotionEvent event) {
//            Slog.d(TAG, String.format("touch: (%.1f, %.1f) initial: (%.1f, %.1f)",
//                        event.getX(),
//                        event.getY(),
//                        mInitialTouchX,
//                        mInitialTouchY));

            if ((mDisabled & StatusBarManager.DISABLE_EXPAND) != 0) {
                return true;
            }

            final int action = event.getAction();
            switch (action) {
                case MotionEvent.ACTION_DOWN:
                    mVT = VelocityTracker.obtain();
                    mInitialTouchX = event.getX();
                    mInitialTouchY = event.getY();
                    hilite(true);
                    // fall through
                case MotionEvent.ACTION_OUTSIDE:
                case MotionEvent.ACTION_MOVE:
                    // check for fling
                    if (mVT != null) {
                        mVT.addMovement(event);
                        mVT.computeCurrentVelocity(1000); // pixels per second
                        // require a little more oomph once we're already in peekaboo mode
                        if (mVT.getYVelocity() < -mNotificationFlingVelocity) {
                            animateExpand();
                            visibilityChanged(true);
                            hilite(false);
                            mVT.recycle();
                            mVT = null;
                        }
                    }
                    return true;
                case MotionEvent.ACTION_UP:
                case MotionEvent.ACTION_CANCEL:
                    hilite(false);
                    if (mVT != null) {
                        if (action == MotionEvent.ACTION_UP
                         // was this a sloppy tap?
                         && Math.abs(event.getX() - mInitialTouchX) < mTouchSlop
                         && Math.abs(event.getY() - mInitialTouchY) < (mTouchSlop / 3)
                         // dragging off the bottom doesn't count
                         && (int)event.getY() < v.getBottom()) {
                            animateExpand();
                            visibilityChanged(true);
                            v.sendAccessibilityEvent(AccessibilityEvent.TYPE_VIEW_CLICKED);
                            v.playSoundEffect(SoundEffectConstants.CLICK);
                        }

                        mVT.recycle();
                        mVT = null;
                        return true;
                    }
            }
            return false;
        }
    }

    public void resetNotificationPeekFadeTimer() {
        if (DEBUG) {
            Slog.d(TAG, "setting peek fade timer for " + NOTIFICATION_PEEK_FADE_DELAY
                + "ms from now");
        }
        mHandler.removeMessages(MSG_CLOSE_NOTIFICATION_PEEK);
        mHandler.sendEmptyMessageDelayed(MSG_CLOSE_NOTIFICATION_PEEK,
                NOTIFICATION_PEEK_FADE_DELAY);
    }

    private class NotificationIconTouchListener implements View.OnTouchListener {
        VelocityTracker mVT;
        int mPeekIndex;
        float mInitialTouchX, mInitialTouchY;
        int mTouchSlop;

        public NotificationIconTouchListener() {
            mTouchSlop = ViewConfiguration.get(getContext()).getScaledTouchSlop();
        }

        public boolean onTouch(View v, MotionEvent event) {
            boolean peeking = mNotificationPeekWindow.getVisibility() != View.GONE;
            boolean panelShowing = mNotificationPanel.isShowing();
            if (panelShowing) return false;

            int numIcons = mIconLayout.getChildCount();
            int newPeekIndex = (int)(event.getX() * numIcons / mIconLayout.getWidth());
            if (newPeekIndex > numIcons - 1) newPeekIndex = numIcons - 1;
            else if (newPeekIndex < 0) newPeekIndex = 0;

            final int action = event.getAction();
            switch (action) {
                case MotionEvent.ACTION_DOWN:
                    mVT = VelocityTracker.obtain();
                    mInitialTouchX = event.getX();
                    mInitialTouchY = event.getY();
                    mPeekIndex = -1;

                    // fall through
                case MotionEvent.ACTION_OUTSIDE:
                case MotionEvent.ACTION_MOVE:
                    // peek and switch icons if necessary

                    if (newPeekIndex != mPeekIndex) {
                        mPeekIndex = newPeekIndex;

                        if (DEBUG) Slog.d(TAG, "will peek at notification #" + mPeekIndex);
                        Message peekMsg = mHandler.obtainMessage(MSG_OPEN_NOTIFICATION_PEEK);
                        peekMsg.arg1 = mPeekIndex;

                        mHandler.removeMessages(MSG_OPEN_NOTIFICATION_PEEK);

                        if (peeking) {
                            // no delay if we're scrubbing left-right
                            mHandler.sendMessage(peekMsg);
                        } else {
                            // wait for fling
                            mHandler.sendMessageDelayed(peekMsg, NOTIFICATION_PEEK_HOLD_THRESH);
                        }
                    }

                    // check for fling
                    if (mVT != null) {
                        mVT.addMovement(event);
                        mVT.computeCurrentVelocity(1000); // pixels per second
                        // require a little more oomph once we're already in peekaboo mode
                        if (!panelShowing && (
                               (peeking && mVT.getYVelocity() < -mNotificationFlingVelocity*3)
                            || (mVT.getYVelocity() < -mNotificationFlingVelocity))) {
                            mHandler.removeMessages(MSG_OPEN_NOTIFICATION_PEEK);
                            mHandler.removeMessages(MSG_OPEN_NOTIFICATION_PANEL);
                            mHandler.sendEmptyMessage(MSG_CLOSE_NOTIFICATION_PEEK);
                            mHandler.sendEmptyMessage(MSG_OPEN_NOTIFICATION_PANEL);
                        }
                    }
                    return true;
                case MotionEvent.ACTION_UP:
                case MotionEvent.ACTION_CANCEL:
                    mHandler.removeMessages(MSG_OPEN_NOTIFICATION_PEEK);
                    if (!peeking) {
                        if (action == MotionEvent.ACTION_UP
                                // was this a sloppy tap?
                                && Math.abs(event.getX() - mInitialTouchX) < mTouchSlop
                                && Math.abs(event.getY() - mInitialTouchY) < (mTouchSlop / 3)
                                // dragging off the bottom doesn't count
                                && (int)event.getY() < v.getBottom()) {
                            Message peekMsg = mHandler.obtainMessage(MSG_OPEN_NOTIFICATION_PEEK);
                            peekMsg.arg1 = mPeekIndex;
                            mHandler.removeMessages(MSG_OPEN_NOTIFICATION_PEEK);
                            mHandler.sendMessage(peekMsg);

                            v.sendAccessibilityEvent(AccessibilityEvent.TYPE_VIEW_CLICKED);
                            v.playSoundEffect(SoundEffectConstants.CLICK);

                            peeking = true; // not technically true yet, but the next line will run
                        }
                    }

                    if (peeking) {
                        resetNotificationPeekFadeTimer();
                    }

                    mVT.recycle();
                    mVT = null;
                    return true;
            }
            return false;
        }
    }

    StatusBarIconView addNotificationViews(IBinder key, StatusBarNotification notification) {
        if (DEBUG) {
            Slog.d(TAG, "addNotificationViews(key=" + key + ", notification=" + notification);
        }
        // Construct the icon.
        final StatusBarIconView iconView = new StatusBarIconView(mContext,
                notification.pkg + "/0x" + Integer.toHexString(notification.id),
                notification.notification);
        iconView.setScaleType(ImageView.ScaleType.CENTER_INSIDE);

        final StatusBarIcon ic = new StatusBarIcon(notification.pkg,
                    notification.notification.icon,
                    notification.notification.iconLevel,
                    notification.notification.number,
                    notification.notification.tickerText);
        if (!iconView.set(ic)) {
            handleNotificationError(key, notification, "Couldn't attach StatusBarIcon: " + ic);
            return null;
        }
        // Construct the expanded view.
        NotificationData.Entry entry = new NotificationData.Entry(key, notification, iconView);
        if (!inflateViews(entry, mPile)) {
            handleNotificationError(key, notification, "Couldn't expand RemoteViews for: "
                    + notification);
            return null;
        }

        // Add the icon.
        int pos = mNotificationData.add(entry);
        if (DEBUG) {
            Slog.d(TAG, "addNotificationViews: added at " + pos);
        }
        updateNotificationIcons();

        return iconView;
    }

    private void reloadAllNotificationIcons() {
        if (mIconLayout == null) return;
        mIconLayout.removeAllViews();
        updateNotificationIcons();
    }

    private void updateNotificationIcons() {
        // XXX: need to implement a new limited linear layout class
        // to avoid removing & readding everything

        if (mIconLayout == null) return;

        // first, populate the main notification panel
        loadNotificationPanel();

        final LinearLayout.LayoutParams params
            = new LinearLayout.LayoutParams(mIconSize + 2*mIconHPadding, mNaturalBarHeight);

        // alternate behavior in DND mode
        if (mNotificationDNDMode) {
            if (mIconLayout.getChildCount() == 0) {
                final Notification dndNotification = new Notification.Builder(mContext)
                    .setContentTitle(mContext.getText(R.string.notifications_off_title))
                    .setContentText(mContext.getText(R.string.notifications_off_text))
                    .setSmallIcon(R.drawable.ic_notification_dnd)
                    .setOngoing(true)
                    .getNotification();

                final StatusBarIconView iconView = new StatusBarIconView(mContext, "_dnd",
                        dndNotification);
                iconView.setImageResource(R.drawable.ic_notification_dnd);
                iconView.setScaleType(ImageView.ScaleType.CENTER_INSIDE);
                iconView.setPadding(mIconHPadding, 0, mIconHPadding, 0);

                mNotificationDNDDummyEntry = new NotificationData.Entry(
                        null,
                        new StatusBarNotification("", 0, "", 0, 0, dndNotification),
                        iconView);

                mIconLayout.addView(iconView, params);
            }

            return;
        } else if (0 != (mDisabled & StatusBarManager.DISABLE_NOTIFICATION_ICONS)) {
            // if icons are disabled but we're not in DND mode, this is probably Setup and we should
            // just leave the area totally empty
            return;
        }

        int N = mNotificationData.size();

        if (DEBUG) {
            Slog.d(TAG, "refreshing icons: " + N + " notifications, mIconLayout=" + mIconLayout);
        }

        ArrayList<View> toShow = new ArrayList<View>();

        // Extra Special Icons
        // The IME switcher and compatibility mode icons take the place of notifications. You didn't
        // need to see all those new emails, did you?
        int maxNotificationIconsCount = mMaxNotificationIcons;
        if (mInputMethodSwitchButton.getVisibility() != View.GONE) maxNotificationIconsCount --;
        if (mCompatModeButton.getVisibility()        != View.GONE) maxNotificationIconsCount --;

        for (int i=0; i< maxNotificationIconsCount; i++) {
            if (i>=N) break;
            toShow.add(mNotificationData.get(N-i-1).icon);
        }

        ArrayList<View> toRemove = new ArrayList<View>();
        for (int i=0; i<mIconLayout.getChildCount(); i++) {
            View child = mIconLayout.getChildAt(i);
            if (!toShow.contains(child)) {
                toRemove.add(child);
            }
        }

        for (View remove : toRemove) {
            mIconLayout.removeView(remove);
        }

        for (int i=0; i<toShow.size(); i++) {
            View v = toShow.get(i);
            v.setPadding(mIconHPadding, 0, mIconHPadding, 0);
            if (v.getParent() == null) {
                mIconLayout.addView(v, i, params);
            }
        }
    }

    private void loadNotificationPanel() {
        int N = mNotificationData.size();

        ArrayList<View> toShow = new ArrayList<View>();

        for (int i=0; i<N; i++) {
            View row = mNotificationData.get(N-i-1).row;
            toShow.add(row);
        }

        ArrayList<View> toRemove = new ArrayList<View>();
        for (int i=0; i<mPile.getChildCount(); i++) {
            View child = mPile.getChildAt(i);
            if (!toShow.contains(child)) {
                toRemove.add(child);
            }
        }

        for (View remove : toRemove) {
            mPile.removeView(remove);
        }

        for (int i=0; i<toShow.size(); i++) {
            View v = toShow.get(i);
            if (v.getParent() == null) {
                mPile.addView(v, N-1-i); // the notification panel has newest at the bottom
            }
        }

        mNotificationPanel.setNotificationCount(N);
    }

    void workAroundBadLayerDrawableOpacity(View v) {
        Drawable bgd = v.getBackground();
        if (!(bgd instanceof LayerDrawable)) return;

        LayerDrawable d = (LayerDrawable) bgd;
        v.setBackgroundDrawable(null);
        d.setOpacity(PixelFormat.TRANSLUCENT);
        v.setBackgroundDrawable(d);
    }

    private boolean inflateViews(NotificationData.Entry entry, ViewGroup parent) {
        StatusBarNotification sbn = entry.notification;
        RemoteViews remoteViews = sbn.notification.contentView;
        if (remoteViews == null) {
            return false;
        }

        // create the row view
        LayoutInflater inflater = (LayoutInflater)mContext.getSystemService(
                Context.LAYOUT_INFLATER_SERVICE);
        View row = inflater.inflate(R.layout.status_bar_notification_row, parent, false);
        workAroundBadLayerDrawableOpacity(row);
        View vetoButton = updateNotificationVetoButton(row, entry.notification);
        vetoButton.setContentDescription(mContext.getString(
                R.string.accessibility_remove_notification));

        // the large icon
        ImageView largeIcon = (ImageView)row.findViewById(R.id.large_icon);
        if (sbn.notification.largeIcon != null) {
            largeIcon.setImageBitmap(sbn.notification.largeIcon);
            largeIcon.setContentDescription(sbn.notification.tickerText);
        } else {
            largeIcon.getLayoutParams().width = 0;
            largeIcon.setVisibility(View.INVISIBLE);
        }
        largeIcon.setContentDescription(sbn.notification.tickerText);

        // bind the click event to the content area
        ViewGroup content = (ViewGroup)row.findViewById(R.id.content);
        // XXX: update to allow controls within notification views
        content.setDescendantFocusability(ViewGroup.FOCUS_BLOCK_DESCENDANTS);
//        content.setOnFocusChangeListener(mFocusChangeListener);
        PendingIntent contentIntent = sbn.notification.contentIntent;
        if (contentIntent != null) {
            final View.OnClickListener listener = new NotificationClicker(
                    contentIntent, sbn.pkg, sbn.tag, sbn.id);
            largeIcon.setOnClickListener(listener);
            content.setOnClickListener(listener);
        } else {
            largeIcon.setOnClickListener(null);
            content.setOnClickListener(null);
        }

        View expanded = null;
        Exception exception = null;
        try {
            expanded = remoteViews.apply(mContext, content);
        }
        catch (RuntimeException e) {
            exception = e;
        }
        if (expanded == null) {
            final String ident = sbn.pkg + "/0x" + Integer.toHexString(sbn.id);
            Slog.e(TAG, "couldn't inflate view for notification " + ident, exception);
            return false;
        } else {
            content.addView(expanded);
            row.setDrawingCacheEnabled(true);
        }

        applyLegacyRowBackground(sbn, content);

        entry.row = row;
        entry.content = content;
        entry.expanded = expanded;
        entry.largeIcon = largeIcon;

        return true;
    }

    void applyLegacyRowBackground(StatusBarNotification sbn, View content) {
        if (sbn.notification.contentView.getLayoutId() !=
                com.android.internal.R.layout.status_bar_latest_event_content) {
            int version = 0;
            try {
                ApplicationInfo info = mContext.getPackageManager().getApplicationInfo(sbn.pkg, 0);
                version = info.targetSdkVersion;
            } catch (NameNotFoundException ex) {
                Slog.e(TAG, "Failed looking up ApplicationInfo for " + sbn.pkg, ex);
            }
            if (version > 0 && version < Build.VERSION_CODES.GINGERBREAD) {
                content.setBackgroundResource(R.drawable.notification_row_legacy_bg);
            } else {
                content.setBackgroundResource(R.drawable.notification_row_bg);
            }
        }
    }

    public void clearAll() {
        try {
            mBarService.onClearAllNotifications();
        } catch (RemoteException ex) {
            // system process is dead if we're here.
        }
        animateCollapse();
        visibilityChanged(false);
    }

    public void toggleRecentApps() {
        int msg = (mRecentsPanel.getVisibility() == View.VISIBLE)
                ? MSG_CLOSE_RECENTS_PANEL : MSG_OPEN_RECENTS_PANEL;
        mHandler.removeMessages(msg);
        mHandler.sendEmptyMessage(msg);
    }

    private BroadcastReceiver mBroadcastReceiver = new BroadcastReceiver() {
        public void onReceive(Context context, Intent intent) {
            String action = intent.getAction();
            if (Intent.ACTION_CLOSE_SYSTEM_DIALOGS.equals(action)
                || Intent.ACTION_SCREEN_OFF.equals(action)) {
                boolean excludeRecents = false;
                if (Intent.ACTION_CLOSE_SYSTEM_DIALOGS.equals(action)) {
                    String reason = intent.getStringExtra("reason");
                    if (reason != null) {
                        excludeRecents = reason.equals("recentapps");
                    }
                }
                if (Intent.ACTION_SCREEN_OFF.equals(action)) {
                    // If we're turning the screen off, we want to hide the
                    // recents panel with no animation
                    // TODO: hide other things, like the notification tray,
                    // with no animation as well
                    mRecentsPanel.show(false, false);
                    excludeRecents = true;
                }
                animateCollapse(excludeRecents);
            }
        }
    };

    public class TouchOutsideListener implements View.OnTouchListener {
        private int mMsg;
        private StatusBarPanel mPanel;

        public TouchOutsideListener(int msg, StatusBarPanel panel) {
            mMsg = msg;
            mPanel = panel;
        }

        public boolean onTouch(View v, MotionEvent ev) {
            final int action = ev.getAction();
            if (action == MotionEvent.ACTION_OUTSIDE
                    || (action == MotionEvent.ACTION_DOWN
                        && !mPanel.isInContentArea((int)ev.getX(), (int)ev.getY()))) {
                mHandler.removeMessages(mMsg);
                mHandler.sendEmptyMessage(mMsg);
                return true;
            }
            return false;
        }
    }

    public void dump(FileDescriptor fd, PrintWriter pw, String[] args) {
        pw.print("mDisabled=0x");
        pw.println(Integer.toHexString(mDisabled));
        if (TelephonyManager.getDefault().isMultiSimEnabled()) {
            pw.println("mMSimNetworkController:");
            for(int i=0; i < MSimTelephonyManager.getDefault().getPhoneCount(); i++) {
                mMSimNetworkController.dump(fd, pw, args, i);
            }
        } else {
            pw.println("mNetworkController:");
            mNetworkController.dump(fd, pw, args);
        }
    }
}

<|MERGE_RESOLUTION|>--- conflicted
+++ resolved
@@ -224,77 +224,50 @@
 
         // network icons: either a combo icon that switches between mobile and data, or distinct
         // mobile and data icons
-<<<<<<< HEAD
-        final ImageView comboRSSI = 
-                (ImageView)mNotificationPanel.findViewById(R.id.network_signal);
 
         if (TelephonyManager.getDefault().isMultiSimEnabled()) {
-            if (comboRSSI != null) {
-                mMSimNetworkController.addCombinedSignalIconView(comboRSSI);
-            }
-            final ImageView mobileRSSI =
-                    (ImageView)mNotificationPanel.findViewById(R.id.mobile_signal);
-            if (mobileRSSI != null) {
-                mMSimNetworkController.addPhoneSignalIconView(mobileRSSI);
-            }
-            final ImageView wifiRSSI =
-                    (ImageView)mNotificationPanel.findViewById(R.id.wifi_signal);
-            if (wifiRSSI != null) {
-                mMSimNetworkController.addWifiIconView(wifiRSSI);
-            }
-
-            mMSimNetworkController.addDataTypeIconView(
-                    (ImageView)mNotificationPanel.findViewById(R.id.network_type));
-            mMSimNetworkController.addDataDirectionOverlayIconView(
-                    (ImageView)mNotificationPanel.findViewById(R.id.network_direction));
-            mMSimNetworkController.addLabelView(
-                    (TextView)mNotificationPanel.findViewById(R.id.network_text));
-            mMSimNetworkController.addLabelView(
-                    (TextView)mBarContents.findViewById(R.id.network_text));
-        } else {
-            if (comboRSSI != null) {
-                mNetworkController.addCombinedSignalIconView(comboRSSI);
-            }
-            final ImageView mobileRSSI =
-                    (ImageView)mNotificationPanel.findViewById(R.id.mobile_signal);
-            if (mobileRSSI != null) {
-                mNetworkController.addPhoneSignalIconView(mobileRSSI);
-            }
-            final ImageView wifiRSSI =
-                    (ImageView)mNotificationPanel.findViewById(R.id.wifi_signal);
-            if (wifiRSSI != null) {
-                mNetworkController.addWifiIconView(wifiRSSI);
-            }
-=======
         final ImageView mobileRSSI = 
                 (ImageView)mNotificationPanel.findViewById(R.id.mobile_signal);
         if (mobileRSSI != null) {
-            mNetworkController.addPhoneSignalIconView(mobileRSSI);
+            mMSimNetworkController.addPhoneSignalIconView(mobileRSSI);
         }
         final ImageView wifiRSSI = 
                 (ImageView)mNotificationPanel.findViewById(R.id.wifi_signal);
         if (wifiRSSI != null) {
-            mNetworkController.addWifiIconView(wifiRSSI);
-        }
-        mNetworkController.addWifiLabelView(
+            mMSimNetworkController.addWifiIconView(wifiRSSI);
+        }
+        mMSimNetworkController.addWifiLabelView(
                 (TextView)mNotificationPanel.findViewById(R.id.wifi_text));
 
-        mNetworkController.addDataTypeIconView(
+        mMSimNetworkController.addDataTypeIconView(
                 (ImageView)mNotificationPanel.findViewById(R.id.mobile_type));
-        mNetworkController.addMobileLabelView(
+        mMSimNetworkController.addMobileLabelView(
                 (TextView)mNotificationPanel.findViewById(R.id.mobile_text));
-        mNetworkController.addCombinedLabelView(
+        mMSimNetworkController.addCombinedLabelView(
                 (TextView)mBarContents.findViewById(R.id.network_text));
->>>>>>> df331873
-
-            mNetworkController.addDataTypeIconView(
-                    (ImageView)mNotificationPanel.findViewById(R.id.network_type));
-            mNetworkController.addDataDirectionOverlayIconView(
-                    (ImageView)mNotificationPanel.findViewById(R.id.network_direction));
-            mNetworkController.addLabelView(
-                    (TextView)mNotificationPanel.findViewById(R.id.network_text));
-            mNetworkController.addLabelView(
-                    (TextView)mBarContents.findViewById(R.id.network_text));
+    } else {
+
+            final ImageView mobileRSSI =
+                     (ImageView)mNotificationPanel.findViewById(R.id.mobile_signal);
+            if (mobileRSSI != null) { 
+            mNetworkController.addPhoneSignalIconView(mobileRSSI);
+           }
+          
+           final ImageView wifiRSSI =
+                  (ImageView)mNotificationPanel.findViewById(R.id.wifi_signal);
+           if (wifiRSSI != null) {
+              mNetworkController.addWifiIconView(wifiRSSI);
+           }
+	      
+              mNetworkController.addWifiLabelView(
+                   (TextView)mNotificationPanel.findViewById(R.id.wifi_text));
+              mNetworkController.addDataTypeIconView(
+                   (ImageView)mNotificationPanel.findViewById(R.id.mobile_type));
+              mNetworkController.addMobileLabelView(
+                   (TextView)mNotificationPanel.findViewById(R.id.mobile_text));
+              mNetworkController.addCombinedLabelView(
+                   (TextView)mBarContents.findViewById(R.id.network_text));
+
         }
         mStatusBarView.setIgnoreChildren(0, mNotificationTrigger, mNotificationPanel);
 
