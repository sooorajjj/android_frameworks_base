--- conflicted
+++ resolved
@@ -38,13 +38,8 @@
 
 @SmallTest
 @RunWith(AndroidJUnit4.class)
-<<<<<<< HEAD
-@Ignore("flaking")
+@FlakyTest
 public class NotificationCustomViewWrapperTest extends SysuiTestCase {
-=======
-@FlakyTest
-public class NotificationCustomViewWrapperTest {
->>>>>>> a5e11433
 
     private ExpandableNotificationRow mRow;
 
