--- conflicted
+++ resolved
@@ -481,16 +481,10 @@
                 carrierText = makeCarierString(mPlmn, mSpn);
                 break;
 
-<<<<<<< HEAD
             case PersoLocked:
-                carrierText = makeCarierString(mPlmn,
-                        getContext().getText(R.string.lockscreen_perso_locked_message));
-=======
-            case NetworkLocked:
-                carrierText = makeCarrierStringOnEmergencyCapable(
-                        getContext().getText(R.string.lockscreen_network_locked_message),
-                        mPlmn);
->>>>>>> df331873
+                carrierText = makeCarrierStringOnEmergencyCapable(  
+                        getContext().getText(R.string.lockscreen_perso_locked_message),
+		        mPlmn);
                 carrierHelpTextId = R.string.lockscreen_instructions_when_pattern_disabled;
                 break;
 
