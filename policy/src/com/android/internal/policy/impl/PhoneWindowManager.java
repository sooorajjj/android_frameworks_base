/*
 *
 * Licensed under the Apache License, Version 2.0 (the "License");
 * you may not use this file except in compliance with the License.
 * You may obtain a copy of the License at
 *
 *      http://www.apache.org/licenses/LICENSE-2.0
 *
 * Unless required by applicable law or agreed to in writing, software
 * distributed under the License is distributed on an "AS IS" BASIS,
 * WITHOUT WARRANTIES OR CONDITIONS OF ANY KIND, either express or implied.
 * See the License for the specific language governing permissions and
 * limitations under the License.
 */

package com.android.internal.policy.impl;

import android.app.ActivityManager;
import android.app.ActivityManagerNative;
import android.app.AppOpsManager;
import android.app.IUiModeManager;
import android.app.ProgressDialog;
import android.app.SearchManager;
import android.app.StatusBarManager;
import android.app.UiModeManager;
import android.content.ActivityNotFoundException;
import android.content.BroadcastReceiver;
import android.content.ComponentName;
import android.content.ContentResolver;
import android.content.Context;
import android.content.Intent;
import android.content.IntentFilter;
import android.content.ServiceConnection;
import android.content.pm.ActivityInfo;
import android.content.pm.PackageManager;
import android.content.pm.ResolveInfo;
import android.content.res.CompatibilityInfo;
import android.content.res.Configuration;
import android.content.res.Resources;
import android.content.res.TypedArray;
import android.database.ContentObserver;
import android.graphics.PixelFormat;
import android.graphics.Rect;
import android.media.AudioAttributes;
import android.media.AudioManager;
import android.media.IAudioService;
import android.media.Ringtone;
import android.media.RingtoneManager;
import android.media.session.MediaSessionLegacyHelper;
import android.os.Bundle;
import android.os.Debug;
import android.os.FactoryTest;
import android.os.Handler;
import android.os.IBinder;
import android.os.Looper;
import android.os.Message;
import android.os.Messenger;
import android.os.PowerManager;
import android.os.RemoteException;
import android.os.ServiceManager;
import android.os.SystemClock;
import android.os.SystemProperties;
import android.os.UEventObserver;
import android.os.UserHandle;
import android.os.Vibrator;
import android.provider.MediaStore;
import android.provider.Settings;
import android.service.dreams.DreamManagerInternal;
import android.service.dreams.DreamService;
import android.service.dreams.IDreamManager;
import android.speech.RecognizerIntent;
import android.telecom.TelecomManager;
import android.util.DisplayMetrics;
import android.util.EventLog;
import android.util.Log;
import android.util.Slog;
import android.util.SparseArray;
import android.view.Display;
import android.view.Gravity;
import android.view.HapticFeedbackConstants;
import android.view.IApplicationToken;
import android.view.IWindowManager;
import android.view.InputChannel;
import android.view.InputDevice;
import android.view.InputEvent;
import android.view.InputEventReceiver;
import android.view.KeyCharacterMap;
import android.view.KeyCharacterMap.FallbackAction;
import android.view.KeyEvent;
import android.view.MotionEvent;
import android.view.Surface;
import android.view.View;
import android.view.ViewConfiguration;
import android.view.Window;
import android.view.WindowManager;
import android.view.WindowManagerGlobal;
import android.view.WindowManagerInternal;
import android.view.WindowManagerPolicy;
import android.view.accessibility.AccessibilityEvent;
import android.view.accessibility.AccessibilityManager;
import android.view.animation.Animation;
import android.view.animation.AnimationSet;
import android.view.animation.AnimationUtils;

import com.android.internal.R;
import com.android.internal.policy.PolicyManager;
import com.android.internal.policy.impl.keyguard.KeyguardServiceDelegate;
import com.android.internal.policy.impl.keyguard.KeyguardServiceDelegate.ShowListener;
import com.android.internal.statusbar.IStatusBarService;
import com.android.internal.widget.PointerLocationView;
import com.android.server.LocalServices;

import java.io.File;
import java.io.FileReader;
import java.io.IOException;
import java.io.PrintWriter;
import java.util.HashSet;
import java.util.List;

import static android.view.WindowManager.LayoutParams.*;
import static android.view.WindowManagerPolicy.WindowManagerFuncs.LID_ABSENT;
import static android.view.WindowManagerPolicy.WindowManagerFuncs.LID_OPEN;
import static android.view.WindowManagerPolicy.WindowManagerFuncs.LID_CLOSED;
import static android.view.WindowManagerPolicy.WindowManagerFuncs.CAMERA_LENS_COVER_ABSENT;
import static android.view.WindowManagerPolicy.WindowManagerFuncs.CAMERA_LENS_UNCOVERED;
import static android.view.WindowManagerPolicy.WindowManagerFuncs.CAMERA_LENS_COVERED;

/**
 * WindowManagerPolicy implementation for the Android phone UI.  This
 * introduces a new method suffix, Lp, for an internal lock of the
 * PhoneWindowManager.  This is used to protect some internal state, and
 * can be acquired with either the Lw and Li lock held, so has the restrictions
 * of both of those when held.
 */
public class PhoneWindowManager implements WindowManagerPolicy {
    static final String TAG = "WindowManager";
    static final boolean DEBUG = false;
    static final boolean localLOGV = false;
    static final boolean DEBUG_INPUT = false;
    static final boolean DEBUG_KEYGUARD = false;
    static final boolean DEBUG_LAYOUT = false;
    static final boolean DEBUG_STARTING_WINDOW = false;
    static final boolean DEBUG_WAKEUP = false;
    static final boolean SHOW_STARTING_ANIMATIONS = true;
    static final boolean SHOW_PROCESSES_ON_ALT_MENU = false;

    // Whether to allow dock apps with METADATA_DOCK_HOME to temporarily take over the Home key.
    // No longer recommended for desk docks; still useful in car docks.
    static final boolean ENABLE_CAR_DOCK_HOME_CAPTURE = true;
    static final boolean ENABLE_DESK_DOCK_HOME_CAPTURE = false;

    // QuickBoot time settings
    static final int DEFAULT_LONG_PRESS_POWERON_TIME = 500;
    static final int QUICKBOOT_LAUNCH_TIMEOUT = 2000;

    static final int SHORT_PRESS_POWER_NOTHING = 0;
    static final int SHORT_PRESS_POWER_GO_TO_SLEEP = 1;
    static final int SHORT_PRESS_POWER_REALLY_GO_TO_SLEEP = 2;
    static final int SHORT_PRESS_POWER_REALLY_GO_TO_SLEEP_AND_GO_HOME = 3;

    static final int LONG_PRESS_POWER_NOTHING = 0;
    static final int LONG_PRESS_POWER_GLOBAL_ACTIONS = 1;
    static final int LONG_PRESS_POWER_SHUT_OFF = 2;
    static final int LONG_PRESS_POWER_SHUT_OFF_NO_CONFIRM = 3;

    static final int MULTI_PRESS_POWER_NOTHING = 0;
    static final int MULTI_PRESS_POWER_THEATER_MODE = 1;
    static final int MULTI_PRESS_POWER_BRIGHTNESS_BOOST = 2;

    // These need to match the documentation/constant in
    // core/res/res/values/config.xml
    static final int LONG_PRESS_HOME_NOTHING = 0;
    static final int LONG_PRESS_HOME_RECENT_SYSTEM_UI = 1;
    static final int LONG_PRESS_HOME_ASSIST = 2;

    static final int DOUBLE_TAP_HOME_NOTHING = 0;
    static final int DOUBLE_TAP_HOME_RECENT_SYSTEM_UI = 1;

    static final int APPLICATION_MEDIA_SUBLAYER = -2;
    static final int APPLICATION_MEDIA_OVERLAY_SUBLAYER = -1;
    static final int APPLICATION_PANEL_SUBLAYER = 1;
    static final int APPLICATION_SUB_PANEL_SUBLAYER = 2;

    static public final String SYSTEM_DIALOG_REASON_KEY = "reason";
    static public final String SYSTEM_DIALOG_REASON_GLOBAL_ACTIONS = "globalactions";
    static public final String SYSTEM_DIALOG_REASON_RECENT_APPS = "recentapps";
    static public final String SYSTEM_DIALOG_REASON_HOME_KEY = "homekey";
    static public final String SYSTEM_DIALOG_REASON_ASSIST = "assist";

    /**
     * These are the system UI flags that, when changing, can cause the layout
     * of the screen to change.
     */
    static final int SYSTEM_UI_CHANGING_LAYOUT =
              View.SYSTEM_UI_FLAG_HIDE_NAVIGATION
            | View.SYSTEM_UI_FLAG_FULLSCREEN
            | View.STATUS_BAR_TRANSLUCENT
            | View.NAVIGATION_BAR_TRANSLUCENT
            | View.SYSTEM_UI_TRANSPARENT;

    private static final AudioAttributes VIBRATION_ATTRIBUTES = new AudioAttributes.Builder()
            .setContentType(AudioAttributes.CONTENT_TYPE_SONIFICATION)
            .setUsage(AudioAttributes.USAGE_ASSISTANCE_SONIFICATION)
            .build();

    /**
     * Broadcast Action: WiFi Display video is enabled or disabled
     *
     * <p>The intent will have the following extra values:
     * <ul>
     *   <li><em>state</em> - 0 for disabled, 1 for enabled. </li>
     * </ul>
     */

    private static final String ACTION_WIFI_DISPLAY_VIDEO =
            "org.codeaurora.intent.action.WIFI_DISPLAY_VIDEO";

    /**
     * Keyguard stuff
     */
    private WindowState mKeyguardScrim;
    private boolean mKeyguardHidden;
    private boolean mKeyguardDrawnOnce;

    /* Table of Application Launch keys.  Maps from key codes to intent categories.
     *
     * These are special keys that are used to launch particular kinds of applications,
     * such as a web browser.  HID defines nearly a hundred of them in the Consumer (0x0C)
     * usage page.  We don't support quite that many yet...
     */
    static SparseArray<String> sApplicationLaunchKeyCategories;
    static {
        sApplicationLaunchKeyCategories = new SparseArray<String>();
        sApplicationLaunchKeyCategories.append(
                KeyEvent.KEYCODE_EXPLORER, Intent.CATEGORY_APP_BROWSER);
        sApplicationLaunchKeyCategories.append(
                KeyEvent.KEYCODE_ENVELOPE, Intent.CATEGORY_APP_EMAIL);
        sApplicationLaunchKeyCategories.append(
                KeyEvent.KEYCODE_CONTACTS, Intent.CATEGORY_APP_CONTACTS);
        sApplicationLaunchKeyCategories.append(
                KeyEvent.KEYCODE_CALENDAR, Intent.CATEGORY_APP_CALENDAR);
        sApplicationLaunchKeyCategories.append(
                KeyEvent.KEYCODE_MUSIC, Intent.CATEGORY_APP_MUSIC);
        sApplicationLaunchKeyCategories.append(
                KeyEvent.KEYCODE_CALCULATOR, Intent.CATEGORY_APP_CALCULATOR);
    }

    /** Amount of time (in milliseconds) to wait for windows drawn before powering on. */
    static final int WAITING_FOR_DRAWN_TIMEOUT = 1000;

    /**
     * Lock protecting internal state.  Must not call out into window
     * manager with lock held.  (This lock will be acquired in places
     * where the window manager is calling in with its own lock held.)
     */
    private final Object mLock = new Object();
    private final Object mQuickBootLock = new Object();

    Context mContext;
    IWindowManager mWindowManager;
    WindowManagerFuncs mWindowManagerFuncs;
    WindowManagerInternal mWindowManagerInternal;
    PowerManager mPowerManager;
    DreamManagerInternal mDreamManagerInternal;
    IStatusBarService mStatusBarService;
    boolean mPreloadedRecentApps;
    final Object mServiceAquireLock = new Object();
    Vibrator mVibrator; // Vibrator for giving feedback of orientation changes
    SearchManager mSearchManager;
    AccessibilityManager mAccessibilityManager;

    // Vibrator pattern for haptic feedback of a long press.
    long[] mLongPressVibePattern;

    // Vibrator pattern for haptic feedback of virtual key press.
    long[] mVirtualKeyVibePattern;

    // Vibrator pattern for a short vibration.
    long[] mKeyboardTapVibePattern;

    // Vibrator pattern for a short vibration when tapping on an hour/minute tick of a Clock.
    long[] mClockTickVibePattern;

    // Vibrator pattern for a short vibration when tapping on a day/month/year date of a Calendar.
    long[] mCalendarDateVibePattern;

    // Vibrator pattern for haptic feedback during boot when safe mode is disabled.
    long[] mSafeModeDisabledVibePattern;

    // Vibrator pattern for haptic feedback during boot when safe mode is enabled.
    long[] mSafeModeEnabledVibePattern;

    /** If true, hitting shift & menu will broadcast Intent.ACTION_BUG_REPORT */
    boolean mEnableShiftMenuBugReports = false;

    boolean mSafeMode;
    WindowState mStatusBar = null;
    int mStatusBarHeight;
    WindowState mNavigationBar = null;
    boolean mHasNavigationBar = false;
    boolean mCanHideNavigationBar = false;
    boolean mNavigationBarCanMove = false; // can the navigation bar ever move to the side?
    boolean mNavigationBarOnBottom = true; // is the navigation bar on the bottom *right now*?
    int[] mNavigationBarHeightForRotation = new int[4];
    int[] mNavigationBarWidthForRotation = new int[4];

    boolean mBootMessageNeedsHiding;
    KeyguardServiceDelegate mKeyguardDelegate;
    final Runnable mWindowManagerDrawCallback = new Runnable() {
        @Override
        public void run() {
            if (DEBUG_WAKEUP) Slog.i(TAG, "All windows ready for display!");
            mHandler.sendEmptyMessage(MSG_WINDOW_MANAGER_DRAWN_COMPLETE);
        }
    };
    final ShowListener mKeyguardDelegateCallback = new ShowListener() {
        @Override
        public void onShown(IBinder windowToken) {
            if (DEBUG_WAKEUP) Slog.d(TAG, "mKeyguardDelegate.ShowListener.onShown.");
            mHandler.sendEmptyMessage(MSG_KEYGUARD_DRAWN_COMPLETE);
        }
    };

    GlobalActions mGlobalActions;
    Handler mHandler;
    WindowState mLastInputMethodWindow = null;
    WindowState mLastInputMethodTargetWindow = null;

    // FIXME This state is shared between the input reader and handler thread.
    // Technically it's broken and buggy but it has been like this for many years
    // and we have not yet seen any problems.  Someday we'll rewrite this logic
    // so that only one thread is involved in handling input policy.  Unfortunately
    // it's on a critical path for power management so we can't just post the work to the
    // handler thread.  We'll need to resolve this someday by teaching the input dispatcher
    // to hold wakelocks during dispatch and eliminating the critical path.
    volatile boolean mPowerKeyHandled;
    volatile boolean mBeganFromNonInteractive;
    volatile int mPowerKeyPressCounter;
    volatile boolean mEndCallKeyHandled;

    boolean mRecentsVisible;
    int mRecentAppsHeldModifiers;
    boolean mLanguageSwitchKeyPressed;

    int mLidState = LID_ABSENT;
    int mCameraLensCoverState = CAMERA_LENS_COVER_ABSENT;
    boolean mHaveBuiltInKeyboard;

    boolean mSystemReady;
    boolean mSystemBooted;
    boolean mHdmiPlugged;
    IUiModeManager mUiModeManager;
    int mUiMode;
    int mDockMode = Intent.EXTRA_DOCK_STATE_UNDOCKED;
    int mLidOpenRotation;
    int mCarDockRotation;
    int mDeskDockRotation;
    int mUndockedHdmiRotation;
    int mDemoHdmiRotation;
    boolean mDemoHdmiRotationLock;
    int mDemoRotation;
    boolean mDemoRotationLock;

    boolean mWakeGestureEnabledSetting;
    MyWakeGestureListener mWakeGestureListener;

    // Default display does not rotate, apps that require non-default orientation will have to
    // have the orientation emulated.
    private boolean mForceDefaultOrientation = false;

    int mUserRotationMode = WindowManagerPolicy.USER_ROTATION_FREE;
    int mUserRotation = Surface.ROTATION_0;
    boolean mAccelerometerDefault;

    boolean mSupportAutoRotation;
    int mAllowAllRotations = -1;
    boolean mCarDockEnablesAccelerometer;
    boolean mDeskDockEnablesAccelerometer;
    int mLidKeyboardAccessibility;
    int mLidNavigationAccessibility;
    boolean mLidControlsSleep;
    int mShortPressOnPowerBehavior;
    int mLongPressOnPowerBehavior;
    int mDoublePressOnPowerBehavior;
    int mTriplePressOnPowerBehavior;
    boolean mAwake;
    boolean mScreenOnEarly;
    boolean mScreenOnFully;
    ScreenOnListener mScreenOnListener;
    boolean mKeyguardDrawComplete;
    boolean mWindowManagerDrawComplete;
    boolean mOrientationSensorEnabled = false;
    int mCurrentAppOrientation = ActivityInfo.SCREEN_ORIENTATION_UNSPECIFIED;
    boolean mHasSoftInput = false;
    boolean mTranslucentDecorEnabled = true;

    int mPointerLocationMode = 0; // guarded by mLock

    int mLongPressPoweronTime = DEFAULT_LONG_PRESS_POWERON_TIME;
    // The last window we were told about in focusChanged.
    WindowState mFocusedWindow;
    IApplicationToken mFocusedApp;

    PointerLocationView mPointerLocationView;

    // The current size of the screen; really; extends into the overscan area of
    // the screen and doesn't account for any system elements like the status bar.
    int mOverscanScreenLeft, mOverscanScreenTop;
    int mOverscanScreenWidth, mOverscanScreenHeight;
    // The current visible size of the screen; really; (ir)regardless of whether the status
    // bar can be hidden but not extending into the overscan area.
    int mUnrestrictedScreenLeft, mUnrestrictedScreenTop;
    int mUnrestrictedScreenWidth, mUnrestrictedScreenHeight;
    // Like mOverscanScreen*, but allowed to move into the overscan region where appropriate.
    int mRestrictedOverscanScreenLeft, mRestrictedOverscanScreenTop;
    int mRestrictedOverscanScreenWidth, mRestrictedOverscanScreenHeight;
    // The current size of the screen; these may be different than (0,0)-(dw,dh)
    // if the status bar can't be hidden; in that case it effectively carves out
    // that area of the display from all other windows.
    int mRestrictedScreenLeft, mRestrictedScreenTop;
    int mRestrictedScreenWidth, mRestrictedScreenHeight;
    // During layout, the current screen borders accounting for any currently
    // visible system UI elements.
    int mSystemLeft, mSystemTop, mSystemRight, mSystemBottom;
    // For applications requesting stable content insets, these are them.
    int mStableLeft, mStableTop, mStableRight, mStableBottom;
    // For applications requesting stable content insets but have also set the
    // fullscreen window flag, these are the stable dimensions without the status bar.
    int mStableFullscreenLeft, mStableFullscreenTop;
    int mStableFullscreenRight, mStableFullscreenBottom;
    // During layout, the current screen borders with all outer decoration
    // (status bar, input method dock) accounted for.
    int mCurLeft, mCurTop, mCurRight, mCurBottom;
    // During layout, the frame in which content should be displayed
    // to the user, accounting for all screen decoration except for any
    // space they deem as available for other content.  This is usually
    // the same as mCur*, but may be larger if the screen decor has supplied
    // content insets.
    int mContentLeft, mContentTop, mContentRight, mContentBottom;
    // During layout, the frame in which voice content should be displayed
    // to the user, accounting for all screen decoration except for any
    // space they deem as available for other content.
    int mVoiceContentLeft, mVoiceContentTop, mVoiceContentRight, mVoiceContentBottom;
    // During layout, the current screen borders along which input method
    // windows are placed.
    int mDockLeft, mDockTop, mDockRight, mDockBottom;
    // During layout, the layer at which the doc window is placed.
    int mDockLayer;
    // During layout, this is the layer of the status bar.
    int mStatusBarLayer;
    int mLastSystemUiFlags;
    // Bits that we are in the process of clearing, so we want to prevent
    // them from being set by applications until everything has been updated
    // to have them clear.
    int mResettingSystemUiFlags = 0;
    // Bits that we are currently always keeping cleared.
    int mForceClearedSystemUiFlags = 0;
    // What we last reported to system UI about whether the compatibility
    // menu needs to be displayed.
    boolean mLastFocusNeedsMenu = false;

    FakeWindow mHideNavFakeWindow = null;

    static final Rect mTmpParentFrame = new Rect();
    static final Rect mTmpDisplayFrame = new Rect();
    static final Rect mTmpOverscanFrame = new Rect();
    static final Rect mTmpContentFrame = new Rect();
    static final Rect mTmpVisibleFrame = new Rect();
    static final Rect mTmpDecorFrame = new Rect();
    static final Rect mTmpStableFrame = new Rect();
    static final Rect mTmpNavigationFrame = new Rect();

    WindowState mTopFullscreenOpaqueWindowState;
    HashSet<IApplicationToken> mAppsToBeHidden = new HashSet<IApplicationToken>();
    HashSet<IApplicationToken> mAppsThatDismissKeyguard = new HashSet<IApplicationToken>();
    boolean mTopIsFullscreen;
    boolean mForceStatusBar;
    boolean mForceStatusBarFromKeyguard;
    boolean mHideLockScreen;
    boolean mForcingShowNavBar;
    int mForcingShowNavBarLayer;

    // States of keyguard dismiss.
    private static final int DISMISS_KEYGUARD_NONE = 0; // Keyguard not being dismissed.
    private static final int DISMISS_KEYGUARD_START = 1; // Keyguard needs to be dismissed.
    private static final int DISMISS_KEYGUARD_CONTINUE = 2; // Keyguard has been dismissed.
    int mDismissKeyguard = DISMISS_KEYGUARD_NONE;

    /** The window that is currently dismissing the keyguard. Dismissing the keyguard must only
     * be done once per window. */
    private WindowState mWinDismissingKeyguard;

    /** The window that is currently showing "over" the keyguard. If there is an app window
     * belonging to another app on top of this the keyguard shows. If there is a fullscreen
     * app window under this, still dismiss the keyguard but don't show the app underneath. Show
     * the wallpaper. */
    private WindowState mWinShowWhenLocked;

    boolean mShowingLockscreen;
    boolean mShowingDream;
    boolean mDreamingLockscreen;
    boolean mKeyguardSecure;
    boolean mKeyguardSecureIncludingHidden;
    volatile boolean mKeyguardOccluded;
    boolean mHomePressed;
    boolean mHomeConsumed;
    boolean mHomeDoubleTapPending;
    Intent mHomeIntent;
    Intent mCarDockIntent;
    Intent mDeskDockIntent;
    boolean mSearchKeyShortcutPending;
    boolean mConsumeSearchKeyUp;
    boolean mAssistKeyLongPressed;
    boolean mPendingMetaAction;

    // support for activating the lock screen while the screen is on
    boolean mAllowLockscreenWhenOn;
    int mLockScreenTimeout;
    boolean mLockScreenTimerActive;

    // Behavior of ENDCALL Button.  (See Settings.System.END_BUTTON_BEHAVIOR.)
    int mEndcallBehavior;

    // Behavior of POWER button while in-call and screen on.
    // (See Settings.Secure.INCALL_POWER_BUTTON_BEHAVIOR.)
    int mIncallPowerBehavior;

    Display mDisplay;

    int mLandscapeRotation = 0;  // default landscape rotation
    int mSeascapeRotation = 0;   // "other" landscape rotation, 180 degrees from mLandscapeRotation
    int mPortraitRotation = 0;   // default portrait rotation
    int mUpsideDownRotation = 0; // "other" portrait rotation

    int mOverscanLeft = 0;
    int mOverscanTop = 0;
    int mOverscanRight = 0;
    int mOverscanBottom = 0;

    // What we do when the user long presses on home
    private int mLongPressOnHomeBehavior;

    // What we do when the user double-taps on home
    private int mDoubleTapOnHomeBehavior;

    // Allowed theater mode wake actions
    private boolean mAllowTheaterModeWakeFromKey;
    private boolean mAllowTheaterModeWakeFromPowerKey;
    private boolean mAllowTheaterModeWakeFromMotion;
    private boolean mAllowTheaterModeWakeFromMotionWhenNotDreaming;
    private boolean mAllowTheaterModeWakeFromCameraLens;
    private boolean mAllowTheaterModeWakeFromLidSwitch;
    private boolean mAllowTheaterModeWakeFromWakeGesture;

    // Whether to go to sleep entering theater mode from power button
    private boolean mGoToSleepOnButtonPressTheaterMode;

    // Screenshot trigger states
    // Time to volume and power must be pressed within this interval of each other.
    private static final long SCREENSHOT_CHORD_DEBOUNCE_DELAY_MILLIS = 150;
    // Increase the chord delay when taking a screenshot from the keyguard
    private static final float KEYGUARD_SCREENSHOT_CHORD_DELAY_MULTIPLIER = 2.5f;
    private boolean mScreenshotChordEnabled;
<<<<<<< HEAD
    private boolean mVolumeDownKeyTriggered;
    private long mVolumeDownKeyTime;
    private boolean mVolumeDownKeyConsumedByScreenshotChord;
    private boolean mVolumeUpKeyTriggered;
    private boolean mPowerKeyTriggered;
    private long mVolumeUpKeyTime;
    private boolean mVolumeUpKeyConsumedByScreenshotChord;
    private long mPowerKeyTime;
=======
    private boolean mScreenshotChordVolumeDownKeyTriggered;
    private long mScreenshotChordVolumeDownKeyTime;
    private boolean mScreenshotChordVolumeDownKeyConsumed;
    private boolean mScreenshotChordVolumeUpKeyTriggered;
    private boolean mScreenshotChordPowerKeyTriggered;
    private long mScreenshotChordPowerKeyTime;
>>>>>>> d0f748a7

    /* The number of steps between min and max brightness */
    private static final int BRIGHTNESS_STEPS = 10;

    SettingsObserver mSettingsObserver;
    ShortcutManager mShortcutManager;
    PowerManager.WakeLock mBroadcastWakeLock;
<<<<<<< HEAD
    PowerManager.WakeLock mQuickBootWakeLock;
=======
    PowerManager.WakeLock mPowerKeyWakeLock;
>>>>>>> d0f748a7
    boolean mHavePendingMediaKeyRepeatWithWakeLock;

    private int mCurrentUserId;

    // Maps global key codes to the components that will handle them.
    private GlobalKeyManager mGlobalKeyManager;

    // Fallback actions by key code.
    private final SparseArray<KeyCharacterMap.FallbackAction> mFallbackActions =
            new SparseArray<KeyCharacterMap.FallbackAction>();

    private final LogDecelerateInterpolator mLogDecelerateInterpolator
            = new LogDecelerateInterpolator(100, 0);

    private static final int MSG_ENABLE_POINTER_LOCATION = 1;
    private static final int MSG_DISABLE_POINTER_LOCATION = 2;
    private static final int MSG_DISPATCH_MEDIA_KEY_WITH_WAKE_LOCK = 3;
    private static final int MSG_DISPATCH_MEDIA_KEY_REPEAT_WITH_WAKE_LOCK = 4;
    private static final int MSG_KEYGUARD_DRAWN_COMPLETE = 5;
    private static final int MSG_KEYGUARD_DRAWN_TIMEOUT = 6;
    private static final int MSG_WINDOW_MANAGER_DRAWN_COMPLETE = 7;
    private static final int MSG_DISPATCH_SHOW_RECENTS = 9;
    private static final int MSG_DISPATCH_SHOW_GLOBAL_ACTIONS = 10;
    private static final int MSG_HIDE_BOOT_MESSAGE = 11;
    private static final int MSG_LAUNCH_VOICE_ASSIST_WITH_WAKE_LOCK = 12;
<<<<<<< HEAD
    boolean mWifiDisplayConnected = false;
    int     mWifiDisplayCustomRotation = -1;
=======
    private static final int MSG_POWER_DELAYED_PRESS = 13;
    private static final int MSG_POWER_LONG_PRESS = 14;
>>>>>>> d0f748a7

    private class PolicyHandler extends Handler {
        @Override
        public void handleMessage(Message msg) {
            switch (msg.what) {
                case MSG_ENABLE_POINTER_LOCATION:
                    enablePointerLocation();
                    break;
                case MSG_DISABLE_POINTER_LOCATION:
                    disablePointerLocation();
                    break;
                case MSG_DISPATCH_MEDIA_KEY_WITH_WAKE_LOCK:
                    dispatchMediaKeyWithWakeLock((KeyEvent)msg.obj);
                    break;
                case MSG_DISPATCH_MEDIA_KEY_REPEAT_WITH_WAKE_LOCK:
                    dispatchMediaKeyRepeatWithWakeLock((KeyEvent)msg.obj);
                    break;
                case MSG_DISPATCH_SHOW_RECENTS:
                    showRecentApps(false);
                    break;
                case MSG_DISPATCH_SHOW_GLOBAL_ACTIONS:
                    showGlobalActionsInternal();
                    break;
                case MSG_KEYGUARD_DRAWN_COMPLETE:
                    if (DEBUG_WAKEUP) Slog.w(TAG, "Setting mKeyguardDrawComplete");
                    finishKeyguardDrawn();
                    break;
                case MSG_KEYGUARD_DRAWN_TIMEOUT:
                    Slog.w(TAG, "Keyguard drawn timeout. Setting mKeyguardDrawComplete");
                    finishKeyguardDrawn();
                    break;
                case MSG_WINDOW_MANAGER_DRAWN_COMPLETE:
                    if (DEBUG_WAKEUP) Slog.w(TAG, "Setting mWindowManagerDrawComplete");
                    finishWindowsDrawn();
                    break;
                case MSG_HIDE_BOOT_MESSAGE:
                    handleHideBootMessage();
                    break;
                case MSG_LAUNCH_VOICE_ASSIST_WITH_WAKE_LOCK:
                    launchVoiceAssistWithWakeLock(msg.arg1 != 0);
                    break;
                case MSG_POWER_DELAYED_PRESS:
                    powerPress((Long)msg.obj, msg.arg1 != 0, msg.arg2);
                    finishPowerKeyPress();
                    break;
                case MSG_POWER_LONG_PRESS:
                    powerLongPress();
                    break;
            }
        }
    }

    private UEventObserver mHDMIObserver = new UEventObserver() {
        @Override
        public void onUEvent(UEventObserver.UEvent event) {
            setHdmiPlugged("1".equals(event.get("SWITCH_STATE")));
        }
    };

    class SettingsObserver extends ContentObserver {
        SettingsObserver(Handler handler) {
            super(handler);
        }

        void observe() {
            // Observe all users' changes
            ContentResolver resolver = mContext.getContentResolver();
            resolver.registerContentObserver(Settings.System.getUriFor(
                    Settings.System.END_BUTTON_BEHAVIOR), false, this,
                    UserHandle.USER_ALL);
            resolver.registerContentObserver(Settings.Secure.getUriFor(
                    Settings.Secure.INCALL_POWER_BUTTON_BEHAVIOR), false, this,
                    UserHandle.USER_ALL);
            resolver.registerContentObserver(Settings.Secure.getUriFor(
                    Settings.Secure.WAKE_GESTURE_ENABLED), false, this,
                    UserHandle.USER_ALL);
            resolver.registerContentObserver(Settings.System.getUriFor(
                    Settings.System.ACCELEROMETER_ROTATION), false, this,
                    UserHandle.USER_ALL);
            resolver.registerContentObserver(Settings.System.getUriFor(
                    Settings.System.USER_ROTATION), false, this,
                    UserHandle.USER_ALL);
            resolver.registerContentObserver(Settings.System.getUriFor(
                    Settings.System.SCREEN_OFF_TIMEOUT), false, this,
                    UserHandle.USER_ALL);
            resolver.registerContentObserver(Settings.System.getUriFor(
                    Settings.System.POINTER_LOCATION), false, this,
                    UserHandle.USER_ALL);
            resolver.registerContentObserver(Settings.Secure.getUriFor(
                    Settings.Secure.DEFAULT_INPUT_METHOD), false, this,
                    UserHandle.USER_ALL);
            resolver.registerContentObserver(Settings.Secure.getUriFor(
                    Settings.Secure.IMMERSIVE_MODE_CONFIRMATIONS), false, this,
                    UserHandle.USER_ALL);
            resolver.registerContentObserver(Settings.Global.getUriFor(
                    Settings.Global.POLICY_CONTROL), false, this,
                    UserHandle.USER_ALL);
            updateSettings();
        }

        @Override public void onChange(boolean selfChange) {
            updateSettings();
            updateRotation(false);
        }
    }

    class MyWakeGestureListener extends WakeGestureListener {
        MyWakeGestureListener(Context context, Handler handler) {
            super(context, handler);
        }

        @Override
        public void onWakeUp() {
            synchronized (mLock) {
                if (shouldEnableWakeGestureLp()) {
                    performHapticFeedbackLw(null, HapticFeedbackConstants.VIRTUAL_KEY, false);
                    wakeUp(SystemClock.uptimeMillis(), mAllowTheaterModeWakeFromWakeGesture);
                }
            }
        }
    }

    class MyOrientationListener extends WindowOrientationListener {
        MyOrientationListener(Context context, Handler handler) {
            super(context, handler);
        }

        @Override
        public void onProposedRotationChanged(int rotation) {
            if (localLOGV) Slog.v(TAG, "onProposedRotationChanged, rotation=" + rotation);
            updateRotation(false);
        }
    }
    MyOrientationListener mOrientationListener;

    private final BarController mStatusBarController = new BarController("StatusBar",
            View.STATUS_BAR_TRANSIENT,
            View.STATUS_BAR_UNHIDE,
            View.STATUS_BAR_TRANSLUCENT,
            StatusBarManager.WINDOW_STATUS_BAR,
            WindowManager.LayoutParams.FLAG_TRANSLUCENT_STATUS);

    private final BarController mNavigationBarController = new BarController("NavigationBar",
            View.NAVIGATION_BAR_TRANSIENT,
            View.NAVIGATION_BAR_UNHIDE,
            View.NAVIGATION_BAR_TRANSLUCENT,
            StatusBarManager.WINDOW_NAVIGATION_BAR,
            WindowManager.LayoutParams.FLAG_TRANSLUCENT_NAVIGATION);

    private ImmersiveModeConfirmation mImmersiveModeConfirmation;

    private SystemGesturesPointerEventListener mSystemGestures;

    IStatusBarService getStatusBarService() {
        synchronized (mServiceAquireLock) {
            if (mStatusBarService == null) {
                mStatusBarService = IStatusBarService.Stub.asInterface(
                        ServiceManager.getService("statusbar"));
            }
            return mStatusBarService;
        }
    }

    /*
     * We always let the sensor be switched on by default except when
     * the user has explicitly disabled sensor based rotation or when the
     * screen is switched off.
     */
    boolean needSensorRunningLp() {
        if (mSupportAutoRotation) {
            if (mCurrentAppOrientation == ActivityInfo.SCREEN_ORIENTATION_SENSOR
                    || mCurrentAppOrientation == ActivityInfo.SCREEN_ORIENTATION_FULL_SENSOR
                    || mCurrentAppOrientation == ActivityInfo.SCREEN_ORIENTATION_SENSOR_PORTRAIT
                    || mCurrentAppOrientation == ActivityInfo.SCREEN_ORIENTATION_SENSOR_LANDSCAPE) {
                // If the application has explicitly requested to follow the
                // orientation, then we need to turn the sensor on.
                return true;
            }
        }
        if ((mCarDockEnablesAccelerometer && mDockMode == Intent.EXTRA_DOCK_STATE_CAR) ||
                (mDeskDockEnablesAccelerometer && (mDockMode == Intent.EXTRA_DOCK_STATE_DESK
                        || mDockMode == Intent.EXTRA_DOCK_STATE_LE_DESK
                        || mDockMode == Intent.EXTRA_DOCK_STATE_HE_DESK))) {
            // enable accelerometer if we are docked in a dock that enables accelerometer
            // orientation management,
            return true;
        }
        if (mUserRotationMode == USER_ROTATION_LOCKED) {
            // If the setting for using the sensor by default is enabled, then
            // we will always leave it on.  Note that the user could go to
            // a window that forces an orientation that does not use the
            // sensor and in theory we could turn it off... however, when next
            // turning it on we won't have a good value for the current
            // orientation for a little bit, which can cause orientation
            // changes to lag, so we'd like to keep it always on.  (It will
            // still be turned off when the screen is off.)
            return false;
        }
        return mSupportAutoRotation;
    }

    /*
     * Various use cases for invoking this function
     * screen turning off, should always disable listeners if already enabled
     * screen turned on and current app has sensor based orientation, enable listeners
     * if not already enabled
     * screen turned on and current app does not have sensor orientation, disable listeners if
     * already enabled
     * screen turning on and current app has sensor based orientation, enable listeners if needed
     * screen turning on and current app has nosensor based orientation, do nothing
     */
    void updateOrientationListenerLp() {
        if (!mOrientationListener.canDetectOrientation()) {
            // If sensor is turned off or nonexistent for some reason
            return;
        }
        //Could have been invoked due to screen turning on or off or
        //change of the currently visible window's orientation
        if (localLOGV) Slog.v(TAG, "mScreenOnEarly=" + mScreenOnEarly
                + ", mAwake=" + mAwake + ", mCurrentAppOrientation=" + mCurrentAppOrientation
                + ", mOrientationSensorEnabled=" + mOrientationSensorEnabled);
        boolean disable = true;
        if (mScreenOnEarly && mAwake) {
            if (needSensorRunningLp()) {
                disable = false;
                //enable listener if not already enabled
                if (!mOrientationSensorEnabled) {
                    mOrientationListener.enable();
                    if(localLOGV) Slog.v(TAG, "Enabling listeners");
                    mOrientationSensorEnabled = true;
                }
            }
        }
        //check if sensors need to be disabled
        if (disable && mOrientationSensorEnabled) {
            mOrientationListener.disable();
            if(localLOGV) Slog.v(TAG, "Disabling listeners");
            mOrientationSensorEnabled = false;
        }
    }

    private void interceptPowerKeyDown(KeyEvent event, boolean interactive) {
        // Hold a wake lock until the power key is released.
        if (!mPowerKeyWakeLock.isHeld()) {
            mPowerKeyWakeLock.acquire();
        }

        // Cancel multi-press detection timeout.
        if (mPowerKeyPressCounter != 0) {
            mHandler.removeMessages(MSG_POWER_DELAYED_PRESS);
        }

        // Detect user pressing the power button in panic when an application has
        // taken over the whole screen.
        boolean panic = mImmersiveModeConfirmation.onPowerKeyDown(interactive,
                event.getDownTime(), isImmersiveMode(mLastSystemUiFlags));
        if (panic) {
            mHandler.post(mRequestTransientNav);
        }

        // Latch power key state to detect screenshot chord.
        if (interactive && !mScreenshotChordPowerKeyTriggered
                && (event.getFlags() & KeyEvent.FLAG_FALLBACK) == 0) {
            mScreenshotChordPowerKeyTriggered = true;
            mScreenshotChordPowerKeyTime = event.getDownTime();
            interceptScreenshotChord();
        }

        // Stop ringing or end call if configured to do so when power is pressed.
        TelecomManager telecomManager = getTelecommService();
        boolean hungUp = false;
        if (telecomManager != null) {
            if (telecomManager.isRinging()) {
                // Pressing Power while there's a ringing incoming
                // call should silence the ringer.
                telecomManager.silenceRinger();
            } else if ((mIncallPowerBehavior
                    & Settings.Secure.INCALL_POWER_BUTTON_BEHAVIOR_HANGUP) != 0
                    && telecomManager.isInCall() && interactive) {
                // Otherwise, if "Power button ends call" is enabled,
                // the Power button will hang up any current active call.
                hungUp = telecomManager.endCall();
            }
        }

        // If the power key has still not yet been handled, then detect short
        // press, long press, or multi press and decide what to do.
        mPowerKeyHandled = hungUp || mScreenshotChordVolumeDownKeyTriggered
                || mScreenshotChordVolumeUpKeyTriggered;
        if (!mPowerKeyHandled) {
            if (interactive) {
                // When interactive, we're already awake.
                // Wait for a long press or for the button to be released to decide what to do.
                if (hasLongPressOnPowerBehavior()) {
                    Message msg = mHandler.obtainMessage(MSG_POWER_LONG_PRESS);
                    msg.setAsynchronous(true);
                    mHandler.sendMessageDelayed(msg,
                            ViewConfiguration.get(mContext).getDeviceGlobalActionKeyTimeout());
                }
            } else {
                wakeUpFromPowerKey(event.getDownTime());
                final int maxCount = getMaxMultiPressPowerCount();

                if (maxCount <= 1) {
                    mPowerKeyHandled = true;
                } else {
                    mBeganFromNonInteractive = true;
                }
            }
        }
    }

    private void interceptPowerKeyUp(KeyEvent event, boolean interactive, boolean canceled) {
        final boolean handled = canceled || mPowerKeyHandled;
        mScreenshotChordPowerKeyTriggered = false;
        cancelPendingScreenshotChordAction();
        cancelPendingPowerKeyAction();

        if (!handled) {
            // Figure out how to handle the key now that it has been released.
            mPowerKeyPressCounter += 1;

            final int maxCount = getMaxMultiPressPowerCount();
            final long eventTime = event.getDownTime();
            if (mPowerKeyPressCounter < maxCount) {
                // This could be a multi-press.  Wait a little bit longer to confirm.
                // Continue holding the wake lock.
                Message msg = mHandler.obtainMessage(MSG_POWER_DELAYED_PRESS,
                        interactive ? 1 : 0, mPowerKeyPressCounter, eventTime);
                msg.setAsynchronous(true);
                mHandler.sendMessageDelayed(msg, ViewConfiguration.getDoubleTapTimeout());
                return;
            }

            // No other actions.  Handle it immediately.
            powerPress(eventTime, interactive, mPowerKeyPressCounter);
        }

        // Done.  Reset our state.
        finishPowerKeyPress();
    }

    private void finishPowerKeyPress() {
        mBeganFromNonInteractive = false;
        mPowerKeyPressCounter = 0;
        if (mPowerKeyWakeLock.isHeld()) {
            mPowerKeyWakeLock.release();
        }
    }

    private void cancelPendingPowerKeyAction() {
        if (!mPowerKeyHandled) {
            mPowerKeyHandled = true;
            mHandler.removeMessages(MSG_POWER_LONG_PRESS);
        }
    }

    private void powerPress(long eventTime, boolean interactive, int count) {
        if (mScreenOnEarly && !mScreenOnFully) {
            Slog.i(TAG, "Suppressed redundant power key press while "
                    + "already in the process of turning the screen on.");
            return;
        }

        if (count == 2) {
            powerMultiPressAction(eventTime, interactive, mDoublePressOnPowerBehavior);
        } else if (count == 3) {
            powerMultiPressAction(eventTime, interactive, mTriplePressOnPowerBehavior);
        } else if (interactive && !mBeganFromNonInteractive) {
            switch (mShortPressOnPowerBehavior) {
                case SHORT_PRESS_POWER_NOTHING:
                    break;
                case SHORT_PRESS_POWER_GO_TO_SLEEP:
                    mPowerManager.goToSleep(eventTime,
                            PowerManager.GO_TO_SLEEP_REASON_POWER_BUTTON, 0);
                    break;
                case SHORT_PRESS_POWER_REALLY_GO_TO_SLEEP:
                    mPowerManager.goToSleep(eventTime,
                            PowerManager.GO_TO_SLEEP_REASON_POWER_BUTTON,
                            PowerManager.GO_TO_SLEEP_FLAG_NO_DOZE);
                    break;
                case SHORT_PRESS_POWER_REALLY_GO_TO_SLEEP_AND_GO_HOME:
                    mPowerManager.goToSleep(eventTime,
                            PowerManager.GO_TO_SLEEP_REASON_POWER_BUTTON,
                            PowerManager.GO_TO_SLEEP_FLAG_NO_DOZE);
                    launchHomeFromHotKey();
                    break;
            }
        }
    }

    private void powerMultiPressAction(long eventTime, boolean interactive, int behavior) {
        switch (behavior) {
            case MULTI_PRESS_POWER_NOTHING:
                break;
            case MULTI_PRESS_POWER_THEATER_MODE:
                if (isTheaterModeEnabled()) {
                    Slog.i(TAG, "Toggling theater mode off.");
                    Settings.Global.putInt(mContext.getContentResolver(),
                            Settings.Global.THEATER_MODE_ON, 0);
                    if (!interactive) {
                        wakeUpFromPowerKey(eventTime);
                    }
                } else {
                    Slog.i(TAG, "Toggling theater mode on.");
                    Settings.Global.putInt(mContext.getContentResolver(),
                            Settings.Global.THEATER_MODE_ON, 1);

                    if (mGoToSleepOnButtonPressTheaterMode && interactive) {
                        mPowerManager.goToSleep(eventTime,
                                PowerManager.GO_TO_SLEEP_REASON_POWER_BUTTON, 0);
                    }
                }
                break;
            case MULTI_PRESS_POWER_BRIGHTNESS_BOOST:
                Slog.i(TAG, "Starting brightness boost.");
                if (!interactive) {
                    wakeUpFromPowerKey(eventTime);
                }
                mPowerManager.boostScreenBrightness(eventTime);
                break;
        }
    }

    private int getMaxMultiPressPowerCount() {
        if (mTriplePressOnPowerBehavior != MULTI_PRESS_POWER_NOTHING) {
            return 3;
        }
        if (mDoublePressOnPowerBehavior != MULTI_PRESS_POWER_NOTHING) {
            return 2;
        }
        return 1;
    }

    private void powerLongPress() {
        final int behavior = getResolvedLongPressOnPowerBehavior();
        switch (behavior) {
        case LONG_PRESS_POWER_NOTHING:
            break;
        case LONG_PRESS_POWER_GLOBAL_ACTIONS:
            mPowerKeyHandled = true;
            if (!performHapticFeedbackLw(null, HapticFeedbackConstants.LONG_PRESS, false)) {
                performAuditoryFeedbackForAccessibilityIfNeed();
            }
            showGlobalActionsInternal();
            break;
        case LONG_PRESS_POWER_SHUT_OFF:
        case LONG_PRESS_POWER_SHUT_OFF_NO_CONFIRM:
            mPowerKeyHandled = true;
            performHapticFeedbackLw(null, HapticFeedbackConstants.LONG_PRESS, false);
            sendCloseSystemWindows(SYSTEM_DIALOG_REASON_GLOBAL_ACTIONS);
            mWindowManagerFuncs.shutdown(behavior == LONG_PRESS_POWER_SHUT_OFF);
            break;
        }
    }

    private int getResolvedLongPressOnPowerBehavior() {
        if (FactoryTest.isLongPressOnPowerOffEnabled()) {
            return LONG_PRESS_POWER_SHUT_OFF_NO_CONFIRM;
        }
        return mLongPressOnPowerBehavior;
    }

    private boolean hasLongPressOnPowerBehavior() {
        return getResolvedLongPressOnPowerBehavior() != LONG_PRESS_POWER_NOTHING;
    }

    private void interceptScreenshotChord() {
        if (mScreenshotChordEnabled
                && mScreenshotChordVolumeDownKeyTriggered && mScreenshotChordPowerKeyTriggered
                && !mScreenshotChordVolumeUpKeyTriggered) {
            final long now = SystemClock.uptimeMillis();
            if (now <= mScreenshotChordVolumeDownKeyTime + SCREENSHOT_CHORD_DEBOUNCE_DELAY_MILLIS
                    && now <= mScreenshotChordPowerKeyTime
                            + SCREENSHOT_CHORD_DEBOUNCE_DELAY_MILLIS) {
                mScreenshotChordVolumeDownKeyConsumed = true;
                cancelPendingPowerKeyAction();

                mHandler.postDelayed(mScreenshotRunnable, getScreenshotChordLongPressDelay());
            }
        }
    }

    private void interceptScreenshotLog() {
        if (mScreenshotChordEnabled
                && mVolumeUpKeyTriggered && mPowerKeyTriggered && !mVolumeDownKeyTriggered) {
            final long now = SystemClock.uptimeMillis();
            if (now <= mVolumeUpKeyTime + SCREENSHOT_CHORD_DEBOUNCE_DELAY_MILLIS
                   && now <= mPowerKeyTime + SCREENSHOT_CHORD_DEBOUNCE_DELAY_MILLIS) {
                mVolumeUpKeyConsumedByScreenshotChord = true;
                cancelPendingScreenshotForLog();

                mHandler.postDelayed(mScreenshotForLog, getScreenshotChordLongPressDelay());
            }
        }
    }

    private void cancelPendingScreenshotForLog() {
        mHandler.removeCallbacks(mScreenshotForLog);
    }

    private long getScreenshotChordLongPressDelay() {
        if (mKeyguardDelegate.isShowing()) {
            // Double the time it takes to take a screenshot from the keyguard
            return (long) (KEYGUARD_SCREENSHOT_CHORD_DELAY_MULTIPLIER *
                    ViewConfiguration.get(mContext).getDeviceGlobalActionKeyTimeout());
        }
        return ViewConfiguration.get(mContext).getDeviceGlobalActionKeyTimeout();
    }

    private void cancelPendingScreenshotChordAction() {
        mHandler.removeCallbacks(mScreenshotRunnable);
    }

    private final Runnable mEndCallLongPress = new Runnable() {
        @Override
        public void run() {
            mEndCallKeyHandled = true;
            if (!performHapticFeedbackLw(null, HapticFeedbackConstants.LONG_PRESS, false)) {
                performAuditoryFeedbackForAccessibilityIfNeed();
            }
            showGlobalActionsInternal();
        }
    };

    private final Runnable mScreenshotRunnable = new Runnable() {
        @Override
        public void run() {
            takeScreenshot();
        }
    };

    private final Runnable mScreenshotForLog = new Runnable() {
        public void run() {
            Intent intent = new Intent("android.system.agent");
            intent.setComponent(new ComponentName("com.qualcomm.agent",
                    "com.qualcomm.agent.SystemAgent"));
            intent.putExtra("para", "takeLogs");
            try {
                mContext.startService(intent);
            } catch (Exception e) {
                Slog.e(TAG, "Exception when start SystemAgent service", e);
            }
        }
    };

    @Override
    public void showGlobalActions() {
        mHandler.removeMessages(MSG_DISPATCH_SHOW_GLOBAL_ACTIONS);
        mHandler.sendEmptyMessage(MSG_DISPATCH_SHOW_GLOBAL_ACTIONS);
    }

    void showGlobalActionsInternal() {
        sendCloseSystemWindows(SYSTEM_DIALOG_REASON_GLOBAL_ACTIONS);
        if (mGlobalActions == null) {
            mGlobalActions = new GlobalActions(mContext, mWindowManagerFuncs);
        }
        final boolean keyguardShowing = isKeyguardShowingAndNotOccluded();
        mGlobalActions.showDialog(keyguardShowing, isDeviceProvisioned());
        if (keyguardShowing) {
            // since it took two seconds of long press to bring this up,
            // poke the wake lock so they have some time to see the dialog.
            mPowerManager.userActivity(SystemClock.uptimeMillis(), false);
        }
    }

    boolean isDeviceProvisioned() {
        return Settings.Global.getInt(
                mContext.getContentResolver(), Settings.Global.DEVICE_PROVISIONED, 0) != 0;
    }

    boolean isUserSetupComplete() {
        return Settings.Secure.getIntForUser(mContext.getContentResolver(),
                Settings.Secure.USER_SETUP_COMPLETE, 0, UserHandle.USER_CURRENT) != 0;
    }

    private void handleShortPressOnHome() {
        // If there's a dream running then use home to escape the dream
        // but don't actually go home.
        if (mDreamManagerInternal != null && mDreamManagerInternal.isDreaming()) {
            mDreamManagerInternal.stopDream(false /*immediate*/);
            return;
        }

        // Go home!
        launchHomeFromHotKey();
    }

    private void handleLongPressOnHome() {
        if (mLongPressOnHomeBehavior != LONG_PRESS_HOME_NOTHING) {
            mHomeConsumed = true;
            performHapticFeedbackLw(null, HapticFeedbackConstants.LONG_PRESS, false);

            if (mLongPressOnHomeBehavior == LONG_PRESS_HOME_RECENT_SYSTEM_UI) {
                toggleRecentApps();
            } else if (mLongPressOnHomeBehavior == LONG_PRESS_HOME_ASSIST) {
                launchAssistAction();
            }
        }
    }

    private void handleDoubleTapOnHome() {
        if (mDoubleTapOnHomeBehavior == DOUBLE_TAP_HOME_RECENT_SYSTEM_UI) {
            mHomeConsumed = true;
            toggleRecentApps();
        }
    }

    private final Runnable mHomeDoubleTapTimeoutRunnable = new Runnable() {
        @Override
        public void run() {
            if (mHomeDoubleTapPending) {
                mHomeDoubleTapPending = false;
                handleShortPressOnHome();
            }
        }
    };

    /** {@inheritDoc} */
    @Override
    public void init(Context context, IWindowManager windowManager,
            WindowManagerFuncs windowManagerFuncs) {
        mContext = context;
        mWindowManager = windowManager;
        mWindowManagerFuncs = windowManagerFuncs;
        mWindowManagerInternal = LocalServices.getService(WindowManagerInternal.class);
        mDreamManagerInternal = LocalServices.getService(DreamManagerInternal.class);

        mHandler = new PolicyHandler();
        mWakeGestureListener = new MyWakeGestureListener(mContext, mHandler);
        mOrientationListener = new MyOrientationListener(mContext, mHandler);
        try {
            mOrientationListener.setCurrentRotation(windowManager.getRotation());
        } catch (RemoteException ex) { }
        mSettingsObserver = new SettingsObserver(mHandler);
        mSettingsObserver.observe();
        mShortcutManager = new ShortcutManager(context, mHandler);
        mShortcutManager.observe();
        mUiMode = context.getResources().getInteger(
                com.android.internal.R.integer.config_defaultUiModeType);
        mHomeIntent =  new Intent(Intent.ACTION_MAIN, null);
        mHomeIntent.addCategory(Intent.CATEGORY_HOME);
        mHomeIntent.addFlags(Intent.FLAG_ACTIVITY_NEW_TASK
                | Intent.FLAG_ACTIVITY_RESET_TASK_IF_NEEDED);
        mCarDockIntent =  new Intent(Intent.ACTION_MAIN, null);
        mCarDockIntent.addCategory(Intent.CATEGORY_CAR_DOCK);
        mCarDockIntent.addFlags(Intent.FLAG_ACTIVITY_NEW_TASK
                | Intent.FLAG_ACTIVITY_RESET_TASK_IF_NEEDED);
        mDeskDockIntent =  new Intent(Intent.ACTION_MAIN, null);
        mDeskDockIntent.addCategory(Intent.CATEGORY_DESK_DOCK);
        mDeskDockIntent.addFlags(Intent.FLAG_ACTIVITY_NEW_TASK
                | Intent.FLAG_ACTIVITY_RESET_TASK_IF_NEEDED);

        mPowerManager = (PowerManager)context.getSystemService(Context.POWER_SERVICE);
        mBroadcastWakeLock = mPowerManager.newWakeLock(PowerManager.PARTIAL_WAKE_LOCK,
                "PhoneWindowManager.mBroadcastWakeLock");
<<<<<<< HEAD
        mQuickBootWakeLock = mPowerManager.newWakeLock(PowerManager.PARTIAL_WAKE_LOCK,
                "PhoneWindowManager.mQuickBootWakeLock");
        mLongPressPoweronTime = SystemProperties.getInt("ro.quickboot.press_duration",
                DEFAULT_LONG_PRESS_POWERON_TIME);
=======
        mPowerKeyWakeLock = mPowerManager.newWakeLock(PowerManager.PARTIAL_WAKE_LOCK,
                "PhoneWindowManager.mPowerKeyWakeLock");
>>>>>>> d0f748a7
        mEnableShiftMenuBugReports = "1".equals(SystemProperties.get("ro.debuggable"));
        mSupportAutoRotation = mContext.getResources().getBoolean(
                com.android.internal.R.bool.config_supportAutoRotation);
        mLidOpenRotation = readRotation(
                com.android.internal.R.integer.config_lidOpenRotation);
        mCarDockRotation = readRotation(
                com.android.internal.R.integer.config_carDockRotation);
        mDeskDockRotation = readRotation(
                com.android.internal.R.integer.config_deskDockRotation);
        mUndockedHdmiRotation = readRotation(
                com.android.internal.R.integer.config_undockedHdmiRotation);
        mCarDockEnablesAccelerometer = mContext.getResources().getBoolean(
                com.android.internal.R.bool.config_carDockEnablesAccelerometer);
        mDeskDockEnablesAccelerometer = mContext.getResources().getBoolean(
                com.android.internal.R.bool.config_deskDockEnablesAccelerometer);
        mLidKeyboardAccessibility = mContext.getResources().getInteger(
                com.android.internal.R.integer.config_lidKeyboardAccessibility);
        mLidNavigationAccessibility = mContext.getResources().getInteger(
                com.android.internal.R.integer.config_lidNavigationAccessibility);
        mLidControlsSleep = mContext.getResources().getBoolean(
                com.android.internal.R.bool.config_lidControlsSleep);
        mTranslucentDecorEnabled = mContext.getResources().getBoolean(
                com.android.internal.R.bool.config_enableTranslucentDecor);

        mAllowTheaterModeWakeFromKey = mContext.getResources().getBoolean(
                com.android.internal.R.bool.config_allowTheaterModeWakeFromKey);
        mAllowTheaterModeWakeFromPowerKey = mAllowTheaterModeWakeFromKey
                || mContext.getResources().getBoolean(
                    com.android.internal.R.bool.config_allowTheaterModeWakeFromPowerKey);
        mAllowTheaterModeWakeFromMotion = mContext.getResources().getBoolean(
                com.android.internal.R.bool.config_allowTheaterModeWakeFromMotion);
        mAllowTheaterModeWakeFromMotionWhenNotDreaming = mContext.getResources().getBoolean(
                com.android.internal.R.bool.config_allowTheaterModeWakeFromMotionWhenNotDreaming);
        mAllowTheaterModeWakeFromCameraLens = mContext.getResources().getBoolean(
                com.android.internal.R.bool.config_allowTheaterModeWakeFromCameraLens);
        mAllowTheaterModeWakeFromLidSwitch = mContext.getResources().getBoolean(
                com.android.internal.R.bool.config_allowTheaterModeWakeFromLidSwitch);
        mAllowTheaterModeWakeFromWakeGesture = mContext.getResources().getBoolean(
                com.android.internal.R.bool.config_allowTheaterModeWakeFromGesture);

        mGoToSleepOnButtonPressTheaterMode = mContext.getResources().getBoolean(
                com.android.internal.R.bool.config_goToSleepOnButtonPressTheaterMode);

        mShortPressOnPowerBehavior = mContext.getResources().getInteger(
                com.android.internal.R.integer.config_shortPressOnPowerBehavior);
        mLongPressOnPowerBehavior = mContext.getResources().getInteger(
                com.android.internal.R.integer.config_longPressOnPowerBehavior);
        mDoublePressOnPowerBehavior = mContext.getResources().getInteger(
                com.android.internal.R.integer.config_doublePressOnPowerBehavior);
        mTriplePressOnPowerBehavior = mContext.getResources().getInteger(
                com.android.internal.R.integer.config_triplePressOnPowerBehavior);

        readConfigurationDependentBehaviors();

        mAccessibilityManager = (AccessibilityManager) context.getSystemService(
                Context.ACCESSIBILITY_SERVICE);

        // register for dock events
        IntentFilter filter = new IntentFilter();
        filter.addAction(UiModeManager.ACTION_ENTER_CAR_MODE);
        filter.addAction(UiModeManager.ACTION_EXIT_CAR_MODE);
        filter.addAction(UiModeManager.ACTION_ENTER_DESK_MODE);
        filter.addAction(UiModeManager.ACTION_EXIT_DESK_MODE);
        filter.addAction(Intent.ACTION_DOCK_EVENT);
        Intent intent = context.registerReceiver(mDockReceiver, filter);
        if (intent != null) {
            // Retrieve current sticky dock event broadcast.
            mDockMode = intent.getIntExtra(Intent.EXTRA_DOCK_STATE,
                    Intent.EXTRA_DOCK_STATE_UNDOCKED);
        }

        // register for dream-related broadcasts
        filter = new IntentFilter();
        filter.addAction(Intent.ACTION_DREAMING_STARTED);
        filter.addAction(Intent.ACTION_DREAMING_STOPPED);
        context.registerReceiver(mDreamReceiver, filter);

        // register for multiuser-relevant broadcasts
        filter = new IntentFilter(Intent.ACTION_USER_SWITCHED);
        context.registerReceiver(mMultiuserReceiver, filter);

        // monitor for system gestures
        mSystemGestures = new SystemGesturesPointerEventListener(context,
                new SystemGesturesPointerEventListener.Callbacks() {
                    @Override
                    public void onSwipeFromTop() {
                        if (mStatusBar != null) {
                            requestTransientBars(mStatusBar);
                        }
                    }
                    @Override
                    public void onSwipeFromBottom() {
                        if (mNavigationBar != null && mNavigationBarOnBottom) {
                            requestTransientBars(mNavigationBar);
                        }
                    }
                    @Override
                    public void onSwipeFromRight() {
                        if (mNavigationBar != null && !mNavigationBarOnBottom) {
                            requestTransientBars(mNavigationBar);
                        }
                    }
                    @Override
                    public void onDebug() {
                        // no-op
                    }
                });
        mImmersiveModeConfirmation = new ImmersiveModeConfirmation(mContext);
        mWindowManagerFuncs.registerPointerEventListener(mSystemGestures);

        mVibrator = (Vibrator)context.getSystemService(Context.VIBRATOR_SERVICE);

        // register for WIFI Display intents
        IntentFilter wifiDisplayFilter = new IntentFilter(ACTION_WIFI_DISPLAY_VIDEO);

        Intent wifidisplayIntent = context.registerReceiver(
                                      mWifiDisplayReceiver, wifiDisplayFilter);

        mLongPressVibePattern = getLongIntArray(mContext.getResources(),
                com.android.internal.R.array.config_longPressVibePattern);
        mVirtualKeyVibePattern = getLongIntArray(mContext.getResources(),
                com.android.internal.R.array.config_virtualKeyVibePattern);
        mKeyboardTapVibePattern = getLongIntArray(mContext.getResources(),
                com.android.internal.R.array.config_keyboardTapVibePattern);
        mClockTickVibePattern = getLongIntArray(mContext.getResources(),
                com.android.internal.R.array.config_clockTickVibePattern);
        mCalendarDateVibePattern = getLongIntArray(mContext.getResources(),
                com.android.internal.R.array.config_calendarDateVibePattern);
        mSafeModeDisabledVibePattern = getLongIntArray(mContext.getResources(),
                com.android.internal.R.array.config_safeModeDisabledVibePattern);
        mSafeModeEnabledVibePattern = getLongIntArray(mContext.getResources(),
                com.android.internal.R.array.config_safeModeEnabledVibePattern);

        mScreenshotChordEnabled = mContext.getResources().getBoolean(
                com.android.internal.R.bool.config_enableScreenshotChord);

        mGlobalKeyManager = new GlobalKeyManager(mContext);

        // Controls rotation and the like.
        initializeHdmiState();

        // Match current screen state.
        if (!mPowerManager.isInteractive()) {
            goingToSleep(WindowManagerPolicy.OFF_BECAUSE_OF_USER);
        }
    }

    /**
     * Read values from config.xml that may be overridden depending on
     * the configuration of the device.
     * eg. Disable long press on home goes to recents on sw600dp.
     */
    private void readConfigurationDependentBehaviors() {
        mLongPressOnHomeBehavior = mContext.getResources().getInteger(
                com.android.internal.R.integer.config_longPressOnHomeBehavior);
        if (mLongPressOnHomeBehavior < LONG_PRESS_HOME_NOTHING ||
                mLongPressOnHomeBehavior > LONG_PRESS_HOME_ASSIST) {
            mLongPressOnHomeBehavior = LONG_PRESS_HOME_NOTHING;
        }

        mDoubleTapOnHomeBehavior = mContext.getResources().getInteger(
                com.android.internal.R.integer.config_doubleTapOnHomeBehavior);
        if (mDoubleTapOnHomeBehavior < DOUBLE_TAP_HOME_NOTHING ||
                mDoubleTapOnHomeBehavior > DOUBLE_TAP_HOME_RECENT_SYSTEM_UI) {
            mDoubleTapOnHomeBehavior = LONG_PRESS_HOME_NOTHING;
        }
    }

    @Override
    public void setInitialDisplaySize(Display display, int width, int height, int density) {
        // This method might be called before the policy has been fully initialized
        // or for other displays we don't care about.
        if (mContext == null || display.getDisplayId() != Display.DEFAULT_DISPLAY) {
            return;
        }
        mDisplay = display;

        final Resources res = mContext.getResources();
        int shortSize, longSize;
        if (width > height) {
            shortSize = height;
            longSize = width;
            mLandscapeRotation = Surface.ROTATION_0;
            mSeascapeRotation = Surface.ROTATION_180;
            if (res.getBoolean(com.android.internal.R.bool.config_reverseDefaultRotation)) {
                mPortraitRotation = Surface.ROTATION_90;
                mUpsideDownRotation = Surface.ROTATION_270;
            } else {
                mPortraitRotation = Surface.ROTATION_270;
                mUpsideDownRotation = Surface.ROTATION_90;
            }
        } else {
            shortSize = width;
            longSize = height;
            mPortraitRotation = Surface.ROTATION_0;
            mUpsideDownRotation = Surface.ROTATION_180;
            if (res.getBoolean(com.android.internal.R.bool.config_reverseDefaultRotation)) {
                mLandscapeRotation = Surface.ROTATION_270;
                mSeascapeRotation = Surface.ROTATION_90;
            } else {
                mLandscapeRotation = Surface.ROTATION_90;
                mSeascapeRotation = Surface.ROTATION_270;
            }
        }

        mStatusBarHeight =
                res.getDimensionPixelSize(com.android.internal.R.dimen.status_bar_height);

        // Height of the navigation bar when presented horizontally at bottom
        mNavigationBarHeightForRotation[mPortraitRotation] =
        mNavigationBarHeightForRotation[mUpsideDownRotation] =
                res.getDimensionPixelSize(com.android.internal.R.dimen.navigation_bar_height);
        mNavigationBarHeightForRotation[mLandscapeRotation] =
        mNavigationBarHeightForRotation[mSeascapeRotation] = res.getDimensionPixelSize(
                com.android.internal.R.dimen.navigation_bar_height_landscape);

        // Width of the navigation bar when presented vertically along one side
        mNavigationBarWidthForRotation[mPortraitRotation] =
        mNavigationBarWidthForRotation[mUpsideDownRotation] =
        mNavigationBarWidthForRotation[mLandscapeRotation] =
        mNavigationBarWidthForRotation[mSeascapeRotation] =
                res.getDimensionPixelSize(com.android.internal.R.dimen.navigation_bar_width);

        // SystemUI (status bar) layout policy
        int shortSizeDp = shortSize * DisplayMetrics.DENSITY_DEFAULT / density;
        int longSizeDp = longSize * DisplayMetrics.DENSITY_DEFAULT / density;

        // Allow the navigation bar to move on small devices (phones).
        mNavigationBarCanMove = shortSizeDp < 600;

        mHasNavigationBar = res.getBoolean(com.android.internal.R.bool.config_showNavigationBar);
        // Allow a system property to override this. Used by the emulator.
        // See also hasNavigationBar().
        String navBarOverride = SystemProperties.get("qemu.hw.mainkeys");
        if ("1".equals(navBarOverride)) {
            mHasNavigationBar = false;
        } else if ("0".equals(navBarOverride)) {
            mHasNavigationBar = true;
        }

        // For demo purposes, allow the rotation of the HDMI display to be controlled.
        // By default, HDMI locks rotation to landscape.
        if ("portrait".equals(SystemProperties.get("persist.demo.hdmirotation"))) {
            mDemoHdmiRotation = mPortraitRotation;
        } else {
            mDemoHdmiRotation = mLandscapeRotation;
        }
        mDemoHdmiRotationLock = SystemProperties.getBoolean("persist.demo.hdmirotationlock", false);

        // For demo purposes, allow the rotation of the remote display to be controlled.
        // By default, remote display locks rotation to landscape.
        if ("portrait".equals(SystemProperties.get("persist.demo.remoterotation"))) {
            mDemoRotation = mPortraitRotation;
        } else {
            mDemoRotation = mLandscapeRotation;
        }
        mDemoRotationLock = SystemProperties.getBoolean(
                "persist.demo.rotationlock", false);

        // Only force the default orientation if the screen is xlarge, at least 960dp x 720dp, per
        // http://developer.android.com/guide/practices/screens_support.html#range
        mForceDefaultOrientation = longSizeDp >= 960 && shortSizeDp >= 720 &&
                res.getBoolean(com.android.internal.R.bool.config_forceDefaultOrientation) &&
                // For debug purposes the next line turns this feature off with:
                // $ adb shell setprop config.override_forced_orient true
                // $ adb shell wm size reset
                !"true".equals(SystemProperties.get("config.override_forced_orient"));
    }

    /**
     * @return whether the navigation bar can be hidden, e.g. the device has a
     *         navigation bar and touch exploration is not enabled
     */
    private boolean canHideNavigationBar() {
        return mHasNavigationBar
                && !mAccessibilityManager.isTouchExplorationEnabled();
    }

    @Override
    public boolean isDefaultOrientationForced() {
        return mForceDefaultOrientation;
    }

    @Override
    public void setDisplayOverscan(Display display, int left, int top, int right, int bottom) {
        if (display.getDisplayId() == Display.DEFAULT_DISPLAY) {
            mOverscanLeft = left;
            mOverscanTop = top;
            mOverscanRight = right;
            mOverscanBottom = bottom;
        }
    }

    public void updateSettings() {
        ContentResolver resolver = mContext.getContentResolver();
        boolean updateRotation = false;
        synchronized (mLock) {
            mEndcallBehavior = Settings.System.getIntForUser(resolver,
                    Settings.System.END_BUTTON_BEHAVIOR,
                    Settings.System.END_BUTTON_BEHAVIOR_DEFAULT,
                    UserHandle.USER_CURRENT);
            mIncallPowerBehavior = Settings.Secure.getIntForUser(resolver,
                    Settings.Secure.INCALL_POWER_BUTTON_BEHAVIOR,
                    Settings.Secure.INCALL_POWER_BUTTON_BEHAVIOR_DEFAULT,
                    UserHandle.USER_CURRENT);

            // Configure wake gesture.
            boolean wakeGestureEnabledSetting = Settings.Secure.getIntForUser(resolver,
                    Settings.Secure.WAKE_GESTURE_ENABLED, 0,
                    UserHandle.USER_CURRENT) != 0;
            if (mWakeGestureEnabledSetting != wakeGestureEnabledSetting) {
                mWakeGestureEnabledSetting = wakeGestureEnabledSetting;
                updateWakeGestureListenerLp();
            }

            // Configure rotation lock.
            int userRotation = Settings.System.getIntForUser(resolver,
                    Settings.System.USER_ROTATION, Surface.ROTATION_0,
                    UserHandle.USER_CURRENT);
            if (mUserRotation != userRotation) {
                mUserRotation = userRotation;
                updateRotation = true;
            }
            int userRotationMode = Settings.System.getIntForUser(resolver,
                    Settings.System.ACCELEROMETER_ROTATION, 0, UserHandle.USER_CURRENT) != 0 ?
                            WindowManagerPolicy.USER_ROTATION_FREE :
                                    WindowManagerPolicy.USER_ROTATION_LOCKED;
            if (mUserRotationMode != userRotationMode) {
                mUserRotationMode = userRotationMode;
                updateRotation = true;
                updateOrientationListenerLp();
            }

            if (mSystemReady) {
                int pointerLocation = Settings.System.getIntForUser(resolver,
                        Settings.System.POINTER_LOCATION, 0, UserHandle.USER_CURRENT);
                if (mPointerLocationMode != pointerLocation) {
                    mPointerLocationMode = pointerLocation;
                    mHandler.sendEmptyMessage(pointerLocation != 0 ?
                            MSG_ENABLE_POINTER_LOCATION : MSG_DISABLE_POINTER_LOCATION);
                }
            }
            // use screen off timeout setting as the timeout for the lockscreen
            mLockScreenTimeout = Settings.System.getIntForUser(resolver,
                    Settings.System.SCREEN_OFF_TIMEOUT, 0, UserHandle.USER_CURRENT);
            String imId = Settings.Secure.getStringForUser(resolver,
                    Settings.Secure.DEFAULT_INPUT_METHOD, UserHandle.USER_CURRENT);
            boolean hasSoftInput = imId != null && imId.length() > 0;
            if (mHasSoftInput != hasSoftInput) {
                mHasSoftInput = hasSoftInput;
                updateRotation = true;
            }
            if (mImmersiveModeConfirmation != null) {
                mImmersiveModeConfirmation.loadSetting(mCurrentUserId);
            }
            PolicyControl.reloadFromSetting(mContext);
        }
        if (updateRotation) {
            updateRotation(true);
        }
    }

    private void updateWakeGestureListenerLp() {
        if (shouldEnableWakeGestureLp()) {
            mWakeGestureListener.requestWakeUpTrigger();
        } else {
            mWakeGestureListener.cancelWakeUpTrigger();
        }
    }

    private boolean shouldEnableWakeGestureLp() {
        return mWakeGestureEnabledSetting && !mAwake
                && (!mLidControlsSleep || mLidState != LID_CLOSED)
                && mWakeGestureListener.isSupported();
    }

    private void enablePointerLocation() {
        if (mPointerLocationView == null) {
            mPointerLocationView = new PointerLocationView(mContext);
            mPointerLocationView.setPrintCoords(false);
            WindowManager.LayoutParams lp = new WindowManager.LayoutParams(
                    WindowManager.LayoutParams.MATCH_PARENT,
                    WindowManager.LayoutParams.MATCH_PARENT);
            lp.type = WindowManager.LayoutParams.TYPE_SECURE_SYSTEM_OVERLAY;
            lp.flags = WindowManager.LayoutParams.FLAG_FULLSCREEN
                    | WindowManager.LayoutParams.FLAG_NOT_TOUCHABLE
                    | WindowManager.LayoutParams.FLAG_NOT_FOCUSABLE
                    | WindowManager.LayoutParams.FLAG_LAYOUT_IN_SCREEN;
            if (ActivityManager.isHighEndGfx()) {
                lp.flags |= WindowManager.LayoutParams.FLAG_HARDWARE_ACCELERATED;
                lp.privateFlags |=
                        WindowManager.LayoutParams.PRIVATE_FLAG_FORCE_HARDWARE_ACCELERATED;
            }
            lp.format = PixelFormat.TRANSLUCENT;
            lp.setTitle("PointerLocation");
            WindowManager wm = (WindowManager)
                    mContext.getSystemService(Context.WINDOW_SERVICE);
            lp.inputFeatures |= WindowManager.LayoutParams.INPUT_FEATURE_NO_INPUT_CHANNEL;
            wm.addView(mPointerLocationView, lp);
            mWindowManagerFuncs.registerPointerEventListener(mPointerLocationView);
        }
    }

    private void disablePointerLocation() {
        if (mPointerLocationView != null) {
            mWindowManagerFuncs.unregisterPointerEventListener(mPointerLocationView);
            WindowManager wm = (WindowManager) mContext.getSystemService(Context.WINDOW_SERVICE);
            wm.removeView(mPointerLocationView);
            mPointerLocationView = null;
        }
    }

    private int readRotation(int resID) {
        try {
            int rotation = mContext.getResources().getInteger(resID);
            switch (rotation) {
                case 0:
                    return Surface.ROTATION_0;
                case 90:
                    return Surface.ROTATION_90;
                case 180:
                    return Surface.ROTATION_180;
                case 270:
                    return Surface.ROTATION_270;
            }
        } catch (Resources.NotFoundException e) {
            // fall through
        }
        return -1;
    }

    /** {@inheritDoc} */
    @Override
    public int checkAddPermission(WindowManager.LayoutParams attrs, int[] outAppOp) {
        int type = attrs.type;

        outAppOp[0] = AppOpsManager.OP_NONE;

        if (!((type >= FIRST_APPLICATION_WINDOW && type <= LAST_APPLICATION_WINDOW)
                || (type >= FIRST_SUB_WINDOW && type <= LAST_SUB_WINDOW)
                || (type >= FIRST_SYSTEM_WINDOW && type <= LAST_SYSTEM_WINDOW))) {
            return WindowManagerGlobal.ADD_INVALID_TYPE;
        }

        if (type < FIRST_SYSTEM_WINDOW || type > LAST_SYSTEM_WINDOW) {
            // Window manager will make sure these are okay.
            return WindowManagerGlobal.ADD_OKAY;
        }
        String permission = null;
        switch (type) {
            case TYPE_TOAST:
                // XXX right now the app process has complete control over
                // this...  should introduce a token to let the system
                // monitor/control what they are doing.

                // Bypass this to allow any activity to show toast even if
                // it runs in a different process than its package.
                //outAppOp[0] = AppOpsManager.OP_TOAST_WINDOW;
                break;
            case TYPE_DREAM:
            case TYPE_INPUT_METHOD:
            case TYPE_WALLPAPER:
            case TYPE_PRIVATE_PRESENTATION:
            case TYPE_VOICE_INTERACTION:
            case TYPE_ACCESSIBILITY_OVERLAY:
                // The window manager will check these.
                break;
            case TYPE_PHONE:
            case TYPE_PRIORITY_PHONE:
            case TYPE_SYSTEM_ALERT:
            case TYPE_SYSTEM_ERROR:
            case TYPE_SYSTEM_OVERLAY:
                permission = android.Manifest.permission.SYSTEM_ALERT_WINDOW;
                outAppOp[0] = AppOpsManager.OP_SYSTEM_ALERT_WINDOW;
                break;
            default:
                permission = android.Manifest.permission.INTERNAL_SYSTEM_WINDOW;
        }
        if (permission != null) {
            if (mContext.checkCallingOrSelfPermission(permission)
                    != PackageManager.PERMISSION_GRANTED) {
                return WindowManagerGlobal.ADD_PERMISSION_DENIED;
            }
        }
        return WindowManagerGlobal.ADD_OKAY;
    }

    @Override
    public boolean checkShowToOwnerOnly(WindowManager.LayoutParams attrs) {

        // If this switch statement is modified, modify the comment in the declarations of
        // the type in {@link WindowManager.LayoutParams} as well.
        switch (attrs.type) {
            default:
                // These are the windows that by default are shown only to the user that created
                // them. If this needs to be overridden, set
                // {@link WindowManager.LayoutParams.PRIVATE_FLAG_SHOW_FOR_ALL_USERS} in
                // {@link WindowManager.LayoutParams}. Note that permission
                // {@link android.Manifest.permission.INTERNAL_SYSTEM_WINDOW} is required as well.
                if ((attrs.privateFlags & PRIVATE_FLAG_SHOW_FOR_ALL_USERS) == 0) {
                    return true;
                }
                break;

            // These are the windows that by default are shown to all users. However, to
            // protect against spoofing, check permissions below.
            case TYPE_APPLICATION_STARTING:
            case TYPE_BOOT_PROGRESS:
            case TYPE_DISPLAY_OVERLAY:
            case TYPE_HIDDEN_NAV_CONSUMER:
            case TYPE_KEYGUARD_SCRIM:
            case TYPE_KEYGUARD_DIALOG:
            case TYPE_MAGNIFICATION_OVERLAY:
            case TYPE_NAVIGATION_BAR:
            case TYPE_NAVIGATION_BAR_PANEL:
            case TYPE_PHONE:
            case TYPE_POINTER:
            case TYPE_PRIORITY_PHONE:
            case TYPE_SEARCH_BAR:
            case TYPE_STATUS_BAR:
            case TYPE_STATUS_BAR_PANEL:
            case TYPE_STATUS_BAR_SUB_PANEL:
            case TYPE_SYSTEM_DIALOG:
            case TYPE_UNIVERSE_BACKGROUND:
            case TYPE_VOLUME_OVERLAY:
            case TYPE_PRIVATE_PRESENTATION:
                break;
        }

        // Check if third party app has set window to system window type.
        return mContext.checkCallingOrSelfPermission(
                android.Manifest.permission.INTERNAL_SYSTEM_WINDOW)
                        != PackageManager.PERMISSION_GRANTED;
    }

    @Override
    public void adjustWindowParamsLw(WindowManager.LayoutParams attrs) {
        switch (attrs.type) {
            case TYPE_SYSTEM_OVERLAY:
            case TYPE_SECURE_SYSTEM_OVERLAY:
                // These types of windows can't receive input events.
                attrs.flags |= WindowManager.LayoutParams.FLAG_NOT_FOCUSABLE
                        | WindowManager.LayoutParams.FLAG_NOT_TOUCHABLE;
                attrs.flags &= ~WindowManager.LayoutParams.FLAG_WATCH_OUTSIDE_TOUCH;
                break;
            case TYPE_STATUS_BAR:

                // If the Keyguard is in a hidden state (occluded by another window), we force to
                // remove the wallpaper and keyguard flag so that any change in-flight after setting
                // the keyguard as occluded wouldn't set these flags again.
                // See {@link #processKeyguardSetHiddenResultLw}.
                if (mKeyguardHidden) {
                    attrs.flags &= ~WindowManager.LayoutParams.FLAG_SHOW_WALLPAPER;
                    attrs.privateFlags &= ~WindowManager.LayoutParams.PRIVATE_FLAG_KEYGUARD;
                }
                break;
        }

        if (attrs.type != TYPE_STATUS_BAR) {
            // The status bar is the only window allowed to exhibit keyguard behavior.
            attrs.privateFlags &= ~WindowManager.LayoutParams.PRIVATE_FLAG_KEYGUARD;
        }

        if (ActivityManager.isHighEndGfx()
                && (attrs.flags & FLAG_DRAWS_SYSTEM_BAR_BACKGROUNDS) != 0) {
            attrs.subtreeSystemUiVisibility |= View.SYSTEM_UI_FLAG_LAYOUT_FULLSCREEN
                    | View.SYSTEM_UI_FLAG_LAYOUT_HIDE_NAVIGATION;
        }
    }

    void readLidState() {
        mLidState = mWindowManagerFuncs.getLidState();
    }

    private void readCameraLensCoverState() {
        mCameraLensCoverState = mWindowManagerFuncs.getCameraLensCoverState();
    }

    private boolean isHidden(int accessibilityMode) {
        switch (accessibilityMode) {
            case 1:
                return mLidState == LID_CLOSED;
            case 2:
                return mLidState == LID_OPEN;
            default:
                return false;
        }
    }

    /** {@inheritDoc} */
    @Override
    public void adjustConfigurationLw(Configuration config, int keyboardPresence,
            int navigationPresence) {
        mHaveBuiltInKeyboard = (keyboardPresence & PRESENCE_INTERNAL) != 0;

        readConfigurationDependentBehaviors();
        readLidState();
        applyLidSwitchState();

        if (config.keyboard == Configuration.KEYBOARD_NOKEYS
                || (keyboardPresence == PRESENCE_INTERNAL
                        && isHidden(mLidKeyboardAccessibility))) {
            config.hardKeyboardHidden = Configuration.HARDKEYBOARDHIDDEN_YES;
            if (!mHasSoftInput) {
                config.keyboardHidden = Configuration.KEYBOARDHIDDEN_YES;
            }
        }

        if (config.navigation == Configuration.NAVIGATION_NONAV
                || (navigationPresence == PRESENCE_INTERNAL
                        && isHidden(mLidNavigationAccessibility))) {
            config.navigationHidden = Configuration.NAVIGATIONHIDDEN_YES;
        }
    }

    /** {@inheritDoc} */
    @Override
    public int windowTypeToLayerLw(int type) {
        if (type >= FIRST_APPLICATION_WINDOW && type <= LAST_APPLICATION_WINDOW) {
            return 2;
        }
        switch (type) {
        case TYPE_UNIVERSE_BACKGROUND:
            return 1;
        case TYPE_PRIVATE_PRESENTATION:
            return 2;
        case TYPE_WALLPAPER:
            // wallpaper is at the bottom, though the window manager may move it.
            return 2;
        case TYPE_PHONE:
            return 3;
        case TYPE_SEARCH_BAR:
            return 4;
        case TYPE_VOICE_INTERACTION:
            // voice interaction layer is almost immediately above apps.
            return 5;
        case TYPE_SYSTEM_DIALOG:
            return 6;
        case TYPE_TOAST:
            // toasts and the plugged-in battery thing
            return 7;
        case TYPE_PRIORITY_PHONE:
            // SIM errors and unlock.  Not sure if this really should be in a high layer.
            return 8;
        case TYPE_DREAM:
            // used for Dreams (screensavers with TYPE_DREAM windows)
            return 9;
        case TYPE_SYSTEM_ALERT:
            // like the ANR / app crashed dialogs
            return 10;
        case TYPE_INPUT_METHOD:
            // on-screen keyboards and other such input method user interfaces go here.
            return 11;
        case TYPE_INPUT_METHOD_DIALOG:
            // on-screen keyboards and other such input method user interfaces go here.
            return 12;
        case TYPE_KEYGUARD_SCRIM:
            // the safety window that shows behind keyguard while keyguard is starting
            return 13;
        case TYPE_STATUS_BAR_SUB_PANEL:
            return 14;
        case TYPE_STATUS_BAR:
            return 15;
        case TYPE_STATUS_BAR_PANEL:
            return 16;
        case TYPE_KEYGUARD_DIALOG:
            return 17;
        case TYPE_VOLUME_OVERLAY:
            // the on-screen volume indicator and controller shown when the user
            // changes the device volume
            return 18;
        case TYPE_SYSTEM_OVERLAY:
            // the on-screen volume indicator and controller shown when the user
            // changes the device volume
            return 19;
        case TYPE_NAVIGATION_BAR:
            // the navigation bar, if available, shows atop most things
            return 20;
        case TYPE_NAVIGATION_BAR_PANEL:
            // some panels (e.g. search) need to show on top of the navigation bar
            return 21;
        case TYPE_SYSTEM_ERROR:
            // system-level error dialogs
            return 22;
        case TYPE_MAGNIFICATION_OVERLAY:
            // used to highlight the magnified portion of a display
            return 23;
        case TYPE_DISPLAY_OVERLAY:
            // used to simulate secondary display devices
            return 24;
        case TYPE_DRAG:
            // the drag layer: input for drag-and-drop is associated with this window,
            // which sits above all other focusable windows
            return 25;
        case TYPE_ACCESSIBILITY_OVERLAY:
            // overlay put by accessibility services to intercept user interaction
            return 26;
        case TYPE_SECURE_SYSTEM_OVERLAY:
            return 27;
        case TYPE_BOOT_PROGRESS:
            return 28;
        case TYPE_POINTER:
            // the (mouse) pointer layer
            return 29;
        case TYPE_HIDDEN_NAV_CONSUMER:
            return 30;
        }
        Log.e(TAG, "Unknown window type: " + type);
        return 2;
    }

    /** {@inheritDoc} */
    @Override
    public int subWindowTypeToLayerLw(int type) {
        switch (type) {
        case TYPE_APPLICATION_PANEL:
        case TYPE_APPLICATION_ATTACHED_DIALOG:
            return APPLICATION_PANEL_SUBLAYER;
        case TYPE_APPLICATION_MEDIA:
            return APPLICATION_MEDIA_SUBLAYER;
        case TYPE_APPLICATION_MEDIA_OVERLAY:
            return APPLICATION_MEDIA_OVERLAY_SUBLAYER;
        case TYPE_APPLICATION_SUB_PANEL:
            return APPLICATION_SUB_PANEL_SUBLAYER;
        }
        Log.e(TAG, "Unknown sub-window type: " + type);
        return 0;
    }

    @Override
    public int getMaxWallpaperLayer() {
        return windowTypeToLayerLw(TYPE_STATUS_BAR);
    }

    @Override
    public int getAboveUniverseLayer() {
        return windowTypeToLayerLw(TYPE_SYSTEM_ERROR);
    }

    @Override
    public int getNonDecorDisplayWidth(int fullWidth, int fullHeight, int rotation) {
        if (mHasNavigationBar) {
            // For a basic navigation bar, when we are in landscape mode we place
            // the navigation bar to the side.
            if (mNavigationBarCanMove && fullWidth > fullHeight) {
                return fullWidth - mNavigationBarWidthForRotation[rotation];
            }
        }
        return fullWidth;
    }

    @Override
    public int getNonDecorDisplayHeight(int fullWidth, int fullHeight, int rotation) {
        if (mHasNavigationBar) {
            // For a basic navigation bar, when we are in portrait mode we place
            // the navigation bar to the bottom.
            if (!mNavigationBarCanMove || fullWidth < fullHeight) {
                return fullHeight - mNavigationBarHeightForRotation[rotation];
            }
        }
        return fullHeight;
    }

    @Override
    public int getConfigDisplayWidth(int fullWidth, int fullHeight, int rotation) {
        return getNonDecorDisplayWidth(fullWidth, fullHeight, rotation);
    }

    @Override
    public int getConfigDisplayHeight(int fullWidth, int fullHeight, int rotation) {
        // There is a separate status bar at the top of the display.  We don't count that as part
        // of the fixed decor, since it can hide; however, for purposes of configurations,
        // we do want to exclude it since applications can't generally use that part
        // of the screen.
        return getNonDecorDisplayHeight(fullWidth, fullHeight, rotation) - mStatusBarHeight;
    }

    @Override
    public boolean isForceHiding(WindowManager.LayoutParams attrs) {
        return (attrs.privateFlags & PRIVATE_FLAG_KEYGUARD) != 0 ||
                (isKeyguardHostWindow(attrs) &&
                        (mKeyguardDelegate != null && mKeyguardDelegate.isShowing())) ||
                (attrs.type == TYPE_KEYGUARD_SCRIM);
    }

    @Override
    public boolean isKeyguardHostWindow(WindowManager.LayoutParams attrs) {
        return attrs.type == TYPE_STATUS_BAR;
    }

    @Override
    public boolean canBeForceHidden(WindowState win, WindowManager.LayoutParams attrs) {
        switch (attrs.type) {
            case TYPE_STATUS_BAR:
            case TYPE_NAVIGATION_BAR:
            case TYPE_WALLPAPER:
            case TYPE_DREAM:
            case TYPE_UNIVERSE_BACKGROUND:
            case TYPE_KEYGUARD_SCRIM:
                return false;
            default:
                return true;
        }
    }

    @Override
    public WindowState getWinShowWhenLockedLw() {
        return mWinShowWhenLocked;
    }

    /** {@inheritDoc} */
    @Override
    public View addStartingWindow(IBinder appToken, String packageName, int theme,
            CompatibilityInfo compatInfo, CharSequence nonLocalizedLabel, int labelRes,
            int icon, int logo, int windowFlags) {
        if (!SHOW_STARTING_ANIMATIONS) {
            return null;
        }
        if (packageName == null) {
            return null;
        }

        WindowManager wm = null;
        View view = null;

        try {
            Context context = mContext;
            if (DEBUG_STARTING_WINDOW) Slog.d(TAG, "addStartingWindow " + packageName
                    + ": nonLocalizedLabel=" + nonLocalizedLabel + " theme="
                    + Integer.toHexString(theme));
            if (theme != context.getThemeResId() || labelRes != 0) {
                try {
                    context = context.createPackageContext(packageName, 0);
                    context.setTheme(theme);
                } catch (PackageManager.NameNotFoundException e) {
                    // Ignore
                }
            }

            Window win = PolicyManager.makeNewWindow(context);
            final TypedArray ta = win.getWindowStyle();
            if (ta.getBoolean(
                        com.android.internal.R.styleable.Window_windowDisablePreview, false)
                || ta.getBoolean(
                        com.android.internal.R.styleable.Window_windowShowWallpaper,false)) {
                return null;
            }

            Resources r = context.getResources();
            win.setTitle(r.getText(labelRes, nonLocalizedLabel));

            win.setType(
                WindowManager.LayoutParams.TYPE_APPLICATION_STARTING);
            // Force the window flags: this is a fake window, so it is not really
            // touchable or focusable by the user.  We also add in the ALT_FOCUSABLE_IM
            // flag because we do know that the next window will take input
            // focus, so we want to get the IME window up on top of us right away.
            win.setFlags(
                windowFlags|
                WindowManager.LayoutParams.FLAG_NOT_TOUCHABLE|
                WindowManager.LayoutParams.FLAG_NOT_FOCUSABLE|
                WindowManager.LayoutParams.FLAG_ALT_FOCUSABLE_IM,
                windowFlags|
                WindowManager.LayoutParams.FLAG_NOT_TOUCHABLE|
                WindowManager.LayoutParams.FLAG_NOT_FOCUSABLE|
                WindowManager.LayoutParams.FLAG_ALT_FOCUSABLE_IM);

            win.setDefaultIcon(icon);
            win.setDefaultLogo(logo);

            win.setLayout(WindowManager.LayoutParams.MATCH_PARENT,
                    WindowManager.LayoutParams.MATCH_PARENT);

            final WindowManager.LayoutParams params = win.getAttributes();
            params.token = appToken;
            params.packageName = packageName;
            params.windowAnimations = win.getWindowStyle().getResourceId(
                    com.android.internal.R.styleable.Window_windowAnimationStyle, 0);
            params.privateFlags |=
                    WindowManager.LayoutParams.PRIVATE_FLAG_FAKE_HARDWARE_ACCELERATED;
            params.privateFlags |= WindowManager.LayoutParams.PRIVATE_FLAG_SHOW_FOR_ALL_USERS;

            if (!compatInfo.supportsScreen()) {
                params.privateFlags |= WindowManager.LayoutParams.PRIVATE_FLAG_COMPATIBLE_WINDOW;
            }

            params.setTitle("Starting " + packageName);

            wm = (WindowManager)context.getSystemService(Context.WINDOW_SERVICE);
            view = win.getDecorView();

            if (win.isFloating()) {
                // Whoops, there is no way to display an animation/preview
                // of such a thing!  After all that work...  let's skip it.
                // (Note that we must do this here because it is in
                // getDecorView() where the theme is evaluated...  maybe
                // we should peek the floating attribute from the theme
                // earlier.)
                return null;
            }

            if (DEBUG_STARTING_WINDOW) Slog.d(
                TAG, "Adding starting window for " + packageName
                + " / " + appToken + ": "
                + (view.getParent() != null ? view : null));

            wm.addView(view, params);

            // Only return the view if it was successfully added to the
            // window manager... which we can tell by it having a parent.
            return view.getParent() != null ? view : null;
        } catch (WindowManager.BadTokenException e) {
            // ignore
            Log.w(TAG, appToken + " already running, starting window not displayed. " +
                    e.getMessage());
        } catch (RuntimeException e) {
            // don't crash if something else bad happens, for example a
            // failure loading resources because we are loading from an app
            // on external storage that has been unmounted.
            Log.w(TAG, appToken + " failed creating starting window", e);
        } finally {
            if (view != null && view.getParent() == null) {
                Log.w(TAG, "view not successfully added to wm, removing view");
                wm.removeViewImmediate(view);
            }
        }

        return null;
    }

    /** {@inheritDoc} */
    @Override
    public void removeStartingWindow(IBinder appToken, View window) {
        if (DEBUG_STARTING_WINDOW) Slog.v(TAG, "Removing starting window for " + appToken + ": "
                + window + " Callers=" + Debug.getCallers(4));

        if (window != null) {
            WindowManager wm = (WindowManager)mContext.getSystemService(Context.WINDOW_SERVICE);
            wm.removeView(window);
        }
    }

    /**
     * Preflight adding a window to the system.
     *
     * Currently enforces that three window types are singletons:
     * <ul>
     * <li>STATUS_BAR_TYPE</li>
     * <li>KEYGUARD_TYPE</li>
     * </ul>
     *
     * @param win The window to be added
     * @param attrs Information about the window to be added
     *
     * @return If ok, WindowManagerImpl.ADD_OKAY.  If too many singletons,
     * WindowManagerImpl.ADD_MULTIPLE_SINGLETON
     */
    @Override
    public int prepareAddWindowLw(WindowState win, WindowManager.LayoutParams attrs) {
        switch (attrs.type) {
            case TYPE_STATUS_BAR:
                mContext.enforceCallingOrSelfPermission(
                        android.Manifest.permission.STATUS_BAR_SERVICE,
                        "PhoneWindowManager");
                if (mStatusBar != null) {
                    if (mStatusBar.isAlive()) {
                        return WindowManagerGlobal.ADD_MULTIPLE_SINGLETON;
                    }
                }
                mStatusBar = win;
                mStatusBarController.setWindow(win);
                break;
            case TYPE_NAVIGATION_BAR:
                mContext.enforceCallingOrSelfPermission(
                        android.Manifest.permission.STATUS_BAR_SERVICE,
                        "PhoneWindowManager");
                if (mNavigationBar != null) {
                    if (mNavigationBar.isAlive()) {
                        return WindowManagerGlobal.ADD_MULTIPLE_SINGLETON;
                    }
                }
                mNavigationBar = win;
                mNavigationBarController.setWindow(win);
                if (DEBUG_LAYOUT) Slog.i(TAG, "NAVIGATION BAR: " + mNavigationBar);
                break;
            case TYPE_NAVIGATION_BAR_PANEL:
                mContext.enforceCallingOrSelfPermission(
                        android.Manifest.permission.STATUS_BAR_SERVICE,
                        "PhoneWindowManager");
                break;
            case TYPE_STATUS_BAR_PANEL:
                mContext.enforceCallingOrSelfPermission(
                        android.Manifest.permission.STATUS_BAR_SERVICE,
                        "PhoneWindowManager");
                break;
            case TYPE_STATUS_BAR_SUB_PANEL:
                mContext.enforceCallingOrSelfPermission(
                        android.Manifest.permission.STATUS_BAR_SERVICE,
                        "PhoneWindowManager");
                break;
            case TYPE_KEYGUARD_SCRIM:
                if (mKeyguardScrim != null) {
                    return WindowManagerGlobal.ADD_MULTIPLE_SINGLETON;
                }
                mKeyguardScrim = win;
                break;
        }
        return WindowManagerGlobal.ADD_OKAY;
    }

    /** {@inheritDoc} */
    @Override
    public void removeWindowLw(WindowState win) {
        if (mStatusBar == win) {
            mStatusBar = null;
            mStatusBarController.setWindow(null);
            mKeyguardDelegate.showScrim();
        } else if (mKeyguardScrim == win) {
            Log.v(TAG, "Removing keyguard scrim");
            mKeyguardScrim = null;
        } if (mNavigationBar == win) {
            mNavigationBar = null;
            mNavigationBarController.setWindow(null);
        }
    }

    static final boolean PRINT_ANIM = false;

    /** {@inheritDoc} */
    @Override
    public int selectAnimationLw(WindowState win, int transit) {
        if (PRINT_ANIM) Log.i(TAG, "selectAnimation in " + win
              + ": transit=" + transit);
        if (win == mStatusBar) {
            boolean isKeyguard = (win.getAttrs().privateFlags & PRIVATE_FLAG_KEYGUARD) != 0;
            if (transit == TRANSIT_EXIT
                    || transit == TRANSIT_HIDE) {
                return isKeyguard ? -1 : R.anim.dock_top_exit;
            } else if (transit == TRANSIT_ENTER
                    || transit == TRANSIT_SHOW) {
                return isKeyguard ? -1 : R.anim.dock_top_enter;
            }
        } else if (win == mNavigationBar) {
            // This can be on either the bottom or the right.
            if (mNavigationBarOnBottom) {
                if (transit == TRANSIT_EXIT
                        || transit == TRANSIT_HIDE) {
                    return R.anim.dock_bottom_exit;
                } else if (transit == TRANSIT_ENTER
                        || transit == TRANSIT_SHOW) {
                    return R.anim.dock_bottom_enter;
                }
            } else {
                if (transit == TRANSIT_EXIT
                        || transit == TRANSIT_HIDE) {
                    return R.anim.dock_right_exit;
                } else if (transit == TRANSIT_ENTER
                        || transit == TRANSIT_SHOW) {
                    return R.anim.dock_right_enter;
                }
            }
        }

        if (transit == TRANSIT_PREVIEW_DONE) {
            if (win.hasAppShownWindows()) {
                if (PRINT_ANIM) Log.i(TAG, "**** STARTING EXIT");
                return com.android.internal.R.anim.app_starting_exit;
            }
        } else if (win.getAttrs().type == TYPE_DREAM && mDreamingLockscreen
                && transit == TRANSIT_ENTER) {
            // Special case: we are animating in a dream, while the keyguard
            // is shown.  We don't want an animation on the dream, because
            // we need it shown immediately with the keyguard animating away
            // to reveal it.
            return -1;
        }

        return 0;
    }

    @Override
    public void selectRotationAnimationLw(int anim[]) {
        if (PRINT_ANIM) Slog.i(TAG, "selectRotationAnimation mTopFullscreen="
                + mTopFullscreenOpaqueWindowState + " rotationAnimation="
                + (mTopFullscreenOpaqueWindowState == null ?
                        "0" : mTopFullscreenOpaqueWindowState.getAttrs().rotationAnimation));
        if (mTopFullscreenOpaqueWindowState != null && mTopIsFullscreen) {
            switch (mTopFullscreenOpaqueWindowState.getAttrs().rotationAnimation) {
                case ROTATION_ANIMATION_CROSSFADE:
                    anim[0] = R.anim.rotation_animation_xfade_exit;
                    anim[1] = R.anim.rotation_animation_enter;
                    break;
                case ROTATION_ANIMATION_JUMPCUT:
                    anim[0] = R.anim.rotation_animation_jump_exit;
                    anim[1] = R.anim.rotation_animation_enter;
                    break;
                case ROTATION_ANIMATION_ROTATE:
                default:
                    anim[0] = anim[1] = 0;
                    break;
            }
        } else {
            anim[0] = anim[1] = 0;
        }
    }

    @Override
    public boolean validateRotationAnimationLw(int exitAnimId, int enterAnimId,
            boolean forceDefault) {
        switch (exitAnimId) {
            case R.anim.rotation_animation_xfade_exit:
            case R.anim.rotation_animation_jump_exit:
                // These are the only cases that matter.
                if (forceDefault) {
                    return false;
                }
                int anim[] = new int[2];
                selectRotationAnimationLw(anim);
                return (exitAnimId == anim[0] && enterAnimId == anim[1]);
            default:
                return true;
        }
    }

    @Override
    public Animation createForceHideEnterAnimation(boolean onWallpaper,
            boolean goingToNotificationShade) {
        if (goingToNotificationShade) {
            return AnimationUtils.loadAnimation(mContext, R.anim.lock_screen_behind_enter_fade_in);
        }

        AnimationSet set = (AnimationSet) AnimationUtils.loadAnimation(mContext, onWallpaper ?
                    R.anim.lock_screen_behind_enter_wallpaper :
                    R.anim.lock_screen_behind_enter);

        // TODO: Use XML interpolators when we have log interpolators available in XML.
        final List<Animation> animations = set.getAnimations();
        for (int i = animations.size() - 1; i >= 0; --i) {
            animations.get(i).setInterpolator(mLogDecelerateInterpolator);
        }

        return set;
    }


    @Override
    public Animation createForceHideWallpaperExitAnimation(boolean goingToNotificationShade) {
        if (goingToNotificationShade) {
            return null;
        } else {
            return AnimationUtils.loadAnimation(mContext, R.anim.lock_screen_wallpaper_exit);
        }
    }

    private static void awakenDreams() {
        IDreamManager dreamManager = getDreamManager();
        if (dreamManager != null) {
            try {
                dreamManager.awaken();
            } catch (RemoteException e) {
                // fine, stay asleep then
            }
        }
    }

    static IDreamManager getDreamManager() {
        return IDreamManager.Stub.asInterface(
                ServiceManager.checkService(DreamService.DREAM_SERVICE));
    }

    TelecomManager getTelecommService() {
        return (TelecomManager) mContext.getSystemService(Context.TELECOM_SERVICE);
    }

    static IAudioService getAudioService() {
        IAudioService audioService = IAudioService.Stub.asInterface(
                ServiceManager.checkService(Context.AUDIO_SERVICE));
        if (audioService == null) {
            Log.w(TAG, "Unable to find IAudioService interface.");
        }
        return audioService;
    }

    boolean keyguardOn() {
        return isKeyguardShowingAndNotOccluded() || inKeyguardRestrictedKeyInputMode();
    }

    private static final int[] WINDOW_TYPES_WHERE_HOME_DOESNT_WORK = {
            WindowManager.LayoutParams.TYPE_SYSTEM_ALERT,
            WindowManager.LayoutParams.TYPE_SYSTEM_ERROR,
        };

    /** {@inheritDoc} */
    @Override
    public long interceptKeyBeforeDispatching(WindowState win, KeyEvent event, int policyFlags) {
        final boolean keyguardOn = keyguardOn();
        final int keyCode = event.getKeyCode();
        final int repeatCount = event.getRepeatCount();
        final int metaState = event.getMetaState();
        final int flags = event.getFlags();
        final boolean down = event.getAction() == KeyEvent.ACTION_DOWN;
        final boolean canceled = event.isCanceled();

        if (DEBUG_INPUT) {
            Log.d(TAG, "interceptKeyTi keyCode=" + keyCode + " down=" + down + " repeatCount="
                    + repeatCount + " keyguardOn=" + keyguardOn + " mHomePressed=" + mHomePressed
                    + " canceled=" + canceled);
        }

        // If we think we might have a volume down & power key chord on the way
        // but we're not sure, then tell the dispatcher to wait a little while and
        // try again later before dispatching.
        if (mScreenshotChordEnabled && (flags & KeyEvent.FLAG_FALLBACK) == 0) {
            if (mScreenshotChordVolumeDownKeyTriggered && !mScreenshotChordPowerKeyTriggered) {
                final long now = SystemClock.uptimeMillis();
                final long timeoutTime = mScreenshotChordVolumeDownKeyTime
                        + SCREENSHOT_CHORD_DEBOUNCE_DELAY_MILLIS;
                if (now < timeoutTime) {
                    return timeoutTime - now;
                }
            }
            if (keyCode == KeyEvent.KEYCODE_VOLUME_DOWN
                    && mScreenshotChordVolumeDownKeyConsumed) {
                if (!down) {
                    mScreenshotChordVolumeDownKeyConsumed = false;
                }
                return -1;
            }
            if (mVolumeUpKeyTriggered && !mPowerKeyTriggered) {
                final long now = SystemClock.uptimeMillis();
                final long timeoutTime = mVolumeUpKeyTime + SCREENSHOT_CHORD_DEBOUNCE_DELAY_MILLIS;
                if (now < timeoutTime) {
                    return timeoutTime - now;
                }
            }
            if (keyCode == KeyEvent.KEYCODE_VOLUME_UP
                    && mVolumeUpKeyConsumedByScreenshotChord) {
                if (!down) {
                    mVolumeUpKeyConsumedByScreenshotChord = false;
                }
                return -1;
            }
        }

        // Cancel any pending meta actions if we see any other keys being pressed between the down
        // of the meta key and its corresponding up.
        if (mPendingMetaAction && !KeyEvent.isMetaKey(keyCode)) {
            mPendingMetaAction = false;
        }

        // First we always handle the home key here, so applications
        // can never break it, although if keyguard is on, we do let
        // it handle it, because that gives us the correct 5 second
        // timeout.
        if (keyCode == KeyEvent.KEYCODE_HOME) {

            // If we have released the home key, and didn't do anything else
            // while it was pressed, then it is time to go home!
            if (!down) {
                cancelPreloadRecentApps();

                mHomePressed = false;
                if (mHomeConsumed) {
                    mHomeConsumed = false;
                    return -1;
                }

                if (canceled) {
                    Log.i(TAG, "Ignoring HOME; event canceled.");
                    return -1;
                }

                // If an incoming call is ringing, HOME is totally disabled.
                // (The user is already on the InCallUI at this point,
                // and his ONLY options are to answer or reject the call.)
                TelecomManager telecomManager = getTelecommService();
                if (telecomManager != null && telecomManager.isRinging()) {
                    Log.i(TAG, "Ignoring HOME; there's a ringing incoming call.");
                    return -1;
                }

                // Delay handling home if a double-tap is possible.
                if (mDoubleTapOnHomeBehavior != DOUBLE_TAP_HOME_NOTHING) {
                    mHandler.removeCallbacks(mHomeDoubleTapTimeoutRunnable); // just in case
                    mHomeDoubleTapPending = true;
                    mHandler.postDelayed(mHomeDoubleTapTimeoutRunnable,
                            ViewConfiguration.getDoubleTapTimeout());
                    return -1;
                }

                handleShortPressOnHome();
                return -1;
            }

            // If a system window has focus, then it doesn't make sense
            // right now to interact with applications.
            WindowManager.LayoutParams attrs = win != null ? win.getAttrs() : null;
            if (attrs != null) {
                final int type = attrs.type;
                if (type == WindowManager.LayoutParams.TYPE_KEYGUARD_SCRIM
                        || type == WindowManager.LayoutParams.TYPE_KEYGUARD_DIALOG
                        || (attrs.privateFlags & PRIVATE_FLAG_KEYGUARD) != 0) {
                    // the "app" is keyguard, so give it the key
                    return 0;
                }
                final int typeCount = WINDOW_TYPES_WHERE_HOME_DOESNT_WORK.length;
                for (int i=0; i<typeCount; i++) {
                    if (type == WINDOW_TYPES_WHERE_HOME_DOESNT_WORK[i]) {
                        // don't do anything, but also don't pass it to the app
                        return -1;
                    }
                }
            }

            // Remember that home is pressed and handle special actions.
            if (repeatCount == 0) {
                mHomePressed = true;
                if (mHomeDoubleTapPending) {
                    mHomeDoubleTapPending = false;
                    mHandler.removeCallbacks(mHomeDoubleTapTimeoutRunnable);
                    handleDoubleTapOnHome();
                } else if (mLongPressOnHomeBehavior == LONG_PRESS_HOME_RECENT_SYSTEM_UI
                        || mDoubleTapOnHomeBehavior == DOUBLE_TAP_HOME_RECENT_SYSTEM_UI) {
                    preloadRecentApps();
                }
            } else if ((event.getFlags() & KeyEvent.FLAG_LONG_PRESS) != 0) {
                if (!keyguardOn) {
                    handleLongPressOnHome();
                }
            }
            return -1;
        } else if (keyCode == KeyEvent.KEYCODE_MENU) {
            // Hijack modified menu keys for debugging features
            final int chordBug = KeyEvent.META_SHIFT_ON;

            if (down && repeatCount == 0) {
                if (mEnableShiftMenuBugReports && (metaState & chordBug) == chordBug) {
                    Intent intent = new Intent(Intent.ACTION_BUG_REPORT);
                    mContext.sendOrderedBroadcastAsUser(intent, UserHandle.CURRENT,
                            null, null, null, 0, null, null);
                    return -1;
                } else if (SHOW_PROCESSES_ON_ALT_MENU &&
                        (metaState & KeyEvent.META_ALT_ON) == KeyEvent.META_ALT_ON) {
                    Intent service = new Intent();
                    service.setClassName(mContext, "com.android.server.LoadAverageService");
                    ContentResolver res = mContext.getContentResolver();
                    boolean shown = Settings.Global.getInt(
                            res, Settings.Global.SHOW_PROCESSES, 0) != 0;
                    if (!shown) {
                        mContext.startService(service);
                    } else {
                        mContext.stopService(service);
                    }
                    Settings.Global.putInt(
                            res, Settings.Global.SHOW_PROCESSES, shown ? 0 : 1);
                    return -1;
                }
            }
        } else if (keyCode == KeyEvent.KEYCODE_SEARCH) {
            if (down) {
                if (repeatCount == 0) {
                    mSearchKeyShortcutPending = true;
                    mConsumeSearchKeyUp = false;
                }
            } else {
                mSearchKeyShortcutPending = false;
                if (mConsumeSearchKeyUp) {
                    mConsumeSearchKeyUp = false;
                    return -1;
                }
            }
            return 0;
        } else if (keyCode == KeyEvent.KEYCODE_APP_SWITCH) {
            if (!keyguardOn) {
                if (down && repeatCount == 0) {
                    preloadRecentApps();
                } else if (!down) {
                    toggleRecentApps();
                }
            }
            return -1;
        } else if (keyCode == KeyEvent.KEYCODE_ASSIST) {
            if (down) {
                if (repeatCount == 0) {
                    mAssistKeyLongPressed = false;
                } else if (repeatCount == 1) {
                    mAssistKeyLongPressed = true;
                    if (!keyguardOn) {
                         launchAssistLongPressAction();
                    }
                }
            } else {
                if (mAssistKeyLongPressed) {
                    mAssistKeyLongPressed = false;
                } else {
                    if (!keyguardOn) {
                        launchAssistAction();
                    }
                }
            }
            return -1;
        } else if (keyCode == KeyEvent.KEYCODE_VOICE_ASSIST) {
            if (!down) {
                Intent voiceIntent;
                if (!keyguardOn) {
                    voiceIntent = new Intent(RecognizerIntent.ACTION_WEB_SEARCH);
                } else {
                    voiceIntent = new Intent(RecognizerIntent.ACTION_VOICE_SEARCH_HANDS_FREE);
                    voiceIntent.putExtra(RecognizerIntent.EXTRA_SECURE, true);
                }
                mContext.startActivityAsUser(voiceIntent, UserHandle.CURRENT_OR_SELF);
            }
        } else if (keyCode == KeyEvent.KEYCODE_SYSRQ) {
            if (down && repeatCount == 0) {
                mHandler.post(mScreenshotRunnable);
            }
            return -1;
        } else if (keyCode == KeyEvent.KEYCODE_BRIGHTNESS_UP
                || keyCode == KeyEvent.KEYCODE_BRIGHTNESS_DOWN) {
            if (down) {
                int direction = keyCode == KeyEvent.KEYCODE_BRIGHTNESS_UP ? 1 : -1;

                // Disable autobrightness if it's on
                int auto = Settings.System.getIntForUser(
                        mContext.getContentResolver(),
                        Settings.System.SCREEN_BRIGHTNESS_MODE,
                        Settings.System.SCREEN_BRIGHTNESS_MODE_MANUAL,
                        UserHandle.USER_CURRENT_OR_SELF);
                if (auto != 0) {
                    Settings.System.putIntForUser(mContext.getContentResolver(),
                            Settings.System.SCREEN_BRIGHTNESS_MODE,
                            Settings.System.SCREEN_BRIGHTNESS_MODE_MANUAL,
                            UserHandle.USER_CURRENT_OR_SELF);
                }

                int min = mPowerManager.getMinimumScreenBrightnessSetting();
                int max = mPowerManager.getMaximumScreenBrightnessSetting();
                int step = (max - min + BRIGHTNESS_STEPS - 1) / BRIGHTNESS_STEPS * direction;
                int brightness = Settings.System.getIntForUser(mContext.getContentResolver(),
                        Settings.System.SCREEN_BRIGHTNESS,
                        mPowerManager.getDefaultScreenBrightnessSetting(),
                        UserHandle.USER_CURRENT_OR_SELF);
                brightness += step;
                // Make sure we don't go beyond the limits.
                brightness = Math.min(max, brightness);
                brightness = Math.max(min, brightness);

                Settings.System.putIntForUser(mContext.getContentResolver(),
                        Settings.System.SCREEN_BRIGHTNESS, brightness,
                        UserHandle.USER_CURRENT_OR_SELF);
                mContext.startActivityAsUser(new Intent(Intent.ACTION_SHOW_BRIGHTNESS_DIALOG),
                        UserHandle.CURRENT_OR_SELF);
            }
            return -1;
        } else if (KeyEvent.isMetaKey(keyCode)) {
            if (down) {
                mPendingMetaAction = true;
            } else if (mPendingMetaAction) {
                launchAssistAction(Intent.EXTRA_ASSIST_INPUT_HINT_KEYBOARD);
            }
            return -1;
        }

        // Shortcuts are invoked through Search+key, so intercept those here
        // Any printing key that is chorded with Search should be consumed
        // even if no shortcut was invoked.  This prevents text from being
        // inadvertently inserted when using a keyboard that has built-in macro
        // shortcut keys (that emit Search+x) and some of them are not registered.
        if (mSearchKeyShortcutPending) {
            final KeyCharacterMap kcm = event.getKeyCharacterMap();
            if (kcm.isPrintingKey(keyCode)) {
                mConsumeSearchKeyUp = true;
                mSearchKeyShortcutPending = false;
                if (down && repeatCount == 0 && !keyguardOn) {
                    Intent shortcutIntent = mShortcutManager.getIntent(kcm, keyCode, metaState);
                    if (shortcutIntent != null) {
                        shortcutIntent.addFlags(Intent.FLAG_ACTIVITY_NEW_TASK);
                        try {
                            mContext.startActivityAsUser(shortcutIntent, UserHandle.CURRENT);
                        } catch (ActivityNotFoundException ex) {
                            Slog.w(TAG, "Dropping shortcut key combination because "
                                    + "the activity to which it is registered was not found: "
                                    + "SEARCH+" + KeyEvent.keyCodeToString(keyCode), ex);
                        }
                    } else {
                        Slog.i(TAG, "Dropping unregistered shortcut key combination: "
                                + "SEARCH+" + KeyEvent.keyCodeToString(keyCode));
                    }
                }
                return -1;
            }
        }

        // Invoke shortcuts using Meta.
        if (down && repeatCount == 0 && !keyguardOn
                && (metaState & KeyEvent.META_META_ON) != 0) {
            final KeyCharacterMap kcm = event.getKeyCharacterMap();
            if (kcm.isPrintingKey(keyCode)) {
                Intent shortcutIntent = mShortcutManager.getIntent(kcm, keyCode,
                        metaState & ~(KeyEvent.META_META_ON
                                | KeyEvent.META_META_LEFT_ON | KeyEvent.META_META_RIGHT_ON));
                if (shortcutIntent != null) {
                    shortcutIntent.addFlags(Intent.FLAG_ACTIVITY_NEW_TASK);
                    try {
                        mContext.startActivityAsUser(shortcutIntent, UserHandle.CURRENT);
                    } catch (ActivityNotFoundException ex) {
                        Slog.w(TAG, "Dropping shortcut key combination because "
                                + "the activity to which it is registered was not found: "
                                + "META+" + KeyEvent.keyCodeToString(keyCode), ex);
                    }
                    return -1;
                }
            }
        }

        // Handle application launch keys.
        if (down && repeatCount == 0 && !keyguardOn) {
            String category = sApplicationLaunchKeyCategories.get(keyCode);
            if (category != null) {
                Intent intent = Intent.makeMainSelectorActivity(Intent.ACTION_MAIN, category);
                intent.setFlags(Intent.FLAG_ACTIVITY_NEW_TASK);
                try {
                    mContext.startActivityAsUser(intent, UserHandle.CURRENT);
                } catch (ActivityNotFoundException ex) {
                    Slog.w(TAG, "Dropping application launch key because "
                            + "the activity to which it is registered was not found: "
                            + "keyCode=" + keyCode + ", category=" + category, ex);
                }
                return -1;
            }
        }

        // Display task switcher for ALT-TAB.
        if (down && repeatCount == 0 && keyCode == KeyEvent.KEYCODE_TAB) {
            if (mRecentAppsHeldModifiers == 0 && !keyguardOn) {
                final int shiftlessModifiers = event.getModifiers() & ~KeyEvent.META_SHIFT_MASK;
                if (KeyEvent.metaStateHasModifiers(shiftlessModifiers, KeyEvent.META_ALT_ON)) {
                    mRecentAppsHeldModifiers = shiftlessModifiers;
                    showRecentApps(true);
                    return -1;
                }
            }
        } else if (!down && mRecentAppsHeldModifiers != 0
                && (metaState & mRecentAppsHeldModifiers) == 0) {
            mRecentAppsHeldModifiers = 0;
            hideRecentApps(true, false);
        }

        // Handle keyboard language switching.
        if (down && repeatCount == 0
                && (keyCode == KeyEvent.KEYCODE_LANGUAGE_SWITCH
                        || (keyCode == KeyEvent.KEYCODE_SPACE
                                && (metaState & KeyEvent.META_CTRL_MASK) != 0))) {
            int direction = (metaState & KeyEvent.META_SHIFT_MASK) != 0 ? -1 : 1;
            mWindowManagerFuncs.switchKeyboardLayout(event.getDeviceId(), direction);
            return -1;
        }
        if (mLanguageSwitchKeyPressed && !down
                && (keyCode == KeyEvent.KEYCODE_LANGUAGE_SWITCH
                        || keyCode == KeyEvent.KEYCODE_SPACE)) {
            mLanguageSwitchKeyPressed = false;
            return -1;
        }

        if (isValidGlobalKey(keyCode)
                && mGlobalKeyManager.handleGlobalKey(mContext, keyCode, event)) {
            return -1;
        }

        // Reserve all the META modifier combos for system behavior
        if ((metaState & KeyEvent.META_META_ON) != 0) {
            return -1;
        }

        // Let the application handle the key.
        return 0;
    }

    /** {@inheritDoc} */
    @Override
    public KeyEvent dispatchUnhandledKey(WindowState win, KeyEvent event, int policyFlags) {
        // Note: This method is only called if the initial down was unhandled.
        if (DEBUG_INPUT) {
            Slog.d(TAG, "Unhandled key: win=" + win + ", action=" + event.getAction()
                    + ", flags=" + event.getFlags()
                    + ", keyCode=" + event.getKeyCode()
                    + ", scanCode=" + event.getScanCode()
                    + ", metaState=" + event.getMetaState()
                    + ", repeatCount=" + event.getRepeatCount()
                    + ", policyFlags=" + policyFlags);
        }

        KeyEvent fallbackEvent = null;
        if ((event.getFlags() & KeyEvent.FLAG_FALLBACK) == 0) {
            final KeyCharacterMap kcm = event.getKeyCharacterMap();
            final int keyCode = event.getKeyCode();
            final int metaState = event.getMetaState();
            final boolean initialDown = event.getAction() == KeyEvent.ACTION_DOWN
                    && event.getRepeatCount() == 0;

            // Check for fallback actions specified by the key character map.
            final FallbackAction fallbackAction;
            if (initialDown) {
                fallbackAction = kcm.getFallbackAction(keyCode, metaState);
            } else {
                fallbackAction = mFallbackActions.get(keyCode);
            }

            if (fallbackAction != null) {
                if (DEBUG_INPUT) {
                    Slog.d(TAG, "Fallback: keyCode=" + fallbackAction.keyCode
                            + " metaState=" + Integer.toHexString(fallbackAction.metaState));
                }

                final int flags = event.getFlags() | KeyEvent.FLAG_FALLBACK;
                fallbackEvent = KeyEvent.obtain(
                        event.getDownTime(), event.getEventTime(),
                        event.getAction(), fallbackAction.keyCode,
                        event.getRepeatCount(), fallbackAction.metaState,
                        event.getDeviceId(), event.getScanCode(),
                        flags, event.getSource(), null);

                if (!interceptFallback(win, fallbackEvent, policyFlags)) {
                    fallbackEvent.recycle();
                    fallbackEvent = null;
                }

                if (initialDown) {
                    mFallbackActions.put(keyCode, fallbackAction);
                } else if (event.getAction() == KeyEvent.ACTION_UP) {
                    mFallbackActions.remove(keyCode);
                    fallbackAction.recycle();
                }
            }
        }

        if (DEBUG_INPUT) {
            if (fallbackEvent == null) {
                Slog.d(TAG, "No fallback.");
            } else {
                Slog.d(TAG, "Performing fallback: " + fallbackEvent);
            }
        }
        return fallbackEvent;
    }

    private boolean interceptFallback(WindowState win, KeyEvent fallbackEvent, int policyFlags) {
        int actions = interceptKeyBeforeQueueing(fallbackEvent, policyFlags);
        if ((actions & ACTION_PASS_TO_USER) != 0) {
            long delayMillis = interceptKeyBeforeDispatching(
                    win, fallbackEvent, policyFlags);
            if (delayMillis == 0) {
                return true;
            }
        }
        return false;
    }

    private void launchAssistLongPressAction() {
        performHapticFeedbackLw(null, HapticFeedbackConstants.LONG_PRESS, false);
        sendCloseSystemWindows(SYSTEM_DIALOG_REASON_ASSIST);

        // launch the search activity
        Intent intent = new Intent(Intent.ACTION_SEARCH_LONG_PRESS);
        intent.setFlags(Intent.FLAG_ACTIVITY_NEW_TASK);
        try {
            // TODO: This only stops the factory-installed search manager.
            // Need to formalize an API to handle others
            SearchManager searchManager = getSearchManager();
            if (searchManager != null) {
                searchManager.stopSearch();
            }
            mContext.startActivityAsUser(intent, UserHandle.CURRENT);
        } catch (ActivityNotFoundException e) {
            Slog.w(TAG, "No activity to handle assist long press action.", e);
        }
    }

    private void launchAssistAction() {
        launchAssistAction(null);
    }

    private void launchAssistAction(String hint) {
        sendCloseSystemWindows(SYSTEM_DIALOG_REASON_ASSIST);
        Intent intent = ((SearchManager) mContext.getSystemService(Context.SEARCH_SERVICE))
                .getAssistIntent(mContext, true, UserHandle.USER_CURRENT);
        if (intent != null) {
            if (hint != null) {
                intent.putExtra(hint, true);
            }
            intent.setFlags(Intent.FLAG_ACTIVITY_NEW_TASK
                    | Intent.FLAG_ACTIVITY_SINGLE_TOP
                    | Intent.FLAG_ACTIVITY_CLEAR_TOP);
            try {
                mContext.startActivityAsUser(intent, UserHandle.CURRENT);
            } catch (ActivityNotFoundException e) {
                Slog.w(TAG, "No activity to handle assist action.", e);
            }
        }
    }

    private SearchManager getSearchManager() {
        if (mSearchManager == null) {
            mSearchManager = (SearchManager) mContext.getSystemService(Context.SEARCH_SERVICE);
        }
        return mSearchManager;
    }

    private void preloadRecentApps() {
        mPreloadedRecentApps = true;
        try {
            IStatusBarService statusbar = getStatusBarService();
            if (statusbar != null) {
                statusbar.preloadRecentApps();
            }
        } catch (RemoteException e) {
            Slog.e(TAG, "RemoteException when preloading recent apps", e);
            // re-acquire status bar service next time it is needed.
            mStatusBarService = null;
        }
    }

    private void cancelPreloadRecentApps() {
        if (mPreloadedRecentApps) {
            mPreloadedRecentApps = false;
            try {
                IStatusBarService statusbar = getStatusBarService();
                if (statusbar != null) {
                    statusbar.cancelPreloadRecentApps();
                }
            } catch (RemoteException e) {
                Slog.e(TAG, "RemoteException when cancelling recent apps preload", e);
                // re-acquire status bar service next time it is needed.
                mStatusBarService = null;
            }
        }
    }

    private void toggleRecentApps() {
        mPreloadedRecentApps = false; // preloading no longer needs to be canceled
        try {
            IStatusBarService statusbar = getStatusBarService();
            if (statusbar != null) {
                statusbar.toggleRecentApps();
            }
        } catch (RemoteException e) {
            Slog.e(TAG, "RemoteException when toggling recent apps", e);
            // re-acquire status bar service next time it is needed.
            mStatusBarService = null;
        }
    }

    @Override
    public void showRecentApps() {
        mHandler.removeMessages(MSG_DISPATCH_SHOW_RECENTS);
        mHandler.sendEmptyMessage(MSG_DISPATCH_SHOW_RECENTS);
    }

    private void showRecentApps(boolean triggeredFromAltTab) {
        mPreloadedRecentApps = false; // preloading no longer needs to be canceled
        try {
            IStatusBarService statusbar = getStatusBarService();
            if (statusbar != null) {
                statusbar.showRecentApps(triggeredFromAltTab);
            }
        } catch (RemoteException e) {
            Slog.e(TAG, "RemoteException when showing recent apps", e);
            // re-acquire status bar service next time it is needed.
            mStatusBarService = null;
        }
    }

    private void hideRecentApps(boolean triggeredFromAltTab, boolean triggeredFromHome) {
        mPreloadedRecentApps = false; // preloading no longer needs to be canceled
        try {
            IStatusBarService statusbar = getStatusBarService();
            if (statusbar != null) {
                statusbar.hideRecentApps(triggeredFromAltTab, triggeredFromHome);
            }
        } catch (RemoteException e) {
            Slog.e(TAG, "RemoteException when closing recent apps", e);
            // re-acquire status bar service next time it is needed.
            mStatusBarService = null;
        }
    }

    /**
     * A home key -> launch home action was detected.  Take the appropriate action
     * given the situation with the keyguard.
     */
    void launchHomeFromHotKey() {
        if (isKeyguardShowingAndNotOccluded()) {
            // don't launch home if keyguard showing
        } else if (!mHideLockScreen && mKeyguardDelegate.isInputRestricted()) {
            // when in keyguard restricted mode, must first verify unlock
            // before launching home
            mKeyguardDelegate.verifyUnlock(new OnKeyguardExitResult() {
                @Override
                public void onKeyguardExitResult(boolean success) {
                    if (success) {
                        try {
                            ActivityManagerNative.getDefault().stopAppSwitches();
                        } catch (RemoteException e) {
                        }
                        sendCloseSystemWindows(SYSTEM_DIALOG_REASON_HOME_KEY);
                        startDockOrHome();
                    }
                }
            });
        } else {
            // no keyguard stuff to worry about, just launch home!
            try {
                ActivityManagerNative.getDefault().stopAppSwitches();
            } catch (RemoteException e) {
            }
            if (mRecentsVisible) {
                // Hide Recents and notify it to launch Home
                awakenDreams();
                sendCloseSystemWindows(SYSTEM_DIALOG_REASON_HOME_KEY);
                hideRecentApps(false, true);
            } else {
                // Otherwise, just launch Home
                sendCloseSystemWindows(SYSTEM_DIALOG_REASON_HOME_KEY);
                startDockOrHome();
            }
        }
    }

    private final Runnable mClearHideNavigationFlag = new Runnable() {
        @Override
        public void run() {
            synchronized (mWindowManagerFuncs.getWindowManagerLock()) {
                // Clear flags.
                mForceClearedSystemUiFlags &=
                        ~View.SYSTEM_UI_FLAG_HIDE_NAVIGATION;
            }
            mWindowManagerFuncs.reevaluateStatusBarVisibility();
        }
    };

    /**
     * Input handler used while nav bar is hidden.  Captures any touch on the screen,
     * to determine when the nav bar should be shown and prevent applications from
     * receiving those touches.
     */
    final class HideNavInputEventReceiver extends InputEventReceiver {
        public HideNavInputEventReceiver(InputChannel inputChannel, Looper looper) {
            super(inputChannel, looper);
        }

        @Override
        public void onInputEvent(InputEvent event) {
            boolean handled = false;
            try {
                if (event instanceof MotionEvent
                        && (event.getSource() & InputDevice.SOURCE_CLASS_POINTER) != 0) {
                    final MotionEvent motionEvent = (MotionEvent)event;
                    if (motionEvent.getAction() == MotionEvent.ACTION_DOWN) {
                        // When the user taps down, we re-show the nav bar.
                        boolean changed = false;
                        synchronized (mWindowManagerFuncs.getWindowManagerLock()) {
                            // Any user activity always causes us to show the
                            // navigation controls, if they had been hidden.
                            // We also clear the low profile and only content
                            // flags so that tapping on the screen will atomically
                            // restore all currently hidden screen decorations.
                            int newVal = mResettingSystemUiFlags |
                                    View.SYSTEM_UI_FLAG_HIDE_NAVIGATION |
                                    View.SYSTEM_UI_FLAG_LOW_PROFILE |
                                    View.SYSTEM_UI_FLAG_FULLSCREEN;
                            if (mResettingSystemUiFlags != newVal) {
                                mResettingSystemUiFlags = newVal;
                                changed = true;
                            }
                            // We don't allow the system's nav bar to be hidden
                            // again for 1 second, to prevent applications from
                            // spamming us and keeping it from being shown.
                            newVal = mForceClearedSystemUiFlags |
                                    View.SYSTEM_UI_FLAG_HIDE_NAVIGATION;
                            if (mForceClearedSystemUiFlags != newVal) {
                                mForceClearedSystemUiFlags = newVal;
                                changed = true;
                                mHandler.postDelayed(mClearHideNavigationFlag, 1000);
                            }
                        }
                        if (changed) {
                            mWindowManagerFuncs.reevaluateStatusBarVisibility();
                        }
                    }
                }
            } finally {
                finishInputEvent(event, handled);
            }
        }
    }
    final InputEventReceiver.Factory mHideNavInputEventReceiverFactory =
            new InputEventReceiver.Factory() {
        @Override
        public InputEventReceiver createInputEventReceiver(
                InputChannel inputChannel, Looper looper) {
            return new HideNavInputEventReceiver(inputChannel, looper);
        }
    };

    @Override
    public int adjustSystemUiVisibilityLw(int visibility) {
        mStatusBarController.adjustSystemUiVisibilityLw(mLastSystemUiFlags, visibility);
        mNavigationBarController.adjustSystemUiVisibilityLw(mLastSystemUiFlags, visibility);
        mRecentsVisible = (visibility & View.RECENT_APPS_VISIBLE) > 0;

        // Reset any bits in mForceClearingStatusBarVisibility that
        // are now clear.
        mResettingSystemUiFlags &= visibility;
        // Clear any bits in the new visibility that are currently being
        // force cleared, before reporting it.
        return visibility & ~mResettingSystemUiFlags
                & ~mForceClearedSystemUiFlags;
    }

    @Override
    public void getInsetHintLw(WindowManager.LayoutParams attrs, Rect outContentInsets,
            Rect outStableInsets) {
        final int fl = PolicyControl.getWindowFlags(null, attrs);
        final int sysuiVis = PolicyControl.getSystemUiVisibility(null, attrs);
        final int systemUiVisibility = (sysuiVis | attrs.subtreeSystemUiVisibility);

        if ((fl & (FLAG_LAYOUT_IN_SCREEN | FLAG_LAYOUT_INSET_DECOR))
                == (FLAG_LAYOUT_IN_SCREEN | FLAG_LAYOUT_INSET_DECOR)) {
            int availRight, availBottom;
            if (canHideNavigationBar() &&
                    (systemUiVisibility & View.SYSTEM_UI_FLAG_LAYOUT_HIDE_NAVIGATION) != 0) {
                availRight = mUnrestrictedScreenLeft + mUnrestrictedScreenWidth;
                availBottom = mUnrestrictedScreenTop + mUnrestrictedScreenHeight;
            } else {
                availRight = mRestrictedScreenLeft + mRestrictedScreenWidth;
                availBottom = mRestrictedScreenTop + mRestrictedScreenHeight;
            }
            if ((systemUiVisibility & View.SYSTEM_UI_FLAG_LAYOUT_STABLE) != 0) {
                if ((fl & FLAG_FULLSCREEN) != 0) {
                    outContentInsets.set(mStableFullscreenLeft, mStableFullscreenTop,
                            availRight - mStableFullscreenRight,
                            availBottom - mStableFullscreenBottom);
                } else {
                    outContentInsets.set(mStableLeft, mStableTop,
                            availRight - mStableRight, availBottom - mStableBottom);
                }
            } else if ((fl & FLAG_FULLSCREEN) != 0 || (fl & FLAG_LAYOUT_IN_OVERSCAN) != 0) {
                outContentInsets.setEmpty();
            } else if ((systemUiVisibility & (View.SYSTEM_UI_FLAG_FULLSCREEN
                        | View.SYSTEM_UI_FLAG_LAYOUT_FULLSCREEN)) == 0) {
                outContentInsets.set(mCurLeft, mCurTop,
                        availRight - mCurRight, availBottom - mCurBottom);
            } else {
                outContentInsets.set(mCurLeft, mCurTop,
                        availRight - mCurRight, availBottom - mCurBottom);
            }

            outStableInsets.set(mStableLeft, mStableTop,
                    availRight - mStableRight, availBottom - mStableBottom);
            return;
        }
        outContentInsets.setEmpty();
        outStableInsets.setEmpty();
    }

    /** {@inheritDoc} */
    @Override
    public void beginLayoutLw(boolean isDefaultDisplay, int displayWidth, int displayHeight,
                              int displayRotation) {
        final int overscanLeft, overscanTop, overscanRight, overscanBottom;
        if (isDefaultDisplay) {
            switch (displayRotation) {
                case Surface.ROTATION_90:
                    overscanLeft = mOverscanTop;
                    overscanTop = mOverscanRight;
                    overscanRight = mOverscanBottom;
                    overscanBottom = mOverscanLeft;
                    break;
                case Surface.ROTATION_180:
                    overscanLeft = mOverscanRight;
                    overscanTop = mOverscanBottom;
                    overscanRight = mOverscanLeft;
                    overscanBottom = mOverscanTop;
                    break;
                case Surface.ROTATION_270:
                    overscanLeft = mOverscanBottom;
                    overscanTop = mOverscanLeft;
                    overscanRight = mOverscanTop;
                    overscanBottom = mOverscanRight;
                    break;
                default:
                    overscanLeft = mOverscanLeft;
                    overscanTop = mOverscanTop;
                    overscanRight = mOverscanRight;
                    overscanBottom = mOverscanBottom;
                    break;
            }
        } else {
            overscanLeft = 0;
            overscanTop = 0;
            overscanRight = 0;
            overscanBottom = 0;
        }
        mOverscanScreenLeft = mRestrictedOverscanScreenLeft = 0;
        mOverscanScreenTop = mRestrictedOverscanScreenTop = 0;
        mOverscanScreenWidth = mRestrictedOverscanScreenWidth = displayWidth;
        mOverscanScreenHeight = mRestrictedOverscanScreenHeight = displayHeight;
        mSystemLeft = 0;
        mSystemTop = 0;
        mSystemRight = displayWidth;
        mSystemBottom = displayHeight;
        mUnrestrictedScreenLeft = overscanLeft;
        mUnrestrictedScreenTop = overscanTop;
        mUnrestrictedScreenWidth = displayWidth - overscanLeft - overscanRight;
        mUnrestrictedScreenHeight = displayHeight - overscanTop - overscanBottom;
        mRestrictedScreenLeft = mUnrestrictedScreenLeft;
        mRestrictedScreenTop = mUnrestrictedScreenTop;
        mRestrictedScreenWidth = mSystemGestures.screenWidth = mUnrestrictedScreenWidth;
        mRestrictedScreenHeight = mSystemGestures.screenHeight = mUnrestrictedScreenHeight;
        mDockLeft = mContentLeft = mVoiceContentLeft = mStableLeft = mStableFullscreenLeft
                = mCurLeft = mUnrestrictedScreenLeft;
        mDockTop = mContentTop = mVoiceContentTop = mStableTop = mStableFullscreenTop
                = mCurTop = mUnrestrictedScreenTop;
        mDockRight = mContentRight = mVoiceContentRight = mStableRight = mStableFullscreenRight
                = mCurRight = displayWidth - overscanRight;
        mDockBottom = mContentBottom = mVoiceContentBottom = mStableBottom = mStableFullscreenBottom
                = mCurBottom = displayHeight - overscanBottom;
        mDockLayer = 0x10000000;
        mStatusBarLayer = -1;

        // start with the current dock rect, which will be (0,0,displayWidth,displayHeight)
        final Rect pf = mTmpParentFrame;
        final Rect df = mTmpDisplayFrame;
        final Rect of = mTmpOverscanFrame;
        final Rect vf = mTmpVisibleFrame;
        final Rect dcf = mTmpDecorFrame;
        pf.left = df.left = of.left = vf.left = mDockLeft;
        pf.top = df.top = of.top = vf.top = mDockTop;
        pf.right = df.right = of.right = vf.right = mDockRight;
        pf.bottom = df.bottom = of.bottom = vf.bottom = mDockBottom;
        dcf.setEmpty();  // Decor frame N/A for system bars.

        if (isDefaultDisplay) {
            // For purposes of putting out fake window up to steal focus, we will
            // drive nav being hidden only by whether it is requested.
            final int sysui = mLastSystemUiFlags;
            boolean navVisible = (sysui & View.SYSTEM_UI_FLAG_HIDE_NAVIGATION) == 0;
            boolean navTranslucent = (sysui
                    & (View.NAVIGATION_BAR_TRANSLUCENT | View.SYSTEM_UI_TRANSPARENT)) != 0;
            boolean immersive = (sysui & View.SYSTEM_UI_FLAG_IMMERSIVE) != 0;
            boolean immersiveSticky = (sysui & View.SYSTEM_UI_FLAG_IMMERSIVE_STICKY) != 0;
            boolean navAllowedHidden = immersive || immersiveSticky;
            navTranslucent &= !immersiveSticky;  // transient trumps translucent
            boolean isKeyguardShowing = isStatusBarKeyguard() && !mHideLockScreen;
            if (!isKeyguardShowing) {
                navTranslucent &= areTranslucentBarsAllowed();
            }

            // When the navigation bar isn't visible, we put up a fake
            // input window to catch all touch events.  This way we can
            // detect when the user presses anywhere to bring back the nav
            // bar and ensure the application doesn't see the event.
            if (navVisible || navAllowedHidden) {
                if (mHideNavFakeWindow != null) {
                    mHideNavFakeWindow.dismiss();
                    mHideNavFakeWindow = null;
                }
            } else if (mHideNavFakeWindow == null) {
                mHideNavFakeWindow = mWindowManagerFuncs.addFakeWindow(
                        mHandler.getLooper(), mHideNavInputEventReceiverFactory,
                        "hidden nav", WindowManager.LayoutParams.TYPE_HIDDEN_NAV_CONSUMER, 0,
                        0, false, false, true);
            }

            // For purposes of positioning and showing the nav bar, if we have
            // decided that it can't be hidden (because of the screen aspect ratio),
            // then take that into account.
            navVisible |= !canHideNavigationBar();

            boolean updateSysUiVisibility = false;
            if (mNavigationBar != null) {
                boolean transientNavBarShowing = mNavigationBarController.isTransientShowing();
                // Force the navigation bar to its appropriate place and
                // size.  We need to do this directly, instead of relying on
                // it to bubble up from the nav bar, because this needs to
                // change atomically with screen rotations.
                mNavigationBarOnBottom = (!mNavigationBarCanMove || displayWidth < displayHeight);
                if (mNavigationBarOnBottom) {
                    // It's a system nav bar or a portrait screen; nav bar goes on bottom.
                    int top = displayHeight - overscanBottom
                            - mNavigationBarHeightForRotation[displayRotation];
                    mTmpNavigationFrame.set(0, top, displayWidth, displayHeight - overscanBottom);
                    mStableBottom = mStableFullscreenBottom = mTmpNavigationFrame.top;
                    if (transientNavBarShowing) {
                        mNavigationBarController.setBarShowingLw(true);
                    } else if (navVisible) {
                        mNavigationBarController.setBarShowingLw(true);
                        mDockBottom = mTmpNavigationFrame.top;
                        mRestrictedScreenHeight = mDockBottom - mRestrictedScreenTop;
                        mRestrictedOverscanScreenHeight = mDockBottom - mRestrictedOverscanScreenTop;
                    } else {
                        // We currently want to hide the navigation UI.
                        mNavigationBarController.setBarShowingLw(false);
                    }
                    if (navVisible && !navTranslucent && !navAllowedHidden
                            && !mNavigationBar.isAnimatingLw()
                            && !mNavigationBarController.wasRecentlyTranslucent()) {
                        // If the opaque nav bar is currently requested to be visible,
                        // and not in the process of animating on or off, then
                        // we can tell the app that it is covered by it.
                        mSystemBottom = mTmpNavigationFrame.top;
                    }
                } else {
                    // Landscape screen; nav bar goes to the right.
                    int left = displayWidth - overscanRight
                            - mNavigationBarWidthForRotation[displayRotation];
                    mTmpNavigationFrame.set(left, 0, displayWidth - overscanRight, displayHeight);
                    mStableRight = mStableFullscreenRight = mTmpNavigationFrame.left;
                    if (transientNavBarShowing) {
                        mNavigationBarController.setBarShowingLw(true);
                    } else if (navVisible) {
                        mNavigationBarController.setBarShowingLw(true);
                        mDockRight = mTmpNavigationFrame.left;
                        mRestrictedScreenWidth = mDockRight - mRestrictedScreenLeft;
                        mRestrictedOverscanScreenWidth = mDockRight - mRestrictedOverscanScreenLeft;
                    } else {
                        // We currently want to hide the navigation UI.
                        mNavigationBarController.setBarShowingLw(false);
                    }
                    if (navVisible && !navTranslucent && !mNavigationBar.isAnimatingLw()
                            && !mNavigationBarController.wasRecentlyTranslucent()) {
                        // If the nav bar is currently requested to be visible,
                        // and not in the process of animating on or off, then
                        // we can tell the app that it is covered by it.
                        mSystemRight = mTmpNavigationFrame.left;
                    }
                }
                // Make sure the content and current rectangles are updated to
                // account for the restrictions from the navigation bar.
                mContentTop = mVoiceContentTop = mCurTop = mDockTop;
                mContentBottom = mVoiceContentBottom = mCurBottom = mDockBottom;
                mContentLeft = mVoiceContentLeft = mCurLeft = mDockLeft;
                mContentRight = mVoiceContentRight = mCurRight = mDockRight;
                mStatusBarLayer = mNavigationBar.getSurfaceLayer();
                // And compute the final frame.
                mNavigationBar.computeFrameLw(mTmpNavigationFrame, mTmpNavigationFrame,
                        mTmpNavigationFrame, mTmpNavigationFrame, mTmpNavigationFrame, dcf,
                        mTmpNavigationFrame);
                if (DEBUG_LAYOUT) Slog.i(TAG, "mNavigationBar frame: " + mTmpNavigationFrame);
                if (mNavigationBarController.checkHiddenLw()) {
                    updateSysUiVisibility = true;
                }
            }
            if (DEBUG_LAYOUT) Slog.i(TAG, String.format("mDock rect: (%d,%d - %d,%d)",
                    mDockLeft, mDockTop, mDockRight, mDockBottom));

            // decide where the status bar goes ahead of time
            if (mStatusBar != null) {
                // apply any navigation bar insets
                pf.left = df.left = of.left = mUnrestrictedScreenLeft;
                pf.top = df.top = of.top = mUnrestrictedScreenTop;
                pf.right = df.right = of.right = mUnrestrictedScreenWidth + mUnrestrictedScreenLeft;
                pf.bottom = df.bottom = of.bottom = mUnrestrictedScreenHeight
                        + mUnrestrictedScreenTop;
                vf.left = mStableLeft;
                vf.top = mStableTop;
                vf.right = mStableRight;
                vf.bottom = mStableBottom;

                mStatusBarLayer = mStatusBar.getSurfaceLayer();

                // Let the status bar determine its size.
                mStatusBar.computeFrameLw(pf, df, vf, vf, vf, dcf, vf);

                // For layout, the status bar is always at the top with our fixed height.
                mStableTop = mUnrestrictedScreenTop + mStatusBarHeight;

                boolean statusBarTransient = (sysui & View.STATUS_BAR_TRANSIENT) != 0;
                boolean statusBarTranslucent = (sysui
                        & (View.STATUS_BAR_TRANSLUCENT | View.SYSTEM_UI_TRANSPARENT)) != 0;
                if (!isKeyguardShowing) {
                    statusBarTranslucent &= areTranslucentBarsAllowed();
                }

                // If the status bar is hidden, we don't want to cause
                // windows behind it to scroll.
                if (mStatusBar.isVisibleLw() && !statusBarTransient) {
                    // Status bar may go away, so the screen area it occupies
                    // is available to apps but just covering them when the
                    // status bar is visible.
                    mDockTop = mUnrestrictedScreenTop + mStatusBarHeight;

                    mContentTop = mVoiceContentTop = mCurTop = mDockTop;
                    mContentBottom = mVoiceContentBottom = mCurBottom = mDockBottom;
                    mContentLeft = mVoiceContentLeft = mCurLeft = mDockLeft;
                    mContentRight = mVoiceContentRight = mCurRight = mDockRight;

                    if (DEBUG_LAYOUT) Slog.v(TAG, "Status bar: " +
                        String.format(
                            "dock=[%d,%d][%d,%d] content=[%d,%d][%d,%d] cur=[%d,%d][%d,%d]",
                            mDockLeft, mDockTop, mDockRight, mDockBottom,
                            mContentLeft, mContentTop, mContentRight, mContentBottom,
                            mCurLeft, mCurTop, mCurRight, mCurBottom));
                }
                if (mStatusBar.isVisibleLw() && !mStatusBar.isAnimatingLw()
                        && !statusBarTransient && !statusBarTranslucent
                        && !mStatusBarController.wasRecentlyTranslucent()) {
                    // If the opaque status bar is currently requested to be visible,
                    // and not in the process of animating on or off, then
                    // we can tell the app that it is covered by it.
                    mSystemTop = mUnrestrictedScreenTop + mStatusBarHeight;
                }
                if (mStatusBarController.checkHiddenLw()) {
                    updateSysUiVisibility = true;
                }
            }
            if (updateSysUiVisibility) {
                updateSystemUiVisibilityLw();
            }
        }
    }

    /** {@inheritDoc} */
    @Override
    public int getSystemDecorLayerLw() {
        if (mStatusBar != null) return mStatusBar.getSurfaceLayer();
        if (mNavigationBar != null) return mNavigationBar.getSurfaceLayer();
        return 0;
    }

    @Override
    public void getContentRectLw(Rect r) {
        r.set(mContentLeft, mContentTop, mContentRight, mContentBottom);
    }

    void setAttachedWindowFrames(WindowState win, int fl, int adjust, WindowState attached,
            boolean insetDecors, Rect pf, Rect df, Rect of, Rect cf, Rect vf) {
        if (win.getSurfaceLayer() > mDockLayer && attached.getSurfaceLayer() < mDockLayer) {
            // Here's a special case: if this attached window is a panel that is
            // above the dock window, and the window it is attached to is below
            // the dock window, then the frames we computed for the window it is
            // attached to can not be used because the dock is effectively part
            // of the underlying window and the attached window is floating on top
            // of the whole thing.  So, we ignore the attached window and explicitly
            // compute the frames that would be appropriate without the dock.
            df.left = of.left = cf.left = vf.left = mDockLeft;
            df.top = of.top = cf.top = vf.top = mDockTop;
            df.right = of.right = cf.right = vf.right = mDockRight;
            df.bottom = of.bottom = cf.bottom = vf.bottom = mDockBottom;
        } else {
            // The effective display frame of the attached window depends on
            // whether it is taking care of insetting its content.  If not,
            // we need to use the parent's content frame so that the entire
            // window is positioned within that content.  Otherwise we can use
            // the overscan frame and let the attached window take care of
            // positioning its content appropriately.
            if (adjust != SOFT_INPUT_ADJUST_RESIZE) {
                // Set the content frame of the attached window to the parent's decor frame
                // (same as content frame when IME isn't present) if specifically requested by
                // setting {@link WindowManager.LayoutParams#FLAG_LAYOUT_ATTACHED_IN_DECOR} flag.
                // Otherwise, use the overscan frame.
                cf.set((fl & FLAG_LAYOUT_ATTACHED_IN_DECOR) != 0
                        ? attached.getContentFrameLw() : attached.getOverscanFrameLw());
            } else {
                // If the window is resizing, then we want to base the content
                // frame on our attached content frame to resize...  however,
                // things can be tricky if the attached window is NOT in resize
                // mode, in which case its content frame will be larger.
                // Ungh.  So to deal with that, make sure the content frame
                // we end up using is not covering the IM dock.
                cf.set(attached.getContentFrameLw());
                if (attached.isVoiceInteraction()) {
                    if (cf.left < mVoiceContentLeft) cf.left = mVoiceContentLeft;
                    if (cf.top < mVoiceContentTop) cf.top = mVoiceContentTop;
                    if (cf.right > mVoiceContentRight) cf.right = mVoiceContentRight;
                    if (cf.bottom > mVoiceContentBottom) cf.bottom = mVoiceContentBottom;
                } else if (attached.getSurfaceLayer() < mDockLayer) {
                    if (cf.left < mContentLeft) cf.left = mContentLeft;
                    if (cf.top < mContentTop) cf.top = mContentTop;
                    if (cf.right > mContentRight) cf.right = mContentRight;
                    if (cf.bottom > mContentBottom) cf.bottom = mContentBottom;
                }
            }
            df.set(insetDecors ? attached.getDisplayFrameLw() : cf);
            of.set(insetDecors ? attached.getOverscanFrameLw() : cf);
            vf.set(attached.getVisibleFrameLw());
        }
        // The LAYOUT_IN_SCREEN flag is used to determine whether the attached
        // window should be positioned relative to its parent or the entire
        // screen.
        pf.set((fl & FLAG_LAYOUT_IN_SCREEN) == 0
                ? attached.getFrameLw() : df);
    }

    private void applyStableConstraints(int sysui, int fl, Rect r) {
        if ((sysui & View.SYSTEM_UI_FLAG_LAYOUT_STABLE) != 0) {
            // If app is requesting a stable layout, don't let the
            // content insets go below the stable values.
            if ((fl & FLAG_FULLSCREEN) != 0) {
                if (r.left < mStableFullscreenLeft) r.left = mStableFullscreenLeft;
                if (r.top < mStableFullscreenTop) r.top = mStableFullscreenTop;
                if (r.right > mStableFullscreenRight) r.right = mStableFullscreenRight;
                if (r.bottom > mStableFullscreenBottom) r.bottom = mStableFullscreenBottom;
            } else {
                if (r.left < mStableLeft) r.left = mStableLeft;
                if (r.top < mStableTop) r.top = mStableTop;
                if (r.right > mStableRight) r.right = mStableRight;
                if (r.bottom > mStableBottom) r.bottom = mStableBottom;
            }
        }
    }

    /** {@inheritDoc} */
    @Override
    public void layoutWindowLw(WindowState win, WindowState attached) {
        // we've already done the status bar
        final WindowManager.LayoutParams attrs = win.getAttrs();
        if ((win == mStatusBar && (attrs.privateFlags & PRIVATE_FLAG_KEYGUARD) == 0) ||
                win == mNavigationBar) {
            return;
        }
        final boolean isDefaultDisplay = win.isDefaultDisplay();
        final boolean needsToOffsetInputMethodTarget = isDefaultDisplay &&
                (win == mLastInputMethodTargetWindow && mLastInputMethodWindow != null);
        if (needsToOffsetInputMethodTarget) {
            if (DEBUG_LAYOUT) Slog.i(TAG, "Offset ime target window by the last ime window state");
            offsetInputMethodWindowLw(mLastInputMethodWindow);
        }

        final int fl = PolicyControl.getWindowFlags(win, attrs);
        final int sim = attrs.softInputMode;
        final int sysUiFl = PolicyControl.getSystemUiVisibility(win, null);

        final Rect pf = mTmpParentFrame;
        final Rect df = mTmpDisplayFrame;
        final Rect of = mTmpOverscanFrame;
        final Rect cf = mTmpContentFrame;
        final Rect vf = mTmpVisibleFrame;
        final Rect dcf = mTmpDecorFrame;
        final Rect sf = mTmpStableFrame;
        dcf.setEmpty();

        final boolean hasNavBar = (isDefaultDisplay && mHasNavigationBar
                && mNavigationBar != null && mNavigationBar.isVisibleLw());

        final int adjust = sim & SOFT_INPUT_MASK_ADJUST;

        if (isDefaultDisplay) {
            sf.set(mStableLeft, mStableTop, mStableRight, mStableBottom);
        } else {
            sf.set(mOverscanLeft, mOverscanTop, mOverscanRight, mOverscanBottom);
        }

        if (!isDefaultDisplay) {
            if (attached != null) {
                // If this window is attached to another, our display
                // frame is the same as the one we are attached to.
                setAttachedWindowFrames(win, fl, adjust, attached, true, pf, df, of, cf, vf);
            } else {
                // Give the window full screen.
                pf.left = df.left = of.left = cf.left = mOverscanScreenLeft;
                pf.top = df.top = of.top = cf.top = mOverscanScreenTop;
                pf.right = df.right = of.right = cf.right
                        = mOverscanScreenLeft + mOverscanScreenWidth;
                pf.bottom = df.bottom = of.bottom = cf.bottom
                        = mOverscanScreenTop + mOverscanScreenHeight;
            }
        } else  if (attrs.type == TYPE_INPUT_METHOD) {
            pf.left = df.left = of.left = cf.left = vf.left = mDockLeft;
            pf.top = df.top = of.top = cf.top = vf.top = mDockTop;
            pf.right = df.right = of.right = cf.right = vf.right = mDockRight;
            // IM dock windows layout below the nav bar...
            pf.bottom = df.bottom = of.bottom = mUnrestrictedScreenTop + mUnrestrictedScreenHeight;
            // ...with content insets above the nav bar
            cf.bottom = vf.bottom = mStableBottom;
            // IM dock windows always go to the bottom of the screen.
            attrs.gravity = Gravity.BOTTOM;
            mDockLayer = win.getSurfaceLayer();
        } else if (win == mStatusBar && (attrs.privateFlags & PRIVATE_FLAG_KEYGUARD) != 0) {
            pf.left = df.left = of.left = mUnrestrictedScreenLeft;
            pf.top = df.top = of.top = mUnrestrictedScreenTop;
            pf.right = df.right = of.right = mUnrestrictedScreenWidth + mUnrestrictedScreenLeft;
            pf.bottom = df.bottom = of.bottom = mUnrestrictedScreenHeight + mUnrestrictedScreenTop;
            cf.left = vf.left = mStableLeft;
            cf.top = vf.top = mStableTop;
            cf.right = vf.right = mStableRight;
            vf.bottom = mStableBottom;
            cf.bottom = mContentBottom;
        } else {

            // Default policy decor for the default display
            dcf.left = mSystemLeft;
            dcf.top = mSystemTop;
            dcf.right = mSystemRight;
            dcf.bottom = mSystemBottom;
            final boolean inheritTranslucentDecor = (attrs.privateFlags
                    & WindowManager.LayoutParams.PRIVATE_FLAG_INHERIT_TRANSLUCENT_DECOR) != 0;
            final boolean isAppWindow =
                    attrs.type >= WindowManager.LayoutParams.FIRST_APPLICATION_WINDOW &&
                    attrs.type <= WindowManager.LayoutParams.LAST_APPLICATION_WINDOW;
            final boolean topAtRest =
                    win == mTopFullscreenOpaqueWindowState && !win.isAnimatingLw();
            if (isAppWindow && !inheritTranslucentDecor && !topAtRest) {
                if ((sysUiFl & View.SYSTEM_UI_FLAG_FULLSCREEN) == 0
                        && (fl & WindowManager.LayoutParams.FLAG_FULLSCREEN) == 0
                        && (fl & WindowManager.LayoutParams.FLAG_TRANSLUCENT_STATUS) == 0
                        && (fl & WindowManager.LayoutParams.
                                FLAG_DRAWS_SYSTEM_BAR_BACKGROUNDS) == 0) {
                    // Ensure policy decor includes status bar
                    dcf.top = mStableTop;
                }
                if ((fl & WindowManager.LayoutParams.FLAG_TRANSLUCENT_NAVIGATION) == 0
                        && (sysUiFl & View.SYSTEM_UI_FLAG_HIDE_NAVIGATION) == 0
                        && (fl & WindowManager.LayoutParams.
                                FLAG_DRAWS_SYSTEM_BAR_BACKGROUNDS) == 0) {
                    // Ensure policy decor includes navigation bar
                    dcf.bottom = mStableBottom;
                    dcf.right = mStableRight;
                }
            }

            if ((fl & (FLAG_LAYOUT_IN_SCREEN | FLAG_LAYOUT_INSET_DECOR))
                    == (FLAG_LAYOUT_IN_SCREEN | FLAG_LAYOUT_INSET_DECOR)) {
                if (DEBUG_LAYOUT) Slog.v(TAG, "layoutWindowLw(" + attrs.getTitle()
                            + "): IN_SCREEN, INSET_DECOR");
                // This is the case for a normal activity window: we want it
                // to cover all of the screen space, and it can take care of
                // moving its contents to account for screen decorations that
                // intrude into that space.
                if (attached != null) {
                    // If this window is attached to another, our display
                    // frame is the same as the one we are attached to.
                    setAttachedWindowFrames(win, fl, adjust, attached, true, pf, df, of, cf, vf);
                } else {
                    if (attrs.type == TYPE_STATUS_BAR_PANEL
                            || attrs.type == TYPE_STATUS_BAR_SUB_PANEL) {
                        // Status bar panels are the only windows who can go on top of
                        // the status bar.  They are protected by the STATUS_BAR_SERVICE
                        // permission, so they have the same privileges as the status
                        // bar itself.
                        //
                        // However, they should still dodge the navigation bar if it exists.

                        pf.left = df.left = of.left = hasNavBar
                                ? mDockLeft : mUnrestrictedScreenLeft;
                        pf.top = df.top = of.top = mUnrestrictedScreenTop;
                        pf.right = df.right = of.right = hasNavBar
                                ? mRestrictedScreenLeft+mRestrictedScreenWidth
                                : mUnrestrictedScreenLeft + mUnrestrictedScreenWidth;
                        pf.bottom = df.bottom = of.bottom = hasNavBar
                                ? mRestrictedScreenTop+mRestrictedScreenHeight
                                : mUnrestrictedScreenTop + mUnrestrictedScreenHeight;

                        if (DEBUG_LAYOUT) Slog.v(TAG, String.format(
                                        "Laying out status bar window: (%d,%d - %d,%d)",
                                        pf.left, pf.top, pf.right, pf.bottom));
                    } else if ((fl & FLAG_LAYOUT_IN_OVERSCAN) != 0
                            && attrs.type >= WindowManager.LayoutParams.FIRST_APPLICATION_WINDOW
                            && attrs.type <= WindowManager.LayoutParams.LAST_SUB_WINDOW) {
                        // Asking to layout into the overscan region, so give it that pure
                        // unrestricted area.
                        pf.left = df.left = of.left = mOverscanScreenLeft;
                        pf.top = df.top = of.top = mOverscanScreenTop;
                        pf.right = df.right = of.right = mOverscanScreenLeft + mOverscanScreenWidth;
                        pf.bottom = df.bottom = of.bottom = mOverscanScreenTop
                                + mOverscanScreenHeight;
                    } else if (canHideNavigationBar()
                            && (sysUiFl & View.SYSTEM_UI_FLAG_LAYOUT_HIDE_NAVIGATION) != 0
                            && attrs.type >= WindowManager.LayoutParams.FIRST_APPLICATION_WINDOW
                            && attrs.type <= WindowManager.LayoutParams.LAST_SUB_WINDOW) {
                        // Asking for layout as if the nav bar is hidden, lets the
                        // application extend into the unrestricted overscan screen area.  We
                        // only do this for application windows to ensure no window that
                        // can be above the nav bar can do this.
                        pf.left = df.left = mOverscanScreenLeft;
                        pf.top = df.top = mOverscanScreenTop;
                        pf.right = df.right = mOverscanScreenLeft + mOverscanScreenWidth;
                        pf.bottom = df.bottom = mOverscanScreenTop + mOverscanScreenHeight;
                        // We need to tell the app about where the frame inside the overscan
                        // is, so it can inset its content by that amount -- it didn't ask
                        // to actually extend itself into the overscan region.
                        of.left = mUnrestrictedScreenLeft;
                        of.top = mUnrestrictedScreenTop;
                        of.right = mUnrestrictedScreenLeft + mUnrestrictedScreenWidth;
                        of.bottom = mUnrestrictedScreenTop + mUnrestrictedScreenHeight;
                    } else {
                        pf.left = df.left = mRestrictedOverscanScreenLeft;
                        pf.top = df.top = mRestrictedOverscanScreenTop;
                        pf.right = df.right = mRestrictedOverscanScreenLeft
                                + mRestrictedOverscanScreenWidth;
                        pf.bottom = df.bottom = mRestrictedOverscanScreenTop
                                + mRestrictedOverscanScreenHeight;
                        // We need to tell the app about where the frame inside the overscan
                        // is, so it can inset its content by that amount -- it didn't ask
                        // to actually extend itself into the overscan region.
                        of.left = mUnrestrictedScreenLeft;
                        of.top = mUnrestrictedScreenTop;
                        of.right = mUnrestrictedScreenLeft + mUnrestrictedScreenWidth;
                        of.bottom = mUnrestrictedScreenTop + mUnrestrictedScreenHeight;
                    }

                    if ((fl & FLAG_FULLSCREEN) == 0) {
                        if (win.isVoiceInteraction()) {
                            cf.left = mVoiceContentLeft;
                            cf.top = mVoiceContentTop;
                            cf.right = mVoiceContentRight;
                            cf.bottom = mVoiceContentBottom;
                        } else {
                            if (adjust != SOFT_INPUT_ADJUST_RESIZE) {
                                cf.left = mDockLeft;
                                cf.top = mDockTop;
                                cf.right = mDockRight;
                                cf.bottom = mDockBottom;
                            } else {
                                cf.left = mContentLeft;
                                cf.top = mContentTop;
                                cf.right = mContentRight;
                                cf.bottom = mContentBottom;
                            }
                        }
                    } else {
                        // Full screen windows are always given a layout that is as if the
                        // status bar and other transient decors are gone.  This is to avoid
                        // bad states when moving from a window that is not hding the
                        // status bar to one that is.
                        cf.left = mRestrictedScreenLeft;
                        cf.top = mRestrictedScreenTop;
                        cf.right = mRestrictedScreenLeft + mRestrictedScreenWidth;
                        cf.bottom = mRestrictedScreenTop + mRestrictedScreenHeight;
                    }
                    applyStableConstraints(sysUiFl, fl, cf);
                    if (adjust != SOFT_INPUT_ADJUST_NOTHING) {
                        vf.left = mCurLeft;
                        vf.top = mCurTop;
                        vf.right = mCurRight;
                        vf.bottom = mCurBottom;
                    } else {
                        vf.set(cf);
                    }
                }
            } else if ((fl & FLAG_LAYOUT_IN_SCREEN) != 0 || (sysUiFl
                    & (View.SYSTEM_UI_FLAG_LAYOUT_FULLSCREEN
                            | View.SYSTEM_UI_FLAG_LAYOUT_HIDE_NAVIGATION)) != 0) {
                if (DEBUG_LAYOUT) Slog.v(TAG, "layoutWindowLw(" + attrs.getTitle() +
                        "): IN_SCREEN");
                // A window that has requested to fill the entire screen just
                // gets everything, period.
                if (attrs.type == TYPE_STATUS_BAR_PANEL
                        || attrs.type == TYPE_STATUS_BAR_SUB_PANEL) {
                    pf.left = df.left = of.left = cf.left = hasNavBar
                            ? mDockLeft : mUnrestrictedScreenLeft;
                    pf.top = df.top = of.top = cf.top = mUnrestrictedScreenTop;
                    pf.right = df.right = of.right = cf.right = hasNavBar
                                        ? mRestrictedScreenLeft+mRestrictedScreenWidth
                                        : mUnrestrictedScreenLeft + mUnrestrictedScreenWidth;
                    pf.bottom = df.bottom = of.bottom = cf.bottom = hasNavBar
                                          ? mRestrictedScreenTop+mRestrictedScreenHeight
                                          : mUnrestrictedScreenTop + mUnrestrictedScreenHeight;
                    if (DEBUG_LAYOUT) Slog.v(TAG, String.format(
                                    "Laying out IN_SCREEN status bar window: (%d,%d - %d,%d)",
                                    pf.left, pf.top, pf.right, pf.bottom));
                } else if (attrs.type == TYPE_NAVIGATION_BAR
                        || attrs.type == TYPE_NAVIGATION_BAR_PANEL) {
                    // The navigation bar has Real Ultimate Power.
                    pf.left = df.left = of.left = mUnrestrictedScreenLeft;
                    pf.top = df.top = of.top = mUnrestrictedScreenTop;
                    pf.right = df.right = of.right = mUnrestrictedScreenLeft
                            + mUnrestrictedScreenWidth;
                    pf.bottom = df.bottom = of.bottom = mUnrestrictedScreenTop
                            + mUnrestrictedScreenHeight;
                    if (DEBUG_LAYOUT) Slog.v(TAG, String.format(
                                    "Laying out navigation bar window: (%d,%d - %d,%d)",
                                    pf.left, pf.top, pf.right, pf.bottom));
                } else if ((attrs.type == TYPE_SECURE_SYSTEM_OVERLAY
                                || attrs.type == TYPE_BOOT_PROGRESS)
                        && ((fl & FLAG_FULLSCREEN) != 0)) {
                    // Fullscreen secure system overlays get what they ask for.
                    pf.left = df.left = of.left = cf.left = mOverscanScreenLeft;
                    pf.top = df.top = of.top = cf.top = mOverscanScreenTop;
                    pf.right = df.right = of.right = cf.right = mOverscanScreenLeft
                            + mOverscanScreenWidth;
                    pf.bottom = df.bottom = of.bottom = cf.bottom = mOverscanScreenTop
                            + mOverscanScreenHeight;
                } else if (attrs.type == TYPE_BOOT_PROGRESS
                        || attrs.type == TYPE_UNIVERSE_BACKGROUND) {
                    // Boot progress screen always covers entire display.
                    pf.left = df.left = of.left = cf.left = mOverscanScreenLeft;
                    pf.top = df.top = of.top = cf.top = mOverscanScreenTop;
                    pf.right = df.right = of.right = cf.right = mOverscanScreenLeft
                            + mOverscanScreenWidth;
                    pf.bottom = df.bottom = of.bottom = cf.bottom = mOverscanScreenTop
                            + mOverscanScreenHeight;
                } else if (attrs.type == TYPE_WALLPAPER) {
                    // The wallpaper also has Real Ultimate Power, but we want to tell
                    // it about the overscan area.
                    pf.left = df.left = mOverscanScreenLeft;
                    pf.top = df.top = mOverscanScreenTop;
                    pf.right = df.right = mOverscanScreenLeft + mOverscanScreenWidth;
                    pf.bottom = df.bottom = mOverscanScreenTop + mOverscanScreenHeight;
                    of.left = cf.left = mUnrestrictedScreenLeft;
                    of.top = cf.top = mUnrestrictedScreenTop;
                    of.right = cf.right = mUnrestrictedScreenLeft + mUnrestrictedScreenWidth;
                    of.bottom = cf.bottom = mUnrestrictedScreenTop + mUnrestrictedScreenHeight;
                } else if ((fl & FLAG_LAYOUT_IN_OVERSCAN) != 0
                        && attrs.type >= WindowManager.LayoutParams.FIRST_APPLICATION_WINDOW
                        && attrs.type <= WindowManager.LayoutParams.LAST_SUB_WINDOW) {
                    // Asking to layout into the overscan region, so give it that pure
                    // unrestricted area.
                    pf.left = df.left = of.left = cf.left = mOverscanScreenLeft;
                    pf.top = df.top = of.top = cf.top = mOverscanScreenTop;
                    pf.right = df.right = of.right = cf.right
                            = mOverscanScreenLeft + mOverscanScreenWidth;
                    pf.bottom = df.bottom = of.bottom = cf.bottom
                            = mOverscanScreenTop + mOverscanScreenHeight;
                } else if (canHideNavigationBar()
                        && (sysUiFl & View.SYSTEM_UI_FLAG_LAYOUT_HIDE_NAVIGATION) != 0
                        && (attrs.type == TYPE_STATUS_BAR
                            || attrs.type == TYPE_TOAST
                            || (attrs.type >= WindowManager.LayoutParams.FIRST_APPLICATION_WINDOW
                            && attrs.type <= WindowManager.LayoutParams.LAST_SUB_WINDOW))) {
                    // Asking for layout as if the nav bar is hidden, lets the
                    // application extend into the unrestricted screen area.  We
                    // only do this for application windows (or toasts) to ensure no window that
                    // can be above the nav bar can do this.
                    // XXX This assumes that an app asking for this will also
                    // ask for layout in only content.  We can't currently figure out
                    // what the screen would be if only laying out to hide the nav bar.
                    pf.left = df.left = of.left = cf.left = mUnrestrictedScreenLeft;
                    pf.top = df.top = of.top = cf.top = mUnrestrictedScreenTop;
                    pf.right = df.right = of.right = cf.right = mUnrestrictedScreenLeft
                            + mUnrestrictedScreenWidth;
                    pf.bottom = df.bottom = of.bottom = cf.bottom = mUnrestrictedScreenTop
                            + mUnrestrictedScreenHeight;
                } else {
                    pf.left = df.left = of.left = cf.left = mRestrictedScreenLeft;
                    pf.top = df.top = of.top = cf.top = mRestrictedScreenTop;
                    pf.right = df.right = of.right = cf.right = mRestrictedScreenLeft
                            + mRestrictedScreenWidth;
                    pf.bottom = df.bottom = of.bottom = cf.bottom = mRestrictedScreenTop
                            + mRestrictedScreenHeight;
                }

                applyStableConstraints(sysUiFl, fl, cf);

                if (adjust != SOFT_INPUT_ADJUST_NOTHING) {
                    vf.left = mCurLeft;
                    vf.top = mCurTop;
                    vf.right = mCurRight;
                    vf.bottom = mCurBottom;
                } else {
                    vf.set(cf);
                }
            } else if (attached != null) {
                if (DEBUG_LAYOUT) Slog.v(TAG, "layoutWindowLw(" + attrs.getTitle() +
                        "): attached to " + attached);
                // A child window should be placed inside of the same visible
                // frame that its parent had.
                setAttachedWindowFrames(win, fl, adjust, attached, false, pf, df, of, cf, vf);
            } else {
                if (DEBUG_LAYOUT) Slog.v(TAG, "layoutWindowLw(" + attrs.getTitle() +
                        "): normal window");
                // Otherwise, a normal window must be placed inside the content
                // of all screen decorations.
                if (attrs.type == TYPE_STATUS_BAR_PANEL) {
                    // Status bar panels are the only windows who can go on top of
                    // the status bar.  They are protected by the STATUS_BAR_SERVICE
                    // permission, so they have the same privileges as the status
                    // bar itself.
                    pf.left = df.left = of.left = cf.left = mRestrictedScreenLeft;
                    pf.top = df.top = of.top = cf.top = mRestrictedScreenTop;
                    pf.right = df.right = of.right = cf.right = mRestrictedScreenLeft
                            + mRestrictedScreenWidth;
                    pf.bottom = df.bottom = of.bottom = cf.bottom = mRestrictedScreenTop
                            + mRestrictedScreenHeight;
                } else if (attrs.type == TYPE_TOAST || attrs.type == TYPE_SYSTEM_ALERT
                        || attrs.type == TYPE_VOLUME_OVERLAY) {
                    // These dialogs are stable to interim decor changes.
                    pf.left = df.left = of.left = cf.left = mStableLeft;
                    pf.top = df.top = of.top = cf.top = mStableTop;
                    pf.right = df.right = of.right = cf.right = mStableRight;
                    pf.bottom = df.bottom = of.bottom = cf.bottom = mStableBottom;
                } else {
                    pf.left = mContentLeft;
                    pf.top = mContentTop;
                    pf.right = mContentRight;
                    pf.bottom = mContentBottom;
                    if (win.isVoiceInteraction()) {
                        df.left = of.left = cf.left = mVoiceContentLeft;
                        df.top = of.top = cf.top = mVoiceContentTop;
                        df.right = of.right = cf.right = mVoiceContentRight;
                        df.bottom = of.bottom = cf.bottom = mVoiceContentBottom;
                    } else if (adjust != SOFT_INPUT_ADJUST_RESIZE) {
                        df.left = of.left = cf.left = mDockLeft;
                        df.top = of.top = cf.top = mDockTop;
                        df.right = of.right = cf.right = mDockRight;
                        df.bottom = of.bottom = cf.bottom = mDockBottom;
                    } else {
                        df.left = of.left = cf.left = mContentLeft;
                        df.top = of.top = cf.top = mContentTop;
                        df.right = of.right = cf.right = mContentRight;
                        df.bottom = of.bottom = cf.bottom = mContentBottom;
                    }
                    if (adjust != SOFT_INPUT_ADJUST_NOTHING) {
                        vf.left = mCurLeft;
                        vf.top = mCurTop;
                        vf.right = mCurRight;
                        vf.bottom = mCurBottom;
                    } else {
                        vf.set(cf);
                    }
                }
            }
        }

        // TYPE_SYSTEM_ERROR is above the NavigationBar so it can't be allowed to extend over it.
        if ((fl & FLAG_LAYOUT_NO_LIMITS) != 0 && attrs.type != TYPE_SYSTEM_ERROR) {
            df.left = df.top = -10000;
            df.right = df.bottom = 10000;
            if (attrs.type != TYPE_WALLPAPER) {
                of.left = of.top = cf.left = cf.top = vf.left = vf.top = -10000;
                of.right = of.bottom = cf.right = cf.bottom = vf.right = vf.bottom = 10000;
            }
        }

        if (DEBUG_LAYOUT) Slog.v(TAG, "Compute frame " + attrs.getTitle()
                + ": sim=#" + Integer.toHexString(sim)
                + " attach=" + attached + " type=" + attrs.type
                + String.format(" flags=0x%08x", fl)
                + " pf=" + pf.toShortString() + " df=" + df.toShortString()
                + " of=" + of.toShortString()
                + " cf=" + cf.toShortString() + " vf=" + vf.toShortString()
                + " dcf=" + dcf.toShortString()
                + " sf=" + sf.toShortString());

        win.computeFrameLw(pf, df, of, cf, vf, dcf, sf);

        // Dock windows carve out the bottom of the screen, so normal windows
        // can't appear underneath them.
        if (attrs.type == TYPE_INPUT_METHOD && win.isVisibleOrBehindKeyguardLw()
                && !win.getGivenInsetsPendingLw()) {
            setLastInputMethodWindowLw(null, null);
            offsetInputMethodWindowLw(win);
        }
        if (attrs.type == TYPE_VOICE_INTERACTION && win.isVisibleOrBehindKeyguardLw()
                && !win.getGivenInsetsPendingLw()) {
            offsetVoiceInputWindowLw(win);
        }
    }

    private void offsetInputMethodWindowLw(WindowState win) {
        int top = win.getContentFrameLw().top;
        top += win.getGivenContentInsetsLw().top;
        if (mContentBottom > top) {
            mContentBottom = top;
        }
        if (mVoiceContentBottom > top) {
            mVoiceContentBottom = top;
        }
        top = win.getVisibleFrameLw().top;
        top += win.getGivenVisibleInsetsLw().top;
        if (mCurBottom > top) {
            mCurBottom = top;
        }
        if (DEBUG_LAYOUT) Slog.v(TAG, "Input method: mDockBottom="
                + mDockBottom + " mContentBottom="
                + mContentBottom + " mCurBottom=" + mCurBottom);
    }

    private void offsetVoiceInputWindowLw(WindowState win) {
        final int gravity = win.getAttrs().gravity;
        switch (gravity&((Gravity.AXIS_PULL_BEFORE|Gravity.AXIS_PULL_AFTER)
                << Gravity.AXIS_X_SHIFT)) {
            case Gravity.AXIS_PULL_BEFORE<<Gravity.AXIS_X_SHIFT: {
                int right = win.getContentFrameLw().right - win.getGivenContentInsetsLw().right;
                if (mVoiceContentLeft < right) {
                    mVoiceContentLeft = right;
                }
            } break;
            case Gravity.AXIS_PULL_AFTER<<Gravity.AXIS_X_SHIFT: {
                int left = win.getContentFrameLw().left - win.getGivenContentInsetsLw().left;
                if (mVoiceContentRight < left) {
                    mVoiceContentRight = left;
                }
            } break;
        }
        switch (gravity&((Gravity.AXIS_PULL_BEFORE|Gravity.AXIS_PULL_AFTER)
                << Gravity.AXIS_Y_SHIFT)) {
            case Gravity.AXIS_PULL_BEFORE<<Gravity.AXIS_Y_SHIFT: {
                int bottom = win.getContentFrameLw().bottom - win.getGivenContentInsetsLw().bottom;
                if (mVoiceContentTop < bottom) {
                    mVoiceContentTop = bottom;
                }
            } break;
            case Gravity.AXIS_PULL_AFTER<<Gravity.AXIS_Y_SHIFT: {
                int top = win.getContentFrameLw().top - win.getGivenContentInsetsLw().top;
                if (mVoiceContentBottom < top) {
                    mVoiceContentBottom = top;
                }
            } break;
        }
    }

    /** {@inheritDoc} */
    @Override
    public void finishLayoutLw() {
        return;
    }

    /** {@inheritDoc} */
    @Override
    public void beginPostLayoutPolicyLw(int displayWidth, int displayHeight) {
        mTopFullscreenOpaqueWindowState = null;
        mAppsToBeHidden.clear();
        mAppsThatDismissKeyguard.clear();
        mForceStatusBar = false;
        mForceStatusBarFromKeyguard = false;
        mForcingShowNavBar = false;
        mForcingShowNavBarLayer = -1;

        mHideLockScreen = false;
        mAllowLockscreenWhenOn = false;
        mDismissKeyguard = DISMISS_KEYGUARD_NONE;
        mShowingLockscreen = false;
        mShowingDream = false;
        mWinShowWhenLocked = null;
        mKeyguardSecure = isKeyguardSecure();
        mKeyguardSecureIncludingHidden = mKeyguardSecure
                && (mKeyguardDelegate != null && mKeyguardDelegate.isShowing());
    }

    /** {@inheritDoc} */
    @Override
    public void applyPostLayoutPolicyLw(WindowState win, WindowManager.LayoutParams attrs,
            WindowState attached) {

        if (DEBUG_LAYOUT) Slog.i(TAG, "Win " + win + ": isVisibleOrBehindKeyguardLw="
                + win.isVisibleOrBehindKeyguardLw());
        final int fl = PolicyControl.getWindowFlags(win, attrs);
        if (mTopFullscreenOpaqueWindowState == null
                && win.isVisibleLw() && attrs.type == TYPE_INPUT_METHOD) {
            mForcingShowNavBar = true;
            mForcingShowNavBarLayer = win.getSurfaceLayer();
        }
        if (attrs.type == TYPE_STATUS_BAR && (attrs.privateFlags & PRIVATE_FLAG_KEYGUARD) != 0) {
            mForceStatusBarFromKeyguard = true;
        }
        if (mTopFullscreenOpaqueWindowState == null &&
                win.isVisibleOrBehindKeyguardLw() && !win.isGoneForLayoutLw()) {
            if ((fl & FLAG_FORCE_NOT_FULLSCREEN) != 0) {
                if ((attrs.privateFlags & PRIVATE_FLAG_KEYGUARD) != 0) {
                    mForceStatusBarFromKeyguard = true;
                } else {
                    mForceStatusBar = true;
                }
            }
            if ((attrs.privateFlags & PRIVATE_FLAG_KEYGUARD) != 0) {
                mShowingLockscreen = true;
            }
            boolean appWindow = attrs.type >= FIRST_APPLICATION_WINDOW
                    && attrs.type < FIRST_SYSTEM_WINDOW;
            if (attrs.type == TYPE_DREAM) {
                // If the lockscreen was showing when the dream started then wait
                // for the dream to draw before hiding the lockscreen.
                if (!mDreamingLockscreen
                        || (win.isVisibleLw() && win.hasDrawnLw())) {
                    mShowingDream = true;
                    appWindow = true;
                }
            }

            final boolean showWhenLocked = (fl & FLAG_SHOW_WHEN_LOCKED) != 0;
            final boolean dismissKeyguard = (fl & FLAG_DISMISS_KEYGUARD) != 0;
            final IApplicationToken appToken = win.getAppToken();

            // For app windows that are not attached, we decide if all windows in the app they
            // represent should be hidden or if we should hide the lockscreen. For attached app
            // windows we defer the decision to the window it is attached to.
            if (appWindow && attached == null) {
                if (showWhenLocked) {
                    // Remove any previous windows with the same appToken.
                    mAppsToBeHidden.remove(appToken);
                    mAppsThatDismissKeyguard.remove(appToken);
                    if (mAppsToBeHidden.isEmpty()) {
                        if (dismissKeyguard && !mKeyguardSecure) {
                            mAppsThatDismissKeyguard.add(appToken);
                        } else {
                            mWinShowWhenLocked = win;
                            mHideLockScreen = true;
                            mForceStatusBarFromKeyguard = false;
                        }
                    }
                } else if (dismissKeyguard) {
                    if (mKeyguardSecure) {
                        mAppsToBeHidden.add(appToken);
                    } else {
                        mAppsToBeHidden.remove(appToken);
                    }
                    mAppsThatDismissKeyguard.add(appToken);
                } else {
                    mAppsToBeHidden.add(appToken);
                }
                if (attrs.x == 0 && attrs.y == 0
                        && attrs.width == WindowManager.LayoutParams.MATCH_PARENT
                        && attrs.height == WindowManager.LayoutParams.MATCH_PARENT) {
                    if (DEBUG_LAYOUT) Slog.v(TAG, "Fullscreen window: " + win);
                    mTopFullscreenOpaqueWindowState = win;
                    if (!mAppsThatDismissKeyguard.isEmpty() &&
                            mDismissKeyguard == DISMISS_KEYGUARD_NONE) {
                        if (DEBUG_LAYOUT) Slog.v(TAG,
                                "Setting mDismissKeyguard true by win " + win);
                        mDismissKeyguard = mWinDismissingKeyguard == win ?
                                DISMISS_KEYGUARD_CONTINUE : DISMISS_KEYGUARD_START;
                        mWinDismissingKeyguard = win;
                        mForceStatusBarFromKeyguard = mShowingLockscreen && mKeyguardSecure;
                    } else if (mAppsToBeHidden.isEmpty() && showWhenLocked) {
                        if (DEBUG_LAYOUT) Slog.v(TAG,
                                "Setting mHideLockScreen to true by win " + win);
                        mHideLockScreen = true;
                        mForceStatusBarFromKeyguard = false;
                    }
                    if ((fl & FLAG_ALLOW_LOCK_WHILE_SCREEN_ON) != 0) {
                        mAllowLockscreenWhenOn = true;
                    }
                }

                if (mWinShowWhenLocked != null &&
                        mWinShowWhenLocked.getAppToken() != win.getAppToken()) {
                    win.hideLw(false);
                }
            }
        }
    }

    /** {@inheritDoc} */
    @Override
    public int finishPostLayoutPolicyLw() {
        if (mWinShowWhenLocked != null &&
                mWinShowWhenLocked != mTopFullscreenOpaqueWindowState) {
            // A dialog is dismissing the keyguard. Put the wallpaper behind it and hide the
            // fullscreen window.
            // TODO: Make sure FLAG_SHOW_WALLPAPER is restored when dialog is dismissed. Or not.
            mWinShowWhenLocked.getAttrs().flags |= FLAG_SHOW_WALLPAPER;
            mTopFullscreenOpaqueWindowState.hideLw(false);
            mTopFullscreenOpaqueWindowState = mWinShowWhenLocked;
        }

        int changes = 0;
        boolean topIsFullscreen = false;

        final WindowManager.LayoutParams lp = (mTopFullscreenOpaqueWindowState != null)
                ? mTopFullscreenOpaqueWindowState.getAttrs()
                : null;

        // If we are not currently showing a dream then remember the current
        // lockscreen state.  We will use this to determine whether the dream
        // started while the lockscreen was showing and remember this state
        // while the dream is showing.
        if (!mShowingDream) {
            mDreamingLockscreen = mShowingLockscreen;
        }

        if (mStatusBar != null) {
            if (DEBUG_LAYOUT) Slog.i(TAG, "force=" + mForceStatusBar
                    + " forcefkg=" + mForceStatusBarFromKeyguard
                    + " top=" + mTopFullscreenOpaqueWindowState);
            if (mForceStatusBar || mForceStatusBarFromKeyguard) {
                if (DEBUG_LAYOUT) Slog.v(TAG, "Showing status bar: forced");
                if (mStatusBarController.setBarShowingLw(true)) {
                    changes |= FINISH_LAYOUT_REDO_LAYOUT;
                }
                // Maintain fullscreen layout until incoming animation is complete.
                topIsFullscreen = mTopIsFullscreen && mStatusBar.isAnimatingLw();
                // Transient status bar on the lockscreen is not allowed
                if (mForceStatusBarFromKeyguard && mStatusBarController.isTransientShowing()) {
                    mStatusBarController.updateVisibilityLw(false /*transientAllowed*/,
                            mLastSystemUiFlags, mLastSystemUiFlags);
                }
            } else if (mTopFullscreenOpaqueWindowState != null) {
                final int fl = PolicyControl.getWindowFlags(null, lp);
                if (localLOGV) {
                    Slog.d(TAG, "frame: " + mTopFullscreenOpaqueWindowState.getFrameLw()
                            + " shown frame: " + mTopFullscreenOpaqueWindowState.getShownFrameLw());
                    Slog.d(TAG, "attr: " + mTopFullscreenOpaqueWindowState.getAttrs()
                            + " lp.flags=0x" + Integer.toHexString(fl));
                }
                topIsFullscreen = (fl & WindowManager.LayoutParams.FLAG_FULLSCREEN) != 0
                        || (mLastSystemUiFlags & View.SYSTEM_UI_FLAG_FULLSCREEN) != 0;
                // The subtle difference between the window for mTopFullscreenOpaqueWindowState
                // and mTopIsFullscreen is that that mTopIsFullscreen is set only if the window
                // has the FLAG_FULLSCREEN set.  Not sure if there is another way that to be the
                // case though.
                if (mStatusBarController.isTransientShowing()) {
                    if (mStatusBarController.setBarShowingLw(true)) {
                        changes |= FINISH_LAYOUT_REDO_LAYOUT;
                    }
                } else if (topIsFullscreen) {
                    if (DEBUG_LAYOUT) Slog.v(TAG, "** HIDING status bar");
                    if (mStatusBarController.setBarShowingLw(false)) {
                        changes |= FINISH_LAYOUT_REDO_LAYOUT;
                    } else {
                        if (DEBUG_LAYOUT) Slog.v(TAG, "Status bar already hiding");
                    }
                } else {
                    if (DEBUG_LAYOUT) Slog.v(TAG, "** SHOWING status bar: top is not fullscreen");
                    if (mStatusBarController.setBarShowingLw(true)) {
                        changes |= FINISH_LAYOUT_REDO_LAYOUT;
                    }
                }
            }
        }

        if (mTopIsFullscreen != topIsFullscreen) {
            if (!topIsFullscreen) {
                // Force another layout when status bar becomes fully shown.
                changes |= FINISH_LAYOUT_REDO_LAYOUT;
            }
            mTopIsFullscreen = topIsFullscreen;
        }

        // Hide the key guard if a visible window explicitly specifies that it wants to be
        // displayed when the screen is locked.
        if (mKeyguardDelegate != null && mStatusBar != null) {
            if (localLOGV) Slog.v(TAG, "finishPostLayoutPolicyLw: mHideKeyguard="
                    + mHideLockScreen);
            if (mDismissKeyguard != DISMISS_KEYGUARD_NONE && !mKeyguardSecure) {
                mKeyguardHidden = true;
                if (setKeyguardOccludedLw(true)) {
                    changes |= FINISH_LAYOUT_REDO_LAYOUT
                            | FINISH_LAYOUT_REDO_CONFIG
                            | FINISH_LAYOUT_REDO_WALLPAPER;
                }
                if (mKeyguardDelegate.isShowing()) {
                    mHandler.post(new Runnable() {
                        @Override
                        public void run() {
                            mKeyguardDelegate.keyguardDone(false, false);
                        }
                    });
                }
            } else if (mHideLockScreen) {
                mKeyguardHidden = true;
                if (setKeyguardOccludedLw(true)) {
                    changes |= FINISH_LAYOUT_REDO_LAYOUT
                            | FINISH_LAYOUT_REDO_CONFIG
                            | FINISH_LAYOUT_REDO_WALLPAPER;
                }
            } else if (mDismissKeyguard != DISMISS_KEYGUARD_NONE) {
                // This is the case of keyguard isSecure() and not mHideLockScreen.
                if (mDismissKeyguard == DISMISS_KEYGUARD_START) {
                    // Only launch the next keyguard unlock window once per window.
                    mKeyguardHidden = false;
                    if (setKeyguardOccludedLw(false)) {
                        changes |= FINISH_LAYOUT_REDO_LAYOUT
                                | FINISH_LAYOUT_REDO_CONFIG
                                | FINISH_LAYOUT_REDO_WALLPAPER;
                    }
                    mHandler.post(new Runnable() {
                        @Override
                        public void run() {
                            mKeyguardDelegate.dismiss();
                        }
                    });
                }
            } else {
                mWinDismissingKeyguard = null;
                mKeyguardHidden = false;
                if (setKeyguardOccludedLw(false)) {
                    changes |= FINISH_LAYOUT_REDO_LAYOUT
                            | FINISH_LAYOUT_REDO_CONFIG
                            | FINISH_LAYOUT_REDO_WALLPAPER;
                }
            }
        }

        if ((updateSystemUiVisibilityLw()&SYSTEM_UI_CHANGING_LAYOUT) != 0) {
            // If the navigation bar has been hidden or shown, we need to do another
            // layout pass to update that window.
            changes |= FINISH_LAYOUT_REDO_LAYOUT;
        }

        // update since mAllowLockscreenWhenOn might have changed
        updateLockScreenTimeout();
        return changes;
    }

    /**
     * Updates the occluded state of the Keyguard.
     *
     * @return Whether the flags have changed and we have to redo the layout.
     */
    private boolean setKeyguardOccludedLw(boolean isOccluded) {
        boolean wasOccluded = mKeyguardOccluded;
        boolean showing = mKeyguardDelegate.isShowing();
        if (wasOccluded && !isOccluded && showing) {
            mKeyguardOccluded = false;
            mKeyguardDelegate.setOccluded(false);
            mStatusBar.getAttrs().privateFlags |= PRIVATE_FLAG_KEYGUARD;
            mStatusBar.getAttrs().flags |= FLAG_SHOW_WALLPAPER;
            return true;
        } else if (!wasOccluded && isOccluded && showing) {
            mKeyguardOccluded = true;
            mKeyguardDelegate.setOccluded(true);
            mStatusBar.getAttrs().privateFlags &= ~PRIVATE_FLAG_KEYGUARD;
            mStatusBar.getAttrs().flags &= ~FLAG_SHOW_WALLPAPER;
            return true;
        } else {
            return false;
        }
    }

    private boolean isStatusBarKeyguard() {
        return mStatusBar != null
                && (mStatusBar.getAttrs().privateFlags & PRIVATE_FLAG_KEYGUARD) != 0;
    }

    @Override
    public boolean allowAppAnimationsLw() {
        if (isStatusBarKeyguard() || mShowingDream) {
            // If keyguard or dreams is currently visible, no reason to animate behind it.
            return false;
        }
        return true;
    }

    @Override
    public int focusChangedLw(WindowState lastFocus, WindowState newFocus) {
        mFocusedWindow = newFocus;
        if ((updateSystemUiVisibilityLw()&SYSTEM_UI_CHANGING_LAYOUT) != 0) {
            // If the navigation bar has been hidden or shown, we need to do another
            // layout pass to update that window.
            return FINISH_LAYOUT_REDO_LAYOUT;
        }
        return 0;
    }

    /** {@inheritDoc} */
    @Override
    public void notifyLidSwitchChanged(long whenNanos, boolean lidOpen) {
        // lid changed state
        final int newLidState = lidOpen ? LID_OPEN : LID_CLOSED;
        if (newLidState == mLidState) {
            return;
        }

        mLidState = newLidState;
        applyLidSwitchState();
        updateRotation(true);

        if (lidOpen) {
            wakeUp(SystemClock.uptimeMillis(), mAllowTheaterModeWakeFromLidSwitch);
        } else if (!mLidControlsSleep) {
            mPowerManager.userActivity(SystemClock.uptimeMillis(), false);
        }
    }

    @Override
    public void notifyCameraLensCoverSwitchChanged(long whenNanos, boolean lensCovered) {
        int lensCoverState = lensCovered ? CAMERA_LENS_COVERED : CAMERA_LENS_UNCOVERED;
        if (mCameraLensCoverState == lensCoverState) {
            return;
        }
        if (mCameraLensCoverState == CAMERA_LENS_COVERED &&
                lensCoverState == CAMERA_LENS_UNCOVERED) {
            Intent intent;
            final boolean keyguardActive = mKeyguardDelegate == null ? false :
                    mKeyguardDelegate.isShowing();
            if (keyguardActive) {
                intent = new Intent(MediaStore.INTENT_ACTION_STILL_IMAGE_CAMERA_SECURE);
            } else {
                intent = new Intent(MediaStore.INTENT_ACTION_STILL_IMAGE_CAMERA);
            }
            wakeUp(whenNanos / 1000000, mAllowTheaterModeWakeFromCameraLens);
            mContext.startActivityAsUser(intent, UserHandle.CURRENT_OR_SELF);
        }
        mCameraLensCoverState = lensCoverState;
    }

    void setHdmiPlugged(boolean plugged) {
        if (mHdmiPlugged != plugged) {
            mHdmiPlugged = plugged;
            updateRotation(true, true);
            Intent intent = new Intent(ACTION_HDMI_PLUGGED);
            intent.addFlags(Intent.FLAG_RECEIVER_REGISTERED_ONLY_BEFORE_BOOT);
            intent.putExtra(EXTRA_HDMI_PLUGGED_STATE, plugged);
            mContext.sendStickyBroadcastAsUser(intent, UserHandle.ALL);
        }
    }

    void initializeHdmiState() {
        boolean plugged = false;
        // watch for HDMI plug messages if the hdmi switch exists
        if (new File("/sys/devices/virtual/switch/hdmi/state").exists()) {
            mHDMIObserver.startObserving("DEVPATH=/devices/virtual/switch/hdmi");

            final String filename = "/sys/class/switch/hdmi/state";
            FileReader reader = null;
            try {
                reader = new FileReader(filename);
                char[] buf = new char[15];
                int n = reader.read(buf);
                if (n > 1) {
                    plugged = 0 != Integer.parseInt(new String(buf, 0, n-1));
                }
            } catch (IOException ex) {
                Slog.w(TAG, "Couldn't read hdmi state from " + filename + ": " + ex);
            } catch (NumberFormatException ex) {
                Slog.w(TAG, "Couldn't read hdmi state from " + filename + ": " + ex);
            } finally {
                if (reader != null) {
                    try {
                        reader.close();
                    } catch (IOException ex) {
                    }
                }
            }
        }
        // This dance forces the code in setHdmiPlugged to run.
        // Always do this so the sticky intent is stuck (to false) if there is no hdmi.
        mHdmiPlugged = !plugged;
        setHdmiPlugged(!mHdmiPlugged);
    }

    final Object mScreenshotLock = new Object();
    ServiceConnection mScreenshotConnection = null;

    final Runnable mScreenshotTimeout = new Runnable() {
        @Override public void run() {
            synchronized (mScreenshotLock) {
                if (mScreenshotConnection != null) {
                    mContext.unbindService(mScreenshotConnection);
                    mScreenshotConnection = null;
                }
            }
        }
    };

    // Assume this is called from the Handler thread.
    private void takeScreenshot() {
        synchronized (mScreenshotLock) {
            if (mScreenshotConnection != null) {
                return;
            }
            ComponentName cn = new ComponentName("com.android.systemui",
                    "com.android.systemui.screenshot.TakeScreenshotService");
            Intent intent = new Intent();
            intent.setComponent(cn);
            ServiceConnection conn = new ServiceConnection() {
                @Override
                public void onServiceConnected(ComponentName name, IBinder service) {
                    synchronized (mScreenshotLock) {
                        if (mScreenshotConnection != this) {
                            return;
                        }
                        Messenger messenger = new Messenger(service);
                        Message msg = Message.obtain(null, 1);
                        final ServiceConnection myConn = this;
                        Handler h = new Handler(mHandler.getLooper()) {
                            @Override
                            public void handleMessage(Message msg) {
                                synchronized (mScreenshotLock) {
                                    if (mScreenshotConnection == myConn) {
                                        mContext.unbindService(mScreenshotConnection);
                                        mScreenshotConnection = null;
                                        mHandler.removeCallbacks(mScreenshotTimeout);
                                    }
                                }
                            }
                        };
                        msg.replyTo = new Messenger(h);
                        msg.arg1 = msg.arg2 = 0;
                        if (mStatusBar != null && mStatusBar.isVisibleLw())
                            msg.arg1 = 1;
                        if (mNavigationBar != null && mNavigationBar.isVisibleLw())
                            msg.arg2 = 1;
                        try {
                            messenger.send(msg);
                        } catch (RemoteException e) {
                        }
                    }
                }
                @Override
                public void onServiceDisconnected(ComponentName name) {}
            };
            if (mContext.bindServiceAsUser(
                    intent, conn, Context.BIND_AUTO_CREATE, UserHandle.CURRENT)) {
                mScreenshotConnection = conn;
                mHandler.postDelayed(mScreenshotTimeout, 10000);
            }
        }
    }

    private final Runnable mQuickBootPowerLongPress = new Runnable() {

        public void run() {

            Intent intent = new Intent("org.codeaurora.action.QUICKBOOT");
            intent.putExtra("mode", 1);
            try {
                mContext.startActivityAsUser(intent,UserHandle.CURRENT);
            } catch (ActivityNotFoundException e) {
                e.printStackTrace();
                releaseQuickBootWakeLock();
                return;
            }

            BroadcastReceiver broadcastReceiver = new BroadcastReceiver() {

                public void onReceive(Context context, Intent intent) {

                    synchronized (mQuickBootLock) {
                        mQuickBootLock.notifyAll();
                    }
                }
            };

            IntentFilter filter = new IntentFilter("org.codeaurora.quickboot.poweron_start");
            mContext.registerReceiver(broadcastReceiver,filter,
                    "android.permission.DEVICE_POWER",null);

            synchronized (mQuickBootLock) {
                try {
                    mQuickBootLock.wait(QUICKBOOT_LAUNCH_TIMEOUT);
                } catch (InterruptedException e) {
                    e.printStackTrace();
                }
            }

            releaseQuickBootWakeLock();
        }
    };

    private void acquireQuickBootWakeLock() {
        if (!mQuickBootWakeLock.isHeld())  {
            mQuickBootWakeLock.acquire();
        }
    }

    private void releaseQuickBootWakeLock() {
        if (mQuickBootWakeLock.isHeld()) {
            mQuickBootWakeLock.release();
        }
    }

    /** {@inheritDoc} */
    @Override
    public int interceptKeyBeforeQueueing(KeyEvent event, int policyFlags) {
        if (!mSystemBooted) {
            // If we have not yet booted, don't let key events do anything.
            return 0;
        }

        final boolean interactive = (policyFlags & FLAG_INTERACTIVE) != 0;
        final boolean down = event.getAction() == KeyEvent.ACTION_DOWN;
        final boolean canceled = event.isCanceled();
        final int keyCode = event.getKeyCode();

        if (SystemProperties.getInt("sys.quickboot.enable", 0) == 1) {

            if (keyCode == KeyEvent.KEYCODE_POWER && !interactive) {
                if(down){
                    acquireQuickBootWakeLock();
                    mHandler.postDelayed(mQuickBootPowerLongPress, mLongPressPoweronTime);
                } else {
                    releaseQuickBootWakeLock();
                    mHandler.removeCallbacks(mQuickBootPowerLongPress);
                }
            }
            // ignore this event
            return 0;
        }

        final boolean isInjected = (policyFlags & WindowManagerPolicy.FLAG_INJECTED) != 0;

        // If screen is off then we treat the case where the keyguard is open but hidden
        // the same as if it were open and in front.
        // This will prevent any keys other than the power button from waking the screen
        // when the keyguard is hidden by another activity.
        final boolean keyguardActive = (mKeyguardDelegate == null ? false :
                                            (interactive ?
                                                isKeyguardShowingAndNotOccluded() :
                                                mKeyguardDelegate.isShowing()));

        if (DEBUG_INPUT) {
            Log.d(TAG, "interceptKeyTq keycode=" + keyCode
                    + " interactive=" + interactive + " keyguardActive=" + keyguardActive
                    + " policyFlags=" + Integer.toHexString(policyFlags));
        }

        // Basic policy based on interactive state.
        int result;
        boolean isWakeKey = (policyFlags & WindowManagerPolicy.FLAG_WAKE) != 0
                || event.isWakeKey();
        if (interactive || (isInjected && !isWakeKey)) {
            // When the device is interactive or the key is injected pass the
            // key to the application.
            result = ACTION_PASS_TO_USER;
            isWakeKey = false;
        } else if (!interactive && shouldDispatchInputWhenNonInteractive()) {
            // If we're currently dozing with the screen on and the keyguard showing, pass the key
            // to the application but preserve its wake key status to make sure we still move
            // from dozing to fully interactive if we would normally go from off to fully
            // interactive.
            result = ACTION_PASS_TO_USER;
        } else {
            // When the screen is off and the key is not injected, determine whether
            // to wake the device but don't pass the key to the application.
            result = 0;
            if (isWakeKey && (!down || !isWakeKeyWhenScreenOff(keyCode))) {
                isWakeKey = false;
            }
        }

        // If the key would be handled globally, just return the result, don't worry about special
        // key processing.
        if (isValidGlobalKey(keyCode)
                && mGlobalKeyManager.shouldHandleGlobalKey(keyCode, event)) {
            if (isWakeKey) {
                wakeUp(event.getEventTime(), mAllowTheaterModeWakeFromKey);
            }
            return result;
        }

        boolean useHapticFeedback = down
                && (policyFlags & WindowManagerPolicy.FLAG_VIRTUAL) != 0
                && event.getRepeatCount() == 0;

        // Handle special keys.
        switch (keyCode) {
            case KeyEvent.KEYCODE_VOLUME_DOWN:
            case KeyEvent.KEYCODE_VOLUME_UP:
            case KeyEvent.KEYCODE_VOLUME_MUTE: {
                if (keyCode == KeyEvent.KEYCODE_VOLUME_DOWN) {
                    if (down) {
                        if (interactive && !mScreenshotChordVolumeDownKeyTriggered
                                && (event.getFlags() & KeyEvent.FLAG_FALLBACK) == 0) {
                            mScreenshotChordVolumeDownKeyTriggered = true;
                            mScreenshotChordVolumeDownKeyTime = event.getDownTime();
                            mScreenshotChordVolumeDownKeyConsumed = false;
                            cancelPendingPowerKeyAction();
                            interceptScreenshotChord();
                        }
                    } else {
                        mScreenshotChordVolumeDownKeyTriggered = false;
                        cancelPendingScreenshotChordAction();
                    }
                } else if (keyCode == KeyEvent.KEYCODE_VOLUME_UP) {
                    if (down) {
                        if (interactive && !mScreenshotChordVolumeUpKeyTriggered
                                && (event.getFlags() & KeyEvent.FLAG_FALLBACK) == 0) {
<<<<<<< HEAD
                            mVolumeUpKeyTriggered = true;
                            mVolumeUpKeyTime = event.getDownTime();
                            mVolumeUpKeyConsumedByScreenshotChord = false;
=======
                            mScreenshotChordVolumeUpKeyTriggered = true;
>>>>>>> d0f748a7
                            cancelPendingPowerKeyAction();
                            interceptScreenshotLog();
                        }
                    } else {
                        mScreenshotChordVolumeUpKeyTriggered = false;
                        cancelPendingScreenshotChordAction();
                    }
                }
                if (down) {
                    TelecomManager telecomManager = getTelecommService();
                    if (telecomManager != null) {
                        if (telecomManager.isRinging()) {
                            // If an incoming call is ringing, either VOLUME key means
                            // "silence ringer".  We handle these keys here, rather than
                            // in the InCallScreen, to make sure we'll respond to them
                            // even if the InCallScreen hasn't come to the foreground yet.
                            // Look for the DOWN event here, to agree with the "fallback"
                            // behavior in the InCallScreen.
                            Log.i(TAG, "interceptKeyBeforeQueueing:"
                                  + " VOLUME key-down while ringing: Silence ringer!");

                            // Silence the ringer.  (It's safe to call this
                            // even if the ringer has already been silenced.)
                            telecomManager.silenceRinger();

                            // And *don't* pass this key thru to the current activity
                            // (which is probably the InCallScreen.)
                            result &= ~ACTION_PASS_TO_USER;
                            break;
                        }
                        if (telecomManager.isInCall()
                                && (result & ACTION_PASS_TO_USER) == 0) {
                            // If we are in call but we decided not to pass the key to
                            // the application, just pass it to the session service.

                            MediaSessionLegacyHelper.getHelper(mContext)
                                    .sendVolumeKeyEvent(event, false);
                            break;
                        }
                    }

                    if ((result & ACTION_PASS_TO_USER) == 0) {
                        // If we aren't passing to the user and no one else
                        // handled it send it to the session manager to figure
                        // out.
                        MediaSessionLegacyHelper.getHelper(mContext)
                                .sendVolumeKeyEvent(event, true);
                        break;
                    }
                }
                break;
            }

            case KeyEvent.KEYCODE_ENDCALL: {
                result &= ~ACTION_PASS_TO_USER;
                if (down) {
                    TelecomManager telecomManager = getTelecommService();
                    boolean hungUp = false;
                    if (telecomManager != null) {
                        hungUp = telecomManager.endCall();
                    }
                    if (interactive && !hungUp) {
                        mEndCallKeyHandled = false;
                        mHandler.postDelayed(mEndCallLongPress,
                                ViewConfiguration.get(mContext).getDeviceGlobalActionKeyTimeout());
                    } else {
                        mEndCallKeyHandled = true;
                    }
                } else {
                    if (!mEndCallKeyHandled) {
                        mHandler.removeCallbacks(mEndCallLongPress);
                        if (!canceled) {
                            if ((mEndcallBehavior
                                    & Settings.System.END_BUTTON_BEHAVIOR_HOME) != 0) {
                                if (goHome()) {
                                    break;
                                }
                            }
                            if ((mEndcallBehavior
                                    & Settings.System.END_BUTTON_BEHAVIOR_SLEEP) != 0) {
                                mPowerManager.goToSleep(event.getEventTime(),
                                        PowerManager.GO_TO_SLEEP_REASON_POWER_BUTTON, 0);
                                isWakeKey = false;
                            }
                        }
                    }
                }
                break;
            }

            case KeyEvent.KEYCODE_POWER: {
                result &= ~ACTION_PASS_TO_USER;
                isWakeKey = false; // wake-up will be handled separately
                if (down) {
<<<<<<< HEAD
                    boolean panic = mImmersiveModeConfirmation.onPowerKeyDown(interactive,
                            event.getDownTime(), isImmersiveMode(mLastSystemUiFlags));
                    if (panic) {
                        mHandler.post(mRequestTransientNav);
                    }
                    if (interactive && !mPowerKeyTriggered
                            && (event.getFlags() & KeyEvent.FLAG_FALLBACK) == 0) {
                        mPowerKeyTriggered = true;
                        mPowerKeyTime = event.getDownTime();
                        interceptScreenshotChord();
                        interceptScreenshotLog();
                    }

                    TelecomManager telecomManager = getTelecommService();
                    boolean hungUp = false;
                    if (telecomManager != null) {
                        if (telecomManager.isRinging()) {
                            // Pressing Power while there's a ringing incoming
                            // call should silence the ringer.
                            telecomManager.silenceRinger();
                        } else if ((mIncallPowerBehavior
                                & Settings.Secure.INCALL_POWER_BUTTON_BEHAVIOR_HANGUP) != 0
                                && telecomManager.isInCall() && interactive) {
                            // Otherwise, if "Power button ends call" is enabled,
                            // the Power button will hang up any current active call.
                            hungUp = telecomManager.endCall();
                        }
                    }
                    interceptPowerKeyDown(!interactive || hungUp
                            || mVolumeDownKeyTriggered || mVolumeUpKeyTriggered);
=======
                    interceptPowerKeyDown(event, interactive);
>>>>>>> d0f748a7
                } else {
                    interceptPowerKeyUp(event, interactive, canceled);
                }
                break;
            }

            case KeyEvent.KEYCODE_SLEEP: {
                result &= ~ACTION_PASS_TO_USER;
                if (!mPowerManager.isInteractive()) {
                    useHapticFeedback = false; // suppress feedback if already non-interactive
                }
                mPowerManager.goToSleep(event.getEventTime(),
                        PowerManager.GO_TO_SLEEP_REASON_POWER_BUTTON, 0);
                isWakeKey = false;
                break;
            }

            case KeyEvent.KEYCODE_WAKEUP: {
                result &= ~ACTION_PASS_TO_USER;
                isWakeKey = true;
                break;
            }

            case KeyEvent.KEYCODE_MEDIA_PLAY:
            case KeyEvent.KEYCODE_MEDIA_PAUSE:
            case KeyEvent.KEYCODE_MEDIA_PLAY_PAUSE:
            case KeyEvent.KEYCODE_HEADSETHOOK:
            case KeyEvent.KEYCODE_MUTE:
            case KeyEvent.KEYCODE_MEDIA_STOP:
            case KeyEvent.KEYCODE_MEDIA_NEXT:
            case KeyEvent.KEYCODE_MEDIA_PREVIOUS:
            case KeyEvent.KEYCODE_MEDIA_REWIND:
            case KeyEvent.KEYCODE_MEDIA_RECORD:
            case KeyEvent.KEYCODE_MEDIA_FAST_FORWARD:
            case KeyEvent.KEYCODE_MEDIA_AUDIO_TRACK: {
                if (MediaSessionLegacyHelper.getHelper(mContext).isGlobalPriorityActive()) {
                    // If the global session is active pass all media keys to it
                    // instead of the active window.
                    result &= ~ACTION_PASS_TO_USER;
                }
                if ((result & ACTION_PASS_TO_USER) == 0) {
                    // Only do this if we would otherwise not pass it to the user. In that
                    // case, the PhoneWindow class will do the same thing, except it will
                    // only do it if the showing app doesn't process the key on its own.
                    // Note that we need to make a copy of the key event here because the
                    // original key event will be recycled when we return.
                    mBroadcastWakeLock.acquire();
                    Message msg = mHandler.obtainMessage(MSG_DISPATCH_MEDIA_KEY_WITH_WAKE_LOCK,
                            new KeyEvent(event));
                    msg.setAsynchronous(true);
                    msg.sendToTarget();
                }
                break;
            }

            case KeyEvent.KEYCODE_CALL: {
                if (down) {
                    TelecomManager telecomManager = getTelecommService();
                    if (telecomManager != null) {
                        if (telecomManager.isRinging()) {
                            Log.i(TAG, "interceptKeyBeforeQueueing:"
                                  + " CALL key-down while ringing: Answer the call!");
                            telecomManager.acceptRingingCall();

                            // And *don't* pass this key thru to the current activity
                            // (which is presumably the InCallScreen.)
                            result &= ~ACTION_PASS_TO_USER;
                        }
                    }
                }
                break;
            }
            case KeyEvent.KEYCODE_VOICE_ASSIST: {
                // Only do this if we would otherwise not pass it to the user. In that case,
                // interceptKeyBeforeDispatching would apply a similar but different policy in
                // order to invoke voice assist actions. Note that we need to make a copy of the
                // key event here because the original key event will be recycled when we return.
                if ((result & ACTION_PASS_TO_USER) == 0 && !down) {
                    mBroadcastWakeLock.acquire();
                    Message msg = mHandler.obtainMessage(MSG_LAUNCH_VOICE_ASSIST_WITH_WAKE_LOCK,
                            keyguardActive ? 1 : 0, 0);
                    msg.setAsynchronous(true);
                    msg.sendToTarget();
                }
            }
        }

        if (useHapticFeedback) {
            performHapticFeedbackLw(null, HapticFeedbackConstants.VIRTUAL_KEY, false);
        }

        if (isWakeKey) {
            wakeUp(event.getEventTime(), mAllowTheaterModeWakeFromKey);
        }

        return result;
    }

    /**
     * Returns true if the key can have global actions attached to it.
     * We reserve all power management keys for the system since they require
     * very careful handling.
     */
    private static boolean isValidGlobalKey(int keyCode) {
        switch (keyCode) {
            case KeyEvent.KEYCODE_POWER:
            case KeyEvent.KEYCODE_WAKEUP:
            case KeyEvent.KEYCODE_SLEEP:
                return false;
            default:
                return true;
        }
    }

    /**
     * When the screen is off we ignore some keys that might otherwise typically
     * be considered wake keys.  We filter them out here.
     *
     * {@link KeyEvent#KEYCODE_POWER} is notably absent from this list because it
     * is always considered a wake key.
     */
    private boolean isWakeKeyWhenScreenOff(int keyCode) {
        switch (keyCode) {
            // ignore volume keys unless docked
            case KeyEvent.KEYCODE_VOLUME_UP:
            case KeyEvent.KEYCODE_VOLUME_DOWN:
            case KeyEvent.KEYCODE_VOLUME_MUTE:
                return mDockMode != Intent.EXTRA_DOCK_STATE_UNDOCKED;

            // ignore media and camera keys
            case KeyEvent.KEYCODE_MUTE:
            case KeyEvent.KEYCODE_HEADSETHOOK:
            case KeyEvent.KEYCODE_MEDIA_PLAY:
            case KeyEvent.KEYCODE_MEDIA_PAUSE:
            case KeyEvent.KEYCODE_MEDIA_PLAY_PAUSE:
            case KeyEvent.KEYCODE_MEDIA_STOP:
            case KeyEvent.KEYCODE_MEDIA_NEXT:
            case KeyEvent.KEYCODE_MEDIA_PREVIOUS:
            case KeyEvent.KEYCODE_MEDIA_REWIND:
            case KeyEvent.KEYCODE_MEDIA_RECORD:
            case KeyEvent.KEYCODE_MEDIA_FAST_FORWARD:
            case KeyEvent.KEYCODE_MEDIA_AUDIO_TRACK:
            case KeyEvent.KEYCODE_CAMERA:
            case KeyEvent.KEYCODE_FOCUS:
                return false;
        }
        return true;
    }


    /** {@inheritDoc} */
    @Override
    public int interceptMotionBeforeQueueingNonInteractive(long whenNanos, int policyFlags) {
        if ((policyFlags & FLAG_WAKE) != 0) {
            if (wakeUp(whenNanos / 1000000, mAllowTheaterModeWakeFromMotion)) {
                return 0;
            }
        }

        if (shouldDispatchInputWhenNonInteractive()) {
            return ACTION_PASS_TO_USER;
        }

        // If we have not passed the action up and we are in theater mode without dreaming,
        // there will be no dream to intercept the touch and wake into ambient.  The device should
        // wake up in this case.
        if (isTheaterModeEnabled() && (policyFlags & FLAG_WAKE) != 0) {
            wakeUp(whenNanos / 1000000, mAllowTheaterModeWakeFromMotionWhenNotDreaming);
        }

        return 0;
    }

    private boolean shouldDispatchInputWhenNonInteractive() {
        // Send events to keyguard while the screen is on.
        if (isKeyguardShowingAndNotOccluded() && mDisplay != null
                && mDisplay.getState() != Display.STATE_OFF) {
            return true;
        }

        // Send events to a dozing dream even if the screen is off since the dream
        // is in control of the state of the screen.
        IDreamManager dreamManager = getDreamManager();

        try {
            if (dreamManager != null && dreamManager.isDreaming()) {
                return true;
            }
        } catch (RemoteException e) {
            Slog.e(TAG, "RemoteException when checking if dreaming", e);
        }

        // Otherwise, consume events since the user can't see what is being
        // interacted with.
        return false;
    }

    void dispatchMediaKeyWithWakeLock(KeyEvent event) {
        if (DEBUG_INPUT) {
            Slog.d(TAG, "dispatchMediaKeyWithWakeLock: " + event);
        }

        if (mHavePendingMediaKeyRepeatWithWakeLock) {
            if (DEBUG_INPUT) {
                Slog.d(TAG, "dispatchMediaKeyWithWakeLock: canceled repeat");
            }

            mHandler.removeMessages(MSG_DISPATCH_MEDIA_KEY_REPEAT_WITH_WAKE_LOCK);
            mHavePendingMediaKeyRepeatWithWakeLock = false;
            mBroadcastWakeLock.release(); // pending repeat was holding onto the wake lock
        }

        dispatchMediaKeyWithWakeLockToAudioService(event);

        if (event.getAction() == KeyEvent.ACTION_DOWN
                && event.getRepeatCount() == 0) {
            mHavePendingMediaKeyRepeatWithWakeLock = true;

            Message msg = mHandler.obtainMessage(
                    MSG_DISPATCH_MEDIA_KEY_REPEAT_WITH_WAKE_LOCK, event);
            msg.setAsynchronous(true);
            mHandler.sendMessageDelayed(msg, ViewConfiguration.getKeyRepeatTimeout());
        } else {
            mBroadcastWakeLock.release();
        }
    }

    void dispatchMediaKeyRepeatWithWakeLock(KeyEvent event) {
        mHavePendingMediaKeyRepeatWithWakeLock = false;

        KeyEvent repeatEvent = KeyEvent.changeTimeRepeat(event,
                SystemClock.uptimeMillis(), 1, event.getFlags() | KeyEvent.FLAG_LONG_PRESS);
        if (DEBUG_INPUT) {
            Slog.d(TAG, "dispatchMediaKeyRepeatWithWakeLock: " + repeatEvent);
        }

        dispatchMediaKeyWithWakeLockToAudioService(repeatEvent);
        mBroadcastWakeLock.release();
    }

    void dispatchMediaKeyWithWakeLockToAudioService(KeyEvent event) {
        if (ActivityManagerNative.isSystemReady()) {
            MediaSessionLegacyHelper.getHelper(mContext).sendMediaButtonEvent(event, true);
        }
    }

    void launchVoiceAssistWithWakeLock(boolean keyguardActive) {
        Intent voiceIntent =
            new Intent(RecognizerIntent.ACTION_VOICE_SEARCH_HANDS_FREE);
        voiceIntent.putExtra(RecognizerIntent.EXTRA_SECURE, keyguardActive);
        mContext.startActivityAsUser(voiceIntent, UserHandle.CURRENT_OR_SELF);
        mBroadcastWakeLock.release();
    }

    BroadcastReceiver mDockReceiver = new BroadcastReceiver() {
        @Override
        public void onReceive(Context context, Intent intent) {
            if (Intent.ACTION_DOCK_EVENT.equals(intent.getAction())) {
                mDockMode = intent.getIntExtra(Intent.EXTRA_DOCK_STATE,
                        Intent.EXTRA_DOCK_STATE_UNDOCKED);
            } else {
                try {
                    IUiModeManager uiModeService = IUiModeManager.Stub.asInterface(
                            ServiceManager.getService(Context.UI_MODE_SERVICE));
                    mUiMode = uiModeService.getCurrentModeType();
                } catch (RemoteException e) {
                }
            }
            updateRotation(true);
            synchronized (mLock) {
                updateOrientationListenerLp();
            }
        }
    };

    BroadcastReceiver mDreamReceiver = new BroadcastReceiver() {
        @Override
        public void onReceive(Context context, Intent intent) {
            if (Intent.ACTION_DREAMING_STARTED.equals(intent.getAction())) {
                if (mKeyguardDelegate != null) {
                    mKeyguardDelegate.onDreamingStarted();
                }
            } else if (Intent.ACTION_DREAMING_STOPPED.equals(intent.getAction())) {
                if (mKeyguardDelegate != null) {
                    mKeyguardDelegate.onDreamingStopped();
                }
            }
        }
    };

    BroadcastReceiver mMultiuserReceiver = new BroadcastReceiver() {
        @Override
        public void onReceive(Context context, Intent intent) {
            if (Intent.ACTION_USER_SWITCHED.equals(intent.getAction())) {
                // tickle the settings observer: this first ensures that we're
                // observing the relevant settings for the newly-active user,
                // and then updates our own bookkeeping based on the now-
                // current user.
                mSettingsObserver.onChange(false);

                // force a re-application of focused window sysui visibility.
                // the window may never have been shown for this user
                // e.g. the keyguard when going through the new-user setup flow
                synchronized (mWindowManagerFuncs.getWindowManagerLock()) {
                    mLastSystemUiFlags = 0;
                    updateSystemUiVisibilityLw();
                }
            }
        }
    };

    private final Runnable mRequestTransientNav = new Runnable() {
        @Override
        public void run() {
            requestTransientBars(mNavigationBar);
        }
    };

    private void requestTransientBars(WindowState swipeTarget) {
        synchronized (mWindowManagerFuncs.getWindowManagerLock()) {
            if (!isUserSetupComplete()) {
                // Swipe-up for navigation bar is disabled during setup
                return;
            }
            boolean sb = mStatusBarController.checkShowTransientBarLw();
            boolean nb = mNavigationBarController.checkShowTransientBarLw();
            if (sb || nb) {
                WindowState barTarget = sb ? mStatusBar : mNavigationBar;
                if (sb ^ nb && barTarget != swipeTarget) {
                    if (DEBUG) Slog.d(TAG, "Not showing transient bar, wrong swipe target");
                    return;
                }
                if (sb) mStatusBarController.showTransient();
                if (nb) mNavigationBarController.showTransient();
                mImmersiveModeConfirmation.confirmCurrentPrompt();
                updateSystemUiVisibilityLw();
            }
        }
    }

    BroadcastReceiver mWifiDisplayReceiver = new BroadcastReceiver() {
        public void onReceive(Context context, Intent intent) {
        String action = intent.getAction();
            if (action.equals(ACTION_WIFI_DISPLAY_VIDEO)) {
                int state = intent.getIntExtra("state", 0);
                if(state == 1) {
                    mWifiDisplayConnected = true;
                } else {
                    mWifiDisplayConnected = false;
                }
                mWifiDisplayCustomRotation =
                        intent.getIntExtra("wfd_UIBC_rot", -1);
                updateRotation(true);
            }
        }
    };

    // Called on the PowerManager's Notifier thread.
    @Override
    public void goingToSleep(int why) {
        EventLog.writeEvent(70000, 0);
        if (DEBUG_WAKEUP) Slog.i(TAG, "Going to sleep...");

        // We must get this work done here because the power manager will drop
        // the wake lock and let the system suspend once this function returns.
        synchronized (mLock) {
            mAwake = false;
            mKeyguardDrawComplete = false;
            updateWakeGestureListenerLp();
            updateOrientationListenerLp();
            updateLockScreenTimeout();
        }

        if (mKeyguardDelegate != null) {
            mKeyguardDelegate.onScreenTurnedOff(why);
        }
    }

    private void wakeUpFromPowerKey(long eventTime) {
        wakeUp(eventTime, mAllowTheaterModeWakeFromPowerKey);
    }

    private boolean wakeUp(long wakeTime, boolean wakeInTheaterMode) {
        if (!wakeInTheaterMode && isTheaterModeEnabled()) {
            return false;
        }

        mPowerManager.wakeUp(wakeTime);
        return true;
    }

    // Called on the PowerManager's Notifier thread.
    @Override
    public void wakingUp() {
        EventLog.writeEvent(70000, 1);
        if (DEBUG_WAKEUP) Slog.i(TAG, "Waking up...");

        // Since goToSleep performs these functions synchronously, we must
        // do the same here.  We cannot post this work to a handler because
        // that might cause it to become reordered with respect to what
        // may happen in a future call to goToSleep.
        synchronized (mLock) {
            mAwake = true;
            mKeyguardDrawComplete = false;
            if (mKeyguardDelegate != null) {
                mHandler.removeMessages(MSG_KEYGUARD_DRAWN_TIMEOUT);
                mHandler.sendEmptyMessageDelayed(MSG_KEYGUARD_DRAWN_TIMEOUT, 1000);
            }

            updateWakeGestureListenerLp();
            updateOrientationListenerLp();
            updateLockScreenTimeout();
        }

        if (mKeyguardDelegate != null) {
            mKeyguardDelegate.onScreenTurnedOn(mKeyguardDelegateCallback);
            // ... eventually calls finishKeyguardDrawn
        } else {
            if (DEBUG_WAKEUP) Slog.d(TAG, "null mKeyguardDelegate: setting mKeyguardDrawComplete.");
            finishKeyguardDrawn();
        }
    }

    private void finishKeyguardDrawn() {
        synchronized (mLock) {
            if (!mAwake || mKeyguardDrawComplete) {
                return; // spurious
            }

            mKeyguardDrawComplete = true;
            if (mKeyguardDelegate != null) {
                mHandler.removeMessages(MSG_KEYGUARD_DRAWN_TIMEOUT);
            }
        }

        finishScreenTurningOn();
    }

    // Called on the DisplayManager's DisplayPowerController thread.
    @Override
    public void screenTurnedOff() {
        if (DEBUG_WAKEUP) Slog.i(TAG, "Screen turned off...");

        synchronized (mLock) {
            mScreenOnEarly = false;
            mScreenOnFully = false;
            mWindowManagerDrawComplete = false;
            mScreenOnListener = null;
            updateOrientationListenerLp();
        }
    }

    // Called on the DisplayManager's DisplayPowerController thread.
    @Override
    public void screenTurningOn(final ScreenOnListener screenOnListener) {
        if (DEBUG_WAKEUP) Slog.i(TAG, "Screen turning on...");

        synchronized (mLock) {
            mScreenOnEarly = true;
            mScreenOnFully = false;
            mWindowManagerDrawComplete = false;
            mScreenOnListener = screenOnListener;
            updateOrientationListenerLp();
        }

        mWindowManagerInternal.waitForAllWindowsDrawn(mWindowManagerDrawCallback,
                WAITING_FOR_DRAWN_TIMEOUT);
        // ... eventually calls finishWindowsDrawn
    }

    private void finishWindowsDrawn() {
        synchronized (mLock) {
            if (!mScreenOnEarly || mWindowManagerDrawComplete) {
                return; // spurious
            }

            mWindowManagerDrawComplete = true;
        }

        finishScreenTurningOn();
    }

    private void finishScreenTurningOn() {
        final ScreenOnListener listener;
        final boolean enableScreen;
        synchronized (mLock) {
            if (DEBUG_WAKEUP) Slog.d(TAG,
                    "finishScreenTurningOn: mAwake=" + mAwake
                            + ", mScreenOnEarly=" + mScreenOnEarly
                            + ", mScreenOnFully=" + mScreenOnFully
                            + ", mKeyguardDrawComplete=" + mKeyguardDrawComplete
                            + ", mWindowManagerDrawComplete=" + mWindowManagerDrawComplete);

            if (mScreenOnFully || !mScreenOnEarly || !mWindowManagerDrawComplete
                    || (mAwake && !mKeyguardDrawComplete)) {
                return; // spurious or not ready yet
            }

            if (DEBUG_WAKEUP) Slog.i(TAG, "Finished screen turning on...");
            listener = mScreenOnListener;
            mScreenOnListener = null;
            mScreenOnFully = true;

            // Remember the first time we draw the keyguard so we know when we're done with
            // the main part of booting and can enable the screen and hide boot messages.
            if (!mKeyguardDrawnOnce && mAwake) {
                mKeyguardDrawnOnce = true;
                enableScreen = true;
                if (mBootMessageNeedsHiding) {
                    mBootMessageNeedsHiding = false;
                    hideBootMessages();
                }
            } else {
                enableScreen = false;
            }
        }

        if (listener != null) {
            listener.onScreenOn();
        }

        if (enableScreen) {
            try {
                mWindowManager.enableScreenIfNeeded();
            } catch (RemoteException unhandled) {
            }
        }
    }

    private void handleHideBootMessage() {
        synchronized (mLock) {
            if (!mKeyguardDrawnOnce) {
                mBootMessageNeedsHiding = true;
                return; // keyguard hasn't drawn the first time yet, not done booting
            }
        }

        if (mBootMsgDialog != null) {
            if (DEBUG_WAKEUP) Slog.d(TAG, "handleHideBootMessage: dismissing");
            mBootMsgDialog.dismiss();
            mBootMsgDialog = null;
        }
    }

    @Override
    public boolean isScreenOn() {
        return mScreenOnFully;
    }

    /** {@inheritDoc} */
    @Override
    public void enableKeyguard(boolean enabled) {
        if (mKeyguardDelegate != null) {
            mKeyguardDelegate.setKeyguardEnabled(enabled);
        }
    }

    /** {@inheritDoc} */
    @Override
    public void exitKeyguardSecurely(OnKeyguardExitResult callback) {
        if (mKeyguardDelegate != null) {
            mKeyguardDelegate.verifyUnlock(callback);
        }
    }

    private boolean isKeyguardShowingAndNotOccluded() {
        if (mKeyguardDelegate == null) return false;
        return mKeyguardDelegate.isShowing() && !mKeyguardOccluded;
    }

    /** {@inheritDoc} */
    @Override
    public boolean isKeyguardLocked() {
        return keyguardOn();
    }

    /** {@inheritDoc} */
    @Override
    public boolean isKeyguardSecure() {
        if (mKeyguardDelegate == null) return false;
        return mKeyguardDelegate.isSecure();
    }

    /** {@inheritDoc} */
    @Override
    public boolean inKeyguardRestrictedKeyInputMode() {
        if (mKeyguardDelegate == null) return false;
        return mKeyguardDelegate.isInputRestricted();
    }

    @Override
    public void dismissKeyguardLw() {
        if (mKeyguardDelegate != null && mKeyguardDelegate.isShowing()) {
            if (DEBUG_KEYGUARD) Slog.d(TAG, "PWM.dismissKeyguardLw");
            mHandler.post(new Runnable() {
                @Override
                public void run() {
                    // ask the keyguard to prompt the user to authenticate if necessary
                    mKeyguardDelegate.dismiss();
                }
            });
        }
    }

    public void notifyActivityDrawnForKeyguardLw() {
        if (mKeyguardDelegate != null) {
            mHandler.post(new Runnable() {
                @Override
                public void run() {
                    mKeyguardDelegate.onActivityDrawn();
                }
            });
        }
    }

    @Override
    public boolean isKeyguardDrawnLw() {
        synchronized (mLock) {
            return mKeyguardDrawnOnce;
        }
    }

    @Override
    public void startKeyguardExitAnimation(long startTime, long fadeoutDuration) {
        if (mKeyguardDelegate != null) {
            if (DEBUG_KEYGUARD) Slog.d(TAG, "PWM.startKeyguardExitAnimation");
            mKeyguardDelegate.startKeyguardExitAnimation(startTime, fadeoutDuration);
        }
    }

    void sendCloseSystemWindows() {
        sendCloseSystemWindows(mContext, null);
    }

    void sendCloseSystemWindows(String reason) {
        sendCloseSystemWindows(mContext, reason);
    }

    static void sendCloseSystemWindows(Context context, String reason) {
        if (ActivityManagerNative.isSystemReady()) {
            try {
                ActivityManagerNative.getDefault().closeSystemDialogs(reason);
            } catch (RemoteException e) {
            }
        }
    }

    @Override
    public int rotationForOrientationLw(int orientation, int lastRotation) {
        if (false) {
            Slog.v(TAG, "rotationForOrientationLw(orient="
                        + orientation + ", last=" + lastRotation
                        + "); user=" + mUserRotation + " "
                        + ((mUserRotationMode == WindowManagerPolicy.USER_ROTATION_LOCKED)
                            ? "USER_ROTATION_LOCKED" : "")
                        );
        }

        if (mForceDefaultOrientation) {
            return Surface.ROTATION_0;
        }

        synchronized (mLock) {
            int sensorRotation = mOrientationListener.getProposedRotation(); // may be -1
            if (sensorRotation < 0) {
                sensorRotation = lastRotation;
            }

            final int preferredRotation;
            if (mLidState == LID_OPEN && mLidOpenRotation >= 0) {
                // Ignore sensor when lid switch is open and rotation is forced.
                preferredRotation = mLidOpenRotation;
            } else if (mDockMode == Intent.EXTRA_DOCK_STATE_CAR
                    && (mCarDockEnablesAccelerometer || mCarDockRotation >= 0)) {
                // Ignore sensor when in car dock unless explicitly enabled.
                // This case can override the behavior of NOSENSOR, and can also
                // enable 180 degree rotation while docked.
                preferredRotation = mCarDockEnablesAccelerometer
                        ? sensorRotation : mCarDockRotation;
            } else if ((mDockMode == Intent.EXTRA_DOCK_STATE_DESK
                    || mDockMode == Intent.EXTRA_DOCK_STATE_LE_DESK
                    || mDockMode == Intent.EXTRA_DOCK_STATE_HE_DESK)
                    && (mDeskDockEnablesAccelerometer || mDeskDockRotation >= 0)) {
                // Ignore sensor when in desk dock unless explicitly enabled.
                // This case can override the behavior of NOSENSOR, and can also
                // enable 180 degree rotation while docked.
                preferredRotation = mDeskDockEnablesAccelerometer
                        ? sensorRotation : mDeskDockRotation;
            } else if ((mHdmiPlugged || mWifiDisplayConnected) && mDemoHdmiRotationLock) {
                // Ignore sensor when plugged into HDMI when demo HDMI rotation lock enabled.
                // Note that the dock orientation overrides the HDMI orientation.
                preferredRotation = mDemoHdmiRotation;
            } else if ( mWifiDisplayConnected && (mWifiDisplayCustomRotation > -1)) {
                // Ignore sensor when WFD is active and UIBC rotation is enabled
                preferredRotation = mWifiDisplayCustomRotation;
            } else if (mHdmiPlugged && mDockMode == Intent.EXTRA_DOCK_STATE_UNDOCKED
                    && mUndockedHdmiRotation >= 0) {
                // Ignore sensor when plugged into HDMI and an undocked orientation has
                // been specified in the configuration (only for legacy devices without
                // full multi-display support).
                // Note that the dock orientation overrides the HDMI orientation.
                preferredRotation = mUndockedHdmiRotation;
            } else if (mDemoRotationLock) {
                // Ignore sensor when demo rotation lock is enabled.
                // Note that the dock orientation and HDMI rotation lock override this.
                preferredRotation = mDemoRotation;
            } else if (orientation == ActivityInfo.SCREEN_ORIENTATION_LOCKED) {
                // Application just wants to remain locked in the last rotation.
                preferredRotation = lastRotation;
            } else if (!mSupportAutoRotation) {
                // If we don't support auto-rotation then bail out here and ignore
                // the sensor and any rotation lock settings.
                preferredRotation = -1;
            } else if ((mUserRotationMode == WindowManagerPolicy.USER_ROTATION_FREE
                            && (orientation == ActivityInfo.SCREEN_ORIENTATION_USER
                                    || orientation == ActivityInfo.SCREEN_ORIENTATION_UNSPECIFIED
                                    || orientation == ActivityInfo.SCREEN_ORIENTATION_USER_LANDSCAPE
                                    || orientation == ActivityInfo.SCREEN_ORIENTATION_USER_PORTRAIT
                                    || orientation == ActivityInfo.SCREEN_ORIENTATION_FULL_USER))
                    || orientation == ActivityInfo.SCREEN_ORIENTATION_SENSOR
                    || orientation == ActivityInfo.SCREEN_ORIENTATION_FULL_SENSOR
                    || orientation == ActivityInfo.SCREEN_ORIENTATION_SENSOR_LANDSCAPE
                    || orientation == ActivityInfo.SCREEN_ORIENTATION_SENSOR_PORTRAIT) {
                // Otherwise, use sensor only if requested by the application or enabled
                // by default for USER or UNSPECIFIED modes.  Does not apply to NOSENSOR.
                if (mAllowAllRotations < 0) {
                    // Can't read this during init() because the context doesn't
                    // have display metrics at that time so we cannot determine
                    // tablet vs. phone then.
                    mAllowAllRotations = mContext.getResources().getBoolean(
                            com.android.internal.R.bool.config_allowAllRotations) ? 1 : 0;
                }
                if (sensorRotation != Surface.ROTATION_180
                        || mAllowAllRotations == 1
                        || orientation == ActivityInfo.SCREEN_ORIENTATION_FULL_SENSOR
                        || orientation == ActivityInfo.SCREEN_ORIENTATION_FULL_USER) {
                    preferredRotation = sensorRotation;
                } else {
                    preferredRotation = lastRotation;
                }
            } else if (mUserRotationMode == WindowManagerPolicy.USER_ROTATION_LOCKED
                    && orientation != ActivityInfo.SCREEN_ORIENTATION_NOSENSOR) {
                // Apply rotation lock.  Does not apply to NOSENSOR.
                // The idea is that the user rotation expresses a weak preference for the direction
                // of gravity and as NOSENSOR is never affected by gravity, then neither should
                // NOSENSOR be affected by rotation lock (although it will be affected by docks).
                preferredRotation = mUserRotation;
            } else {
                // No overriding preference.
                // We will do exactly what the application asked us to do.
                preferredRotation = -1;
            }

            switch (orientation) {
                case ActivityInfo.SCREEN_ORIENTATION_PORTRAIT:
                    // Return portrait unless overridden.
                    if (isAnyPortrait(preferredRotation)) {
                        return preferredRotation;
                    }
                    return mPortraitRotation;

                case ActivityInfo.SCREEN_ORIENTATION_LANDSCAPE:
                    // Return landscape unless overridden.
                    if (isLandscapeOrSeascape(preferredRotation)) {
                        return preferredRotation;
                    }
                    return mLandscapeRotation;

                case ActivityInfo.SCREEN_ORIENTATION_REVERSE_PORTRAIT:
                    // Return reverse portrait unless overridden.
                    if (isAnyPortrait(preferredRotation)) {
                        return preferredRotation;
                    }
                    return mUpsideDownRotation;

                case ActivityInfo.SCREEN_ORIENTATION_REVERSE_LANDSCAPE:
                    // Return seascape unless overridden.
                    if (isLandscapeOrSeascape(preferredRotation)) {
                        return preferredRotation;
                    }
                    return mSeascapeRotation;

                case ActivityInfo.SCREEN_ORIENTATION_SENSOR_LANDSCAPE:
                case ActivityInfo.SCREEN_ORIENTATION_USER_LANDSCAPE:
                    // Return either landscape rotation.
                    if (isLandscapeOrSeascape(preferredRotation)) {
                        return preferredRotation;
                    }
                    if (isLandscapeOrSeascape(lastRotation)) {
                        return lastRotation;
                    }
                    return mLandscapeRotation;

                case ActivityInfo.SCREEN_ORIENTATION_SENSOR_PORTRAIT:
                case ActivityInfo.SCREEN_ORIENTATION_USER_PORTRAIT:
                    // Return either portrait rotation.
                    if (isAnyPortrait(preferredRotation)) {
                        return preferredRotation;
                    }
                    if (isAnyPortrait(lastRotation)) {
                        return lastRotation;
                    }
                    return mPortraitRotation;

                default:
                    // For USER, UNSPECIFIED, NOSENSOR, SENSOR and FULL_SENSOR,
                    // just return the preferred orientation we already calculated.
                    if (preferredRotation >= 0) {
                        return preferredRotation;
                    }
                    return Surface.ROTATION_0;
            }
        }
    }

    @Override
    public boolean rotationHasCompatibleMetricsLw(int orientation, int rotation) {
        switch (orientation) {
            case ActivityInfo.SCREEN_ORIENTATION_PORTRAIT:
            case ActivityInfo.SCREEN_ORIENTATION_REVERSE_PORTRAIT:
            case ActivityInfo.SCREEN_ORIENTATION_SENSOR_PORTRAIT:
                return isAnyPortrait(rotation);

            case ActivityInfo.SCREEN_ORIENTATION_LANDSCAPE:
            case ActivityInfo.SCREEN_ORIENTATION_REVERSE_LANDSCAPE:
            case ActivityInfo.SCREEN_ORIENTATION_SENSOR_LANDSCAPE:
                return isLandscapeOrSeascape(rotation);

            default:
                return true;
        }
    }

    @Override
    public void setRotationLw(int rotation) {
        mOrientationListener.setCurrentRotation(rotation);
    }

    private boolean isLandscapeOrSeascape(int rotation) {
        return rotation == mLandscapeRotation || rotation == mSeascapeRotation;
    }

    private boolean isAnyPortrait(int rotation) {
        return rotation == mPortraitRotation || rotation == mUpsideDownRotation;
    }

    @Override
    public int getUserRotationMode() {
        return Settings.System.getIntForUser(mContext.getContentResolver(),
                Settings.System.ACCELEROMETER_ROTATION, 0, UserHandle.USER_CURRENT) != 0 ?
                        WindowManagerPolicy.USER_ROTATION_FREE :
                                WindowManagerPolicy.USER_ROTATION_LOCKED;
    }

    // User rotation: to be used when all else fails in assigning an orientation to the device
    @Override
    public void setUserRotationMode(int mode, int rot) {
        ContentResolver res = mContext.getContentResolver();

        // mUserRotationMode and mUserRotation will be assigned by the content observer
        if (mode == WindowManagerPolicy.USER_ROTATION_LOCKED) {
            Settings.System.putIntForUser(res,
                    Settings.System.USER_ROTATION,
                    rot,
                    UserHandle.USER_CURRENT);
            Settings.System.putIntForUser(res,
                    Settings.System.ACCELEROMETER_ROTATION,
                    0,
                    UserHandle.USER_CURRENT);
        } else {
            Settings.System.putIntForUser(res,
                    Settings.System.ACCELEROMETER_ROTATION,
                    1,
                    UserHandle.USER_CURRENT);
        }
    }

    @Override
    public void setSafeMode(boolean safeMode) {
        mSafeMode = safeMode;
        performHapticFeedbackLw(null, safeMode
                ? HapticFeedbackConstants.SAFE_MODE_ENABLED
                : HapticFeedbackConstants.SAFE_MODE_DISABLED, true);
    }

    static long[] getLongIntArray(Resources r, int resid) {
        int[] ar = r.getIntArray(resid);
        if (ar == null) {
            return null;
        }
        long[] out = new long[ar.length];
        for (int i=0; i<ar.length; i++) {
            out[i] = ar[i];
        }
        return out;
    }

    /** {@inheritDoc} */
    @Override
    public void systemReady() {
        mKeyguardDelegate = new KeyguardServiceDelegate(mContext);
        mKeyguardDelegate.onSystemReady();

        readCameraLensCoverState();
        updateUiMode();
        synchronized (mLock) {
            updateOrientationListenerLp();
            mSystemReady = true;
            mHandler.post(new Runnable() {
                @Override
                public void run() {
                    updateSettings();
                }
            });
        }
    }

    /** {@inheritDoc} */
    @Override
    public void systemBooted() {
        if (mKeyguardDelegate != null) {
            mKeyguardDelegate.bindService(mContext);
            mKeyguardDelegate.onBootCompleted();
        }
        synchronized (mLock) {
            mSystemBooted = true;
        }
        wakingUp();
        screenTurningOn(null);
    }

    ProgressDialog mBootMsgDialog = null;

    /** {@inheritDoc} */
    @Override
    public void showBootMessage(final CharSequence msg, final boolean always) {
        mHandler.post(new Runnable() {
            @Override public void run() {
                if (mBootMsgDialog == null) {
                    int theme;
                    if (mContext.getPackageManager().hasSystemFeature(
                            PackageManager.FEATURE_WATCH)) {
                        theme = com.android.internal.R.style.Theme_Micro_Dialog_Alert;
                    } else if (mContext.getPackageManager().hasSystemFeature(
                            PackageManager.FEATURE_TELEVISION)) {
                        theme = com.android.internal.R.style.Theme_Leanback_Dialog_Alert;
                    } else {
                        theme = 0;
                    }

                    mBootMsgDialog = new ProgressDialog(mContext, theme) {
                        // This dialog will consume all events coming in to
                        // it, to avoid it trying to do things too early in boot.
                        @Override public boolean dispatchKeyEvent(KeyEvent event) {
                            return true;
                        }
                        @Override public boolean dispatchKeyShortcutEvent(KeyEvent event) {
                            return true;
                        }
                        @Override public boolean dispatchTouchEvent(MotionEvent ev) {
                            return true;
                        }
                        @Override public boolean dispatchTrackballEvent(MotionEvent ev) {
                            return true;
                        }
                        @Override public boolean dispatchGenericMotionEvent(MotionEvent ev) {
                            return true;
                        }
                        @Override public boolean dispatchPopulateAccessibilityEvent(
                                AccessibilityEvent event) {
                            return true;
                        }
                    };
                    if (mContext.getPackageManager().isUpgrade()) {
                        mBootMsgDialog.setTitle(R.string.android_upgrading_title);
                    } else {
                        mBootMsgDialog.setTitle(R.string.android_start_title);
                    }
                    mBootMsgDialog.setProgressStyle(ProgressDialog.STYLE_SPINNER);
                    mBootMsgDialog.setIndeterminate(true);
                    mBootMsgDialog.getWindow().setType(
                            WindowManager.LayoutParams.TYPE_BOOT_PROGRESS);
                    mBootMsgDialog.getWindow().addFlags(
                            WindowManager.LayoutParams.FLAG_DIM_BEHIND
                            | WindowManager.LayoutParams.FLAG_LAYOUT_IN_SCREEN);
                    mBootMsgDialog.getWindow().setDimAmount(1);
                    WindowManager.LayoutParams lp = mBootMsgDialog.getWindow().getAttributes();
                    lp.screenOrientation = ActivityInfo.SCREEN_ORIENTATION_NOSENSOR;
                    mBootMsgDialog.getWindow().setAttributes(lp);
                    mBootMsgDialog.setCancelable(false);
                    mBootMsgDialog.show();
                }
                mBootMsgDialog.setMessage(msg);
            }
        });
    }

    /** {@inheritDoc} */
    @Override
    public void hideBootMessages() {
        mHandler.sendEmptyMessage(MSG_HIDE_BOOT_MESSAGE);
    }

    /** {@inheritDoc} */
    @Override
    public void userActivity() {
        // ***************************************
        // NOTE NOTE NOTE NOTE NOTE NOTE NOTE NOTE
        // ***************************************
        // THIS IS CALLED FROM DEEP IN THE POWER MANAGER
        // WITH ITS LOCKS HELD.
        //
        // This code must be VERY careful about the locks
        // it acquires.
        // In fact, the current code acquires way too many,
        // and probably has lurking deadlocks.

        synchronized (mScreenLockTimeout) {
            if (mLockScreenTimerActive) {
                // reset the timer
                mHandler.removeCallbacks(mScreenLockTimeout);
                mHandler.postDelayed(mScreenLockTimeout, mLockScreenTimeout);
            }
        }
    }

    class ScreenLockTimeout implements Runnable {
        Bundle options;

        @Override
        public void run() {
            synchronized (this) {
                if (localLOGV) Log.v(TAG, "mScreenLockTimeout activating keyguard");
                if (mKeyguardDelegate != null) {
                    mKeyguardDelegate.doKeyguardTimeout(options);
                }
                mLockScreenTimerActive = false;
                options = null;
            }
        }

        public void setLockOptions(Bundle options) {
            this.options = options;
        }
    }

    ScreenLockTimeout mScreenLockTimeout = new ScreenLockTimeout();

    @Override
    public void lockNow(Bundle options) {
        mContext.enforceCallingOrSelfPermission(android.Manifest.permission.DEVICE_POWER, null);
        mHandler.removeCallbacks(mScreenLockTimeout);
        if (options != null) {
            // In case multiple calls are made to lockNow, we don't wipe out the options
            // until the runnable actually executes.
            mScreenLockTimeout.setLockOptions(options);
        }
        mHandler.post(mScreenLockTimeout);
    }

    private void updateLockScreenTimeout() {
        synchronized (mScreenLockTimeout) {
            boolean enable = (mAllowLockscreenWhenOn && mAwake &&
                    mKeyguardDelegate != null && mKeyguardDelegate.isSecure());
            if (mLockScreenTimerActive != enable) {
                if (enable) {
                    if (localLOGV) Log.v(TAG, "setting lockscreen timer");
                    mHandler.postDelayed(mScreenLockTimeout, mLockScreenTimeout);
                } else {
                    if (localLOGV) Log.v(TAG, "clearing lockscreen timer");
                    mHandler.removeCallbacks(mScreenLockTimeout);
                }
                mLockScreenTimerActive = enable;
            }
        }
    }

    /** {@inheritDoc} */
    @Override
    public void enableScreenAfterBoot() {
        readLidState();
        applyLidSwitchState();
        updateRotation(true);
    }

    private void applyLidSwitchState() {
        if (mLidState == LID_CLOSED && mLidControlsSleep) {
            mPowerManager.goToSleep(SystemClock.uptimeMillis(),
                    PowerManager.GO_TO_SLEEP_REASON_LID_SWITCH,
                    PowerManager.GO_TO_SLEEP_FLAG_NO_DOZE);
        }

        synchronized (mLock) {
            updateWakeGestureListenerLp();
        }
    }

    void updateUiMode() {
        if (mUiModeManager == null) {
            mUiModeManager = IUiModeManager.Stub.asInterface(
                    ServiceManager.getService(Context.UI_MODE_SERVICE));
        }
        try {
            mUiMode = mUiModeManager.getCurrentModeType();
        } catch (RemoteException e) {
        }
    }

    void updateRotation(boolean alwaysSendConfiguration) {
        try {
            //set orientation on WindowManager
            mWindowManager.updateRotation(alwaysSendConfiguration, false);
        } catch (RemoteException e) {
            // Ignore
        }
    }

    void updateRotation(boolean alwaysSendConfiguration, boolean forceRelayout) {
        try {
            //set orientation on WindowManager
            mWindowManager.updateRotation(alwaysSendConfiguration, forceRelayout);
        } catch (RemoteException e) {
            // Ignore
        }
    }

    /**
     * Return an Intent to launch the currently active dock app as home.  Returns
     * null if the standard home should be launched, which is the case if any of the following is
     * true:
     * <ul>
     *  <li>The device is not in either car mode or desk mode
     *  <li>The device is in car mode but ENABLE_CAR_DOCK_HOME_CAPTURE is false
     *  <li>The device is in desk mode but ENABLE_DESK_DOCK_HOME_CAPTURE is false
     *  <li>The device is in car mode but there's no CAR_DOCK app with METADATA_DOCK_HOME
     *  <li>The device is in desk mode but there's no DESK_DOCK app with METADATA_DOCK_HOME
     * </ul>
     * @return A dock intent.
     */
    Intent createHomeDockIntent() {
        Intent intent = null;

        // What home does is based on the mode, not the dock state.  That
        // is, when in car mode you should be taken to car home regardless
        // of whether we are actually in a car dock.
        if (mUiMode == Configuration.UI_MODE_TYPE_CAR) {
            if (ENABLE_CAR_DOCK_HOME_CAPTURE) {
                intent = mCarDockIntent;
            }
        } else if (mUiMode == Configuration.UI_MODE_TYPE_DESK) {
            if (ENABLE_DESK_DOCK_HOME_CAPTURE) {
                intent = mDeskDockIntent;
            }
        } else if (mUiMode == Configuration.UI_MODE_TYPE_WATCH
                && (mDockMode == Intent.EXTRA_DOCK_STATE_DESK
                        || mDockMode == Intent.EXTRA_DOCK_STATE_HE_DESK
                        || mDockMode == Intent.EXTRA_DOCK_STATE_LE_DESK)) {
            // Always launch dock home from home when watch is docked, if it exists.
            intent = mDeskDockIntent;
        }

        if (intent == null) {
            return null;
        }

        ActivityInfo ai = null;
        ResolveInfo info = mContext.getPackageManager().resolveActivityAsUser(
                intent,
                PackageManager.MATCH_DEFAULT_ONLY | PackageManager.GET_META_DATA,
                mCurrentUserId);
        if (info != null) {
            ai = info.activityInfo;
        }
        if (ai != null
                && ai.metaData != null
                && ai.metaData.getBoolean(Intent.METADATA_DOCK_HOME)) {
            intent = new Intent(intent);
            intent.setClassName(ai.packageName, ai.name);
            return intent;
        }

        return null;
    }

    void startDockOrHome() {
        awakenDreams();

        Intent dock = createHomeDockIntent();
        if (dock != null) {
            try {
                mContext.startActivityAsUser(dock, UserHandle.CURRENT);
                return;
            } catch (ActivityNotFoundException e) {
            }
        }

        mContext.startActivityAsUser(mHomeIntent, UserHandle.CURRENT);
    }

    /**
     * goes to the home screen
     * @return whether it did anything
     */
    boolean goHome() {
        if (false) {
            // This code always brings home to the front.
            try {
                ActivityManagerNative.getDefault().stopAppSwitches();
            } catch (RemoteException e) {
            }
            sendCloseSystemWindows();
            startDockOrHome();
        } else {
            // This code brings home to the front or, if it is already
            // at the front, puts the device to sleep.
            try {
                if (SystemProperties.getInt("persist.sys.uts-test-mode", 0) == 1) {
                    /// Roll back EndcallBehavior as the cupcake design to pass P1 lab entry.
                    Log.d(TAG, "UTS-TEST-MODE");
                } else {
                    ActivityManagerNative.getDefault().stopAppSwitches();
                    sendCloseSystemWindows();
                    Intent dock = createHomeDockIntent();
                    if (dock != null) {
                        int result = ActivityManagerNative.getDefault()
                                .startActivityAsUser(null, null, dock,
                                        dock.resolveTypeIfNeeded(mContext.getContentResolver()),
                                        null, null, 0,
                                        ActivityManager.START_FLAG_ONLY_IF_NEEDED,
                                        null, null, UserHandle.USER_CURRENT);
                        if (result == ActivityManager.START_RETURN_INTENT_TO_CALLER) {
                            return false;
                        }
                    }
                }
                int result = ActivityManagerNative.getDefault()
                        .startActivityAsUser(null, null, mHomeIntent,
                                mHomeIntent.resolveTypeIfNeeded(mContext.getContentResolver()),
                                null, null, 0,
                                ActivityManager.START_FLAG_ONLY_IF_NEEDED,
                                null, null, UserHandle.USER_CURRENT);
                if (result == ActivityManager.START_RETURN_INTENT_TO_CALLER) {
                    return false;
                }
            } catch (RemoteException ex) {
                // bummer, the activity manager, which is in this process, is dead
            }
        }
        return true;
    }

    @Override
    public void setCurrentOrientationLw(int newOrientation) {
        synchronized (mLock) {
            if (newOrientation != mCurrentAppOrientation) {
                mCurrentAppOrientation = newOrientation;
                updateOrientationListenerLp();
            }
        }
    }

    private void performAuditoryFeedbackForAccessibilityIfNeed() {
        if (!isGlobalAccessibilityGestureEnabled()) {
            return;
        }
        AudioManager audioManager = (AudioManager) mContext.getSystemService(
                Context.AUDIO_SERVICE);
        if (audioManager.isSilentMode()) {
            return;
        }
        Ringtone ringTone = RingtoneManager.getRingtone(mContext,
                Settings.System.DEFAULT_NOTIFICATION_URI);
        ringTone.setStreamType(AudioManager.STREAM_MUSIC);
        ringTone.play();
    }

    private boolean isTheaterModeEnabled() {
        return Settings.Global.getInt(mContext.getContentResolver(),
                Settings.Global.THEATER_MODE_ON, 0) == 1;
    }

    private boolean isGlobalAccessibilityGestureEnabled() {
        return Settings.Global.getInt(mContext.getContentResolver(),
                Settings.Global.ENABLE_ACCESSIBILITY_GLOBAL_GESTURE_ENABLED, 0) == 1;
    }

    @Override
    public boolean performHapticFeedbackLw(WindowState win, int effectId, boolean always) {
        if (!mVibrator.hasVibrator()) {
            return false;
        }
        final boolean hapticsDisabled = Settings.System.getIntForUser(mContext.getContentResolver(),
                Settings.System.HAPTIC_FEEDBACK_ENABLED, 0, UserHandle.USER_CURRENT) == 0;
        if (hapticsDisabled && !always) {
            return false;
        }
        long[] pattern = null;
        switch (effectId) {
            case HapticFeedbackConstants.LONG_PRESS:
                pattern = mLongPressVibePattern;
                break;
            case HapticFeedbackConstants.VIRTUAL_KEY:
                pattern = mVirtualKeyVibePattern;
                break;
            case HapticFeedbackConstants.KEYBOARD_TAP:
                pattern = mKeyboardTapVibePattern;
                break;
            case HapticFeedbackConstants.CLOCK_TICK:
                pattern = mClockTickVibePattern;
                break;
            case HapticFeedbackConstants.CALENDAR_DATE:
                pattern = mCalendarDateVibePattern;
                break;
            case HapticFeedbackConstants.SAFE_MODE_DISABLED:
                pattern = mSafeModeDisabledVibePattern;
                break;
            case HapticFeedbackConstants.SAFE_MODE_ENABLED:
                pattern = mSafeModeEnabledVibePattern;
                break;
            default:
                return false;
        }
        int owningUid;
        String owningPackage;
        if (win != null) {
            owningUid = win.getOwningUid();
            owningPackage = win.getOwningPackage();
        } else {
            owningUid = android.os.Process.myUid();
            owningPackage = mContext.getOpPackageName();
        }
        if (pattern.length == 1) {
            // One-shot vibration
            mVibrator.vibrate(owningUid, owningPackage, pattern[0], VIBRATION_ATTRIBUTES);
        } else {
            // Pattern vibration
            mVibrator.vibrate(owningUid, owningPackage, pattern, -1, VIBRATION_ATTRIBUTES);
        }
        return true;
    }

    @Override
    public void keepScreenOnStartedLw() {
    }

    @Override
    public void keepScreenOnStoppedLw() {
        if (isKeyguardShowingAndNotOccluded()) {
            mPowerManager.userActivity(SystemClock.uptimeMillis(), false);
        }
    }

    private int updateSystemUiVisibilityLw() {
        // If there is no window focused, there will be nobody to handle the events
        // anyway, so just hang on in whatever state we're in until things settle down.
        final WindowState win = mFocusedWindow != null ? mFocusedWindow
                : mTopFullscreenOpaqueWindowState;
        if (win == null) {
            return 0;
        }
        if ((win.getAttrs().privateFlags & PRIVATE_FLAG_KEYGUARD) != 0 && mHideLockScreen == true) {
            // We are updating at a point where the keyguard has gotten
            // focus, but we were last in a state where the top window is
            // hiding it.  This is probably because the keyguard as been
            // shown while the top window was displayed, so we want to ignore
            // it here because this is just a very transient change and it
            // will quickly lose focus once it correctly gets hidden.
            return 0;
        }

        int tmpVisibility = PolicyControl.getSystemUiVisibility(win, null)
                & ~mResettingSystemUiFlags
                & ~mForceClearedSystemUiFlags;
        if (mForcingShowNavBar && win.getSurfaceLayer() < mForcingShowNavBarLayer) {
            tmpVisibility &= ~PolicyControl.adjustClearableFlags(win, View.SYSTEM_UI_CLEARABLE_FLAGS);
        }
        final int visibility = updateSystemBarsLw(win, mLastSystemUiFlags, tmpVisibility);
        final int diff = visibility ^ mLastSystemUiFlags;
        final boolean needsMenu = win.getNeedsMenuLw(mTopFullscreenOpaqueWindowState);
        if (diff == 0 && mLastFocusNeedsMenu == needsMenu
                && mFocusedApp == win.getAppToken()) {
            return 0;
        }
        mLastSystemUiFlags = visibility;
        mLastFocusNeedsMenu = needsMenu;
        mFocusedApp = win.getAppToken();
        mHandler.post(new Runnable() {
                @Override
                public void run() {
                    try {
                        IStatusBarService statusbar = getStatusBarService();
                        if (statusbar != null) {
                            statusbar.setSystemUiVisibility(visibility, 0xffffffff, win.toString());
                            statusbar.topAppWindowChanged(needsMenu);
                        }
                    } catch (RemoteException e) {
                        // re-acquire status bar service next time it is needed.
                        mStatusBarService = null;
                    }
                }
            });
        return diff;
    }

    private int updateSystemBarsLw(WindowState win, int oldVis, int vis) {
        // apply translucent bar vis flags
        WindowState transWin = isStatusBarKeyguard() && !mHideLockScreen
                ? mStatusBar
                : mTopFullscreenOpaqueWindowState;
        vis = mStatusBarController.applyTranslucentFlagLw(transWin, vis, oldVis);
        vis = mNavigationBarController.applyTranslucentFlagLw(transWin, vis, oldVis);

        // prevent status bar interaction from clearing certain flags
        boolean statusBarHasFocus = win.getAttrs().type == TYPE_STATUS_BAR;
        if (statusBarHasFocus && !isStatusBarKeyguard()) {
            int flags = View.SYSTEM_UI_FLAG_FULLSCREEN
                    | View.SYSTEM_UI_FLAG_HIDE_NAVIGATION
                    | View.SYSTEM_UI_FLAG_IMMERSIVE
                    | View.SYSTEM_UI_FLAG_IMMERSIVE_STICKY;
            if (mHideLockScreen) {
                flags |= View.STATUS_BAR_TRANSLUCENT | View.NAVIGATION_BAR_TRANSLUCENT;
            }
            vis = (vis & ~flags) | (oldVis & flags);
        }

        if (!areTranslucentBarsAllowed() && transWin != mStatusBar) {
            vis &= ~(View.NAVIGATION_BAR_TRANSLUCENT | View.STATUS_BAR_TRANSLUCENT
                    | View.SYSTEM_UI_TRANSPARENT);
        }

        // update status bar
        boolean immersiveSticky =
                (vis & View.SYSTEM_UI_FLAG_IMMERSIVE_STICKY) != 0;
        boolean hideStatusBarWM =
                mTopFullscreenOpaqueWindowState != null &&
                (PolicyControl.getWindowFlags(mTopFullscreenOpaqueWindowState, null)
                        & WindowManager.LayoutParams.FLAG_FULLSCREEN) != 0;
        boolean hideStatusBarSysui =
                (vis & View.SYSTEM_UI_FLAG_FULLSCREEN) != 0;
        boolean hideNavBarSysui =
                (vis & View.SYSTEM_UI_FLAG_HIDE_NAVIGATION) != 0;

        boolean transientStatusBarAllowed =
                mStatusBar != null && (
                hideStatusBarWM
                || (hideStatusBarSysui && immersiveSticky)
                || statusBarHasFocus);

        boolean transientNavBarAllowed =
                mNavigationBar != null &&
                hideNavBarSysui && immersiveSticky;

        boolean denyTransientStatus = mStatusBarController.isTransientShowRequested()
                && !transientStatusBarAllowed && hideStatusBarSysui;
        boolean denyTransientNav = mNavigationBarController.isTransientShowRequested()
                && !transientNavBarAllowed;
        if (denyTransientStatus || denyTransientNav) {
            // clear the clearable flags instead
            clearClearableFlagsLw();
        }

        vis = mStatusBarController.updateVisibilityLw(transientStatusBarAllowed, oldVis, vis);

        // update navigation bar
        boolean oldImmersiveMode = isImmersiveMode(oldVis);
        boolean newImmersiveMode = isImmersiveMode(vis);
        if (win != null && oldImmersiveMode != newImmersiveMode) {
            final String pkg = win.getOwningPackage();
            mImmersiveModeConfirmation.immersiveModeChanged(pkg, newImmersiveMode,
                    isUserSetupComplete());
        }

        vis = mNavigationBarController.updateVisibilityLw(transientNavBarAllowed, oldVis, vis);

        return vis;
    }

    private void clearClearableFlagsLw() {
        int newVal = mResettingSystemUiFlags | View.SYSTEM_UI_CLEARABLE_FLAGS;
        if (newVal != mResettingSystemUiFlags) {
            mResettingSystemUiFlags = newVal;
            mWindowManagerFuncs.reevaluateStatusBarVisibility();
        }
    }

    private boolean isImmersiveMode(int vis) {
        final int flags = View.SYSTEM_UI_FLAG_IMMERSIVE | View.SYSTEM_UI_FLAG_IMMERSIVE_STICKY;
        return mNavigationBar != null
                && (vis & View.SYSTEM_UI_FLAG_HIDE_NAVIGATION) != 0
                && (vis & flags) != 0
                && canHideNavigationBar();
    }

    /**
     * @return whether the navigation or status bar can be made translucent
     *
     * This should return true unless touch exploration is not enabled or
     * R.boolean.config_enableTranslucentDecor is false.
     */
    private boolean areTranslucentBarsAllowed() {
        return mTranslucentDecorEnabled
                && !mAccessibilityManager.isTouchExplorationEnabled();
    }

    // Use this instead of checking config_showNavigationBar so that it can be consistently
    // overridden by qemu.hw.mainkeys in the emulator.
    @Override
    public boolean hasNavigationBar() {
        return mHasNavigationBar;
    }

    @Override
    public void setLastInputMethodWindowLw(WindowState ime, WindowState target) {
        mLastInputMethodWindow = ime;
        mLastInputMethodTargetWindow = target;
    }

    @Override
    public int getInputMethodWindowVisibleHeightLw() {
        return mDockBottom - mCurBottom;
    }

    @Override
    public void setCurrentUserLw(int newUserId) {
        mCurrentUserId = newUserId;
        if (mKeyguardDelegate != null) {
            mKeyguardDelegate.setCurrentUser(newUserId);
        }
        if (mStatusBarService != null) {
            try {
                mStatusBarService.setCurrentUser(newUserId);
            } catch (RemoteException e) {
                // oh well
            }
        }
        setLastInputMethodWindowLw(null, null);
    }

    @Override
    public boolean canMagnifyWindow(int windowType) {
        switch (windowType) {
            case WindowManager.LayoutParams.TYPE_INPUT_METHOD:
            case WindowManager.LayoutParams.TYPE_INPUT_METHOD_DIALOG:
            case WindowManager.LayoutParams.TYPE_NAVIGATION_BAR:
            case WindowManager.LayoutParams.TYPE_MAGNIFICATION_OVERLAY: {
                return false;
            }
        }
        return true;
    }

    @Override
    public boolean isTopLevelWindow(int windowType) {
        if (windowType >= WindowManager.LayoutParams.FIRST_SUB_WINDOW
                && windowType <= WindowManager.LayoutParams.LAST_SUB_WINDOW) {
            return (windowType == WindowManager.LayoutParams.TYPE_APPLICATION_ATTACHED_DIALOG);
        }
        return true;
    }

    @Override
    public void dump(String prefix, PrintWriter pw, String[] args) {
        pw.print(prefix); pw.print("mSafeMode="); pw.print(mSafeMode);
                pw.print(" mSystemReady="); pw.print(mSystemReady);
                pw.print(" mSystemBooted="); pw.println(mSystemBooted);
        pw.print(prefix); pw.print("mLidState="); pw.print(mLidState);
                pw.print(" mLidOpenRotation="); pw.print(mLidOpenRotation);
                pw.print(" mCameraLensCoverState="); pw.print(mCameraLensCoverState);
                pw.print(" mHdmiPlugged="); pw.println(mHdmiPlugged);
        if (mLastSystemUiFlags != 0 || mResettingSystemUiFlags != 0
                || mForceClearedSystemUiFlags != 0) {
            pw.print(prefix); pw.print("mLastSystemUiFlags=0x");
                    pw.print(Integer.toHexString(mLastSystemUiFlags));
                    pw.print(" mResettingSystemUiFlags=0x");
                    pw.print(Integer.toHexString(mResettingSystemUiFlags));
                    pw.print(" mForceClearedSystemUiFlags=0x");
                    pw.println(Integer.toHexString(mForceClearedSystemUiFlags));
        }
        if (mLastFocusNeedsMenu) {
            pw.print(prefix); pw.print("mLastFocusNeedsMenu=");
                    pw.println(mLastFocusNeedsMenu);
        }
        pw.print(prefix); pw.print("mWakeGestureEnabledSetting=");
                pw.println(mWakeGestureEnabledSetting);

        pw.print(prefix); pw.print("mSupportAutoRotation="); pw.println(mSupportAutoRotation);
        pw.print(prefix); pw.print("mUiMode="); pw.print(mUiMode);
                pw.print(" mDockMode="); pw.print(mDockMode);
                pw.print(" mCarDockRotation="); pw.print(mCarDockRotation);
                pw.print(" mDeskDockRotation="); pw.println(mDeskDockRotation);
        pw.print(prefix); pw.print("mUserRotationMode="); pw.print(mUserRotationMode);
                pw.print(" mUserRotation="); pw.print(mUserRotation);
                pw.print(" mAllowAllRotations="); pw.println(mAllowAllRotations);
        pw.print(prefix); pw.print("mCurrentAppOrientation="); pw.println(mCurrentAppOrientation);
        pw.print(prefix); pw.print("mCarDockEnablesAccelerometer=");
                pw.print(mCarDockEnablesAccelerometer);
                pw.print(" mDeskDockEnablesAccelerometer=");
                pw.println(mDeskDockEnablesAccelerometer);
        pw.print(prefix); pw.print("mLidKeyboardAccessibility=");
                pw.print(mLidKeyboardAccessibility);
                pw.print(" mLidNavigationAccessibility="); pw.print(mLidNavigationAccessibility);
                pw.print(" mLidControlsSleep="); pw.println(mLidControlsSleep);
        pw.print(prefix);
                pw.print("mShortPressOnPowerBehavior="); pw.print(mShortPressOnPowerBehavior);
                pw.print(" mLongPressOnPowerBehavior="); pw.println(mLongPressOnPowerBehavior);
        pw.print(prefix);
                pw.print("mDoublePressOnPowerBehavior="); pw.print(mDoublePressOnPowerBehavior);
                pw.print(" mTriplePressOnPowerBehavior="); pw.println(mTriplePressOnPowerBehavior);
        pw.print(prefix); pw.print("mHasSoftInput="); pw.println(mHasSoftInput);
        pw.print(prefix); pw.print("mAwake="); pw.println(mAwake);
        pw.print(prefix); pw.print("mScreenOnEarly="); pw.print(mScreenOnEarly);
                pw.print(" mScreenOnFully="); pw.println(mScreenOnFully);
        pw.print(prefix); pw.print("mKeyguardDrawComplete="); pw.print(mKeyguardDrawComplete);
                pw.print(" mWindowManagerDrawComplete="); pw.println(mWindowManagerDrawComplete);
        pw.print(prefix); pw.print("mOrientationSensorEnabled=");
                pw.println(mOrientationSensorEnabled);
        pw.print(prefix); pw.print("mOverscanScreen=("); pw.print(mOverscanScreenLeft);
                pw.print(","); pw.print(mOverscanScreenTop);
                pw.print(") "); pw.print(mOverscanScreenWidth);
                pw.print("x"); pw.println(mOverscanScreenHeight);
        if (mOverscanLeft != 0 || mOverscanTop != 0
                || mOverscanRight != 0 || mOverscanBottom != 0) {
            pw.print(prefix); pw.print("mOverscan left="); pw.print(mOverscanLeft);
                    pw.print(" top="); pw.print(mOverscanTop);
                    pw.print(" right="); pw.print(mOverscanRight);
                    pw.print(" bottom="); pw.println(mOverscanBottom);
        }
        pw.print(prefix); pw.print("mRestrictedOverscanScreen=(");
                pw.print(mRestrictedOverscanScreenLeft);
                pw.print(","); pw.print(mRestrictedOverscanScreenTop);
                pw.print(") "); pw.print(mRestrictedOverscanScreenWidth);
                pw.print("x"); pw.println(mRestrictedOverscanScreenHeight);
        pw.print(prefix); pw.print("mUnrestrictedScreen=("); pw.print(mUnrestrictedScreenLeft);
                pw.print(","); pw.print(mUnrestrictedScreenTop);
                pw.print(") "); pw.print(mUnrestrictedScreenWidth);
                pw.print("x"); pw.println(mUnrestrictedScreenHeight);
        pw.print(prefix); pw.print("mRestrictedScreen=("); pw.print(mRestrictedScreenLeft);
                pw.print(","); pw.print(mRestrictedScreenTop);
                pw.print(") "); pw.print(mRestrictedScreenWidth);
                pw.print("x"); pw.println(mRestrictedScreenHeight);
        pw.print(prefix); pw.print("mStableFullscreen=("); pw.print(mStableFullscreenLeft);
                pw.print(","); pw.print(mStableFullscreenTop);
                pw.print(")-("); pw.print(mStableFullscreenRight);
                pw.print(","); pw.print(mStableFullscreenBottom); pw.println(")");
        pw.print(prefix); pw.print("mStable=("); pw.print(mStableLeft);
                pw.print(","); pw.print(mStableTop);
                pw.print(")-("); pw.print(mStableRight);
                pw.print(","); pw.print(mStableBottom); pw.println(")");
        pw.print(prefix); pw.print("mSystem=("); pw.print(mSystemLeft);
                pw.print(","); pw.print(mSystemTop);
                pw.print(")-("); pw.print(mSystemRight);
                pw.print(","); pw.print(mSystemBottom); pw.println(")");
        pw.print(prefix); pw.print("mCur=("); pw.print(mCurLeft);
                pw.print(","); pw.print(mCurTop);
                pw.print(")-("); pw.print(mCurRight);
                pw.print(","); pw.print(mCurBottom); pw.println(")");
        pw.print(prefix); pw.print("mContent=("); pw.print(mContentLeft);
                pw.print(","); pw.print(mContentTop);
                pw.print(")-("); pw.print(mContentRight);
                pw.print(","); pw.print(mContentBottom); pw.println(")");
        pw.print(prefix); pw.print("mVoiceContent=("); pw.print(mVoiceContentLeft);
                pw.print(","); pw.print(mVoiceContentTop);
                pw.print(")-("); pw.print(mVoiceContentRight);
                pw.print(","); pw.print(mVoiceContentBottom); pw.println(")");
        pw.print(prefix); pw.print("mDock=("); pw.print(mDockLeft);
                pw.print(","); pw.print(mDockTop);
                pw.print(")-("); pw.print(mDockRight);
                pw.print(","); pw.print(mDockBottom); pw.println(")");
        pw.print(prefix); pw.print("mDockLayer="); pw.print(mDockLayer);
                pw.print(" mStatusBarLayer="); pw.println(mStatusBarLayer);
        pw.print(prefix); pw.print("mShowingLockscreen="); pw.print(mShowingLockscreen);
                pw.print(" mShowingDream="); pw.print(mShowingDream);
                pw.print(" mDreamingLockscreen="); pw.println(mDreamingLockscreen);
        if (mLastInputMethodWindow != null) {
            pw.print(prefix); pw.print("mLastInputMethodWindow=");
                    pw.println(mLastInputMethodWindow);
        }
        if (mLastInputMethodTargetWindow != null) {
            pw.print(prefix); pw.print("mLastInputMethodTargetWindow=");
                    pw.println(mLastInputMethodTargetWindow);
        }
        if (mStatusBar != null) {
            pw.print(prefix); pw.print("mStatusBar=");
                    pw.println(mStatusBar);
            pw.print(prefix); pw.print("isStatusBarKeyguard=");
                    pw.print(isStatusBarKeyguard());
        }
        if (mNavigationBar != null) {
            pw.print(prefix); pw.print("mNavigationBar=");
                    pw.println(mNavigationBar);
        }
        if (mFocusedWindow != null) {
            pw.print(prefix); pw.print("mFocusedWindow=");
                    pw.println(mFocusedWindow);
        }
        if (mFocusedApp != null) {
            pw.print(prefix); pw.print("mFocusedApp=");
                    pw.println(mFocusedApp);
        }
        if (mWinDismissingKeyguard != null) {
            pw.print(prefix); pw.print("mWinDismissingKeyguard=");
                    pw.println(mWinDismissingKeyguard);
        }
        if (mTopFullscreenOpaqueWindowState != null) {
            pw.print(prefix); pw.print("mTopFullscreenOpaqueWindowState=");
                    pw.println(mTopFullscreenOpaqueWindowState);
        }
        if (mForcingShowNavBar) {
            pw.print(prefix); pw.print("mForcingShowNavBar=");
                    pw.println(mForcingShowNavBar); pw.print( "mForcingShowNavBarLayer=");
                    pw.println(mForcingShowNavBarLayer);
        }
        pw.print(prefix); pw.print("mTopIsFullscreen="); pw.print(mTopIsFullscreen);
                pw.print(" mHideLockScreen="); pw.println(mHideLockScreen);
        pw.print(prefix); pw.print("mForceStatusBar="); pw.print(mForceStatusBar);
                pw.print(" mForceStatusBarFromKeyguard=");
                pw.println(mForceStatusBarFromKeyguard);
        pw.print(prefix); pw.print("mDismissKeyguard="); pw.print(mDismissKeyguard);
                pw.print(" mWinDismissingKeyguard="); pw.print(mWinDismissingKeyguard);
                pw.print(" mHomePressed="); pw.println(mHomePressed);
        pw.print(prefix); pw.print("mAllowLockscreenWhenOn="); pw.print(mAllowLockscreenWhenOn);
                pw.print(" mLockScreenTimeout="); pw.print(mLockScreenTimeout);
                pw.print(" mLockScreenTimerActive="); pw.println(mLockScreenTimerActive);
        pw.print(prefix); pw.print("mEndcallBehavior="); pw.print(mEndcallBehavior);
                pw.print(" mIncallPowerBehavior="); pw.print(mIncallPowerBehavior);
                pw.print(" mLongPressOnHomeBehavior="); pw.println(mLongPressOnHomeBehavior);
        pw.print(prefix); pw.print("mLandscapeRotation="); pw.print(mLandscapeRotation);
                pw.print(" mSeascapeRotation="); pw.println(mSeascapeRotation);
        pw.print(prefix); pw.print("mPortraitRotation="); pw.print(mPortraitRotation);
                pw.print(" mUpsideDownRotation="); pw.println(mUpsideDownRotation);
        pw.print(prefix); pw.print("mDemoHdmiRotation="); pw.print(mDemoHdmiRotation);
                pw.print(" mDemoHdmiRotationLock="); pw.println(mDemoHdmiRotationLock);
        pw.print(prefix); pw.print("mUndockedHdmiRotation="); pw.println(mUndockedHdmiRotation);

        mGlobalKeyManager.dump(prefix, pw);
        mStatusBarController.dump(pw, prefix);
        mNavigationBarController.dump(pw, prefix);
        PolicyControl.dump(prefix, pw);

        if (mWakeGestureListener != null) {
            mWakeGestureListener.dump(pw, prefix);
        }
        if (mOrientationListener != null) {
            mOrientationListener.dump(pw, prefix);
        }
    }
}<|MERGE_RESOLUTION|>--- conflicted
+++ resolved
@@ -561,7 +561,6 @@
     // Increase the chord delay when taking a screenshot from the keyguard
     private static final float KEYGUARD_SCREENSHOT_CHORD_DELAY_MULTIPLIER = 2.5f;
     private boolean mScreenshotChordEnabled;
-<<<<<<< HEAD
     private boolean mVolumeDownKeyTriggered;
     private long mVolumeDownKeyTime;
     private boolean mVolumeDownKeyConsumedByScreenshotChord;
@@ -570,14 +569,12 @@
     private long mVolumeUpKeyTime;
     private boolean mVolumeUpKeyConsumedByScreenshotChord;
     private long mPowerKeyTime;
-=======
     private boolean mScreenshotChordVolumeDownKeyTriggered;
     private long mScreenshotChordVolumeDownKeyTime;
     private boolean mScreenshotChordVolumeDownKeyConsumed;
     private boolean mScreenshotChordVolumeUpKeyTriggered;
     private boolean mScreenshotChordPowerKeyTriggered;
     private long mScreenshotChordPowerKeyTime;
->>>>>>> d0f748a7
 
     /* The number of steps between min and max brightness */
     private static final int BRIGHTNESS_STEPS = 10;
@@ -585,11 +582,8 @@
     SettingsObserver mSettingsObserver;
     ShortcutManager mShortcutManager;
     PowerManager.WakeLock mBroadcastWakeLock;
-<<<<<<< HEAD
     PowerManager.WakeLock mQuickBootWakeLock;
-=======
     PowerManager.WakeLock mPowerKeyWakeLock;
->>>>>>> d0f748a7
     boolean mHavePendingMediaKeyRepeatWithWakeLock;
 
     private int mCurrentUserId;
@@ -615,14 +609,12 @@
     private static final int MSG_DISPATCH_SHOW_GLOBAL_ACTIONS = 10;
     private static final int MSG_HIDE_BOOT_MESSAGE = 11;
     private static final int MSG_LAUNCH_VOICE_ASSIST_WITH_WAKE_LOCK = 12;
-<<<<<<< HEAD
+    private static final int MSG_POWER_DELAYED_PRESS = 13;
+    private static final int MSG_POWER_LONG_PRESS = 14;
+
     boolean mWifiDisplayConnected = false;
     int     mWifiDisplayCustomRotation = -1;
-=======
-    private static final int MSG_POWER_DELAYED_PRESS = 13;
-    private static final int MSG_POWER_LONG_PRESS = 14;
->>>>>>> d0f748a7
-
+    
     private class PolicyHandler extends Handler {
         @Override
         public void handleMessage(Message msg) {
@@ -1278,15 +1270,12 @@
         mPowerManager = (PowerManager)context.getSystemService(Context.POWER_SERVICE);
         mBroadcastWakeLock = mPowerManager.newWakeLock(PowerManager.PARTIAL_WAKE_LOCK,
                 "PhoneWindowManager.mBroadcastWakeLock");
-<<<<<<< HEAD
         mQuickBootWakeLock = mPowerManager.newWakeLock(PowerManager.PARTIAL_WAKE_LOCK,
                 "PhoneWindowManager.mQuickBootWakeLock");
         mLongPressPoweronTime = SystemProperties.getInt("ro.quickboot.press_duration",
                 DEFAULT_LONG_PRESS_POWERON_TIME);
-=======
         mPowerKeyWakeLock = mPowerManager.newWakeLock(PowerManager.PARTIAL_WAKE_LOCK,
                 "PhoneWindowManager.mPowerKeyWakeLock");
->>>>>>> d0f748a7
         mEnableShiftMenuBugReports = "1".equals(SystemProperties.get("ro.debuggable"));
         mSupportAutoRotation = mContext.getResources().getBoolean(
                 com.android.internal.R.bool.config_supportAutoRotation);
@@ -4736,13 +4725,10 @@
                     if (down) {
                         if (interactive && !mScreenshotChordVolumeUpKeyTriggered
                                 && (event.getFlags() & KeyEvent.FLAG_FALLBACK) == 0) {
-<<<<<<< HEAD
                             mVolumeUpKeyTriggered = true;
                             mVolumeUpKeyTime = event.getDownTime();
                             mVolumeUpKeyConsumedByScreenshotChord = false;
-=======
                             mScreenshotChordVolumeUpKeyTriggered = true;
->>>>>>> d0f748a7
                             cancelPendingPowerKeyAction();
                             interceptScreenshotLog();
                         }
@@ -4837,7 +4823,6 @@
                 result &= ~ACTION_PASS_TO_USER;
                 isWakeKey = false; // wake-up will be handled separately
                 if (down) {
-<<<<<<< HEAD
                     boolean panic = mImmersiveModeConfirmation.onPowerKeyDown(interactive,
                             event.getDownTime(), isImmersiveMode(mLastSystemUiFlags));
                     if (panic) {
@@ -4868,9 +4853,7 @@
                     }
                     interceptPowerKeyDown(!interactive || hungUp
                             || mVolumeDownKeyTriggered || mVolumeUpKeyTriggered);
-=======
                     interceptPowerKeyDown(event, interactive);
->>>>>>> d0f748a7
                 } else {
                     interceptPowerKeyUp(event, interactive, canceled);
                 }
