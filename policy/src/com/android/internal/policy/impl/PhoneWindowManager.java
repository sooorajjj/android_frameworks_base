/*
 * Copyright (C) 2006 The Android Open Source Project
 *
 * Licensed under the Apache License, Version 2.0 (the "License");
 * you may not use this file except in compliance with the License.
 * You may obtain a copy of the License at
 *
 *      http://www.apache.org/licenses/LICENSE-2.0
 *
 * Unless required by applicable law or agreed to in writing, software
 * distributed under the License is distributed on an "AS IS" BASIS,
 * WITHOUT WARRANTIES OR CONDITIONS OF ANY KIND, either express or implied.
 * See the License for the specific language governing permissions and
 * limitations under the License.
 */

package com.android.internal.policy.impl;

import com.android.internal.R;

import android.app.Activity;
import android.app.ActivityManager.RunningAppProcessInfo;
import android.app.ActivityManagerNative;
import android.app.IActivityManager;
import android.app.IUiModeManager;
import android.app.UiModeManager;
import android.content.ActivityNotFoundException;
import android.content.BroadcastReceiver;
import android.content.ContentResolver;
import android.content.Context;
import android.content.Intent;
import android.content.IntentFilter;
import android.content.pm.ActivityInfo;
import android.content.pm.PackageManager;
import android.content.res.Configuration;
import android.content.res.Resources;
import android.database.ContentObserver;
import android.graphics.PixelFormat;
import android.graphics.Rect;
import android.os.Build;
import android.os.Handler;
import android.os.IBinder;
import android.os.LocalPowerManager;
import android.os.Looper;
import android.os.PowerManager;
import android.os.Process;
import android.os.RemoteException;
import android.os.ServiceManager;
import android.os.SystemClock;
import android.os.SystemProperties;
import android.os.Vibrator;
import android.provider.Settings;

import com.android.internal.policy.PolicyManager;
import com.android.internal.statusbar.IStatusBarService;
import com.android.internal.telephony.ITelephony;
import com.android.internal.view.BaseInputHandler;
import com.android.internal.widget.PointerLocationView;

import android.util.Config;
import android.util.EventLog;
import android.util.Log;
import android.util.Slog;
import android.view.Display;
import android.view.Gravity;
import android.view.HapticFeedbackConstants;
import android.view.IWindowManager;
import android.view.InputChannel;
import android.view.InputDevice;
import android.view.InputQueue;
import android.view.InputHandler;
import android.view.KeyEvent;
import android.view.MotionEvent;
import android.view.WindowOrientationListener;
import android.view.Surface;
import android.view.View;
import android.view.ViewConfiguration;
import android.view.Window;
import android.view.WindowManager;
import static android.view.WindowManager.LayoutParams.FIRST_APPLICATION_WINDOW;
import static android.view.WindowManager.LayoutParams.FLAG_FORCE_NOT_FULLSCREEN;
import static android.view.WindowManager.LayoutParams.FLAG_FULLSCREEN;
import static android.view.WindowManager.LayoutParams.FLAG_LAYOUT_IN_SCREEN;
import static android.view.WindowManager.LayoutParams.FLAG_LAYOUT_INSET_DECOR;
import static android.view.WindowManager.LayoutParams.FLAG_LAYOUT_NO_LIMITS;
import static android.view.WindowManager.LayoutParams.FLAG_SHOW_WHEN_LOCKED;
import static android.view.WindowManager.LayoutParams.FLAG_DISMISS_KEYGUARD;
import static android.view.WindowManager.LayoutParams.FLAG_ALLOW_LOCK_WHILE_SCREEN_ON;
import static android.view.WindowManager.LayoutParams.SOFT_INPUT_MASK_ADJUST;
import static android.view.WindowManager.LayoutParams.SOFT_INPUT_ADJUST_RESIZE;
import static android.view.WindowManager.LayoutParams.LAST_APPLICATION_WINDOW;
import static android.view.WindowManager.LayoutParams.TYPE_APPLICATION_MEDIA;
import static android.view.WindowManager.LayoutParams.TYPE_APPLICATION_MEDIA_OVERLAY;
import static android.view.WindowManager.LayoutParams.TYPE_APPLICATION_PANEL;
import static android.view.WindowManager.LayoutParams.TYPE_APPLICATION_SUB_PANEL;
import static android.view.WindowManager.LayoutParams.TYPE_APPLICATION_ATTACHED_DIALOG;
import static android.view.WindowManager.LayoutParams.TYPE_KEYGUARD;
import static android.view.WindowManager.LayoutParams.TYPE_KEYGUARD_DIALOG;
import static android.view.WindowManager.LayoutParams.TYPE_PHONE;
import static android.view.WindowManager.LayoutParams.TYPE_PRIORITY_PHONE;
import static android.view.WindowManager.LayoutParams.TYPE_SEARCH_BAR;
import static android.view.WindowManager.LayoutParams.TYPE_SECURE_SYSTEM_OVERLAY;
import static android.view.WindowManager.LayoutParams.TYPE_STATUS_BAR;
import static android.view.WindowManager.LayoutParams.TYPE_STATUS_BAR_PANEL;
import static android.view.WindowManager.LayoutParams.TYPE_SYSTEM_DIALOG;
import static android.view.WindowManager.LayoutParams.TYPE_SYSTEM_ALERT;
import static android.view.WindowManager.LayoutParams.TYPE_SYSTEM_ERROR;
import static android.view.WindowManager.LayoutParams.TYPE_INPUT_METHOD;
import static android.view.WindowManager.LayoutParams.TYPE_INPUT_METHOD_DIALOG;
import static android.view.WindowManager.LayoutParams.TYPE_SYSTEM_OVERLAY;
import static android.view.WindowManager.LayoutParams.TYPE_TOAST;
import static android.view.WindowManager.LayoutParams.TYPE_WALLPAPER;
import android.view.WindowManagerImpl;
import android.view.WindowManagerPolicy;
import android.view.animation.Animation;
import android.view.animation.AnimationUtils;
import android.widget.Toast;
import android.media.IAudioService;
import android.media.AudioManager;

import java.net.URISyntaxException;
import java.util.ArrayList;
import java.util.List;

/**
 * WindowManagerPolicy implementation for the Android phone UI.  This
 * introduces a new method suffix, Lp, for an internal lock of the
 * PhoneWindowManager.  This is used to protect some internal state, and
 * can be acquired with either thw Lw and Li lock held, so has the restrictions
 * of both of those when held.
 */
public class PhoneWindowManager implements WindowManagerPolicy {
    static final String TAG = "WindowManager";
    static final boolean DEBUG = false;
    static final boolean localLOGV = DEBUG ? Config.LOGD : Config.LOGV;
    static final boolean DEBUG_LAYOUT = false;
    static final boolean SHOW_STARTING_ANIMATIONS = true;
    static final boolean SHOW_PROCESSES_ON_ALT_MENU = false;
    
    // wallpaper is at the bottom, though the window manager may move it.
    static final int WALLPAPER_LAYER = 2;
    static final int APPLICATION_LAYER = 2;
    static final int PHONE_LAYER = 3;
    static final int SEARCH_BAR_LAYER = 4;
    static final int STATUS_BAR_PANEL_LAYER = 5;
    static final int SYSTEM_DIALOG_LAYER = 6;
    // toasts and the plugged-in battery thing
    static final int TOAST_LAYER = 7;
    static final int STATUS_BAR_LAYER = 8;
    // SIM errors and unlock.  Not sure if this really should be in a high layer.
    static final int PRIORITY_PHONE_LAYER = 9;
    // like the ANR / app crashed dialogs
    static final int SYSTEM_ALERT_LAYER = 10;
    // system-level error dialogs
    static final int SYSTEM_ERROR_LAYER = 11;
    // on-screen keyboards and other such input method user interfaces go here.
    static final int INPUT_METHOD_LAYER = 12;
    // on-screen keyboards and other such input method user interfaces go here.
    static final int INPUT_METHOD_DIALOG_LAYER = 13;
    // the keyguard; nothing on top of these can take focus, since they are
    // responsible for power management when displayed.
    static final int KEYGUARD_LAYER = 14;
    static final int KEYGUARD_DIALOG_LAYER = 15;
    // things in here CAN NOT take focus, but are shown on top of everything else.
    static final int SYSTEM_OVERLAY_LAYER = 16;
    static final int SECURE_SYSTEM_OVERLAY_LAYER = 17;

    static final int APPLICATION_MEDIA_SUBLAYER = -2;
    static final int APPLICATION_MEDIA_OVERLAY_SUBLAYER = -1;
    static final int APPLICATION_PANEL_SUBLAYER = 1;
    static final int APPLICATION_SUB_PANEL_SUBLAYER = 2;
    
    // Debugging: set this to have the system act like there is no hard keyboard.
    static final boolean KEYBOARD_ALWAYS_HIDDEN = false;
    
    static public final String SYSTEM_DIALOG_REASON_KEY = "reason";
    static public final String SYSTEM_DIALOG_REASON_GLOBAL_ACTIONS = "globalactions";
    static public final String SYSTEM_DIALOG_REASON_RECENT_APPS = "recentapps";
    static public final String SYSTEM_DIALOG_REASON_HOME_KEY = "homekey";

    // Useful scan codes.
    private static final int SW_LID = 0x00;
    private static final int BTN_MOUSE = 0x110;
    
    final Object mLock = new Object();
    
    Context mContext;
    IWindowManager mWindowManager;
    LocalPowerManager mPowerManager;
    Vibrator mVibrator; // Vibrator for giving feedback of orientation changes

    // Vibrator pattern for haptic feedback of a long press.
    long[] mLongPressVibePattern;
    
    // Vibrator pattern for haptic feedback of virtual key press.
    long[] mVirtualKeyVibePattern;
    
    // Vibrator pattern for a short vibration.
    long[] mKeyboardTapVibePattern;

    // Vibrator pattern for haptic feedback during boot when safe mode is disabled.
    long[] mSafeModeDisabledVibePattern;
    
    // Vibrator pattern for haptic feedback during boot when safe mode is enabled.
    long[] mSafeModeEnabledVibePattern;
    
    // Vibrator pattern for haptic feedback on KEY_UP
    long[] mVirtualKeyUpVibePattern;
    
    /** If true, hitting shift & menu will broadcast Intent.ACTION_BUG_REPORT */
    boolean mEnableShiftMenuBugReports = false;
    
    boolean mSafeMode;
    WindowState mStatusBar = null;
    final ArrayList<WindowState> mStatusBarPanels = new ArrayList<WindowState>();
    WindowState mKeyguard = null;
    KeyguardViewMediator mKeyguardMediator;
    GlobalActions mGlobalActions;
    volatile boolean mPowerKeyHandled;
    RecentApplicationsDialog mRecentAppsDialog;
    Handler mHandler;
    
    boolean mSystemReady;
    boolean mLidOpen;
    int mUiMode = Configuration.UI_MODE_TYPE_NORMAL;
    int mDockMode = Intent.EXTRA_DOCK_STATE_UNDOCKED;
    int mLidOpenRotation;
    int mCarDockRotation;
    int mDeskDockRotation;
    boolean mCarDockEnablesAccelerometer;
    boolean mDeskDockEnablesAccelerometer;
    int mLidKeyboardAccessibility;
    int mLidNavigationAccessibility;
    boolean mScreenOn = false;
    boolean mOrientationSensorEnabled = false;
    int mCurrentAppOrientation = ActivityInfo.SCREEN_ORIENTATION_UNSPECIFIED;
    static final int DEFAULT_ACCELEROMETER_ROTATION = 0;
    int mAccelerometerDefault = DEFAULT_ACCELEROMETER_ROTATION;
    boolean mHasSoftInput = false;
    
    int mPointerLocationMode = 0;
    PointerLocationView mPointerLocationView = null;
    InputChannel mPointerLocationInputChannel;
    boolean mVolumeUpPressed;
    boolean mVolumeDownPressed;
    boolean mCameraKeyPressable = false;
    static final long NEXT_DURATION = 400;


    private final InputHandler mPointerLocationInputHandler = new BaseInputHandler() {
        @Override
        public void handleMotion(MotionEvent event, Runnable finishedCallback) {
            finishedCallback.run();
            
            synchronized (mLock) {
                if (mPointerLocationView != null) {
                    mPointerLocationView.addTouchEvent(event);
                }
            }
        }
    };
    
    // The current size of the screen.
    int mW, mH;
    // During layout, the current screen borders with all outer decoration
    // (status bar, input method dock) accounted for.
    int mCurLeft, mCurTop, mCurRight, mCurBottom;
    // During layout, the frame in which content should be displayed
    // to the user, accounting for all screen decoration except for any
    // space they deem as available for other content.  This is usually
    // the same as mCur*, but may be larger if the screen decor has supplied
    // content insets.
    int mContentLeft, mContentTop, mContentRight, mContentBottom;
    // During layout, the current screen borders along with input method
    // windows are placed.
    int mDockLeft, mDockTop, mDockRight, mDockBottom;
    // During layout, the layer at which the doc window is placed.
    int mDockLayer;
    
    static final Rect mTmpParentFrame = new Rect();
    static final Rect mTmpDisplayFrame = new Rect();
    static final Rect mTmpContentFrame = new Rect();
    static final Rect mTmpVisibleFrame = new Rect();
    
    WindowState mTopFullscreenOpaqueWindowState;
    boolean mForceStatusBar;
    boolean mHideLockScreen;
    boolean mDismissKeyguard;
    boolean mHomePressed;
    Intent mHomeIntent;
    Intent mCarDockIntent;
    Intent mDeskDockIntent;
    boolean mSearchKeyPressed;
    boolean mConsumeSearchKeyUp;

    // support for activating the lock screen while the screen is on
    boolean mAllowLockscreenWhenOn;
    int mLockScreenTimeout;
    boolean mLockScreenTimerActive;

    // Behavior of ENDCALL Button.  (See Settings.System.END_BUTTON_BEHAVIOR.)
    int mEndcallBehavior;

    // Behavior of trackball wake
    boolean mTrackballWakeScreen;

    // Behavior of volbtn music controls
    boolean mVolBtnMusicControls;
    // Behavior of cambtn music controls
    boolean mCamBtnMusicControls;

    // Behavior of POWER button while in-call and screen on.
    // (See Settings.Secure.INCALL_POWER_BUTTON_BEHAVIOR.)
    int mIncallPowerBehavior;

    int mLandscapeRotation = -1; // default landscape rotation
    int mSeascapeRotation = -1; // "other" landscape rotation, 180 degrees from mLandscapeRotation
    int mPortraitRotation = -1; // default portrait rotation
    int mUpsideDownRotation = -1; // "other" portrait rotation

    // Nothing to see here, move along...
    int mFancyRotationAnimation;

    ShortcutManager mShortcutManager;
    PowerManager.WakeLock mBroadcastWakeLock;

    class SettingsObserver extends ContentObserver {
        SettingsObserver(Handler handler) {
            super(handler);
        }

        void observe() {
            ContentResolver resolver = mContext.getContentResolver();
            resolver.registerContentObserver(Settings.System.getUriFor(
                    Settings.System.END_BUTTON_BEHAVIOR), false, this);
            resolver.registerContentObserver(Settings.Secure.getUriFor(
                    Settings.Secure.INCALL_POWER_BUTTON_BEHAVIOR), false, this);
            resolver.registerContentObserver(Settings.System.getUriFor(
                    Settings.System.ACCELEROMETER_ROTATION), false, this);
            resolver.registerContentObserver(Settings.System.getUriFor(
                    Settings.System.SCREEN_OFF_TIMEOUT), false, this);
            resolver.registerContentObserver(Settings.System.getUriFor(
                    Settings.System.POINTER_LOCATION), false, this);
            resolver.registerContentObserver(Settings.Secure.getUriFor(
                    Settings.Secure.DEFAULT_INPUT_METHOD), false, this);
            resolver.registerContentObserver(Settings.System.getUriFor(
                    "fancy_rotation_anim"), false, this);
            resolver.registerContentObserver(Settings.System.getUriFor(
                    Settings.System.TRACKBALL_WAKE_SCREEN), false, this);
            resolver.registerContentObserver(Settings.System.getUriFor(
                    Settings.System.VOLBTN_MUSIC_CONTROLS), false, this);
            resolver.registerContentObserver(Settings.System.getUriFor(
                    Settings.System.CAMBTN_MUSIC_CONTROLS), false, this);
            updateSettings();
        }

        @Override public void onChange(boolean selfChange) {
            updateSettings();
            try {
                mWindowManager.setRotation(USE_LAST_ROTATION, false,
                        mFancyRotationAnimation);
            } catch (RemoteException e) {
                // Ignore
            }
        }
    }
    
    class MyOrientationListener extends WindowOrientationListener {
        MyOrientationListener(Context context) {
            super(context);
        }
        
        @Override
        public void onOrientationChanged(int rotation) {
            // Send updates based on orientation value
            if (localLOGV) Log.v(TAG, "onOrientationChanged, rotation changed to " +rotation);
            try {
                mWindowManager.setRotation(rotation, false,
                        mFancyRotationAnimation);
            } catch (RemoteException e) {
                // Ignore

            }
        }                                      
    }
    MyOrientationListener mOrientationListener;

    boolean useSensorForOrientationLp(int appOrientation) {
        // The app says use the sensor.
        if (appOrientation == ActivityInfo.SCREEN_ORIENTATION_SENSOR
                || appOrientation == ActivityInfo.SCREEN_ORIENTATION_FULL_SENSOR
                || appOrientation == ActivityInfo.SCREEN_ORIENTATION_SENSOR_LANDSCAPE
                || appOrientation == ActivityInfo.SCREEN_ORIENTATION_SENSOR_PORTRAIT) {
            return true;
        }
        // The user preference says we can rotate, and the app is willing to rotate.
        if (mAccelerometerDefault != 0 &&
                (appOrientation == ActivityInfo.SCREEN_ORIENTATION_USER
                 || appOrientation == ActivityInfo.SCREEN_ORIENTATION_UNSPECIFIED)) {
            return true;
        }
        // We're in a dock that has a rotation affinity, and the app is willing to rotate.
        if ((mCarDockEnablesAccelerometer && mDockMode == Intent.EXTRA_DOCK_STATE_CAR)
                || (mDeskDockEnablesAccelerometer && mDockMode == Intent.EXTRA_DOCK_STATE_DESK)) {
            // Note we override the nosensor flag here.
            if (appOrientation == ActivityInfo.SCREEN_ORIENTATION_USER
                    || appOrientation == ActivityInfo.SCREEN_ORIENTATION_UNSPECIFIED
                    || appOrientation == ActivityInfo.SCREEN_ORIENTATION_NOSENSOR) {
                return true;
            }
        }
        // Else, don't use the sensor.
        return false;
    }
    
    /*
     * We always let the sensor be switched on by default except when
     * the user has explicitly disabled sensor based rotation or when the
     * screen is switched off.
     */
    boolean needSensorRunningLp() {
        if (mCurrentAppOrientation == ActivityInfo.SCREEN_ORIENTATION_SENSOR
                || mCurrentAppOrientation == ActivityInfo.SCREEN_ORIENTATION_FULL_SENSOR
                || mCurrentAppOrientation == ActivityInfo.SCREEN_ORIENTATION_SENSOR_PORTRAIT
                || mCurrentAppOrientation == ActivityInfo.SCREEN_ORIENTATION_SENSOR_LANDSCAPE) {
            // If the application has explicitly requested to follow the
            // orientation, then we need to turn the sensor or.
            return true;
        }
        if ((mCarDockEnablesAccelerometer && mDockMode == Intent.EXTRA_DOCK_STATE_CAR) ||
                (mDeskDockEnablesAccelerometer && mDockMode == Intent.EXTRA_DOCK_STATE_DESK)) {
            // enable accelerometer if we are docked in a dock that enables accelerometer
            // orientation management,
            return true;
        }
        if (mAccelerometerDefault == 0) {
            // If the setting for using the sensor by default is enabled, then
            // we will always leave it on.  Note that the user could go to
            // a window that forces an orientation that does not use the
            // sensor and in theory we could turn it off... however, when next
            // turning it on we won't have a good value for the current
            // orientation for a little bit, which can cause orientation
            // changes to lag, so we'd like to keep it always on.  (It will
            // still be turned off when the screen is off.)
            return false;
        }
        return true;
    }
    
    /*
     * Various use cases for invoking this function
     * screen turning off, should always disable listeners if already enabled
     * screen turned on and current app has sensor based orientation, enable listeners 
     * if not already enabled
     * screen turned on and current app does not have sensor orientation, disable listeners if
     * already enabled
     * screen turning on and current app has sensor based orientation, enable listeners if needed
     * screen turning on and current app has nosensor based orientation, do nothing
     */
    void updateOrientationListenerLp() {
        if (!mOrientationListener.canDetectOrientation()) {
            // If sensor is turned off or nonexistent for some reason
            return;
        }
        //Could have been invoked due to screen turning on or off or
        //change of the currently visible window's orientation
        if (localLOGV) Log.v(TAG, "Screen status="+mScreenOn+
                ", current orientation="+mCurrentAppOrientation+
                ", SensorEnabled="+mOrientationSensorEnabled);
        boolean disable = true;
        if (mScreenOn) {
            if (needSensorRunningLp()) {
                disable = false;
                //enable listener if not already enabled
                if (!mOrientationSensorEnabled) {
                    mOrientationListener.enable();
                    if(localLOGV) Log.v(TAG, "Enabling listeners");
                    mOrientationSensorEnabled = true;
                }
            } 
        } 
        //check if sensors need to be disabled
        if (disable && mOrientationSensorEnabled) {
            mOrientationListener.disable();
            if(localLOGV) Log.v(TAG, "Disabling listeners");
            mOrientationSensorEnabled = false;
        }
    }

    private void interceptPowerKeyDown(boolean handled) {
        mPowerKeyHandled = handled;
        if (!handled) {
            mHandler.postDelayed(mPowerLongPress, ViewConfiguration.getGlobalActionKeyTimeout());
        }
    }

    private boolean interceptPowerKeyUp(boolean canceled) {
        if (!mPowerKeyHandled) {
            mHandler.removeCallbacks(mPowerLongPress);
            return !canceled;
        } else {
            mPowerKeyHandled = true;
            return false;
        }
    }

    private final Runnable mPowerLongPress = new Runnable() {
        public void run() {
            if (!mPowerKeyHandled) {
                mPowerKeyHandled = true;
                performHapticFeedbackLw(null, HapticFeedbackConstants.LONG_PRESS, false);
                sendCloseSystemWindows(SYSTEM_DIALOG_REASON_GLOBAL_ACTIONS);
                showGlobalActionsDialog();
            }
        }
    };

    void showGlobalActionsDialog() {
        if (mGlobalActions == null) {
            mGlobalActions = new GlobalActions(mContext);
        }
        final boolean keyguardShowing = mKeyguardMediator.isShowingAndNotHidden();
        mGlobalActions.showDialog(keyguardShowing, isDeviceProvisioned());
        if (keyguardShowing) {
            // since it took two seconds of long press to bring this up,
            // poke the wake lock so they have some time to see the dialog.
            mKeyguardMediator.pokeWakelock();
        }
    }

    boolean isDeviceProvisioned() {
        return Settings.Secure.getInt(
                mContext.getContentResolver(), Settings.Secure.DEVICE_PROVISIONED, 0) != 0;
    }

    /**
     * When a home-key longpress expires, close other system windows and launch the recent apps
     */
    Runnable mHomeLongPress = new Runnable() {
        public void run() {
            /*
             * Eat the longpress so it won't dismiss the recent apps dialog when
             * the user lets go of the home key
             */
            mHomePressed = false;
            performHapticFeedbackLw(null, HapticFeedbackConstants.LONG_PRESS, false);
            if (Settings.System.getInt(mContext.getContentResolver(),
                    Settings.System.USE_CUSTOM_APP, 0) != 0) {
                runCustomApp();
            } else {
                sendCloseSystemWindows(SYSTEM_DIALOG_REASON_RECENT_APPS);
                showRecentAppsDialog();
            }
        }
    };

    Runnable mBackLongPress = new Runnable() {
        public void run() {
            if (Settings.Secure.getInt(mContext.getContentResolver(),
                    Settings.Secure.KILL_APP_LONGPRESS_BACK, 0) == 0) {
                // Bail out unless the user has elected to turn this on.
                return;
            }
            try {
                performHapticFeedbackLw(null, HapticFeedbackConstants.LONG_PRESS, false);
                IActivityManager mgr = ActivityManagerNative.getDefault();
                List<RunningAppProcessInfo> apps = mgr.getRunningAppProcesses();
                for (RunningAppProcessInfo appInfo : apps) {
                    int uid = appInfo.uid;
                    // Make sure it's a foreground user application (not system,
                    // root, phone, etc.)
                    if (uid >= Process.FIRST_APPLICATION_UID && uid <= Process.LAST_APPLICATION_UID
                            && appInfo.importance == RunningAppProcessInfo.IMPORTANCE_FOREGROUND) {
                        // Kill the entire pid
                        Toast.makeText(mContext, R.string.app_killed_message, Toast.LENGTH_SHORT).show();
                        Process.killProcess(appInfo.pid);
                        break;
                    }
                }
            } catch (RemoteException remoteException) {
                // Do nothing; just let it go.
            }
        }
    };

    /**
     * When a volumeup-key longpress expires, skip songs based on key press
     */
    Runnable mVolumeUpLongPress = new Runnable() {
        public void run() {
            /*
             * Eat the longpress so it won't dismiss the recent apps dialog when
             * the user lets go of the volume key
             */
            mVolumeUpPressed = false;

            // Shamelessly copied from Kmobs LockScreen controls, works for Pandora, etc...
            sendMediaButtonEvent(KeyEvent.KEYCODE_MEDIA_NEXT);
        };
    };

    /**
     * When a volumedown-key longpress expires, skip songs based on key press
     */
    Runnable mVolumeDownLongPress = new Runnable() {
        public void run() {
            /*
             * Eat the longpress so it won't dismiss the recent apps dialog when
             * the user lets go of the volume key
             */
            mVolumeDownPressed = false;

            // Shamelessly copied from Kmobs LockScreen controls, works for Pandora, etc...
            sendMediaButtonEvent(KeyEvent.KEYCODE_MEDIA_PREVIOUS);
        };
    };

    /**
     * When a camera-key longpress expires, toggle play/pause based on key press
     */
    Runnable mCameraLongPress = new Runnable() {
        public void run() {
            // Shamelessly copied from Kmobs LockScreen controls, works for Pandora, etc...
            sendMediaButtonEvent(KeyEvent.KEYCODE_MEDIA_PLAY_PAUSE);
        };
    };

    private void sendMediaButtonEvent(int code) {
        long eventtime = SystemClock.uptimeMillis();

        Intent downIntent = new Intent(Intent.ACTION_MEDIA_BUTTON, null);
        KeyEvent downEvent = new KeyEvent(eventtime, eventtime, KeyEvent.ACTION_DOWN, code, 0);
        downIntent.putExtra(Intent.EXTRA_KEY_EVENT, downEvent);
        mContext.sendOrderedBroadcast(downIntent, null);

        Intent upIntent = new Intent(Intent.ACTION_MEDIA_BUTTON, null);
        KeyEvent upEvent = new KeyEvent(eventtime, eventtime, KeyEvent.ACTION_UP, code, 0);
        upIntent.putExtra(Intent.EXTRA_KEY_EVENT, upEvent);
        mContext.sendOrderedBroadcast(upIntent, null);
    }

    /**
     * Create (if necessary) and launch the recent apps dialog
     */
    void showRecentAppsDialog() {
        if (mRecentAppsDialog == null) {
            mRecentAppsDialog = new RecentApplicationsDialog(mContext);
        }
        mRecentAppsDialog.show();
    }

    void runCustomApp() {
        String uri = Settings.System.getString(mContext.getContentResolver(),
                Settings.System.SELECTED_CUSTOM_APP);

        if (uri != null) {
            try {
                Intent i = Intent.parseUri(uri, 0);
                i.addFlags(Intent.FLAG_ACTIVITY_NEW_TASK
                        | Intent.FLAG_ACTIVITY_RESET_TASK_IF_NEEDED);
                mContext.startActivity(i);
            } catch (URISyntaxException e) {

            } catch (ActivityNotFoundException e) {

            }
        }
    }

    /** {@inheritDoc} */
    public void init(Context context, IWindowManager windowManager,
            LocalPowerManager powerManager) {
        mContext = context;
        mWindowManager = windowManager;
        mPowerManager = powerManager;
        mKeyguardMediator = new KeyguardViewMediator(context, this, powerManager);
        mHandler = new Handler();
        mOrientationListener = new MyOrientationListener(mContext);
        SettingsObserver settingsObserver = new SettingsObserver(mHandler);
        settingsObserver.observe();
        mShortcutManager = new ShortcutManager(context, mHandler);
        mShortcutManager.observe();
        mHomeIntent =  new Intent(Intent.ACTION_MAIN, null);
        mHomeIntent.addCategory(Intent.CATEGORY_HOME);
        mHomeIntent.addFlags(Intent.FLAG_ACTIVITY_NEW_TASK
                | Intent.FLAG_ACTIVITY_RESET_TASK_IF_NEEDED);
        mCarDockIntent =  new Intent(Intent.ACTION_MAIN, null);
        mCarDockIntent.addCategory(Intent.CATEGORY_CAR_DOCK);
        mCarDockIntent.addFlags(Intent.FLAG_ACTIVITY_NEW_TASK
                | Intent.FLAG_ACTIVITY_RESET_TASK_IF_NEEDED);
        mDeskDockIntent =  new Intent(Intent.ACTION_MAIN, null);
        mDeskDockIntent.addCategory(Intent.CATEGORY_DESK_DOCK);
        mDeskDockIntent.addFlags(Intent.FLAG_ACTIVITY_NEW_TASK
                | Intent.FLAG_ACTIVITY_RESET_TASK_IF_NEEDED);
        PowerManager pm = (PowerManager)context.getSystemService(Context.POWER_SERVICE);
        mBroadcastWakeLock = pm.newWakeLock(PowerManager.PARTIAL_WAKE_LOCK,
                "PhoneWindowManager.mBroadcastWakeLock");
        mEnableShiftMenuBugReports = "1".equals(SystemProperties.get("ro.debuggable"));
        mLidOpenRotation = readRotation(
                com.android.internal.R.integer.config_lidOpenRotation);
        mCarDockRotation = readRotation(
                com.android.internal.R.integer.config_carDockRotation);
        mDeskDockRotation = readRotation(
                com.android.internal.R.integer.config_deskDockRotation);
        mCarDockEnablesAccelerometer = mContext.getResources().getBoolean(
                com.android.internal.R.bool.config_carDockEnablesAccelerometer);
        mDeskDockEnablesAccelerometer = mContext.getResources().getBoolean(
                com.android.internal.R.bool.config_deskDockEnablesAccelerometer);
        mLidKeyboardAccessibility = mContext.getResources().getInteger(
                com.android.internal.R.integer.config_lidKeyboardAccessibility);
        mLidNavigationAccessibility = mContext.getResources().getInteger(
                com.android.internal.R.integer.config_lidNavigationAccessibility);
        // register for dock events
        IntentFilter filter = new IntentFilter();
        filter.addAction(UiModeManager.ACTION_ENTER_CAR_MODE);
        filter.addAction(UiModeManager.ACTION_EXIT_CAR_MODE);
        filter.addAction(UiModeManager.ACTION_ENTER_DESK_MODE);
        filter.addAction(UiModeManager.ACTION_EXIT_DESK_MODE);
        filter.addAction(Intent.ACTION_DOCK_EVENT);
        Intent intent = context.registerReceiver(mDockReceiver, filter);
        if (intent != null) {
            // Retrieve current sticky dock event broadcast.
            mDockMode = intent.getIntExtra(Intent.EXTRA_DOCK_STATE,
                    Intent.EXTRA_DOCK_STATE_UNDOCKED);
        }
        mVibrator = new Vibrator();
        mLongPressVibePattern = loadHaptic(HapticFeedbackConstants.LONG_PRESS);
        mVirtualKeyVibePattern = loadHaptic(HapticFeedbackConstants.VIRTUAL_KEY);
        mKeyboardTapVibePattern = loadHaptic(HapticFeedbackConstants.KEYBOARD_TAP);
        mSafeModeDisabledVibePattern = getLongIntArray(mContext.getResources(),
                com.android.internal.R.array.config_safeModeDisabledVibePattern);
        mSafeModeEnabledVibePattern = getLongIntArray(mContext.getResources(),
                com.android.internal.R.array.config_safeModeEnabledVibePattern);
        mVirtualKeyUpVibePattern = loadHaptic(HapticFeedbackConstants.VIRTUAL_RELEASED);
    }

    public void updateSettings() {
        ContentResolver resolver = mContext.getContentResolver();
        boolean updateRotation = false;
        View addView = null;
        View removeView = null;
        synchronized (mLock) {
            mEndcallBehavior = Settings.System.getInt(resolver,
                    Settings.System.END_BUTTON_BEHAVIOR,
                    Settings.System.END_BUTTON_BEHAVIOR_DEFAULT);
            mIncallPowerBehavior = Settings.Secure.getInt(resolver,
                    Settings.Secure.INCALL_POWER_BUTTON_BEHAVIOR,
                    Settings.Secure.INCALL_POWER_BUTTON_BEHAVIOR_DEFAULT);
            mFancyRotationAnimation = Settings.System.getInt(resolver,
                    "fancy_rotation_anim", 0) != 0 ? 0x80 : 0;
            mTrackballWakeScreen = (Settings.System.getInt(resolver,
                    Settings.System.TRACKBALL_WAKE_SCREEN, 0) == 1);
            mVolBtnMusicControls = (Settings.System.getInt(resolver,
                    Settings.System.VOLBTN_MUSIC_CONTROLS, 1) == 1);
            mCamBtnMusicControls = (Settings.System.getInt(resolver,
                    Settings.System.CAMBTN_MUSIC_CONTROLS, 0) == 1);
            int accelerometerDefault = Settings.System.getInt(resolver,
                    Settings.System.ACCELEROMETER_ROTATION, DEFAULT_ACCELEROMETER_ROTATION);
            if (mAccelerometerDefault != accelerometerDefault) {
                mAccelerometerDefault = accelerometerDefault;
                updateOrientationListenerLp();
            }
            if (mSystemReady) {
                int pointerLocation = Settings.System.getInt(resolver,
                        Settings.System.POINTER_LOCATION, 0);
                if (mPointerLocationMode != pointerLocation) {
                    mPointerLocationMode = pointerLocation;
                    if (pointerLocation != 0) {
                        if (mPointerLocationView == null) {
                            mPointerLocationView = new PointerLocationView(mContext);
                            mPointerLocationView.setPrintCoords(false);
                            addView = mPointerLocationView;
                        }
                    } else {
                        removeView = mPointerLocationView;
                        mPointerLocationView = null;
                    }
                }
            }
            // use screen off timeout setting as the timeout for the lockscreen
            mLockScreenTimeout = Settings.System.getInt(resolver,
                    Settings.System.SCREEN_OFF_TIMEOUT, 0);
            String imId = Settings.Secure.getString(resolver,
                    Settings.Secure.DEFAULT_INPUT_METHOD);
            boolean hasSoftInput = imId != null && imId.length() > 0;
            if (mHasSoftInput != hasSoftInput) {
                mHasSoftInput = hasSoftInput;
                updateRotation = true;
            }
        }
        if (updateRotation) {
            updateRotation(0);
        }
        if (addView != null) {
            WindowManager.LayoutParams lp = new WindowManager.LayoutParams(
                    WindowManager.LayoutParams.MATCH_PARENT,
                    WindowManager.LayoutParams.MATCH_PARENT);
            lp.type = WindowManager.LayoutParams.TYPE_SECURE_SYSTEM_OVERLAY;
            lp.flags = 
                WindowManager.LayoutParams.FLAG_NOT_TOUCHABLE|
                WindowManager.LayoutParams.FLAG_NOT_FOCUSABLE|
                WindowManager.LayoutParams.FLAG_LAYOUT_IN_SCREEN;
            lp.format = PixelFormat.TRANSLUCENT;
            lp.setTitle("PointerLocation");
            WindowManagerImpl wm = (WindowManagerImpl)
                    mContext.getSystemService(Context.WINDOW_SERVICE);
            wm.addView(addView, lp);
            
            if (mPointerLocationInputChannel == null) {
                try {
                    mPointerLocationInputChannel =
                        mWindowManager.monitorInput("PointerLocationView");
                    InputQueue.registerInputChannel(mPointerLocationInputChannel,
                            mPointerLocationInputHandler, mHandler.getLooper().getQueue());
                } catch (RemoteException ex) {
                    Slog.e(TAG, "Could not set up input monitoring channel for PointerLocation.",
                            ex);
                }
            }
        }
        if (removeView != null) {
            if (mPointerLocationInputChannel != null) {
                InputQueue.unregisterInputChannel(mPointerLocationInputChannel);
                mPointerLocationInputChannel.dispose();
                mPointerLocationInputChannel = null;
            }
            
            WindowManagerImpl wm = (WindowManagerImpl)
                    mContext.getSystemService(Context.WINDOW_SERVICE);
            wm.removeView(removeView);
        }
    }
    
    private int readRotation(int resID) {
        try {
            int rotation = mContext.getResources().getInteger(resID);
            switch (rotation) {
                case 0:
                    return Surface.ROTATION_0;
                case 90:
                    return Surface.ROTATION_90;
                case 180:
                    return Surface.ROTATION_180;
                case 270:
                    return Surface.ROTATION_270;
            }
        } catch (Resources.NotFoundException e) {
            // fall through
        }
        return -1;
    }

    /** {@inheritDoc} */
    public int checkAddPermission(WindowManager.LayoutParams attrs) {
        int type = attrs.type;
        
        if (type < WindowManager.LayoutParams.FIRST_SYSTEM_WINDOW
                || type > WindowManager.LayoutParams.LAST_SYSTEM_WINDOW) {
            return WindowManagerImpl.ADD_OKAY;
        }
        String permission = null;
        switch (type) {
            case TYPE_TOAST:
                // XXX right now the app process has complete control over
                // this...  should introduce a token to let the system
                // monitor/control what they are doing.
                break;
            case TYPE_INPUT_METHOD:
            case TYPE_WALLPAPER:
                // The window manager will check these.
                break;
            case TYPE_PHONE:
            case TYPE_PRIORITY_PHONE:
            case TYPE_SYSTEM_ALERT:
            case TYPE_SYSTEM_ERROR:
            case TYPE_SYSTEM_OVERLAY:
                permission = android.Manifest.permission.SYSTEM_ALERT_WINDOW;
                break;
            default:
                permission = android.Manifest.permission.INTERNAL_SYSTEM_WINDOW;
        }
        if (permission != null) {
            if (mContext.checkCallingOrSelfPermission(permission)
                    != PackageManager.PERMISSION_GRANTED) {
                return WindowManagerImpl.ADD_PERMISSION_DENIED;
            }
        }
        return WindowManagerImpl.ADD_OKAY;
    }
    
    public void adjustWindowParamsLw(WindowManager.LayoutParams attrs) {
        switch (attrs.type) {
            case TYPE_SYSTEM_OVERLAY:
            case TYPE_SECURE_SYSTEM_OVERLAY:
            case TYPE_TOAST:
                // These types of windows can't receive input events.
                attrs.flags |= WindowManager.LayoutParams.FLAG_NOT_FOCUSABLE
                        | WindowManager.LayoutParams.FLAG_NOT_TOUCHABLE;
                break;
        }
    }
    
    void readLidState() {
        try {
            int sw = mWindowManager.getSwitchState(SW_LID);
            if (sw >= 0) {
                mLidOpen = sw == 0;
            }
        } catch (RemoteException e) {
            // Ignore
        }
    }
    
    private int determineHiddenState(boolean lidOpen,
            int mode, int hiddenValue, int visibleValue) {
        switch (mode) {
            case 1:
                return lidOpen ? visibleValue : hiddenValue;
            case 2:
                return lidOpen ? hiddenValue : visibleValue;
        }
        return visibleValue;
    }
    
    /** {@inheritDoc} */
    public void adjustConfigurationLw(Configuration config) {
        readLidState();
        final boolean lidOpen = !KEYBOARD_ALWAYS_HIDDEN && mLidOpen;
        mPowerManager.setKeyboardVisibility(lidOpen);
        config.hardKeyboardHidden = determineHiddenState(lidOpen,
                mLidKeyboardAccessibility, Configuration.HARDKEYBOARDHIDDEN_YES,
                Configuration.HARDKEYBOARDHIDDEN_NO);
        config.navigationHidden = determineHiddenState(lidOpen,
                mLidNavigationAccessibility, Configuration.NAVIGATIONHIDDEN_YES,
                Configuration.NAVIGATIONHIDDEN_NO);
        config.keyboardHidden = (config.hardKeyboardHidden
                        == Configuration.HARDKEYBOARDHIDDEN_NO || mHasSoftInput)
                ? Configuration.KEYBOARDHIDDEN_NO
                : Configuration.KEYBOARDHIDDEN_YES;
    }
    
    /** {@inheritDoc} */
    public int windowTypeToLayerLw(int type) {
        if (type >= FIRST_APPLICATION_WINDOW && type <= LAST_APPLICATION_WINDOW) {
            return APPLICATION_LAYER;
        }
        switch (type) {
        case TYPE_STATUS_BAR:
            return STATUS_BAR_LAYER;
        case TYPE_STATUS_BAR_PANEL:
            return STATUS_BAR_PANEL_LAYER;
        case TYPE_SYSTEM_DIALOG:
            return SYSTEM_DIALOG_LAYER;
        case TYPE_SEARCH_BAR:
            return SEARCH_BAR_LAYER;
        case TYPE_PHONE:
            return PHONE_LAYER;
        case TYPE_KEYGUARD:
            return KEYGUARD_LAYER;
        case TYPE_KEYGUARD_DIALOG:
            return KEYGUARD_DIALOG_LAYER;
        case TYPE_SYSTEM_ALERT:
            return SYSTEM_ALERT_LAYER;
        case TYPE_SYSTEM_ERROR:
            return SYSTEM_ERROR_LAYER;
        case TYPE_INPUT_METHOD:
            return INPUT_METHOD_LAYER;
        case TYPE_INPUT_METHOD_DIALOG:
            return INPUT_METHOD_DIALOG_LAYER;
        case TYPE_SYSTEM_OVERLAY:
            return SYSTEM_OVERLAY_LAYER;
        case TYPE_SECURE_SYSTEM_OVERLAY:
            return SECURE_SYSTEM_OVERLAY_LAYER;
        case TYPE_PRIORITY_PHONE:
            return PRIORITY_PHONE_LAYER;
        case TYPE_TOAST:
            return TOAST_LAYER;
        case TYPE_WALLPAPER:
            return WALLPAPER_LAYER;
        }
        Log.e(TAG, "Unknown window type: " + type);
        return APPLICATION_LAYER;
    }

    /** {@inheritDoc} */
    public int subWindowTypeToLayerLw(int type) {
        switch (type) {
        case TYPE_APPLICATION_PANEL:
        case TYPE_APPLICATION_ATTACHED_DIALOG:
            return APPLICATION_PANEL_SUBLAYER;
        case TYPE_APPLICATION_MEDIA:
            return APPLICATION_MEDIA_SUBLAYER;
        case TYPE_APPLICATION_MEDIA_OVERLAY:
            return APPLICATION_MEDIA_OVERLAY_SUBLAYER;
        case TYPE_APPLICATION_SUB_PANEL:
            return APPLICATION_SUB_PANEL_SUBLAYER;
        }
        Log.e(TAG, "Unknown sub-window type: " + type);
        return 0;
    }

    public int getMaxWallpaperLayer() {
        return STATUS_BAR_LAYER;
    }

    public boolean doesForceHide(WindowState win, WindowManager.LayoutParams attrs) {
        return attrs.type == WindowManager.LayoutParams.TYPE_KEYGUARD;
    }
    
    public boolean canBeForceHidden(WindowState win, WindowManager.LayoutParams attrs) {
        return attrs.type != WindowManager.LayoutParams.TYPE_STATUS_BAR
                && attrs.type != WindowManager.LayoutParams.TYPE_WALLPAPER;
    }
    
    /** {@inheritDoc} */
    public View addStartingWindow(IBinder appToken, String packageName,
                                  int theme, CharSequence nonLocalizedLabel,
                                  int labelRes, int icon) {
        if (!SHOW_STARTING_ANIMATIONS) {
            return null;
        }
        if (packageName == null) {
            return null;
        }
        
        try {
            Context context = mContext;
            boolean setTheme = false;
            //Log.i(TAG, "addStartingWindow " + packageName + ": nonLocalizedLabel="
            //        + nonLocalizedLabel + " theme=" + Integer.toHexString(theme));
            try {
                context = context.createPackageContext(packageName, 0);
                if (theme != 0) {
                    context.setTheme(theme);
                    setTheme = true;
                }
            } catch (PackageManager.NameNotFoundException e) {
                // Ignore
            }
            if (!setTheme) {
                context.setTheme(com.android.internal.R.style.Theme);
            }
            
            Window win = PolicyManager.makeNewWindow(context);
            if (win.getWindowStyle().getBoolean(
                    com.android.internal.R.styleable.Window_windowDisablePreview, false)) {
                return null;
            }
            
            Resources r = context.getResources();
            win.setTitle(r.getText(labelRes, nonLocalizedLabel));
    
            win.setType(
                WindowManager.LayoutParams.TYPE_APPLICATION_STARTING);
            // Force the window flags: this is a fake window, so it is not really
            // touchable or focusable by the user.  We also add in the ALT_FOCUSABLE_IM
            // flag because we do know that the next window will take input
            // focus, so we want to get the IME window up on top of us right away.
            win.setFlags(
                WindowManager.LayoutParams.FLAG_NOT_TOUCHABLE|
                WindowManager.LayoutParams.FLAG_NOT_FOCUSABLE|
                WindowManager.LayoutParams.FLAG_ALT_FOCUSABLE_IM,
                WindowManager.LayoutParams.FLAG_NOT_TOUCHABLE|
                WindowManager.LayoutParams.FLAG_NOT_FOCUSABLE|
                WindowManager.LayoutParams.FLAG_ALT_FOCUSABLE_IM);
    
            win.setLayout(WindowManager.LayoutParams.MATCH_PARENT,
                                WindowManager.LayoutParams.MATCH_PARENT);
    
            final WindowManager.LayoutParams params = win.getAttributes();
            params.token = appToken;
            params.packageName = packageName;
            params.windowAnimations = win.getWindowStyle().getResourceId(
                    com.android.internal.R.styleable.Window_windowAnimationStyle, 0);
            params.setTitle("Starting " + packageName);

            WindowManagerImpl wm = (WindowManagerImpl)
                    context.getSystemService(Context.WINDOW_SERVICE);
            View view = win.getDecorView();

            if (win.isFloating()) {
                // Whoops, there is no way to display an animation/preview
                // of such a thing!  After all that work...  let's skip it.
                // (Note that we must do this here because it is in
                // getDecorView() where the theme is evaluated...  maybe
                // we should peek the floating attribute from the theme
                // earlier.)
                return null;
            }
            
            if (localLOGV) Log.v(
                TAG, "Adding starting window for " + packageName
                + " / " + appToken + ": "
                + (view.getParent() != null ? view : null));

            wm.addView(view, params);

            // Only return the view if it was successfully added to the
            // window manager... which we can tell by it having a parent.
            return view.getParent() != null ? view : null;
        } catch (WindowManagerImpl.BadTokenException e) {
            // ignore
            Log.w(TAG, appToken + " already running, starting window not displayed");
        } catch (RuntimeException e) {
            // don't crash if something else bad happens, for example a
            // failure loading resources because we are loading from an app
            // on external storage that has been unmounted.
            Log.w(TAG, appToken + " failed creating starting window", e);
        }

        return null;
    }

    /** {@inheritDoc} */
    public void removeStartingWindow(IBinder appToken, View window) {
        // RuntimeException e = new RuntimeException();
        // Log.i(TAG, "remove " + appToken + " " + window, e);

        if (localLOGV) Log.v(
            TAG, "Removing starting window for " + appToken + ": " + window);

        if (window != null) {
            WindowManagerImpl wm = (WindowManagerImpl) mContext.getSystemService(Context.WINDOW_SERVICE);
            wm.removeView(window);
        }
    }

    /**
     * Preflight adding a window to the system.
     * 
     * Currently enforces that three window types are singletons:
     * <ul>
     * <li>STATUS_BAR_TYPE</li>
     * <li>KEYGUARD_TYPE</li>
     * </ul>
     * 
     * @param win The window to be added
     * @param attrs Information about the window to be added
     * 
     * @return If ok, WindowManagerImpl.ADD_OKAY.  If too many singletons, WindowManagerImpl.ADD_MULTIPLE_SINGLETON
     */
    public int prepareAddWindowLw(WindowState win, WindowManager.LayoutParams attrs) {
        switch (attrs.type) {
            case TYPE_STATUS_BAR:
                mContext.enforceCallingOrSelfPermission(
                        android.Manifest.permission.STATUS_BAR_SERVICE,
                        "PhoneWindowManager");
                // TODO: Need to handle the race condition of the status bar proc
                // dying and coming back before the removeWindowLw cleanup has happened.
                if (mStatusBar != null) {
                    return WindowManagerImpl.ADD_MULTIPLE_SINGLETON;
                }
                mStatusBar = win;
                break;
            case TYPE_STATUS_BAR_PANEL:
                mContext.enforceCallingOrSelfPermission(
                        android.Manifest.permission.STATUS_BAR_SERVICE,
                        "PhoneWindowManager");
                mStatusBarPanels.add(win);
                break;
            case TYPE_KEYGUARD:
                if (mKeyguard != null) {
                    return WindowManagerImpl.ADD_MULTIPLE_SINGLETON;
                }
                mKeyguard = win;
                break;
        }
        return WindowManagerImpl.ADD_OKAY;
    }

    /** {@inheritDoc} */
    public void removeWindowLw(WindowState win) {
        if (mStatusBar == win) {
            mStatusBar = null;
        }
        else if (mKeyguard == win) {
            mKeyguard = null;
        } else {
            mStatusBarPanels.remove(win);
        }
    }

    static final boolean PRINT_ANIM = false;
    
    /** {@inheritDoc} */
    public int selectAnimationLw(WindowState win, int transit) {
        if (PRINT_ANIM) Log.i(TAG, "selectAnimation in " + win
              + ": transit=" + transit);
        if (transit == TRANSIT_PREVIEW_DONE) {
            if (win.hasAppShownWindows()) {
                if (PRINT_ANIM) Log.i(TAG, "**** STARTING EXIT");
                return com.android.internal.R.anim.app_starting_exit;
            }
        }

        return 0;
    }

    public Animation createForceHideEnterAnimation() {
        return AnimationUtils.loadAnimation(mContext,
                com.android.internal.R.anim.lock_screen_behind_enter);
    }
    
    static ITelephony getTelephonyService() {
        ITelephony telephonyService = ITelephony.Stub.asInterface(
                ServiceManager.checkService(Context.TELEPHONY_SERVICE));
        if (telephonyService == null) {
            Log.w(TAG, "Unable to find ITelephony interface.");
        }
        return telephonyService;
    }

    static IAudioService getAudioService() {
        IAudioService audioService = IAudioService.Stub.asInterface(
                ServiceManager.checkService(Context.AUDIO_SERVICE));
        if (audioService == null) {
            Log.w(TAG, "Unable to find IAudioService interface.");
        }
        return audioService;
    }

    boolean keyguardOn() {
        return keyguardIsShowingTq() || inKeyguardRestrictedKeyInputMode();
    }

    private static final int[] WINDOW_TYPES_WHERE_HOME_DOESNT_WORK = {
            WindowManager.LayoutParams.TYPE_SYSTEM_ALERT,
            WindowManager.LayoutParams.TYPE_SYSTEM_ERROR,
        };

    /** {@inheritDoc} */
    @Override
    public boolean interceptKeyBeforeDispatching(WindowState win, int action, int flags,
            int keyCode, int scanCode, int metaState, int repeatCount, int policyFlags) {
        final boolean keyguardOn = keyguardOn();
        final boolean down = (action == KeyEvent.ACTION_DOWN);
        final boolean canceled = ((flags & KeyEvent.FLAG_CANCELED) != 0);

        if (false) {
            Log.d(TAG, "interceptKeyTi keyCode=" + keyCode + " down=" + down + " repeatCount="
                    + repeatCount + " keyguardOn=" + keyguardOn + " mHomePressed=" + mHomePressed);
        }

        // Clear a pending HOME longpress if the user releases Home
        // TODO: This could probably be inside the next bit of logic, but that code
        // turned out to be a bit fragile so I'm doing it here explicitly, for now.
        if ((keyCode == KeyEvent.KEYCODE_HOME) && !down) {
            mHandler.removeCallbacks(mHomeLongPress);
        }

        // Clear a pending BACK longpress if the user releases Back.
        if ((keyCode == KeyEvent.KEYCODE_BACK) && !down) {
            mHandler.removeCallbacks(mBackLongPress);
        }

        // If the HOME button is currently being held, then we do special
        // chording with it.
        if (mHomePressed) {

            // If we have released the home key, and didn't do anything else
            // while it was pressed, then it is time to go home!
            if (keyCode == KeyEvent.KEYCODE_HOME) {
                if (!down) {
                    mHomePressed = false;
                    
                    if (!canceled) {
                        // If an incoming call is ringing, HOME is totally disabled.
                        // (The user is already on the InCallScreen at this point,
                        // and his ONLY options are to answer or reject the call.)
                        boolean incomingRinging = false;
                        try {
                            ITelephony telephonyService = getTelephonyService();
                            if (telephonyService != null) {
                                incomingRinging = telephonyService.isRinging();
                            }
                        } catch (RemoteException ex) {
                            Log.w(TAG, "RemoteException from getPhoneInterface()", ex);
                        }
        
                        if (incomingRinging) {
                            Log.i(TAG, "Ignoring HOME; there's a ringing incoming call.");
                        } else {
                            launchHomeFromHotKey();
                        }
                    } else {
                        Log.i(TAG, "Ignoring HOME; event canceled.");
                    }
                }
            }
            
            return true;
        }
        
        // First we always handle the home key here, so applications
        // can never break it, although if keyguard is on, we do let
        // it handle it, because that gives us the correct 5 second
        // timeout.
        if (keyCode == KeyEvent.KEYCODE_HOME) {

            // If a system window has focus, then it doesn't make sense
            // right now to interact with applications.
            WindowManager.LayoutParams attrs = win != null ? win.getAttrs() : null;
            if (attrs != null) {
                final int type = attrs.type;
                if (type == WindowManager.LayoutParams.TYPE_KEYGUARD
                        || type == WindowManager.LayoutParams.TYPE_KEYGUARD_DIALOG) {
                    // the "app" is keyguard, so give it the key
                    return false;
                }
                final int typeCount = WINDOW_TYPES_WHERE_HOME_DOESNT_WORK.length;
                for (int i=0; i<typeCount; i++) {
                    if (type == WINDOW_TYPES_WHERE_HOME_DOESNT_WORK[i]) {
                        // don't do anything, but also don't pass it to the app
                        return true;
                    }
                }
            }
            
            if (down && repeatCount == 0) {
                if (!keyguardOn) {
                    mHandler.postDelayed(mHomeLongPress, ViewConfiguration.getGlobalActionKeyTimeout());
                }
                mHomePressed = true;
            }
            return true;
        } else if (keyCode == KeyEvent.KEYCODE_BACK) {
            if (down && repeatCount == 0) {
                mHandler.postDelayed(mBackLongPress, ViewConfiguration.getGlobalActionKeyTimeout());
            }
            return false;
        } else if (keyCode == KeyEvent.KEYCODE_MENU) {
            // Hijack modified menu keys for debugging features
            final int chordBug = KeyEvent.META_SHIFT_ON;

            if (down && repeatCount == 0) {
                if (mEnableShiftMenuBugReports && (metaState & chordBug) == chordBug) {
                    Intent intent = new Intent(Intent.ACTION_BUG_REPORT);
                    mContext.sendOrderedBroadcast(intent, null);
                    return true;
                } else if (SHOW_PROCESSES_ON_ALT_MENU &&
                        (metaState & KeyEvent.META_ALT_ON) == KeyEvent.META_ALT_ON) {
                    Intent service = new Intent();
                    service.setClassName(mContext, "com.android.server.LoadAverageService");
                    ContentResolver res = mContext.getContentResolver();
                    boolean shown = Settings.System.getInt(
                            res, Settings.System.SHOW_PROCESSES, 0) != 0;
                    if (!shown) {
                        mContext.startService(service);
                    } else {
                        mContext.stopService(service);
                    }
                    Settings.System.putInt(
                            res, Settings.System.SHOW_PROCESSES, shown ? 0 : 1);
                    return true;
                }
            }
        } else if (keyCode == KeyEvent.KEYCODE_SEARCH) {
            if (down) {
                if (repeatCount == 0) {
                    mSearchKeyPressed = true;
                }
            } else {
                mSearchKeyPressed = false;
                
                if (mConsumeSearchKeyUp) {
                    // Consume the up-event
                    mConsumeSearchKeyUp = false;
                    return true;
                }
            }
        }

        // Handle "Quick Keys" on Vision
        if ("vision".equals(Build.DEVICE)
                && (keyCode == KeyEvent.KEYCODE_USER1 || keyCode == KeyEvent.KEYCODE_USER2 || keyCode == KeyEvent.KEYCODE_USER3)) {
            return handleQuickKeys(win, keyCode, down, keyguardOn);
        }

        // Shortcuts are invoked through Search+key, so intercept those here
        if (mSearchKeyPressed) {
            if (down && repeatCount == 0 && !keyguardOn) {
                Intent shortcutIntent = mShortcutManager.getIntent(keyCode, metaState);
                if (shortcutIntent != null) {
                    shortcutIntent.addFlags(Intent.FLAG_ACTIVITY_NEW_TASK);
                    mContext.startActivity(shortcutIntent);
                    
                    /*
                     * We launched an app, so the up-event of the search key
                     * should be consumed
                     */
                    mConsumeSearchKeyUp = true;
                    return true;
                }
            }
        }

        return false;
    }

    /**
     * Quick Keys for Vision (HTC - G2)
     */
    private boolean handleQuickKeys(WindowState win, int code, boolean down, boolean keyguardOn) {

        WindowManager.LayoutParams attrs = win != null ? win.getAttrs() : null;
        if (attrs != null) {
            final int type = attrs.type;
            if (type == WindowManager.LayoutParams.TYPE_KEYGUARD
                    || type == WindowManager.LayoutParams.TYPE_KEYGUARD_DIALOG) {
                // the "app" is keyguard, so give it the key
                return false;
            }
            if (down) {
                if (!keyguardOn) {
                    String property = null;
                    switch (code) {
                        case KeyEvent.KEYCODE_USER1:
                            property = Settings.System.USER_DEFINED_KEY1_APP;
                            break;
                        case KeyEvent.KEYCODE_USER2:
                            property = Settings.System.USER_DEFINED_KEY2_APP;
                            break;
                        case KeyEvent.KEYCODE_USER3:
                            property = Settings.System.USER_DEFINED_KEY3_APP;
                            break;
                        default:
                            return false;
                    }
                    String appUri = Settings.System.getString(mContext.getContentResolver(),
                            property);
                    if (appUri != null) {
                        try {
                            Intent qkIntent = Intent.parseUri(appUri, 0);
                            qkIntent.addFlags(Intent.FLAG_ACTIVITY_NEW_TASK
                                    | Intent.FLAG_ACTIVITY_RESET_TASK_IF_NEEDED);
                            mContext.startActivity(qkIntent);
                        } catch (URISyntaxException e) {
                            // TODO: Toast Message
                        } catch (ActivityNotFoundException e) {
                            // TODO: Toast Message
                        }
                    } else {
                        // TODO: Open CMParts
                    }
                    // TODO: Add long press shortcut?
                    // mHandler.postDelayed(mHomeLongPress, ViewConfiguration.getGlobalActionKeyTimeout());
                }
                return true;
            }
        }
        return false;
    }

    /**
     * A home key -> launch home action was detected.  Take the appropriate action
     * given the situation with the keyguard.
     */
    void launchHomeFromHotKey() {
        if (mKeyguardMediator.isShowingAndNotHidden()) {
            // don't launch home if keyguard showing
        } else if (!mHideLockScreen && mKeyguardMediator.isInputRestricted()) {
            // when in keyguard restricted mode, must first verify unlock
            // before launching home
            mKeyguardMediator.verifyUnlock(new OnKeyguardExitResult() {
                public void onKeyguardExitResult(boolean success) {
                    if (success) {
                        try {
                            ActivityManagerNative.getDefault().stopAppSwitches();
                        } catch (RemoteException e) {
                        }
                        sendCloseSystemWindows(SYSTEM_DIALOG_REASON_HOME_KEY);
                        startDockOrHome();
                    }
                }
            });
        } else {
            // no keyguard stuff to worry about, just launch home!
            try {
                ActivityManagerNative.getDefault().stopAppSwitches();
            } catch (RemoteException e) {
            }
            sendCloseSystemWindows(SYSTEM_DIALOG_REASON_HOME_KEY);
            startDockOrHome();
        }
    }

    public void getContentInsetHintLw(WindowManager.LayoutParams attrs, Rect contentInset) {
        final int fl = attrs.flags;
        
        if ((fl &
                (FLAG_LAYOUT_IN_SCREEN | FLAG_FULLSCREEN | FLAG_LAYOUT_INSET_DECOR))
                == (FLAG_LAYOUT_IN_SCREEN | FLAG_LAYOUT_INSET_DECOR)) {
            contentInset.set(mCurLeft, mCurTop, mW - mCurRight, mH - mCurBottom);
        } else {
            contentInset.setEmpty();
        }
    }
    
    /** {@inheritDoc} */
    public void beginLayoutLw(int displayWidth, int displayHeight) {
        mW = displayWidth;
        mH = displayHeight;
        mDockLeft = mContentLeft = mCurLeft = 0;
        mDockTop = mContentTop = mCurTop = 0;
        mDockRight = mContentRight = mCurRight = displayWidth;
        mDockBottom = mContentBottom = mCurBottom = displayHeight;
        mDockLayer = 0x10000000;

        // decide where the status bar goes ahead of time
        if (mStatusBar != null) {
            final Rect pf = mTmpParentFrame;
            final Rect df = mTmpDisplayFrame;
            final Rect vf = mTmpVisibleFrame;
            pf.left = df.left = vf.left = 0;
            pf.top = df.top = vf.top = 0;
            pf.right = df.right = vf.right = displayWidth;
            pf.bottom = df.bottom = vf.bottom = displayHeight;
            
            mStatusBar.computeFrameLw(pf, df, vf, vf);
            if (mStatusBar.isVisibleLw()) {
                // If the status bar is hidden, we don't want to cause
                // windows behind it to scroll.
                mDockTop = mContentTop = mCurTop = mStatusBar.getFrameLw().bottom;
                if (DEBUG_LAYOUT) Log.v(TAG, "Status bar: mDockBottom="
                        + mDockBottom + " mContentBottom="
                        + mContentBottom + " mCurBottom=" + mCurBottom);
            }
        }
    }

    void setAttachedWindowFrames(WindowState win, int fl, int sim,
            WindowState attached, boolean insetDecors, Rect pf, Rect df, Rect cf, Rect vf) {
        if (win.getSurfaceLayer() > mDockLayer && attached.getSurfaceLayer() < mDockLayer) {
            // Here's a special case: if this attached window is a panel that is
            // above the dock window, and the window it is attached to is below
            // the dock window, then the frames we computed for the window it is
            // attached to can not be used because the dock is effectively part
            // of the underlying window and the attached window is floating on top
            // of the whole thing.  So, we ignore the attached window and explicitly
            // compute the frames that would be appropriate without the dock.
            df.left = cf.left = vf.left = mDockLeft;
            df.top = cf.top = vf.top = mDockTop;
            df.right = cf.right = vf.right = mDockRight;
            df.bottom = cf.bottom = vf.bottom = mDockBottom;
        } else {
            // The effective display frame of the attached window depends on
            // whether it is taking care of insetting its content.  If not,
            // we need to use the parent's content frame so that the entire
            // window is positioned within that content.  Otherwise we can use
            // the display frame and let the attached window take care of
            // positioning its content appropriately.
            if ((sim & SOFT_INPUT_MASK_ADJUST) != SOFT_INPUT_ADJUST_RESIZE) {
                cf.set(attached.getDisplayFrameLw());
            } else {
                // If the window is resizing, then we want to base the content
                // frame on our attached content frame to resize...  however,
                // things can be tricky if the attached window is NOT in resize
                // mode, in which case its content frame will be larger.
                // Ungh.  So to deal with that, make sure the content frame
                // we end up using is not covering the IM dock.
                cf.set(attached.getContentFrameLw());
                if (attached.getSurfaceLayer() < mDockLayer) {
                    if (cf.left < mContentLeft) cf.left = mContentLeft;
                    if (cf.top < mContentTop) cf.top = mContentTop;
                    if (cf.right > mContentRight) cf.right = mContentRight;
                    if (cf.bottom > mContentBottom) cf.bottom = mContentBottom;
                }
            }
            df.set(insetDecors ? attached.getDisplayFrameLw() : cf);
            vf.set(attached.getVisibleFrameLw());
        }
        // The LAYOUT_IN_SCREEN flag is used to determine whether the attached
        // window should be positioned relative to its parent or the entire
        // screen.
        pf.set((fl & FLAG_LAYOUT_IN_SCREEN) == 0
                ? attached.getFrameLw() : df);
    }
    
    /** {@inheritDoc} */
    public void layoutWindowLw(WindowState win, WindowManager.LayoutParams attrs,
            WindowState attached) {
        // we've already done the status bar
        if (win == mStatusBar) {
            return;
        }

        if (false) {
            if ("com.google.android.youtube".equals(attrs.packageName)
                    && attrs.type == WindowManager.LayoutParams.TYPE_APPLICATION_PANEL) {
                Log.i(TAG, "GOTCHA!");
            }
        }
        
        final int fl = attrs.flags;
        final int sim = attrs.softInputMode;
        
        final Rect pf = mTmpParentFrame;
        final Rect df = mTmpDisplayFrame;
        final Rect cf = mTmpContentFrame;
        final Rect vf = mTmpVisibleFrame;
        
        if (attrs.type == TYPE_INPUT_METHOD) {
            pf.left = df.left = cf.left = vf.left = mDockLeft;
            pf.top = df.top = cf.top = vf.top = mDockTop;
            pf.right = df.right = cf.right = vf.right = mDockRight;
            pf.bottom = df.bottom = cf.bottom = vf.bottom = mDockBottom;
            // IM dock windows always go to the bottom of the screen.
            attrs.gravity = Gravity.BOTTOM;
            mDockLayer = win.getSurfaceLayer();
        } else {
            if ((fl &
                    (FLAG_LAYOUT_IN_SCREEN | FLAG_FULLSCREEN | FLAG_LAYOUT_INSET_DECOR))
                    == (FLAG_LAYOUT_IN_SCREEN | FLAG_LAYOUT_INSET_DECOR)) {
                // This is the case for a normal activity window: we want it
                // to cover all of the screen space, and it can take care of
                // moving its contents to account for screen decorations that
                // intrude into that space.
                if (attached != null) {
                    // If this window is attached to another, our display
                    // frame is the same as the one we are attached to.
                    setAttachedWindowFrames(win, fl, sim, attached, true, pf, df, cf, vf);
                } else {
                    pf.left = df.left = 0;
                    pf.top = df.top = 0;
                    pf.right = df.right = mW;
                    pf.bottom = df.bottom = mH;
                    if ((sim & SOFT_INPUT_MASK_ADJUST) != SOFT_INPUT_ADJUST_RESIZE) {
                        cf.left = mDockLeft;
                        cf.top = mDockTop;
                        cf.right = mDockRight;
                        cf.bottom = mDockBottom;
                    } else {
                        cf.left = mContentLeft;
                        cf.top = mContentTop;
                        cf.right = mContentRight;
                        cf.bottom = mContentBottom;
                    }
                    vf.left = mCurLeft;
                    vf.top = mCurTop;
                    vf.right = mCurRight;
                    vf.bottom = mCurBottom;
                }
            } else if ((fl & FLAG_LAYOUT_IN_SCREEN) != 0) {
                // A window that has requested to fill the entire screen just
                // gets everything, period.
                pf.left = df.left = cf.left = 0;
                pf.top = df.top = cf.top = 0;
                pf.right = df.right = cf.right = mW;
                pf.bottom = df.bottom = cf.bottom = mH;
                vf.left = mCurLeft;
                vf.top = mCurTop;
                vf.right = mCurRight;
                vf.bottom = mCurBottom;
            } else if (attached != null) {
                // A child window should be placed inside of the same visible
                // frame that its parent had.
                setAttachedWindowFrames(win, fl, sim, attached, false, pf, df, cf, vf);
            } else {
                // Otherwise, a normal window must be placed inside the content
                // of all screen decorations.
                pf.left = mContentLeft;
                pf.top = mContentTop;
                pf.right = mContentRight;
                pf.bottom = mContentBottom;
                if ((sim & SOFT_INPUT_MASK_ADJUST) != SOFT_INPUT_ADJUST_RESIZE) {
                    df.left = cf.left = mDockLeft;
                    df.top = cf.top = mDockTop;
                    df.right = cf.right = mDockRight;
                    df.bottom = cf.bottom = mDockBottom;
                } else {
                    df.left = cf.left = mContentLeft;
                    df.top = cf.top = mContentTop;
                    df.right = cf.right = mContentRight;
                    df.bottom = cf.bottom = mContentBottom;
                }
                vf.left = mCurLeft;
                vf.top = mCurTop;
                vf.right = mCurRight;
                vf.bottom = mCurBottom;
            }
        }
        
        if ((fl & FLAG_LAYOUT_NO_LIMITS) != 0) {
            df.left = df.top = cf.left = cf.top = vf.left = vf.top = -10000;
            df.right = df.bottom = cf.right = cf.bottom = vf.right = vf.bottom = 10000;
        }

        if (DEBUG_LAYOUT) Log.v(TAG, "Compute frame " + attrs.getTitle()
                + ": sim=#" + Integer.toHexString(sim)
                + " pf=" + pf.toShortString() + " df=" + df.toShortString()
                + " cf=" + cf.toShortString() + " vf=" + vf.toShortString());
        
        if (false) {
            if ("com.google.android.youtube".equals(attrs.packageName)
                    && attrs.type == WindowManager.LayoutParams.TYPE_APPLICATION_PANEL) {
                if (true || localLOGV) Log.v(TAG, "Computing frame of " + win +
                        ": sim=#" + Integer.toHexString(sim)
                        + " pf=" + pf.toShortString() + " df=" + df.toShortString()
                        + " cf=" + cf.toShortString() + " vf=" + vf.toShortString());
            }
        }
        
        win.computeFrameLw(pf, df, cf, vf);
        
        // Dock windows carve out the bottom of the screen, so normal windows
        // can't appear underneath them.
        if (attrs.type == TYPE_INPUT_METHOD && !win.getGivenInsetsPendingLw()) {
            int top = win.getContentFrameLw().top;
            top += win.getGivenContentInsetsLw().top;
            if (mContentBottom > top) {
                mContentBottom = top;
            }
            top = win.getVisibleFrameLw().top;
            top += win.getGivenVisibleInsetsLw().top;
            if (mCurBottom > top) {
                mCurBottom = top;
            }
            if (DEBUG_LAYOUT) Log.v(TAG, "Input method: mDockBottom="
                    + mDockBottom + " mContentBottom="
                    + mContentBottom + " mCurBottom=" + mCurBottom);
        }
    }

    /** {@inheritDoc} */
    public int finishLayoutLw() {
        return 0;
    }

    /** {@inheritDoc} */
    public void beginAnimationLw(int displayWidth, int displayHeight) {
        mTopFullscreenOpaqueWindowState = null;
        mForceStatusBar = false;
        
        mHideLockScreen = false;
        mAllowLockscreenWhenOn = false;
        mDismissKeyguard = false;
    }

    /** {@inheritDoc} */
    public void animatingWindowLw(WindowState win,
                                WindowManager.LayoutParams attrs) {
        if (mTopFullscreenOpaqueWindowState == null &&
                win.isVisibleOrBehindKeyguardLw()) {
            if ((attrs.flags & FLAG_FORCE_NOT_FULLSCREEN) != 0) {
                mForceStatusBar = true;
            } 
            if (attrs.type >= FIRST_APPLICATION_WINDOW
                    && attrs.type <= LAST_APPLICATION_WINDOW
                    && attrs.x == 0 && attrs.y == 0
                    && attrs.width == WindowManager.LayoutParams.MATCH_PARENT
                    && attrs.height == WindowManager.LayoutParams.MATCH_PARENT) {
                if (DEBUG_LAYOUT) Log.v(TAG, "Fullscreen window: " + win);
                mTopFullscreenOpaqueWindowState = win;
                if ((attrs.flags & FLAG_SHOW_WHEN_LOCKED) != 0) {
                    if (localLOGV) Log.v(TAG, "Setting mHideLockScreen to true by win " + win);
                    mHideLockScreen = true;
                }
                if ((attrs.flags & FLAG_DISMISS_KEYGUARD) != 0) {
                    if (localLOGV) Log.v(TAG, "Setting mDismissKeyguard to true by win " + win);
                    mDismissKeyguard = true;
                }
                if ((attrs.flags & FLAG_ALLOW_LOCK_WHILE_SCREEN_ON) != 0) {
                    mAllowLockscreenWhenOn = true;
                }
            }
        }
    }

    /** {@inheritDoc} */
    public int finishAnimationLw() {
        int changes = 0;
        
        boolean hiding = false;
        if (mStatusBar != null) {
            if (localLOGV) Log.i(TAG, "force=" + mForceStatusBar
                    + " top=" + mTopFullscreenOpaqueWindowState);
            if (mForceStatusBar) {
                if (DEBUG_LAYOUT) Log.v(TAG, "Showing status bar");
                if (mStatusBar.showLw(true)) changes |= FINISH_LAYOUT_REDO_LAYOUT;
            } else if (mTopFullscreenOpaqueWindowState != null) {
                //Log.i(TAG, "frame: " + mTopFullscreenOpaqueWindowState.getFrameLw()
                //        + " shown frame: " + mTopFullscreenOpaqueWindowState.getShownFrameLw());
                //Log.i(TAG, "attr: " + mTopFullscreenOpaqueWindowState.getAttrs());
                WindowManager.LayoutParams lp =
                    mTopFullscreenOpaqueWindowState.getAttrs();
                boolean hideStatusBar =
                    (lp.flags & WindowManager.LayoutParams.FLAG_FULLSCREEN) != 0;
                if (hideStatusBar) {
                    if (DEBUG_LAYOUT) Log.v(TAG, "Hiding status bar");
                    if (mStatusBar.hideLw(true)) changes |= FINISH_LAYOUT_REDO_LAYOUT;
                    hiding = true;
                } else {
                    if (DEBUG_LAYOUT) Log.v(TAG, "Showing status bar");
                    if (mStatusBar.showLw(true)) changes |= FINISH_LAYOUT_REDO_LAYOUT;
                }
            }
        }
        
        if (changes != 0 && hiding) {
            IStatusBarService sbs = IStatusBarService.Stub.asInterface(ServiceManager.getService("statusbar"));
            if (sbs != null) {
                try {
                    // Make sure the window shade is hidden.
                    sbs.collapse();
                } catch (RemoteException e) {
                }
            }
        }

        // Hide the key guard if a visible window explicitly specifies that it wants to be displayed
        // when the screen is locked
        if (mKeyguard != null) {
            if (localLOGV) Log.v(TAG, "finishLayoutLw::mHideKeyguard="+mHideLockScreen);
            if (mDismissKeyguard && !mKeyguardMediator.isSecure()) {
                if (mKeyguard.hideLw(true)) {
                    changes |= FINISH_LAYOUT_REDO_LAYOUT
                            | FINISH_LAYOUT_REDO_CONFIG
                            | FINISH_LAYOUT_REDO_WALLPAPER;
                }
                if (mKeyguardMediator.isShowing()) {
                    mHandler.post(new Runnable() {
                        public void run() {
                            mKeyguardMediator.keyguardDone(false, false);
                        }
                    });
                }
            } else if (mHideLockScreen) {
                if (mKeyguard.hideLw(true)) {
                    changes |= FINISH_LAYOUT_REDO_LAYOUT
                            | FINISH_LAYOUT_REDO_CONFIG
                            | FINISH_LAYOUT_REDO_WALLPAPER;
                }
                mKeyguardMediator.setHidden(true);
            } else {
                if (mKeyguard.showLw(true)) {
                    changes |= FINISH_LAYOUT_REDO_LAYOUT
                            | FINISH_LAYOUT_REDO_CONFIG
                            | FINISH_LAYOUT_REDO_WALLPAPER;
                }
                mKeyguardMediator.setHidden(false);
            }
        }
        
        // update since mAllowLockscreenWhenOn might have changed
        updateLockScreenTimeout();
        return changes;
    }

    public boolean allowAppAnimationsLw() {
        if (mKeyguard != null && mKeyguard.isVisibleLw()) {
            // If keyguard is currently visible, no reason to animate
            // behind it.
            return false;
        }
        if (mStatusBar != null && mStatusBar.isVisibleLw()) {
            Rect rect = new Rect(mStatusBar.getShownFrameLw());
            for (int i=mStatusBarPanels.size()-1; i>=0; i--) {
                WindowState w = mStatusBarPanels.get(i);
                if (w.isVisibleLw()) {
                    rect.union(w.getShownFrameLw());
                }
            }
            final int insetw = mW/10;
            final int inseth = mH/10;
            if (rect.contains(insetw, inseth, mW-insetw, mH-inseth)) {
                // All of the status bar windows put together cover the
                // screen, so the app can't be seen.  (Note this test doesn't
                // work if the rects of these windows are at off offsets or
                // sizes, causing gaps in the rect union we have computed.)
                return false;
            }
        }
        return true;
    }

    /** {@inheritDoc} */
    public void notifyLidSwitchChanged(long whenNanos, boolean lidOpen) {
        // lid changed state
        mLidOpen = lidOpen;
        boolean awakeNow = mKeyguardMediator.doLidChangeTq(mLidOpen);
        updateRotation(Surface.FLAGS_ORIENTATION_ANIMATION_DISABLE);
        if (awakeNow) {
            // If the lid opening and we don't have to keep the
            // keyguard up, then we can turn on the screen
            // immediately.
            mKeyguardMediator.pokeWakelock();
        } else if (keyguardIsShowingTq()) {
            if (mLidOpen) {
                // If we are opening the lid and not hiding the
                // keyguard, then we need to have it turn on the
                // screen once it is shown.
                mKeyguardMediator.onWakeKeyWhenKeyguardShowingTq(
                        KeyEvent.KEYCODE_POWER);
            }
        } else {
            // Light up the keyboard if we are sliding up.
            if (mLidOpen) {
                mPowerManager.userActivity(SystemClock.uptimeMillis(), false,
                        LocalPowerManager.BUTTON_EVENT);
            } else {
                mPowerManager.userActivity(SystemClock.uptimeMillis(), false,
                        LocalPowerManager.OTHER_EVENT);
            }
        }
    }

    /**
     * @return Whether music is being played right now.
     */
    boolean isMusicActive() {
        final AudioManager am = (AudioManager)mContext.getSystemService(Context.AUDIO_SERVICE);
        if (am == null) {
            Log.w(TAG, "isMusicActive: couldn't get AudioManager reference");
            return false;
        }
        return am.isMusicActive();
    }

    /**
     * Tell the audio service to adjust the volume appropriate to the event.
     * @param keycode
     */
    void handleVolumeKey(int stream, int keycode) {
        IAudioService audioService = getAudioService();
        if (audioService == null) {
            return;
        }
        try {
            // since audio is playing, we shouldn't have to hold a wake lock
            // during the call, but we do it as a precaution for the rare possibility
            // that the music stops right before we call this
            mBroadcastWakeLock.acquire();
            audioService.adjustStreamVolume(stream,
                keycode == KeyEvent.KEYCODE_VOLUME_UP
                            ? AudioManager.ADJUST_RAISE
                            : AudioManager.ADJUST_LOWER,
                    0);
        } catch (RemoteException e) {
            Log.w(TAG, "IAudioService.adjustStreamVolume() threw RemoteException " + e);
        } finally {
            mBroadcastWakeLock.release();
        }
    }
<<<<<<< HEAD

    void handleVolumeKeyDown(int keycode) {
        // when keyguard is showing and screen off, we need
        // to handle the volume key for calls and music here
        if (isInCall()) {
            handleVolumeKey(AudioManager.STREAM_VOICE_CALL, keycode);
        }
        // Take an initial hit time so we can decide for skip or volume adjust
        else if (isMusicActive()) {
            Runnable btnHandler;

            if (keycode == KeyEvent.KEYCODE_VOLUME_UP) {
                mVolumeUpPressed = true;
                btnHandler = mVolumeUpLongPress;
            }
            else {
                mVolumeDownPressed = true;
                btnHandler = mVolumeDownLongPress;
            }

            if (mVolBtnMusicControls) {
                mHandler.postDelayed(btnHandler, ViewConfiguration.getLongPressTimeout());
            }
        }
    }

    void handleVolumeKeyUp(int keycode) {
        if (isMusicActive()) {
            if (keycode == KeyEvent.KEYCODE_VOLUME_UP)
                mHandler.removeCallbacks(mVolumeUpLongPress);
            else
                mHandler.removeCallbacks(mVolumeDownLongPress);

            // Normal volume change - not consumed be long press already
            if (mVolumeUpPressed || mVolumeDownPressed)
                handleVolumeKey(AudioManager.STREAM_MUSIC, keycode);
        }
    }

    void handleCameraKeyDown() {
        if (mCamBtnMusicControls) {
            // if the camera key is not pressable, see if music is active
            if (!mCameraKeyPressable) {
                mCameraKeyPressable = isMusicActive();
            }

            if (mCameraKeyPressable) {
                mHandler.postDelayed(mCameraLongPress, ViewConfiguration.getLongPressTimeout());
            }
        }
    }

    void handleCameraKeyUp() {
        mHandler.removeCallbacks(mCameraLongPress);
    }

    static boolean isMediaKey(int code) {
        if (code == KeyEvent.KEYCODE_HEADSETHOOK ||
                code == KeyEvent.KEYCODE_MEDIA_PLAY_PAUSE ||
                code == KeyEvent.KEYCODE_MEDIA_STOP ||
                code == KeyEvent.KEYCODE_MEDIA_NEXT ||
                code == KeyEvent.KEYCODE_MEDIA_PREVIOUS || 
                code == KeyEvent.KEYCODE_MEDIA_REWIND ||
                code == KeyEvent.KEYCODE_MEDIA_FAST_FORWARD) {
            return true;
        }
        return false;    
    }
 
    /** {@inheritDoc} */
    @Override
    public int interceptKeyBeforeQueueing(long whenNanos, int keyCode, boolean down,
            int policyFlags, boolean isScreenOn) {
        int result = ACTION_PASS_TO_USER;

        if (down && (policyFlags & WindowManagerPolicy.FLAG_VIRTUAL) != 0) {
            performHapticFeedbackLw(null, HapticFeedbackConstants.VIRTUAL_KEY, false);
        } else if ((policyFlags & WindowManagerPolicy.FLAG_VIRTUAL) != 0) {
            performHapticFeedbackLw(null, HapticFeedbackConstants.VIRTUAL_RELEASED, false);
        }

        final boolean isWakeKey = (policyFlags
                & (WindowManagerPolicy.FLAG_WAKE | WindowManagerPolicy.FLAG_WAKE_DROPPED)) != 0
                || ((keyCode == BTN_MOUSE) && mTrackballWakeScreen);
        
        // If the key is injected, pretend that the screen is on and don't let the
        // device go to sleep.  This feature is mainly used for testing purposes.
=======
 
    /** {@inheritDoc} */
    @Override
    public int interceptKeyBeforeQueueing(long whenNanos, int action, int flags,
            int keyCode, int scanCode, int policyFlags, boolean isScreenOn) {
        final boolean down = action == KeyEvent.ACTION_DOWN;
        final boolean canceled = (flags & KeyEvent.FLAG_CANCELED) != 0;

>>>>>>> 322891c6
        final boolean isInjected = (policyFlags & WindowManagerPolicy.FLAG_INJECTED) != 0;

        // If screen is off then we treat the case where the keyguard is open but hidden
        // the same as if it were open and in front.
        // This will prevent any keys other than the power button from waking the screen
        // when the keyguard is hidden by another activity.
        final boolean keyguardActive = (isScreenOn ?
                                        mKeyguardMediator.isShowingAndNotHidden() :
                                        mKeyguardMediator.isShowing());

        if (false) {
            Log.d(TAG, "interceptKeyTq keycode=" + keyCode
                  + " screenIsOn=" + isScreenOn + " keyguardActive=" + keyguardActive + " isWakeKey=" + isWakeKey);
        }

<<<<<<< HEAD
        if (keyguardActive) {
            if (isScreenOn) {
                // when the screen is on, always give the event to the keyguard
                result |= ACTION_PASS_TO_USER;
            } else {
                // otherwise, don't pass it to the user
                result &= ~ACTION_PASS_TO_USER;
                
                if (isWakeKey && down) {
                    // tell the mediator about a wake key, it may decide to
                    // turn on the screen depending on whether the key is
                    // appropriate.
                    if (!mKeyguardMediator.onWakeKeyWhenKeyguardShowingTq(keyCode)) {
                        if ((keyCode == KeyEvent.KEYCODE_VOLUME_DOWN
                            || keyCode == KeyEvent.KEYCODE_VOLUME_UP)) {
                            handleVolumeKeyDown(keyCode);
                        }
                    }
                } else if (!down) {
                    if ((keyCode == KeyEvent.KEYCODE_VOLUME_DOWN
                        || keyCode == KeyEvent.KEYCODE_VOLUME_UP)) {
                        handleVolumeKeyUp(keyCode);
                    }
                } else if (keyCode == KeyEvent.KEYCODE_CAMERA) {
                    if (down) {
                        handleCameraKeyDown();
                    } else {
                        handleCameraKeyUp();
=======
        if (down && (policyFlags & WindowManagerPolicy.FLAG_VIRTUAL) != 0) {
            performHapticFeedbackLw(null, HapticFeedbackConstants.VIRTUAL_KEY, false);
        }

        // Basic policy based on screen state and keyguard.
        // FIXME: This policy isn't quite correct.  We shouldn't care whether the screen
        //        is on or off, really.  We should care about whether the device is in an
        //        interactive state or is in suspend pretending to be "off".
        //        The primary screen might be turned off due to proximity sensor or
        //        because we are presenting media on an auxiliary screen or remotely controlling
        //        the device some other way (which is why we have an exemption here for injected
        //        events).
        int result;
        if (isScreenOn || isInjected) {
            // When the screen is on or if the key is injected pass the key to the application.
            result = ACTION_PASS_TO_USER;
        } else {
            // When the screen is off and the key is not injected, determine whether
            // to wake the device but don't pass the key to the application.
            result = 0;

            final boolean isWakeKey = (policyFlags
                    & (WindowManagerPolicy.FLAG_WAKE | WindowManagerPolicy.FLAG_WAKE_DROPPED)) != 0;
            if (down && isWakeKey) {
                if (keyguardActive) {
                    // If the keyguard is showing, let it decide what to do with the wake key.
                    mKeyguardMediator.onWakeKeyWhenKeyguardShowingTq(keyCode);
                } else {
                    // Otherwise, wake the device ourselves.
                    result |= ACTION_POKE_USER_ACTIVITY;
                }
            }
        }

        // Handle special keys.
        switch (keyCode) {
            case KeyEvent.KEYCODE_VOLUME_DOWN:
            case KeyEvent.KEYCODE_VOLUME_UP: {
                if (down) {
                    ITelephony telephonyService = getTelephonyService();
                    if (telephonyService != null) {
                        try {
                            if (telephonyService.isRinging()) {
                                // If an incoming call is ringing, either VOLUME key means
                                // "silence ringer".  We handle these keys here, rather than
                                // in the InCallScreen, to make sure we'll respond to them
                                // even if the InCallScreen hasn't come to the foreground yet.
                                // Look for the DOWN event here, to agree with the "fallback"
                                // behavior in the InCallScreen.
                                Log.i(TAG, "interceptKeyBeforeQueueing:"
                                      + " VOLUME key-down while ringing: Silence ringer!");

                                // Silence the ringer.  (It's safe to call this
                                // even if the ringer has already been silenced.)
                                telephonyService.silenceRinger();

                                // And *don't* pass this key thru to the current activity
                                // (which is probably the InCallScreen.)
                                result &= ~ACTION_PASS_TO_USER;
                                break;
                            }
                            if (telephonyService.isOffhook()
                                    && (result & ACTION_PASS_TO_USER) == 0) {
                                // If we are in call but we decided not to pass the key to
                                // the application, handle the volume change here.
                                handleVolumeKey(AudioManager.STREAM_VOICE_CALL, keyCode);
                                break;
                            }
                        } catch (RemoteException ex) {
                            Log.w(TAG, "ITelephony threw RemoteException", ex);
                        }
                    }

                    if (isMusicActive() && (result & ACTION_PASS_TO_USER) == 0) {
                        // If music is playing but we decided not to pass the key to the
                        // application, handle the volume change here.
                        handleVolumeKey(AudioManager.STREAM_MUSIC, keyCode);
                        break;
>>>>>>> 322891c6
                    }
                }
                break;
            }

            case KeyEvent.KEYCODE_ENDCALL: {
                result &= ~ACTION_PASS_TO_USER;
                if (down) {
                    ITelephony telephonyService = getTelephonyService();
                    boolean hungUp = false;
                    if (telephonyService != null) {
                        try {
                            hungUp = telephonyService.endCall();
                        } catch (RemoteException ex) {
                            Log.w(TAG, "ITelephony threw RemoteException", ex);
                        }
                    }
                    interceptPowerKeyDown(!isScreenOn || hungUp);
                } else {
                    if (interceptPowerKeyUp(canceled)) {
                        if ((mEndcallBehavior
                                & Settings.System.END_BUTTON_BEHAVIOR_HOME) != 0) {
                            if (goHome()) {
                                break;
                            }
                        }
                        if ((mEndcallBehavior
                                & Settings.System.END_BUTTON_BEHAVIOR_SLEEP) != 0) {
                            result = (result & ~ACTION_POKE_USER_ACTIVITY) | ACTION_GO_TO_SLEEP;
                        }
                    }
                }
                break;
            }

            case KeyEvent.KEYCODE_POWER: {
                result &= ~ACTION_PASS_TO_USER;
                if (down) {
                    ITelephony telephonyService = getTelephonyService();
                    boolean hungUp = false;
                    if (telephonyService != null) {
                        try {
                            if (telephonyService.isRinging()) {
                                // Pressing Power while there's a ringing incoming
                                // call should silence the ringer.
                                telephonyService.silenceRinger();
                            } else if ((mIncallPowerBehavior
                                    & Settings.Secure.INCALL_POWER_BUTTON_BEHAVIOR_HANGUP) != 0
                                    && telephonyService.isOffhook()) {
                                // Otherwise, if "Power button ends call" is enabled,
                                // the Power button will hang up any current active call.
                                hungUp = telephonyService.endCall();
                            }
                        } catch (RemoteException ex) {
                            Log.w(TAG, "ITelephony threw RemoteException", ex);
                        }
                    }
                    interceptPowerKeyDown(!isScreenOn || hungUp);
                } else {
                    if (interceptPowerKeyUp(canceled)) {
                        result = (result & ~ACTION_POKE_USER_ACTIVITY) | ACTION_GO_TO_SLEEP;
                    }
                }
                break;
            }

            case KeyEvent.KEYCODE_HEADSETHOOK:
            case KeyEvent.KEYCODE_MEDIA_PLAY_PAUSE:
            case KeyEvent.KEYCODE_MEDIA_STOP:
            case KeyEvent.KEYCODE_MEDIA_NEXT:
            case KeyEvent.KEYCODE_MEDIA_PREVIOUS:
            case KeyEvent.KEYCODE_MEDIA_REWIND:
            case KeyEvent.KEYCODE_MEDIA_FAST_FORWARD: {
                if ((result & ACTION_PASS_TO_USER) == 0) {
                    // Only do this if we would otherwise not pass it to the user. In that
                    // case, the PhoneWindow class will do the same thing, except it will
                    // only do it if the showing app doesn't process the key on its own.
                    long when = whenNanos / 1000000;
                    KeyEvent keyEvent = new KeyEvent(when, when, action, keyCode, 0, 0,
                            0, scanCode, flags, InputDevice.SOURCE_KEYBOARD);
                    mBroadcastWakeLock.acquire();
                    mHandler.post(new PassHeadsetKey(keyEvent));
                }
                break;
            }

            case KeyEvent.KEYCODE_CALL: {
                if (down) {
                    ITelephony telephonyService = getTelephonyService();
                    if (telephonyService != null) {
                        try {
                            if (telephonyService.isRinging()) {
                                Log.i(TAG, "interceptKeyBeforeQueueing:"
                                      + " CALL key-down while ringing: Answer the call!");
                                telephonyService.answerRingingCall();

                                // And *don't* pass this key thru to the current activity
                                // (which is presumably the InCallScreen.)
                                result &= ~ACTION_PASS_TO_USER;
                            }
                        } catch (RemoteException ex) {
                            Log.w(TAG, "ITelephony threw RemoteException", ex);
                        }
                    }
                }
                break;
            }
        }
        return result;
    }

    class PassHeadsetKey implements Runnable {
        KeyEvent mKeyEvent;

        PassHeadsetKey(KeyEvent keyEvent) {
            mKeyEvent = keyEvent;
        }

        public void run() {
            if (ActivityManagerNative.isSystemReady()) {
                Intent intent = new Intent(Intent.ACTION_MEDIA_BUTTON, null);
                intent.putExtra(Intent.EXTRA_KEY_EVENT, mKeyEvent);
                mContext.sendOrderedBroadcast(intent, null, mBroadcastDone,
                        mHandler, Activity.RESULT_OK, null, null);
            }
        }
    }

    BroadcastReceiver mBroadcastDone = new BroadcastReceiver() {
        public void onReceive(Context context, Intent intent) {
            mBroadcastWakeLock.release();
        }
    };

    BroadcastReceiver mDockReceiver = new BroadcastReceiver() {
        public void onReceive(Context context, Intent intent) {
            if (Intent.ACTION_DOCK_EVENT.equals(intent.getAction())) {
                mDockMode = intent.getIntExtra(Intent.EXTRA_DOCK_STATE,
                        Intent.EXTRA_DOCK_STATE_UNDOCKED);
            } else {
                try {
                    IUiModeManager uiModeService = IUiModeManager.Stub.asInterface(
                            ServiceManager.getService(Context.UI_MODE_SERVICE));
                    mUiMode = uiModeService.getCurrentModeType();
                } catch (RemoteException e) {
                }
            }
            updateRotation(Surface.FLAGS_ORIENTATION_ANIMATION_DISABLE);
            updateOrientationListenerLp();
        }
    };

    /** {@inheritDoc} */
    public void screenTurnedOff(int why) {
        EventLog.writeEvent(70000, 0);
        mKeyguardMediator.onScreenTurnedOff(why);
        synchronized (mLock) {
            mScreenOn = false;
            updateOrientationListenerLp();
            updateLockScreenTimeout();
        }
    }

    /** {@inheritDoc} */
    public void screenTurnedOn() {
        EventLog.writeEvent(70000, 1);
        mKeyguardMediator.onScreenTurnedOn();
        synchronized (mLock) {
            mScreenOn = true;
            // since the screen turned on, assume we don't enable play-pause again
            // unless they turn it off and music is still playing.  this is done to
            // prevent the camera button from starting playback if playback wasn't
            // originally running
            mCameraKeyPressable = false;
            updateOrientationListenerLp();
            updateLockScreenTimeout();
        }
    }

    /** {@inheritDoc} */
    public boolean isScreenOn() {
        return mScreenOn;
    }
    
    /** {@inheritDoc} */
    public void enableKeyguard(boolean enabled) {
        mKeyguardMediator.setKeyguardEnabled(enabled);
    }

    /** {@inheritDoc} */
    public void exitKeyguardSecurely(OnKeyguardExitResult callback) {
        mKeyguardMediator.verifyUnlock(callback);
    }

    private boolean keyguardIsShowingTq() {
        return mKeyguardMediator.isShowingAndNotHidden();
    }

    /** {@inheritDoc} */
    public boolean inKeyguardRestrictedKeyInputMode() {
        return mKeyguardMediator.isInputRestricted();
    }

    void sendCloseSystemWindows() {
        sendCloseSystemWindows(mContext, null);
    }

    void sendCloseSystemWindows(String reason) {
        sendCloseSystemWindows(mContext, reason);
    }

    static void sendCloseSystemWindows(Context context, String reason) {
        if (ActivityManagerNative.isSystemReady()) {
            try {
                ActivityManagerNative.getDefault().closeSystemDialogs(reason);
            } catch (RemoteException e) {
            }
        }
    }

    public int rotationForOrientationLw(int orientation, int lastRotation,
            boolean displayEnabled) {

        if (mPortraitRotation < 0) {
            // Initialize the rotation angles for each orientation once.
            Display d = ((WindowManager)mContext.getSystemService(Context.WINDOW_SERVICE))
                    .getDefaultDisplay();
            if (d.getWidth() > d.getHeight()) {
                mPortraitRotation = Surface.ROTATION_90;
                mLandscapeRotation = Surface.ROTATION_0;
                mUpsideDownRotation = Surface.ROTATION_270;
                mSeascapeRotation = Surface.ROTATION_180;
            } else {
                mPortraitRotation = Surface.ROTATION_0;
                mLandscapeRotation = Surface.ROTATION_90;
                mUpsideDownRotation = Surface.ROTATION_180;
                mSeascapeRotation = Surface.ROTATION_270;
            }
        }

        synchronized (mLock) {
            switch (orientation) {
                case ActivityInfo.SCREEN_ORIENTATION_PORTRAIT:
                    //always return portrait if orientation set to portrait
                    return mPortraitRotation;
                case ActivityInfo.SCREEN_ORIENTATION_LANDSCAPE:
                    //always return landscape if orientation set to landscape
                    return mLandscapeRotation;
                case ActivityInfo.SCREEN_ORIENTATION_REVERSE_PORTRAIT:
                    //always return portrait if orientation set to portrait
                    return mUpsideDownRotation;
                case ActivityInfo.SCREEN_ORIENTATION_REVERSE_LANDSCAPE:
                    //always return seascape if orientation set to reverse landscape
                    return mSeascapeRotation;
                case ActivityInfo.SCREEN_ORIENTATION_SENSOR_LANDSCAPE:
                    //return either landscape rotation based on the sensor
                    mOrientationListener.setAllow180Rotation(
                            isLandscapeOrSeascape(Surface.ROTATION_180));
                    return getCurrentLandscapeRotation(lastRotation);
                case ActivityInfo.SCREEN_ORIENTATION_SENSOR_PORTRAIT:
                    mOrientationListener.setAllow180Rotation(
                            !isLandscapeOrSeascape(Surface.ROTATION_180));
                    return getCurrentPortraitRotation(lastRotation);
            }

            mOrientationListener.setAllow180Rotation(
                    orientation == ActivityInfo.SCREEN_ORIENTATION_FULL_SENSOR);

            // case for nosensor meaning ignore sensor and consider only lid
            // or orientation sensor disabled
            //or case.unspecified
            if (mLidOpen) {
                return mLidOpenRotation;
            } else if (mDockMode == Intent.EXTRA_DOCK_STATE_CAR && mCarDockRotation >= 0) {
                return mCarDockRotation;
            } else if (mDockMode == Intent.EXTRA_DOCK_STATE_DESK && mDeskDockRotation >= 0) {
                return mDeskDockRotation;
            } else {
                if (useSensorForOrientationLp(orientation)) {
                    return mOrientationListener.getCurrentRotation(lastRotation);
                }
                return Surface.ROTATION_0;
            }
        }
    }

    private int getCurrentLandscapeRotation(int lastRotation) {
        int sensorRotation = mOrientationListener.getCurrentRotation(lastRotation);
        if (isLandscapeOrSeascape(sensorRotation)) {
            return sensorRotation;
        }
        // try to preserve the old rotation if it was landscape
        if (isLandscapeOrSeascape(lastRotation)) {
            return lastRotation;
        }
        // default to one of the primary landscape rotation
        return mLandscapeRotation;
    }

    private boolean isLandscapeOrSeascape(int sensorRotation) {
        return sensorRotation == mLandscapeRotation || sensorRotation == mSeascapeRotation;
    }

    private int getCurrentPortraitRotation(int lastRotation) {
        int sensorRotation = mOrientationListener.getCurrentRotation(lastRotation);
        if (isAnyPortrait(sensorRotation)) {
            return sensorRotation;
        }
        // try to preserve the old rotation if it was portrait
        if (isAnyPortrait(lastRotation)) {
            return lastRotation;
        }
        // default to one of the primary portrait rotations
        return mPortraitRotation;
    }

    private boolean isAnyPortrait(int sensorRotation) {
        return sensorRotation == mPortraitRotation || sensorRotation == mUpsideDownRotation;
    }

    public boolean detectSafeMode() {
        try {
            int menuState = mWindowManager.getKeycodeState(KeyEvent.KEYCODE_MENU);
            int sState = mWindowManager.getKeycodeState(KeyEvent.KEYCODE_S);
            int dpadState = mWindowManager.getDPadKeycodeState(KeyEvent.KEYCODE_DPAD_CENTER);
            int trackballState = mWindowManager.getTrackballScancodeState(BTN_MOUSE);
            mSafeMode = menuState > 0 || sState > 0 || dpadState > 0 || trackballState > 0;
            performHapticFeedbackLw(null, mSafeMode
                    ? HapticFeedbackConstants.SAFE_MODE_ENABLED
                    : HapticFeedbackConstants.SAFE_MODE_DISABLED, true);
            if (mSafeMode) {
                Log.i(TAG, "SAFE MODE ENABLED (menu=" + menuState + " s=" + sState
                        + " dpad=" + dpadState + " trackball=" + trackballState + ")");
            } else {
                Log.i(TAG, "SAFE MODE not enabled");
            }
            return mSafeMode;
        } catch (RemoteException e) {
            // Doom! (it's also local)
            throw new RuntimeException("window manager dead");
        }
    }
    
    static long[] getLongIntArray(Resources r, int resid) {
        int[] ar = r.getIntArray(resid);
        if (ar == null) {
            return null;
        }
        long[] out = new long[ar.length];
        for (int i=0; i<ar.length; i++) {
            out[i] = ar[i];
        }
        return out;
    }
    
    /** {@inheritDoc} */
    public void systemReady() {
        // tell the keyguard
        mKeyguardMediator.onSystemReady();
        android.os.SystemProperties.set("dev.bootcomplete", "1"); 
        synchronized (mLock) {
            updateOrientationListenerLp();
            mSystemReady = true;
            mHandler.post(new Runnable() {
                public void run() {
                    updateSettings();
                }
            });
        }
    }
   
    /** {@inheritDoc} */
    public void userActivity() {
        synchronized (mScreenLockTimeout) {
            if (mLockScreenTimerActive) {
                // reset the timer
                mHandler.removeCallbacks(mScreenLockTimeout);
                mHandler.postDelayed(mScreenLockTimeout, mLockScreenTimeout);
            }
        }
    }

    Runnable mScreenLockTimeout = new Runnable() {
        public void run() {
            synchronized (this) {
                if (localLOGV) Log.v(TAG, "mScreenLockTimeout activating keyguard");
                mKeyguardMediator.doKeyguardTimeout();
                mLockScreenTimerActive = false;
            }
        }
    };

    private void updateLockScreenTimeout() {
        synchronized (mScreenLockTimeout) {
            boolean enable = (mAllowLockscreenWhenOn && mScreenOn && mKeyguardMediator.isSecure());
            if (mLockScreenTimerActive != enable) {
                if (enable) {
                    if (localLOGV) Log.v(TAG, "setting lockscreen timer");
                    mHandler.postDelayed(mScreenLockTimeout, mLockScreenTimeout);
                } else {
                    if (localLOGV) Log.v(TAG, "clearing lockscreen timer");
                    mHandler.removeCallbacks(mScreenLockTimeout);
                }
                mLockScreenTimerActive = enable;
            }
        }
    }

    /** {@inheritDoc} */
    public void enableScreenAfterBoot() {
        readLidState();
        updateRotation(Surface.FLAGS_ORIENTATION_ANIMATION_DISABLE);
    }

    void updateRotation(int animFlags) {
        mPowerManager.setKeyboardVisibility(mLidOpen);
        int rotation = Surface.ROTATION_0;
        if (mLidOpen) {
            rotation = mLidOpenRotation;
        } else if (mDockMode == Intent.EXTRA_DOCK_STATE_CAR && mCarDockRotation >= 0) {
            rotation = mCarDockRotation;
        } else if (mDockMode == Intent.EXTRA_DOCK_STATE_DESK && mDeskDockRotation >= 0) {
            rotation = mDeskDockRotation;
        }
        //if lid is closed orientation will be portrait
        try {
            //set orientation on WindowManager
            mWindowManager.setRotation(rotation, true,
                    mFancyRotationAnimation | animFlags);
        } catch (RemoteException e) {
            // Ignore
        }
    }

    /**
     * Return an Intent to launch the currently active dock as home.  Returns
     * null if the standard home should be launched.
     * @return
     */
    Intent createHomeDockIntent() {
        Intent intent;
        
        // What home does is based on the mode, not the dock state.  That
        // is, when in car mode you should be taken to car home regardless
        // of whether we are actually in a car dock.
        if (mUiMode == Configuration.UI_MODE_TYPE_CAR) {
            intent = mCarDockIntent;
        } else if (mUiMode == Configuration.UI_MODE_TYPE_DESK) {
            intent = mDeskDockIntent;
        } else {
            return null;
        }
        
        ActivityInfo ai = intent.resolveActivityInfo(
                mContext.getPackageManager(), PackageManager.GET_META_DATA);
        if (ai == null) {
            return null;
        }
        
        if (ai.metaData != null && ai.metaData.getBoolean(Intent.METADATA_DOCK_HOME)) {
            intent = new Intent(intent);
            intent.setClassName(ai.packageName, ai.name);
            return intent;
        }
        
        return null;
    }
    
    void startDockOrHome() {
        Intent dock = createHomeDockIntent();
        if (dock != null) {
            try {
                mContext.startActivity(dock);
                return;
            } catch (ActivityNotFoundException e) {
            }
        }
        mContext.startActivity(mHomeIntent);
    }
    
    /**
     * goes to the home screen
     * @return whether it did anything
     */
    boolean goHome() {
        if (false) {
            // This code always brings home to the front.
            try {
                ActivityManagerNative.getDefault().stopAppSwitches();
            } catch (RemoteException e) {
            }
            sendCloseSystemWindows();
            startDockOrHome();
        } else {
            // This code brings home to the front or, if it is already
            // at the front, puts the device to sleep.
            try {
                if (SystemProperties.getInt("persist.sys.uts-test-mode", 0) == 1) {
                    /// Roll back EndcallBehavior as the cupcake design to pass P1 lab entry.
                    Log.d(TAG, "UTS-TEST-MODE");
                } else {
                    ActivityManagerNative.getDefault().stopAppSwitches();
                    sendCloseSystemWindows();
                    Intent dock = createHomeDockIntent();
                    if (dock != null) {
                        int result = ActivityManagerNative.getDefault()
                                .startActivity(null, dock,
                                        dock.resolveTypeIfNeeded(mContext.getContentResolver()),
                                        null, 0, null, null, 0, true /* onlyIfNeeded*/, false);
                        if (result == IActivityManager.START_RETURN_INTENT_TO_CALLER) {
                            return false;
                        }
                    }
                }
                int result = ActivityManagerNative.getDefault()
                        .startActivity(null, mHomeIntent,
                                mHomeIntent.resolveTypeIfNeeded(mContext.getContentResolver()),
                                null, 0, null, null, 0, true /* onlyIfNeeded*/, false);
                if (result == IActivityManager.START_RETURN_INTENT_TO_CALLER) {
                    return false;
                }
            } catch (RemoteException ex) {
                // bummer, the activity manager, which is in this process, is dead
            }
        }
        return true;
    }
    
    public void setCurrentOrientationLw(int newOrientation) {
        synchronized (mLock) {
            if (newOrientation != mCurrentAppOrientation) {
                mCurrentAppOrientation = newOrientation;
                updateOrientationListenerLp();
            }
        }
    }

    public boolean performHapticFeedbackLw(WindowState win, int effectId, boolean always) {
        final boolean hapticsDisabled = Settings.System.getInt(mContext.getContentResolver(),
                Settings.System.HAPTIC_FEEDBACK_ENABLED, 0) == 0;
        if (!always && (hapticsDisabled || mKeyguardMediator.isShowingAndNotHidden())) {
            return false;
        }
        long[] pattern = null;
        switch (effectId) {
            case HapticFeedbackConstants.LONG_PRESS:
                pattern = mLongPressVibePattern;
                break;
            case HapticFeedbackConstants.VIRTUAL_KEY:
                pattern = mVirtualKeyVibePattern;
                break;
            case HapticFeedbackConstants.KEYBOARD_TAP:
                pattern = mKeyboardTapVibePattern;
                break;
            case HapticFeedbackConstants.SAFE_MODE_DISABLED:
                pattern = mSafeModeDisabledVibePattern;
                break;
            case HapticFeedbackConstants.SAFE_MODE_ENABLED:
                pattern = mSafeModeEnabledVibePattern;
                break;
            case HapticFeedbackConstants.VIRTUAL_RELEASED:
                final boolean upDisabled = Settings.System.getInt(mContext.getContentResolver(),
                        Settings.System.HAPTIC_FEEDBACK_UP_ENABLED, 0) == 0;
                if (upDisabled != true) {
                    pattern = mVirtualKeyUpVibePattern;
                    break;
                } else {
                    return false;
                }
                
            default:
                return false;
        }
        if (pattern.length == 1) {
            // One-shot vibration
            mVibrator.vibrate(pattern[0]);
        } else {
            // Pattern vibration
            mVibrator.vibrate(pattern, -1);
        }
        return true;
    }
    
    public void screenOnStoppedLw() {
        if (!mKeyguardMediator.isShowingAndNotHidden() && mPowerManager.isScreenOn()) {
            long curTime = SystemClock.uptimeMillis();
            mPowerManager.userActivity(curTime, false, LocalPowerManager.OTHER_EVENT);
        }
    }

    public boolean allowKeyRepeat() {
        // disable key repeat when screen is off
        return mScreenOn;
    }
    
    /*
     * mtwebster - Added functions for allowing adjustable haptic feedback in
     * certain global areas of phone
     */
    long[] hapLoaded; // the end result we want saved haptic value from settings.system
    long[] hapDefault; // pull default haptic value from xml (probably from device overlay)
    String hapString; // pull saved value from system.settings
    String hapTypeString;
    String hapDefTypeString;
    boolean hapDone = false;

    private long[] loadHaptic(int hapType) {
        switch (hapType) {
            case HapticFeedbackConstants.VIRTUAL_KEY:
                hapDone = false;
                hapTypeString = Settings.System.HAPTIC_DOWN_ARRAY;
                hapDefTypeString = Settings.System.HAPTIC_DOWN_ARRAY_DEFAULT;
                Log.i(TAG, "names for haptic settings for haptic down array: " + hapTypeString
                        + " default: " + hapDefTypeString);
                hapString = Settings.System.getString(mContext.getContentResolver(),
                        Settings.System.HAPTIC_DOWN_ARRAY);
                hapDefault = getLongIntArray(mContext.getResources(),
                        com.android.internal.R.array.config_virtualKeyVibePattern);
                Log.i(TAG, "pulled string: " + hapString + " default: "
                        + longArrayToString(hapDefault));
                if (hapString != null) {
                    hapLoaded = stringToLongArray(hapString);
                    hapDone = true;
                    Log.i(TAG, "haptic done for down array!");
                }
                break;
            case HapticFeedbackConstants.VIRTUAL_RELEASED:
                hapDone = false;
                hapTypeString = Settings.System.HAPTIC_UP_ARRAY;
                hapDefTypeString = Settings.System.HAPTIC_UP_ARRAY_DEFAULT;
                Log.i(TAG, "names for haptic settings for haptic up array: " + hapTypeString
                        + " default: " + hapDefTypeString);
                hapString = Settings.System.getString(mContext.getContentResolver(),
                        Settings.System.HAPTIC_UP_ARRAY);
                hapDefault = getLongIntArray(mContext.getResources(),
                        com.android.internal.R.array.config_virtualKeyUpPattern);
                Log.i(TAG, "pulled string: " + hapString + " default: "
                        + longArrayToString(hapDefault));
                if (hapString != null) {
                    hapLoaded = stringToLongArray(hapString);
                    hapDone = true;
                    Log.i(TAG, "haptic done for up array!");
                }
                break;
            case HapticFeedbackConstants.LONG_PRESS:
                hapDone = false;
                hapTypeString = Settings.System.HAPTIC_LONG_ARRAY;
                hapDefTypeString = Settings.System.HAPTIC_LONG_ARRAY_DEFAULT;
                Log.i(TAG, "names for haptic settings for haptic long array: " + hapTypeString
                        + " default: " + hapDefTypeString);
                hapString = Settings.System.getString(mContext.getContentResolver(),
                        Settings.System.HAPTIC_LONG_ARRAY);
                hapDefault = getLongIntArray(mContext.getResources(),
                        com.android.internal.R.array.config_longPressVibePattern);
                Log.i(TAG, "pulled string: " + hapString + " default: "
                        + longArrayToString(hapDefault));
                if (hapString != null) {
                    hapLoaded = stringToLongArray(hapString);
                    hapDone = true;
                    Log.i(TAG, "haptic done for long array!");
                }
                break;
            case HapticFeedbackConstants.KEYBOARD_TAP:
                hapDone = false;
                hapTypeString = Settings.System.HAPTIC_TAP_ARRAY;
                hapDefTypeString = Settings.System.HAPTIC_TAP_ARRAY_DEFAULT;
                Log.i(TAG, "names for haptic settings for haptic tap array: " + hapTypeString
                        + " default: " + hapDefTypeString);
                hapString = Settings.System.getString(mContext.getContentResolver(),
                        Settings.System.HAPTIC_TAP_ARRAY);
                hapDefault = getLongIntArray(mContext.getResources(),
                        com.android.internal.R.array.config_keyboardTapVibePattern);
                Log.i(TAG, "pulled string: " + hapString + " default: "
                        + longArrayToString(hapDefault));
                if (hapString != null) {
                    hapLoaded = stringToLongArray(hapString);
                    hapDone = true;
                    Log.i(TAG, "haptic done for tap array!");
                }
                break;
            default:
                hapString = null;
                hapDefault = null;
        }
        if (hapDone != true) {
            hapString = longArrayToString(hapDefault);
            saveHapticToSettings(hapTypeString, hapDefTypeString, hapString);
            hapLoaded = hapDefault;
            hapDone = true;
        }
        Settings.System.putString(mContext.getContentResolver(), hapDefTypeString,
                longArrayToString(hapDefault));
        return hapLoaded;
    }

    /**
     * saveHapticToSettings should only be run on first boot of system - it
     * saves the config.xml values to system settings, in both 'current'
     * settings and 'default' settings - so the user can always go back to stock
     * it also turns off the 2 additional haptic settings by default
     * 
     * @hide
     */
    private void saveHapticToSettings(String hapType, String hapDefType, String defString) {
        Log.i(TAG, "Had to load default haptic settings for: " + hapType + " saving " + defString
                + "to settings");
        Settings.System.putString(mContext.getContentResolver(), hapType, defString);
    }

    private long[] stringToLongArray(String inpString) {
        if (inpString == null) {
            long[] returnLong = new long[1];
            returnLong[0] = 0;
            return returnLong;
        }
        String[] splitStr = inpString.split(",");
        int los = splitStr.length;
        long[] returnLong = new long[los];
        int i;
        for (i = 0; i < los; i++) {
            returnLong[i] = Long.parseLong(splitStr[i].trim());
        }
        return returnLong;
    }

    private String longArrayToString(long[] inpLong) {
        int lol = inpLong.length;
        String workString = "";
        int i;
        for (i = 0; i < lol; i++) {
            if (i > 0) {
                workString = workString + ",";
            }
            workString = workString + String.valueOf(inpLong[i]);
        }
        return workString;
    }

}<|MERGE_RESOLUTION|>--- conflicted
+++ resolved
@@ -1941,7 +1941,6 @@
             mBroadcastWakeLock.release();
         }
     }
-<<<<<<< HEAD
 
     void handleVolumeKeyDown(int keycode) {
         // when keyguard is showing and screen off, we need
@@ -1997,39 +1996,6 @@
     void handleCameraKeyUp() {
         mHandler.removeCallbacks(mCameraLongPress);
     }
-
-    static boolean isMediaKey(int code) {
-        if (code == KeyEvent.KEYCODE_HEADSETHOOK ||
-                code == KeyEvent.KEYCODE_MEDIA_PLAY_PAUSE ||
-                code == KeyEvent.KEYCODE_MEDIA_STOP ||
-                code == KeyEvent.KEYCODE_MEDIA_NEXT ||
-                code == KeyEvent.KEYCODE_MEDIA_PREVIOUS || 
-                code == KeyEvent.KEYCODE_MEDIA_REWIND ||
-                code == KeyEvent.KEYCODE_MEDIA_FAST_FORWARD) {
-            return true;
-        }
-        return false;    
-    }
- 
-    /** {@inheritDoc} */
-    @Override
-    public int interceptKeyBeforeQueueing(long whenNanos, int keyCode, boolean down,
-            int policyFlags, boolean isScreenOn) {
-        int result = ACTION_PASS_TO_USER;
-
-        if (down && (policyFlags & WindowManagerPolicy.FLAG_VIRTUAL) != 0) {
-            performHapticFeedbackLw(null, HapticFeedbackConstants.VIRTUAL_KEY, false);
-        } else if ((policyFlags & WindowManagerPolicy.FLAG_VIRTUAL) != 0) {
-            performHapticFeedbackLw(null, HapticFeedbackConstants.VIRTUAL_RELEASED, false);
-        }
-
-        final boolean isWakeKey = (policyFlags
-                & (WindowManagerPolicy.FLAG_WAKE | WindowManagerPolicy.FLAG_WAKE_DROPPED)) != 0
-                || ((keyCode == BTN_MOUSE) && mTrackballWakeScreen);
-        
-        // If the key is injected, pretend that the screen is on and don't let the
-        // device go to sleep.  This feature is mainly used for testing purposes.
-=======
  
     /** {@inheritDoc} */
     @Override
@@ -2038,7 +2004,6 @@
         final boolean down = action == KeyEvent.ACTION_DOWN;
         final boolean canceled = (flags & KeyEvent.FLAG_CANCELED) != 0;
 
->>>>>>> 322891c6
         final boolean isInjected = (policyFlags & WindowManagerPolicy.FLAG_INJECTED) != 0;
 
         // If screen is off then we treat the case where the keyguard is open but hidden
@@ -2054,38 +2019,10 @@
                   + " screenIsOn=" + isScreenOn + " keyguardActive=" + keyguardActive + " isWakeKey=" + isWakeKey);
         }
 
-<<<<<<< HEAD
-        if (keyguardActive) {
-            if (isScreenOn) {
-                // when the screen is on, always give the event to the keyguard
-                result |= ACTION_PASS_TO_USER;
-            } else {
-                // otherwise, don't pass it to the user
-                result &= ~ACTION_PASS_TO_USER;
-                
-                if (isWakeKey && down) {
-                    // tell the mediator about a wake key, it may decide to
-                    // turn on the screen depending on whether the key is
-                    // appropriate.
-                    if (!mKeyguardMediator.onWakeKeyWhenKeyguardShowingTq(keyCode)) {
-                        if ((keyCode == KeyEvent.KEYCODE_VOLUME_DOWN
-                            || keyCode == KeyEvent.KEYCODE_VOLUME_UP)) {
-                            handleVolumeKeyDown(keyCode);
-                        }
-                    }
-                } else if (!down) {
-                    if ((keyCode == KeyEvent.KEYCODE_VOLUME_DOWN
-                        || keyCode == KeyEvent.KEYCODE_VOLUME_UP)) {
-                        handleVolumeKeyUp(keyCode);
-                    }
-                } else if (keyCode == KeyEvent.KEYCODE_CAMERA) {
-                    if (down) {
-                        handleCameraKeyDown();
-                    } else {
-                        handleCameraKeyUp();
-=======
         if (down && (policyFlags & WindowManagerPolicy.FLAG_VIRTUAL) != 0) {
             performHapticFeedbackLw(null, HapticFeedbackConstants.VIRTUAL_KEY, false);
+        } else if ((policyFlags & WindowManagerPolicy.FLAG_VIRTUAL) != 0) {
+            performHapticFeedbackLw(null, HapticFeedbackConstants.VIRTUAL_RELEASED, false);
         }
 
         // Basic policy based on screen state and keyguard.
@@ -2106,7 +2043,9 @@
             result = 0;
 
             final boolean isWakeKey = (policyFlags
-                    & (WindowManagerPolicy.FLAG_WAKE | WindowManagerPolicy.FLAG_WAKE_DROPPED)) != 0;
+                    & (WindowManagerPolicy.FLAG_WAKE | WindowManagerPolicy.FLAG_WAKE_DROPPED)) != 0
+                    || ((keyCode == BTN_MOUSE) && mTrackballWakeScreen);
+
             if (down && isWakeKey) {
                 if (keyguardActive) {
                     // If the keyguard is showing, let it decide what to do with the wake key.
@@ -2162,8 +2101,16 @@
                         // application, handle the volume change here.
                         handleVolumeKey(AudioManager.STREAM_MUSIC, keyCode);
                         break;
->>>>>>> 322891c6
                     }
+                }
+                break;
+            }
+
+            case KeyEvent.KEYCODE_CAMERA: {
+                if (down) {
+                    handleCameraKeyDown();
+                } else {
+                    handleCameraKeyUp();
                 }
                 break;
             }
