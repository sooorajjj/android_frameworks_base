/*
 * Copyright (C) 2012 The Android Open Source Project
 *
 * Copyright (c) 2013, The Linux Foundation. All rights reserved.
 * Not a Contribution.
 *
 * Licensed under the Apache License, Version 2.0 (the "License");
 * you may not use this file except in compliance with the License.
 * You may obtain a copy of the License at
 *
 *      http://www.apache.org/licenses/LICENSE-2.0
 *
 * Unless required by applicable law or agreed to in writing, software
 * distributed under the License is distributed on an "AS IS" BASIS,
 * WITHOUT WARRANTIES OR CONDITIONS OF ANY KIND, either express or implied.
 * See the License for the specific language governing permissions and
 * limitations under the License.
 */

package com.android.internal.policy.impl.keyguard;

import android.content.Context;
import android.os.SystemProperties;
import android.provider.Settings;
import android.provider.Settings.SettingNotFoundException;
import android.telephony.TelephonyManager;
import android.text.TextUtils;
import android.util.AttributeSet;
import android.util.Log;
import android.widget.TextView;

import com.android.internal.R;
import com.android.internal.telephony.IccCardConstants;
import com.android.internal.telephony.IccCardConstants.State;
import com.android.internal.widget.LockPatternUtils;

public class CarrierText extends TextView {
    private static final String TAG = "CarrierText";
    private static CharSequence mSeparator;

    private LockPatternUtils mLockPatternUtils;

    protected boolean mAirplaneMode;

    // For prop key to show carrier.
    static final String PROP_KEY_SHOW_CARRIER = "persist.env.sys.SHOW_CARRIER";
    static final String PROP_ENV_SPEC = SystemProperties.get("persist.env.spec");

    static final int ORIGIN_CARRIER_NAME_ID = R.array.origin_carrier_names;
    static final int LOCALE_CARRIER_NAME_ID = R.array.locale_carrier_names;
    static final int LOCKSCREEN_CARRIER_DEFAULT_ID =
            R.string.lockscreen_carrier_default;


    private KeyguardUpdateMonitorCallback mCallback = new KeyguardUpdateMonitorCallback() {
        private CharSequence mPlmn;
        private CharSequence mSpn;
        private State mSimState;

        @Override
        public void onRefreshCarrierInfo(CharSequence plmn, CharSequence spn) {
            mPlmn = plmn;
            mSpn = spn;
            updateCarrierText(mSimState, mPlmn, mSpn);
        }

        @Override
        public void onSimStateChanged(IccCardConstants.State simState) {
            mSimState = simState;
            updateCarrierText(mSimState, mPlmn, mSpn);
        }

        @Override
        void onAirplaneModeChanged(boolean on) {
            mAirplaneMode = on;
            updateCarrierText(mSimState, mPlmn, mSpn);
        }
    };
    /**
     * The status of this lock screen. Primarily used for widgets on LockScreen.
     */
    private static enum StatusMode {
        Normal, // Normal case (sim card present, it's not locked)
        PersoLocked, // SIM card is 'perso locked'.
        SimMissing, // SIM card is missing.
        SimMissingLocked, // SIM card is missing, and device isn't provisioned; don't allow access
        SimPukLocked, // SIM card is PUK locked because SIM entered wrong too many times
        SimLocked, // SIM card is currently locked
        SimPermDisabled, // SIM card is permanently disabled due to PUK unlock failure
        SimNotReady, // SIM is not ready yet. May never be on devices w/o a SIM.
        SimIOError; //The sim card is faulty
    }

    public CarrierText(Context context) {
        this(context, null);
    }

    public CarrierText(Context context, AttributeSet attrs) {
        super(context, attrs);
        mLockPatternUtils = new LockPatternUtils(mContext);
        try {
            mAirplaneMode = Settings.System.getInt(mContext.getContentResolver(),
                    Settings.System.AIRPLANE_MODE_ON) == 1;
        } catch (SettingNotFoundException snfe) {
            Log.e(TAG, "get airplane mode exception");
        }
    }

    protected void updateCarrierText(State simState, CharSequence plmn, CharSequence spn) {
        CharSequence text = "";

        if (mAirplaneMode) {
            // if airplane mode is on, show "airplane mode"
            text = getContext().getText(R.string.lockscreen_airplane_mode_on);
        } else {
            text = getCarrierTextForSimState(simState, plmn, spn);
        }

        setText(text);
    }

    @Override
    protected void onFinishInflate() {
        super.onFinishInflate();
        mSeparator = getResources().getString(R.string.kg_text_message_separator);
        setSelected(true); // Allow marquee to work.
    }

    @Override
    protected void onAttachedToWindow() {
        super.onAttachedToWindow();
        if (KeyguardUpdateMonitor.sIsMultiSimEnabled) {
            return;
        }
        KeyguardUpdateMonitor.getInstance(mContext).registerCallback(mCallback);
    }

    @Override
    protected void onDetachedFromWindow() {
        super.onDetachedFromWindow();
        KeyguardUpdateMonitor.getInstance(mContext).removeCallback(mCallback);
    }

    /**
     * Top-level function for creating carrier text. Makes text based on simState, PLMN
     * and SPN as well as device capabilities, such as being emergency call capable.
     *
     * @param simState
     * @param plmn
     * @param spn
     * @return
     */
    protected CharSequence getCarrierTextForSimState(IccCardConstants.State simState,
            CharSequence plmn, CharSequence spn) {
        CharSequence carrierText = null;
        StatusMode status = getStatusForIccState(simState);

        Log.d(TAG, "getCarrierTextForSimState, plmn: " + plmn + ", spn: " + spn);
        String localPlmn = null;
        if (plmn != null) {
            localPlmn= mContext.getLocalString(plmn.toString(),
                com.android.internal.R.array.origin_carrier_names,
                com.android.internal.R.array.locale_carrier_names);
        }
        String localSpn = null;
        if (spn != null) {
            localSpn= mContext.getLocalString(spn.toString(),
                com.android.internal.R.array.origin_carrier_names,
                com.android.internal.R.array.locale_carrier_names);
        }
<<<<<<< HEAD
        Log.d(TAG, "getCarrierTextForSimState, localPlmn: " + localPlmn + ", localSpn: " + localSpn);
=======
        Log.d(TAG, "getCarrierTextForSimState, localPlmn: "
            + localPlmn + ", localSpn: " + localSpn);
>>>>>>> 5c7e2667


        int resTextIdOfNoSimCard = R.string.lockscreen_missing_sim_message_short;
        if (PROP_ENV_SPEC.equalsIgnoreCase("ChinaTelecom")) {
            resTextIdOfNoSimCard = R.string.lockscreen_missing_uim_message_short;
        }

        // For CMCC requirement to show 3G in plmn if camping in TD_SCDMA.
        TelephonyManager tm =  (TelephonyManager)getContext()
                .getSystemService(Context.TELEPHONY_SERVICE);
        boolean show3G = !mAirplaneMode && tm != null && plmn != null &&
                tm.getVoiceNetworkType() == TelephonyManager.NETWORK_TYPE_TD_SCDMA;
        if (show3G && localPlmn != null) {
            localPlmn = localPlmn + " 3G";
        }

        switch (status) {
            case Normal:
                carrierText = concatenate(localPlmn, localSpn);
                break;

            case SimNotReady:
                carrierText = null; // nothing to display yet.
                break;

            case PersoLocked:
                carrierText = makeCarrierStringOnEmergencyCapable(
                        getContext().getText(R.string.lockscreen_perso_locked_message),
                        plmn);
                break;

            case SimMissing:
                // Shows "No SIM card | Emergency calls only" on devices that are voice-capable.
                // This depends on mPlmn containing the text "Emergency calls only" when the radio
                // has some connectivity. Otherwise, it should be null or empty and just show
                // "No SIM card"
                carrierText =  makeCarrierStringOnEmergencyCapable(
                        getContext().getText(resTextIdOfNoSimCard),
                        plmn);
                break;

            case SimPermDisabled:
                carrierText = getContext().getText(
                        R.string.lockscreen_permanent_disabled_sim_message_short);
                break;

            case SimMissingLocked:
                carrierText =  makeCarrierStringOnEmergencyCapable(
                        getContext().getText(resTextIdOfNoSimCard),
                        plmn);
                break;

            case SimLocked:
                carrierText = makeCarrierStringOnEmergencyCapable(
                        getContext().getText(R.string.lockscreen_sim_locked_message),
                        plmn);
                break;

            case SimPukLocked:
                carrierText = makeCarrierStringOnEmergencyCapable(
                        getContext().getText(R.string.lockscreen_sim_puk_locked_message),
                        plmn);
                break;

            case SimIOError:
                carrierText = makeCarrierStringOnEmergencyCapable(
                        getContext().getText(R.string.lockscreen_sim_error_message_short),
                        plmn);
                break;
        }

        return carrierText;
    }

    /*
     * Add emergencyCallMessage to carrier string only if phone supports emergency calls.
     */
    private CharSequence makeCarrierStringOnEmergencyCapable(
            CharSequence simMessage, CharSequence emergencyCallMessage) {
        if (mLockPatternUtils.isEmergencyCallCapable()) {
            return concatenate(simMessage, emergencyCallMessage);
        }
        return simMessage;
    }

    /**
     * Determine the current status of the lock screen given the SIM state and other stuff.
     */
    private StatusMode getStatusForIccState(IccCardConstants.State simState) {
        // Since reading the SIM may take a while, we assume it is present until told otherwise.
        if (simState == null) {
            return StatusMode.Normal;
        }

        final boolean missingAndNotProvisioned =
                !KeyguardUpdateMonitor.getInstance(mContext).isDeviceProvisioned()
                && (simState == IccCardConstants.State.ABSENT ||
                        simState == IccCardConstants.State.PERM_DISABLED);

        // Assume we're PERSO_LOCKED if not provisioned
        simState = missingAndNotProvisioned ? IccCardConstants.State.PERSO_LOCKED : simState;
        switch (simState) {
            case ABSENT:
                return StatusMode.SimMissing;
            case PERSO_LOCKED:
                return StatusMode.PersoLocked;
            case NOT_READY:
                return StatusMode.SimNotReady;
            case PIN_REQUIRED:
                return StatusMode.SimLocked;
            case PUK_REQUIRED:
                return StatusMode.SimPukLocked;
            case READY:
                return StatusMode.Normal;
            case PERM_DISABLED:
                return StatusMode.SimPermDisabled;
            case UNKNOWN:
                return StatusMode.SimMissing;
            case CARD_IO_ERROR:
                return StatusMode.SimIOError;
        }
        return StatusMode.SimMissing;
    }

    private static CharSequence concatenate(CharSequence plmn, CharSequence spn) {
        final boolean plmnValid = !TextUtils.isEmpty(plmn);
        final boolean spnValid = !TextUtils.isEmpty(spn);
        if (plmnValid && spnValid) {
            return new StringBuilder().append(plmn).append(mSeparator).append(spn).toString();
        } else if (plmnValid) {
            return plmn;
        } else if (spnValid) {
            return spn;
        } else {
            return "";
        }
    }

    private CharSequence getCarrierHelpTextForSimState(IccCardConstants.State simState,
            String plmn, String spn) {
        int carrierHelpTextId = 0;
        StatusMode status = getStatusForIccState(simState);
        switch (status) {
            case PersoLocked:
                carrierHelpTextId = R.string.lockscreen_instructions_when_pattern_disabled;
                break;

            case SimMissing:
                carrierHelpTextId = R.string.lockscreen_missing_sim_instructions_long;
                break;

            case SimPermDisabled:
                carrierHelpTextId = R.string.lockscreen_permanent_disabled_sim_instructions;
                break;

            case SimMissingLocked:
                carrierHelpTextId = R.string.lockscreen_missing_sim_instructions;
                break;

            case Normal:
            case SimLocked:
            case SimPukLocked:
                break;
        }

        return mContext.getText(carrierHelpTextId);
    }
}<|MERGE_RESOLUTION|>--- conflicted
+++ resolved
@@ -168,12 +168,8 @@
                 com.android.internal.R.array.origin_carrier_names,
                 com.android.internal.R.array.locale_carrier_names);
         }
-<<<<<<< HEAD
-        Log.d(TAG, "getCarrierTextForSimState, localPlmn: " + localPlmn + ", localSpn: " + localSpn);
-=======
         Log.d(TAG, "getCarrierTextForSimState, localPlmn: "
             + localPlmn + ", localSpn: " + localSpn);
->>>>>>> 5c7e2667
 
 
         int resTextIdOfNoSimCard = R.string.lockscreen_missing_sim_message_short;
