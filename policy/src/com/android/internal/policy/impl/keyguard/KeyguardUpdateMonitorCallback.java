--- conflicted
+++ resolved
@@ -150,9 +150,4 @@
      * @param subscription The subscription for which onRefreshCarrierInfo is meant
      */
     void onRefreshCarrierInfo(CharSequence plmn, CharSequence spn, int subscription) { }
-<<<<<<< HEAD
-
-    void initialize() { }
-=======
->>>>>>> 15eb427e
 }