/*
 * Copyright (c) 2013-2014, The Linux Foundation. All rights reserved.
 * Not a Contribution.
 *
 * Copyright (C) 2012 The Android Open Source Project
 *
 * Licensed under the Apache License, Version 2.0 (the "License");
 * you may not use this file except in compliance with the License.
 * You may obtain a copy of the License at
 *
 *      http://www.apache.org/licenses/LICENSE-2.0
 *
 * Unless required by applicable law or agreed to in writing, software
 * distributed under the License is distributed on an "AS IS" BASIS,
 * WITHOUT WARRANTIES OR CONDITIONS OF ANY KIND, either express or implied.
 * See the License for the specific language governing permissions and
 * limitations under the License.
 */

package com.android.server;

import java.io.File;
import java.io.FileDescriptor;
import java.io.FileInputStream;
import java.io.FileNotFoundException;
import java.io.FileOutputStream;
import java.io.IOException;
import java.io.PrintWriter;
import java.util.ArrayList;
import java.util.HashMap;
import java.util.Iterator;
import java.util.List;
import java.util.Map;

import android.app.ActivityManager;
import android.app.ActivityThread;
import android.app.AppOpsManager;
import android.app.Dialog;
import android.content.Context;
import android.content.pm.ApplicationInfo;
import android.content.pm.IPackageManager;
import android.content.pm.PackageManager;
import android.content.pm.PackageManager.NameNotFoundException;
import android.media.AudioAttributes;
import android.os.AsyncTask;
import android.os.Binder;
import android.os.Bundle;
import android.os.Handler;
import android.os.IBinder;
import android.os.Looper;
import android.os.Process;
import android.os.RemoteException;
import android.os.ServiceManager;
import android.os.UserHandle;
import android.util.ArrayMap;
import android.util.ArraySet;
import android.util.AtomicFile;
import android.util.Log;
import android.util.Pair;
import android.util.Slog;
import android.util.SparseArray;
import android.util.TimeUtils;
import android.util.Xml;

import com.android.internal.app.IAppOpsService;
import com.android.internal.app.IAppOpsCallback;
import com.android.internal.util.FastXmlSerializer;
import com.android.internal.util.XmlUtils;
import com.android.server.PermissionDialogReqQueue.PermissionDialogReq;

import org.xmlpull.v1.XmlPullParser;
import org.xmlpull.v1.XmlPullParserException;
import org.xmlpull.v1.XmlSerializer;

public class AppOpsService extends IAppOpsService.Stub {
    static final String TAG = "AppOps";
    static final boolean DEBUG = false;

    // Write at most every 30 minutes.
    static final long WRITE_DELAY = DEBUG ? 1000 : 30*60*1000;

    // Location of policy file.
    static final String DEFAULT_POLICY_FILE = "/system/etc/appops_policy.xml";

    Context mContext;
    final AtomicFile mFile;
    final Handler mHandler;
    final Looper mLooper;
    final boolean mStrictEnable;
    AppOpsPolicy mPolicy;

    boolean mWriteScheduled;
    boolean mFastWriteScheduled;
    final Runnable mWriteRunner = new Runnable() {
        public void run() {
            synchronized (AppOpsService.this) {
                mWriteScheduled = false;
                mFastWriteScheduled = false;
                AsyncTask<Void, Void, Void> task = new AsyncTask<Void, Void, Void>() {
                    @Override protected Void doInBackground(Void... params) {
                        writeState();
                        return null;
                    }
                };
                task.executeOnExecutor(AsyncTask.THREAD_POOL_EXECUTOR, (Void[])null);
            }
        }
    };

    final SparseArray<HashMap<String, Ops>> mUidOps
            = new SparseArray<HashMap<String, Ops>>();

    private final SparseArray<boolean[]> mOpRestrictions = new SparseArray<boolean[]>();

    public final static class Ops extends SparseArray<Op> {
        public final String packageName;
        public final int uid;
        public final boolean isPrivileged;

        public Ops(String _packageName, int _uid, boolean _isPrivileged) {
            packageName = _packageName;
            uid = _uid;
            isPrivileged = _isPrivileged;
        }
    }

    public final static class Op {
        public final int uid;
        public final String packageName;
        public final int op;
        public int mode;
        public int duration;
        public long time;
        public long rejectTime;
        public int nesting;
        public int noteOpCount;
        public int startOpCount;
        public PermissionDialogReqQueue dialogReqQueue;
        final ArrayList<IBinder> clientTokens;

        public Op(int _uid, String _packageName, int _op, int _mode) {
            uid = _uid;
            packageName = _packageName;
            op = _op;
            mode = _mode;
            dialogReqQueue = new PermissionDialogReqQueue();
            clientTokens = new ArrayList<IBinder>();
        }
    }

    final SparseArray<ArrayList<Callback>> mOpModeWatchers
            = new SparseArray<ArrayList<Callback>>();
    final ArrayMap<String, ArrayList<Callback>> mPackageModeWatchers
            = new ArrayMap<String, ArrayList<Callback>>();
    final ArrayMap<IBinder, Callback> mModeWatchers
            = new ArrayMap<IBinder, Callback>();
    final SparseArray<SparseArray<Restriction>> mAudioRestrictions
            = new SparseArray<SparseArray<Restriction>>();

    public final class Callback implements DeathRecipient {
        final IAppOpsCallback mCallback;

        public Callback(IAppOpsCallback callback) {
            mCallback = callback;
            try {
                mCallback.asBinder().linkToDeath(this, 0);
            } catch (RemoteException e) {
            }
        }

        public void unlinkToDeath() {
            mCallback.asBinder().unlinkToDeath(this, 0);
        }

        @Override
        public void binderDied() {
            stopWatchingMode(mCallback);
        }
    }

    final ArrayMap<IBinder, ClientState> mClients = new ArrayMap<IBinder, ClientState>();

    public final class ClientState extends Binder implements DeathRecipient {
        final IBinder mAppToken;
        final int mPid;
        final ArrayList<Op> mStartedOps;

        public ClientState(IBinder appToken) {
            mAppToken = appToken;
            mPid = Binder.getCallingPid();
            if (appToken instanceof Binder) {
                // For local clients, there is no reason to track them.
                mStartedOps = null;
            } else {
                mStartedOps = new ArrayList<Op>();
                try {
                    mAppToken.linkToDeath(this, 0);
                } catch (RemoteException e) {
                }
            }
        }

        @Override
        public String toString() {
            return "ClientState{" +
                    "mAppToken=" + mAppToken +
                    ", " + (mStartedOps != null ? ("pid=" + mPid) : "local") +
                    '}';
        }

        @Override
        public void binderDied() {
            synchronized (AppOpsService.this) {
                for (int i=mStartedOps.size()-1; i>=0; i--) {
                    finishOperationLocked(mStartedOps.get(i));
                }
                mClients.remove(mAppToken);
            }
        }
    }

    public AppOpsService(File storagePath, Handler handler) {
        mFile = new AtomicFile(storagePath);
        mHandler = handler;
        mLooper = Looper.myLooper();
        mStrictEnable = AppOpsManager.isStrictEnable();
        readState();
    }

    public void publish(Context context) {
        mContext = context;
        readPolicy();
        ServiceManager.addService(Context.APP_OPS_SERVICE, asBinder());
    }

    public void systemReady() {
        synchronized (this) {
            boolean changed = false;
            for (int i=0; i<mUidOps.size(); i++) {
                HashMap<String, Ops> pkgs = mUidOps.valueAt(i);
                Iterator<Ops> it = pkgs.values().iterator();
                while (it.hasNext()) {
                    Ops ops = it.next();
                    int curUid;
                    try {
                        curUid = mContext.getPackageManager().getPackageUid(ops.packageName,
                                UserHandle.getUserId(ops.uid));
                    } catch (NameNotFoundException e) {
                        curUid = -1;
                    }
                    if (curUid != ops.uid) {
                        Slog.i(TAG, "Pruning old package " + ops.packageName
                                + "/" + ops.uid + ": new uid=" + curUid);
                        it.remove();
                        changed = true;
                    }
                }
                if (pkgs.size() <= 0) {
                    mUidOps.removeAt(i);
                }
            }
            if (changed) {
                scheduleFastWriteLocked();
            }
        }
    }

    public void packageRemoved(int uid, String packageName) {
        synchronized (this) {
            HashMap<String, Ops> pkgs = mUidOps.get(uid);
            if (pkgs != null) {
                if (pkgs.remove(packageName) != null) {
                    if (pkgs.size() <= 0) {
                        mUidOps.remove(uid);
                    }
                    scheduleFastWriteLocked();
                }
            }
        }
    }

    public void uidRemoved(int uid) {
        synchronized (this) {
            if (mUidOps.indexOfKey(uid) >= 0) {
                mUidOps.remove(uid);
                scheduleFastWriteLocked();
            }
        }
    }

    public void shutdown() {
        Slog.w(TAG, "Writing app ops before shutdown...");
        boolean doWrite = false;
        synchronized (this) {
            if (mWriteScheduled) {
                mWriteScheduled = false;
                doWrite = true;
            }
        }
        if (doWrite) {
            writeState();
        }
    }

    private ArrayList<AppOpsManager.OpEntry> collectOps(Ops pkgOps, int[] ops) {
        ArrayList<AppOpsManager.OpEntry> resOps = null;
        if (ops == null) {
            resOps = new ArrayList<AppOpsManager.OpEntry>();
            for (int j=0; j<pkgOps.size(); j++) {
                Op curOp = pkgOps.valueAt(j);
                resOps.add(new AppOpsManager.OpEntry(curOp.op, curOp.mode, curOp.time,
                        curOp.rejectTime, curOp.duration));
            }
        } else {
            for (int j=0; j<ops.length; j++) {
                Op curOp = pkgOps.get(ops[j]);
                if (curOp != null) {
                    if (resOps == null) {
                        resOps = new ArrayList<AppOpsManager.OpEntry>();
                    }
                    resOps.add(new AppOpsManager.OpEntry(curOp.op, curOp.mode, curOp.time,
                            curOp.rejectTime, curOp.duration));
                }
            }
        }
        return resOps;
    }

    @Override
    public List<AppOpsManager.PackageOps> getPackagesForOps(int[] ops) {
        mContext.enforcePermission(android.Manifest.permission.GET_APP_OPS_STATS,
                Binder.getCallingPid(), Binder.getCallingUid(), null);
        ArrayList<AppOpsManager.PackageOps> res = null;
        synchronized (this) {
            for (int i=0; i<mUidOps.size(); i++) {
                HashMap<String, Ops> packages = mUidOps.valueAt(i);
                for (Ops pkgOps : packages.values()) {
                    ArrayList<AppOpsManager.OpEntry> resOps = collectOps(pkgOps, ops);
                    if (resOps != null) {
                        if (res == null) {
                            res = new ArrayList<AppOpsManager.PackageOps>();
                        }
                        AppOpsManager.PackageOps resPackage = new AppOpsManager.PackageOps(
                                pkgOps.packageName, pkgOps.uid, resOps);
                        res.add(resPackage);
                    }
                }
            }
        }
        return res;
    }

    @Override
    public List<AppOpsManager.PackageOps> getOpsForPackage(int uid, String packageName,
            int[] ops) {
        mContext.enforcePermission(android.Manifest.permission.GET_APP_OPS_STATS,
                Binder.getCallingPid(), Binder.getCallingUid(), null);
        synchronized (this) {
            Ops pkgOps = getOpsLocked(uid, packageName, false);
            if (pkgOps == null) {
                return null;
            }
            ArrayList<AppOpsManager.OpEntry> resOps = collectOps(pkgOps, ops);
            if (resOps == null) {
                return null;
            }
            ArrayList<AppOpsManager.PackageOps> res = new ArrayList<AppOpsManager.PackageOps>();
            AppOpsManager.PackageOps resPackage = new AppOpsManager.PackageOps(
                    pkgOps.packageName, pkgOps.uid, resOps);
            res.add(resPackage);
            return res;
        }
    }

    private void pruneOp(Op op, int uid, String packageName) {
        if (op.time == 0 && op.rejectTime == 0) {
            Ops ops = getOpsLocked(uid, packageName, false);
            if (ops != null) {
                ops.remove(op.op);
                if (ops.size() <= 0) {
                    HashMap<String, Ops> pkgOps = mUidOps.get(uid);
                    if (pkgOps != null) {
                        pkgOps.remove(ops.packageName);
                        if (pkgOps.size() <= 0) {
                            mUidOps.remove(uid);
                        }
                    }
                }
            }
        }
    }

    @Override
    public void setMode(int code, int uid, String packageName, int mode) {
        if (Binder.getCallingPid() != Process.myPid()) {
            mContext.enforcePermission(android.Manifest.permission.UPDATE_APP_OPS_STATS,
                    Binder.getCallingPid(), Binder.getCallingUid(), null);
        }
        verifyIncomingOp(code);
        ArrayList<Callback> repCbs = null;
        code = AppOpsManager.opToSwitch(code);
        synchronized (this) {
            Op op = getOpLocked(code, uid, packageName, true);
            if (op != null) {
                if (op.mode != mode) {
                    op.mode = mode;
                    ArrayList<Callback> cbs = mOpModeWatchers.get(code);
                    if (cbs != null) {
                        if (repCbs == null) {
                            repCbs = new ArrayList<Callback>();
                        }
                        repCbs.addAll(cbs);
                    }
                    cbs = mPackageModeWatchers.get(packageName);
                    if (cbs != null) {
                        if (repCbs == null) {
                            repCbs = new ArrayList<Callback>();
                        }
                        repCbs.addAll(cbs);
                    }
                    if (mode == getDefaultMode(code, uid, packageName)) {
                        // If going into the default mode, prune this op
                        // if there is nothing else interesting in it.
                        pruneOp(op, uid, packageName);
                    }
                    scheduleFastWriteLocked();
                }
            }
        }
        if (repCbs != null) {
            for (int i=0; i<repCbs.size(); i++) {
                try {
                    repCbs.get(i).mCallback.opChanged(code, packageName);
                } catch (RemoteException e) {
                }
            }
        }
    }

    private static HashMap<Callback, ArrayList<Pair<String, Integer>>> addCallbacks(
            HashMap<Callback, ArrayList<Pair<String, Integer>>> callbacks,
            String packageName, int op, ArrayList<Callback> cbs) {
        if (cbs == null) {
            return callbacks;
        }
        if (callbacks == null) {
            callbacks = new HashMap<Callback, ArrayList<Pair<String, Integer>>>();
        }
        for (int i=0; i<cbs.size(); i++) {
            Callback cb = cbs.get(i);
            ArrayList<Pair<String, Integer>> reports = callbacks.get(cb);
            if (reports == null) {
                reports = new ArrayList<Pair<String, Integer>>();
                callbacks.put(cb, reports);
            }
            reports.add(new Pair<String, Integer>(packageName, op));
        }
        return callbacks;
    }

    @Override
    public void resetAllModes(int reqUserId, String reqPackageName) {
        final int callingPid = Binder.getCallingPid();
        final int callingUid = Binder.getCallingUid();
        mContext.enforcePermission(android.Manifest.permission.UPDATE_APP_OPS_STATS,
                callingPid, callingUid, null);
        reqUserId = ActivityManager.handleIncomingUser(callingPid, callingUid, reqUserId,
                true, true, "resetAllModes", null);
        HashMap<Callback, ArrayList<Pair<String, Integer>>> callbacks = null;
        synchronized (this) {
            boolean changed = false;
            for (int i=mUidOps.size()-1; i>=0; i--) {
                HashMap<String, Ops> packages = mUidOps.valueAt(i);
                if (reqUserId != UserHandle.USER_ALL
                        && reqUserId != UserHandle.getUserId(mUidOps.keyAt(i))) {
                    // Skip any ops for a different user
                    continue;
                }
                Iterator<Map.Entry<String, Ops>> it = packages.entrySet().iterator();
                while (it.hasNext()) {
                    Map.Entry<String, Ops> ent = it.next();
                    String packageName = ent.getKey();
                    if (reqPackageName != null && !reqPackageName.equals(packageName)) {
                        // Skip any ops for a different package
                        continue;
                    }
                    Ops pkgOps = ent.getValue();
                    for (int j=pkgOps.size()-1; j>=0; j--) {
                        Op curOp = pkgOps.valueAt(j);
                        int defaultMode = getDefaultMode(curOp.op, curOp.uid,
                                curOp.packageName);
                        if (AppOpsManager.opAllowsReset(curOp.op)
                                && curOp.mode != defaultMode) {
                            curOp.mode = defaultMode;
                            changed = true;
                            callbacks = addCallbacks(callbacks, packageName, curOp.op,
                                    mOpModeWatchers.get(curOp.op));
                            callbacks = addCallbacks(callbacks, packageName, curOp.op,
                                    mPackageModeWatchers.get(packageName));
                            if (curOp.time == 0 && curOp.rejectTime == 0) {
                                pkgOps.removeAt(j);
                            }
                        }
                    }
                    if (pkgOps.size() == 0) {
                        it.remove();
                    }
                }
                if (packages.size() == 0) {
                    mUidOps.removeAt(i);
                }
            }
            if (changed) {
                scheduleFastWriteLocked();
            }
        }
        if (callbacks != null) {
            for (Map.Entry<Callback, ArrayList<Pair<String, Integer>>> ent : callbacks.entrySet()) {
                Callback cb = ent.getKey();
                ArrayList<Pair<String, Integer>> reports = ent.getValue();
                for (int i=0; i<reports.size(); i++) {
                    Pair<String, Integer> rep = reports.get(i);
                    try {
                        cb.mCallback.opChanged(rep.second, rep.first);
                    } catch (RemoteException e) {
                    }
                }
            }
        }
    }

    @Override
    public void startWatchingMode(int op, String packageName, IAppOpsCallback callback) {
        synchronized (this) {
            op = AppOpsManager.opToSwitch(op);
            Callback cb = mModeWatchers.get(callback.asBinder());
            if (cb == null) {
                cb = new Callback(callback);
                mModeWatchers.put(callback.asBinder(), cb);
            }
            if (op != AppOpsManager.OP_NONE) {
                ArrayList<Callback> cbs = mOpModeWatchers.get(op);
                if (cbs == null) {
                    cbs = new ArrayList<Callback>();
                    mOpModeWatchers.put(op, cbs);
                }
                cbs.add(cb);
            }
            if (packageName != null) {
                ArrayList<Callback> cbs = mPackageModeWatchers.get(packageName);
                if (cbs == null) {
                    cbs = new ArrayList<Callback>();
                    mPackageModeWatchers.put(packageName, cbs);
                }
                cbs.add(cb);
            }
        }
    }

    @Override
    public void stopWatchingMode(IAppOpsCallback callback) {
        synchronized (this) {
            Callback cb = mModeWatchers.remove(callback.asBinder());
            if (cb != null) {
                cb.unlinkToDeath();
                for (int i=mOpModeWatchers.size()-1; i>=0; i--) {
                    ArrayList<Callback> cbs = mOpModeWatchers.valueAt(i);
                    cbs.remove(cb);
                    if (cbs.size() <= 0) {
                        mOpModeWatchers.removeAt(i);
                    }
                }
                for (int i=mPackageModeWatchers.size()-1; i>=0; i--) {
                    ArrayList<Callback> cbs = mPackageModeWatchers.valueAt(i);
                    cbs.remove(cb);
                    if (cbs.size() <= 0) {
                        mPackageModeWatchers.removeAt(i);
                    }
                }
            }
        }
    }

    @Override
    public IBinder getToken(IBinder clientToken) {
        synchronized (this) {
            ClientState cs = mClients.get(clientToken);
            if (cs == null) {
                cs = new ClientState(clientToken);
                mClients.put(clientToken, cs);
            }
            return cs;
        }
    }

    @Override
    public int checkOperation(int code, int uid, String packageName) {
        verifyIncomingUid(uid);
        verifyIncomingOp(code);
        synchronized (this) {
            if (isOpRestricted(uid, code, packageName)) {
                return AppOpsManager.MODE_IGNORED;
            }
            Op op = getOpLocked(AppOpsManager.opToSwitch(code), uid, packageName, false);
            if (op == null) {
                return getDefaultMode(code, uid, packageName);
            }
            return op.mode;
        }
    }

    @Override
    public int checkAudioOperation(int code, int usage, int uid, String packageName) {
        synchronized (this) {
            final int mode = checkRestrictionLocked(code, usage, uid, packageName);
            if (mode != AppOpsManager.MODE_ALLOWED) {
                return mode;
            }
        }
        return checkOperation(code, uid, packageName);
    }

    private int checkRestrictionLocked(int code, int usage, int uid, String packageName) {
        final SparseArray<Restriction> usageRestrictions = mAudioRestrictions.get(code);
        if (usageRestrictions != null) {
            final Restriction r = usageRestrictions.get(usage);
            if (r != null && !r.exceptionPackages.contains(packageName)) {
                return r.mode;
            }
        }
        return AppOpsManager.MODE_ALLOWED;
    }

    @Override
    public void setAudioRestriction(int code, int usage, int uid, int mode,
            String[] exceptionPackages) {
        verifyIncomingUid(uid);
        verifyIncomingOp(code);
        synchronized (this) {
            SparseArray<Restriction> usageRestrictions = mAudioRestrictions.get(code);
            if (usageRestrictions == null) {
                usageRestrictions = new SparseArray<Restriction>();
                mAudioRestrictions.put(code, usageRestrictions);
            }
            usageRestrictions.remove(usage);
            if (mode != AppOpsManager.MODE_ALLOWED) {
                final Restriction r = new Restriction();
                r.mode = mode;
                if (exceptionPackages != null) {
                    final int N = exceptionPackages.length;
                    r.exceptionPackages = new ArraySet<String>(N);
                    for (int i = 0; i < N; i++) {
                        final String pkg = exceptionPackages[i];
                        if (pkg != null) {
                            r.exceptionPackages.add(pkg.trim());
                        }
                    }
                }
                usageRestrictions.put(usage, r);
            }
        }
    }

    @Override
    public int checkPackage(int uid, String packageName) {
        synchronized (this) {
            if (getOpsRawLocked(uid, packageName, true) != null) {
                return AppOpsManager.MODE_ALLOWED;
            } else {
                return AppOpsManager.MODE_ERRORED;
            }
        }
    }

    @Override
    public int noteOperation(int code, int uid, String packageName) {
        final PermissionDialogReq req;
        verifyIncomingUid(uid);
        verifyIncomingOp(code);
        synchronized (this) {
            Ops ops = getOpsLocked(uid, packageName, true);
            if (ops == null) {
                if (DEBUG) Log.d(TAG, "noteOperation: no op for code " + code + " uid " + uid
                        + " package " + packageName);
                return AppOpsManager.MODE_ERRORED;
            }
            Op op = getOpLocked(ops, code, true);
            if (isOpRestricted(uid, code, packageName)) {
                return AppOpsManager.MODE_IGNORED;
            }
            if (op.duration == -1) {
                Slog.w(TAG, "Noting op not finished: uid " + uid + " pkg " + packageName
                        + " code " + code + " time=" + op.time + " duration=" + op.duration);
            }
            op.duration = 0;
            final int switchCode = AppOpsManager.opToSwitch(code);
            final Op switchOp = switchCode != code ? getOpLocked(ops,
                    switchCode, true) : op;
            if (switchOp.mode != AppOpsManager.MODE_ALLOWED
                    && switchOp.mode != AppOpsManager.MODE_ASK) {
                if (DEBUG)
                    Log.d(TAG, "noteOperation: reject #" + op.mode
                            + " for code " + switchCode + " (" + code
                            + ") uid " + uid + " package " + packageName);
                op.rejectTime = System.currentTimeMillis();
                return switchOp.mode;
            } else if (switchOp.mode == AppOpsManager.MODE_ALLOWED) {
                if (DEBUG)
                    Log.d(TAG, "noteOperation: allowing code " + code + " uid "
                            + uid + " package " + packageName);
                op.time = System.currentTimeMillis();
                op.rejectTime = 0;
                return AppOpsManager.MODE_ALLOWED;
            } else {
                if (Looper.myLooper() == mLooper) {
                    Log.e(TAG,
                            "noteOperation: This method will deadlock if called from the main thread. (Code: "
                                    + code
                                    + " uid: "
                                    + uid
                                    + " package: "
                                    + packageName + ")");
                    return switchOp.mode;
                }
                op.noteOpCount++;
                req = askOperationLocked(code, uid, packageName, switchOp);
            }
        }
        return req.get();
    }

    @Override
    public int startOperation(IBinder token, int code, int uid,
            String packageName) {
        final PermissionDialogReq req;
        verifyIncomingUid(uid);
        verifyIncomingOp(code);
        ClientState client = (ClientState)token;
        synchronized (this) {
            Ops ops = getOpsLocked(uid, packageName, true);
            if (ops == null) {
                if (DEBUG) Log.d(TAG, "startOperation: no op for code " + code + " uid " + uid
                        + " package " + packageName);
                return AppOpsManager.MODE_ERRORED;
            }
            Op op = getOpLocked(ops, code, true);
            if (isOpRestricted(uid, code, packageName)) {
                return AppOpsManager.MODE_IGNORED;
            }
            final int switchCode = AppOpsManager.opToSwitch(code);
            final Op switchOp = switchCode != code ? getOpLocked(ops,
                    switchCode, true) : op;
            if (switchOp.mode != AppOpsManager.MODE_ALLOWED
                    && switchOp.mode != AppOpsManager.MODE_ASK) {
                if (DEBUG)
                    Log.d(TAG, "startOperation: reject #" + op.mode
                            + " for code " + switchCode + " (" + code
                            + ") uid " + uid + " package " + packageName);
                op.rejectTime = System.currentTimeMillis();
                return switchOp.mode;
            } else if (switchOp.mode == AppOpsManager.MODE_ALLOWED) {
                if (DEBUG)
                    Log.d(TAG, "startOperation: allowing code " + code
                            + " uid " + uid + " package " + packageName);
                if (op.nesting == 0) {
                    op.time = System.currentTimeMillis();
                    op.rejectTime = 0;
                    op.duration = -1;
                }
                op.nesting++;
                if (client.mStartedOps != null) {
                    client.mStartedOps.add(op);
                }
                return AppOpsManager.MODE_ALLOWED;
            } else {
                if (Looper.myLooper() == mLooper) {
                    Log.e(TAG,
                            "startOperation: This method will deadlock if called from the main thread. (Code: "
                                    + code
                                    + " uid: "
                                    + uid
                                    + " package: "
                                    + packageName + ")");
                    return switchOp.mode;
                }
                op.startOpCount++;
                IBinder clientToken = client.mAppToken;
                op.clientTokens.add(clientToken);
                req = askOperationLocked(code, uid, packageName, switchOp);
            }
        }
        return req.get();
    }

    @Override
    public void finishOperation(IBinder token, int code, int uid, String packageName) {
        verifyIncomingUid(uid);
        verifyIncomingOp(code);
        ClientState client = (ClientState)token;
        synchronized (this) {
            Op op = getOpLocked(code, uid, packageName, true);
            if (op == null) {
                return;
            }
            if (client.mStartedOps != null) {
                if (!client.mStartedOps.remove(op)) {
                    throw new IllegalStateException("Operation not started: uid" + op.uid
                            + " pkg=" + op.packageName + " op=" + op.op);
                }
            }
            finishOperationLocked(op);
        }
    }

    void finishOperationLocked(Op op) {
        if (op.nesting <= 1) {
            if (op.nesting == 1) {
                op.duration = (int)(System.currentTimeMillis() - op.time);
                op.time += op.duration;
            } else {
                Slog.w(TAG, "Finishing op nesting under-run: uid " + op.uid + " pkg "
                        + op.packageName + " code " + op.op + " time=" + op.time
                        + " duration=" + op.duration + " nesting=" + op.nesting);
            }
            op.nesting = 0;
        } else {
            op.nesting--;
        }
    }

    private void verifyIncomingUid(int uid) {
        if (uid == Binder.getCallingUid()) {
            return;
        }
        if (Binder.getCallingPid() == Process.myPid()) {
            return;
        }
        mContext.enforcePermission(android.Manifest.permission.UPDATE_APP_OPS_STATS,
                Binder.getCallingPid(), Binder.getCallingUid(), null);
    }

    private void verifyIncomingOp(int op) {
        if (op >= 0 && op < AppOpsManager._NUM_OP) {
            return;
        }
        throw new IllegalArgumentException("Bad operation #" + op);
    }

    private Ops getOpsLocked(int uid, String packageName, boolean edit) {
        if (uid == 0) {
            packageName = "root";
        } else if (uid == Process.SHELL_UID) {
            packageName = "com.android.shell";
        } else if (uid == Process.SYSTEM_UID) {
            if (packageName == null)
                packageName = "android";
        }
        return getOpsRawLocked(uid, packageName, edit);
    }

    private Ops getOpsRawLocked(int uid, String packageName, boolean edit) {
        HashMap<String, Ops> pkgOps = mUidOps.get(uid);
        if (pkgOps == null) {
            if (!edit) {
                return null;
            }
            pkgOps = new HashMap<String, Ops>();
            mUidOps.put(uid, pkgOps);
        }
        Ops ops = pkgOps.get(packageName);
        if (ops == null) {
            if (!edit) {
                return null;
            }
            boolean isPrivileged = false;
            // This is the first time we have seen this package name under this uid,
            // so let's make sure it is valid.
            if (uid != 0) {
                final long ident = Binder.clearCallingIdentity();
                try {
                    int pkgUid = -1;
                    try {
                        ApplicationInfo appInfo = ActivityThread.getPackageManager()
                                .getApplicationInfo(packageName, 0, UserHandle.getUserId(uid));
                        if (appInfo != null) {
                            pkgUid = appInfo.uid;
                            isPrivileged = (appInfo.flags & ApplicationInfo.FLAG_PRIVILEGED) != 0;
                        } else {
                            if ("media".equals(packageName)) {
                                pkgUid = Process.MEDIA_UID;
                                isPrivileged = false;
                            }
                        }
                    } catch (RemoteException e) {
                        Slog.w(TAG, "Could not contact PackageManager", e);
                    }
                    if (pkgUid != uid) {
                        // Oops!  The package name is not valid for the uid they are calling
                        // under.  Abort.
                        Slog.w(TAG, "Bad call: specified package " + packageName
                                + " under uid " + uid + " but it is really " + pkgUid);
                        return null;
                    }
                } finally {
                    Binder.restoreCallingIdentity(ident);
                }
            }
            ops = new Ops(packageName, uid, isPrivileged);
            pkgOps.put(packageName, ops);
        }
        return ops;
    }

    private void scheduleWriteLocked() {
        if (!mWriteScheduled) {
            mWriteScheduled = true;
            mHandler.postDelayed(mWriteRunner, WRITE_DELAY);
        }
    }

    private void scheduleFastWriteLocked() {
        if (!mFastWriteScheduled) {
            mWriteScheduled = true;
            mFastWriteScheduled = true;
            mHandler.removeCallbacks(mWriteRunner);
            mHandler.postDelayed(mWriteRunner, 10*1000);
        }
    }

    private Op getOpLocked(int code, int uid, String packageName, boolean edit) {
        Ops ops = getOpsLocked(uid, packageName, edit);
        if (ops == null) {
            return null;
        }
        return getOpLocked(ops, code, edit);
    }

    private Op getOpLocked(Ops ops, int code, boolean edit) {
        int mode;
        Op op = ops.get(code);
        if (op == null) {
            if (!edit) {
                return null;
            }
            mode = getDefaultMode(code, ops.uid, ops.packageName);
            op = new Op(ops.uid, ops.packageName, code, mode);
            ops.put(code, op);
        }
        if (edit) {
            scheduleWriteLocked();
        }
        return op;
    }

    private boolean isOpRestricted(int uid, int code, String packageName) {
        int userHandle = UserHandle.getUserId(uid);
        boolean[] opRestrictions = mOpRestrictions.get(userHandle);
        if ((opRestrictions != null) && opRestrictions[code]) {
            if (AppOpsManager.opAllowSystemBypassRestriction(code)) {
                synchronized (this) {
                    Ops ops = getOpsLocked(uid, packageName, true);
                    if ((ops != null) && ops.isPrivileged) {
                        return false;
                    }
                }
            }
            return true;
        }
        return false;
    }

    void readState() {
        synchronized (mFile) {
            synchronized (this) {
                FileInputStream stream;
                try {
                    stream = mFile.openRead();
                } catch (FileNotFoundException e) {
                    Slog.i(TAG, "No existing app ops " + mFile.getBaseFile() + "; starting empty");
                    return;
                }
                boolean success = false;
                try {
                    XmlPullParser parser = Xml.newPullParser();
                    parser.setInput(stream, null);
                    int type;
                    while ((type = parser.next()) != XmlPullParser.START_TAG
                            && type != XmlPullParser.END_DOCUMENT) {
                        ;
                    }

                    if (type != XmlPullParser.START_TAG) {
                        throw new IllegalStateException("no start tag found");
                    }

                    int outerDepth = parser.getDepth();
                    while ((type = parser.next()) != XmlPullParser.END_DOCUMENT
                            && (type != XmlPullParser.END_TAG || parser.getDepth() > outerDepth)) {
                        if (type == XmlPullParser.END_TAG || type == XmlPullParser.TEXT) {
                            continue;
                        }

                        String tagName = parser.getName();
                        if (tagName.equals("pkg")) {
                            readPackage(parser);
                        } else {
                            Slog.w(TAG, "Unknown element under <app-ops>: "
                                    + parser.getName());
                            XmlUtils.skipCurrentTag(parser);
                        }
                    }
                    success = true;
                } catch (IllegalStateException e) {
                    Slog.w(TAG, "Failed parsing " + e);
                } catch (NullPointerException e) {
                    Slog.w(TAG, "Failed parsing " + e);
                } catch (NumberFormatException e) {
                    Slog.w(TAG, "Failed parsing " + e);
                } catch (XmlPullParserException e) {
                    Slog.w(TAG, "Failed parsing " + e);
                } catch (IOException e) {
                    Slog.w(TAG, "Failed parsing " + e);
                } catch (IndexOutOfBoundsException e) {
                    Slog.w(TAG, "Failed parsing " + e);
                } finally {
                    if (!success) {
                        mUidOps.clear();
                    }
                    try {
                        stream.close();
                    } catch (IOException e) {
                    }
                }
            }
        }
    }

    void readPackage(XmlPullParser parser) throws NumberFormatException,
            XmlPullParserException, IOException {
        String pkgName = parser.getAttributeValue(null, "n");
        int outerDepth = parser.getDepth();
        int type;
        while ((type = parser.next()) != XmlPullParser.END_DOCUMENT
                && (type != XmlPullParser.END_TAG || parser.getDepth() > outerDepth)) {
            if (type == XmlPullParser.END_TAG || type == XmlPullParser.TEXT) {
                continue;
            }

            String tagName = parser.getName();
            if (tagName.equals("uid")) {
                readUid(parser, pkgName);
            } else {
                Slog.w(TAG, "Unknown element under <pkg>: "
                        + parser.getName());
                XmlUtils.skipCurrentTag(parser);
            }
        }
    }

    void readUid(XmlPullParser parser, String pkgName) throws NumberFormatException,
            XmlPullParserException, IOException {
        int uid = Integer.parseInt(parser.getAttributeValue(null, "n"));
        String isPrivilegedString = parser.getAttributeValue(null, "p");
        boolean isPrivileged = false;
        if (isPrivilegedString == null) {
            try {
                IPackageManager packageManager = ActivityThread.getPackageManager();
                if (packageManager != null) {
                    ApplicationInfo appInfo = ActivityThread.getPackageManager()
                            .getApplicationInfo(pkgName, 0, UserHandle.getUserId(uid));
                    if (appInfo != null) {
                        isPrivileged = (appInfo.flags & ApplicationInfo.FLAG_PRIVILEGED) != 0;
                    }
                } else {
                    // Could not load data, don't add to cache so it will be loaded later.
                    return;
                }
            } catch (RemoteException e) {
                Slog.w(TAG, "Could not contact PackageManager", e);
            }
        } else {
            isPrivileged = Boolean.parseBoolean(isPrivilegedString);
        }
        int outerDepth = parser.getDepth();
        int type;
        while ((type = parser.next()) != XmlPullParser.END_DOCUMENT
                && (type != XmlPullParser.END_TAG || parser.getDepth() > outerDepth)) {
            if (type == XmlPullParser.END_TAG || type == XmlPullParser.TEXT) {
                continue;
            }

            String tagName = parser.getName();
            if (tagName.equals("op")) {
                int code = Integer
                        .parseInt(parser.getAttributeValue(null, "n"));
                Op op = new Op(uid, pkgName, code, AppOpsManager.MODE_ERRORED);
                String mode = parser.getAttributeValue(null, "m");
                if (mode != null) {
                    op.mode = Integer.parseInt(mode);
                } else {
                    String sDefualtMode = parser.getAttributeValue(null, "dm");
                    int defaultMode;
                    if (sDefualtMode != null) {
                        defaultMode = Integer.parseInt(sDefualtMode);
                    } else {
                        defaultMode = getDefaultMode(code, uid, pkgName);
                    }
                    op.mode = defaultMode;
                }
                String time = parser.getAttributeValue(null, "t");
                if (time != null) {
                    op.time = Long.parseLong(time);
                }
                time = parser.getAttributeValue(null, "r");
                if (time != null) {
                    op.rejectTime = Long.parseLong(time);
                }
                String dur = parser.getAttributeValue(null, "d");
                if (dur != null) {
                    op.duration = Integer.parseInt(dur);
                }
                HashMap<String, Ops> pkgOps = mUidOps.get(uid);
                if (pkgOps == null) {
                    pkgOps = new HashMap<String, Ops>();
                    mUidOps.put(uid, pkgOps);
                }
                Ops ops = pkgOps.get(pkgName);
                if (ops == null) {
                    ops = new Ops(pkgName, uid, isPrivileged);
                    pkgOps.put(pkgName, ops);
                }
                ops.put(op.op, op);
            } else {
                Slog.w(TAG, "Unknown element under <pkg>: "
                        + parser.getName());
                XmlUtils.skipCurrentTag(parser);
            }
        }
    }

    void writeState() {
        synchronized (mFile) {
            List<AppOpsManager.PackageOps> allOps = getPackagesForOps(null);

            FileOutputStream stream;
            try {
                stream = mFile.startWrite();
            } catch (IOException e) {
                Slog.w(TAG, "Failed to write state: " + e);
                return;
            }

            try {
                XmlSerializer out = new FastXmlSerializer();
                out.setOutput(stream, "utf-8");
                out.startDocument(null, true);
                out.startTag(null, "app-ops");

                if (allOps != null) {
                    String lastPkg = null;
                    for (int i=0; i<allOps.size(); i++) {
                        AppOpsManager.PackageOps pkg = allOps.get(i);
                        if (!pkg.getPackageName().equals(lastPkg)) {
                            if (lastPkg != null) {
                                out.endTag(null, "pkg");
                            }
                            lastPkg = pkg.getPackageName();
                            out.startTag(null, "pkg");
                            out.attribute(null, "n", lastPkg);
                        }
                        out.startTag(null, "uid");
                        out.attribute(null, "n", Integer.toString(pkg.getUid()));
                        synchronized (this) {
                            Ops ops = getOpsLocked(pkg.getUid(), pkg.getPackageName(), false);
                            // Should always be present as the list of PackageOps is generated
                            // from Ops.
                            if (ops != null) {
                                out.attribute(null, "p", Boolean.toString(ops.isPrivileged));
                            } else {
                                out.attribute(null, "p", Boolean.toString(false));
                            }
                        }
                        List<AppOpsManager.OpEntry> ops = pkg.getOps();
                        for (int j=0; j<ops.size(); j++) {
                            AppOpsManager.OpEntry op = ops.get(j);
                            out.startTag(null, "op");
                            out.attribute(null, "n", Integer.toString(op.getOp()));
                            int defaultMode = getDefaultMode(op.getOp(),
                                    pkg.getUid(), pkg.getPackageName());
                            if (op.getMode() != defaultMode) {
                                out.attribute(null, "m", Integer.toString(op.getMode()));
                            } else {
                                out.attribute(null, "dm", Integer.toString(defaultMode));
                            }
                            long time = op.getTime();
                            if (time != 0) {
                                out.attribute(null, "t", Long.toString(time));
                            }
                            time = op.getRejectTime();
                            if (time != 0) {
                                out.attribute(null, "r", Long.toString(time));
                            }
                            int dur = op.getDuration();
                            if (dur != 0) {
                                out.attribute(null, "d", Integer.toString(dur));
                            }
                            out.endTag(null, "op");
                        }
                        out.endTag(null, "uid");
                    }
                    if (lastPkg != null) {
                        out.endTag(null, "pkg");
                    }
                }

                out.endTag(null, "app-ops");
                out.endDocument();
                mFile.finishWrite(stream);
            } catch (IOException e) {
                Slog.w(TAG, "Failed to write state, restoring backup.", e);
                mFile.failWrite(stream);
            }
        }
    }

    @Override
    protected void dump(FileDescriptor fd, PrintWriter pw, String[] args) {
        if (mContext.checkCallingOrSelfPermission(android.Manifest.permission.DUMP)
                != PackageManager.PERMISSION_GRANTED) {
            pw.println("Permission Denial: can't dump ApOps service from from pid="
                    + Binder.getCallingPid()
                    + ", uid=" + Binder.getCallingUid());
            return;
        }

        synchronized (this) {
            pw.println("Current AppOps Service state:");
            final long now = System.currentTimeMillis();
            boolean needSep = false;
            if (mOpModeWatchers.size() > 0) {
                needSep = true;
                pw.println("  Op mode watchers:");
                for (int i=0; i<mOpModeWatchers.size(); i++) {
                    pw.print("    Op "); pw.print(AppOpsManager.opToName(mOpModeWatchers.keyAt(i)));
                    pw.println(":");
                    ArrayList<Callback> callbacks = mOpModeWatchers.valueAt(i);
                    for (int j=0; j<callbacks.size(); j++) {
                        pw.print("      #"); pw.print(j); pw.print(": ");
                        pw.println(callbacks.get(j));
                    }
                }
            }
            if (mPackageModeWatchers.size() > 0) {
                needSep = true;
                pw.println("  Package mode watchers:");
                for (int i=0; i<mPackageModeWatchers.size(); i++) {
                    pw.print("    Pkg "); pw.print(mPackageModeWatchers.keyAt(i));
                    pw.println(":");
                    ArrayList<Callback> callbacks = mPackageModeWatchers.valueAt(i);
                    for (int j=0; j<callbacks.size(); j++) {
                        pw.print("      #"); pw.print(j); pw.print(": ");
                        pw.println(callbacks.get(j));
                    }
                }
            }
            if (mModeWatchers.size() > 0) {
                needSep = true;
                pw.println("  All mode watchers:");
                for (int i=0; i<mModeWatchers.size(); i++) {
                    pw.print("    "); pw.print(mModeWatchers.keyAt(i));
                    pw.print(" -> "); pw.println(mModeWatchers.valueAt(i));
                }
            }
            if (mClients.size() > 0) {
                needSep = true;
                pw.println("  Clients:");
                for (int i=0; i<mClients.size(); i++) {
                    pw.print("    "); pw.print(mClients.keyAt(i)); pw.println(":");
                    ClientState cs = mClients.valueAt(i);
                    pw.print("      "); pw.println(cs);
                    if (cs.mStartedOps != null && cs.mStartedOps.size() > 0) {
                        pw.println("      Started ops:");
                        for (int j=0; j<cs.mStartedOps.size(); j++) {
                            Op op = cs.mStartedOps.get(j);
                            pw.print("        "); pw.print("uid="); pw.print(op.uid);
                            pw.print(" pkg="); pw.print(op.packageName);
                            pw.print(" op="); pw.println(AppOpsManager.opToName(op.op));
                        }
                    }
                }
            }
            if (mAudioRestrictions.size() > 0) {
                boolean printedHeader = false;
                for (int o=0; o<mAudioRestrictions.size(); o++) {
                    final String op = AppOpsManager.opToName(mAudioRestrictions.keyAt(o));
                    final SparseArray<Restriction> restrictions = mAudioRestrictions.valueAt(o);
                    for (int i=0; i<restrictions.size(); i++) {
                        if (!printedHeader){
                            pw.println("  Audio Restrictions:");
                            printedHeader = true;
                            needSep = true;
                        }
                        final int usage = restrictions.keyAt(i);
                        pw.print("    "); pw.print(op);
                        pw.print(" usage="); pw.print(AudioAttributes.usageToString(usage));
                        Restriction r = restrictions.valueAt(i);
                        pw.print(": mode="); pw.println(r.mode);
                        if (!r.exceptionPackages.isEmpty()) {
                            pw.println("      Exceptions:");
                            for (int j=0; j<r.exceptionPackages.size(); j++) {
                                pw.print("        "); pw.println(r.exceptionPackages.valueAt(j));
                            }
                        }
                    }
                }
            }
            if (needSep) {
                pw.println();
            }
            for (int i=0; i<mUidOps.size(); i++) {
                pw.print("  Uid "); UserHandle.formatUid(pw, mUidOps.keyAt(i)); pw.println(":");
                HashMap<String, Ops> pkgOps = mUidOps.valueAt(i);
                for (Ops ops : pkgOps.values()) {
                    pw.print("    Package "); pw.print(ops.packageName); pw.println(":");
                    for (int j=0; j<ops.size(); j++) {
                        Op op = ops.valueAt(j);
                        pw.print("      "); pw.print(AppOpsManager.opToName(op.op));
                        pw.print(": mode="); pw.print(op.mode);
                        if (op.time != 0) {
                            pw.print("; time="); TimeUtils.formatDuration(now-op.time, pw);
                            pw.print(" ago");
                        }
                        if (op.rejectTime != 0) {
                            pw.print("; rejectTime="); TimeUtils.formatDuration(now-op.rejectTime, pw);
                            pw.print(" ago");
                        }
                        if (op.duration == -1) {
                            pw.print(" (running)");
                        } else if (op.duration != 0) {
                            pw.print("; duration="); TimeUtils.formatDuration(op.duration, pw);
                        }
                        pw.println();
                    }
                }
            }
        }
    }

    private static final class Restriction {
        private static final ArraySet<String> NO_EXCEPTIONS = new ArraySet<String>();
        int mode;
        ArraySet<String> exceptionPackages = NO_EXCEPTIONS;
    }

    @Override
    public void setUserRestrictions(Bundle restrictions, int userHandle) throws RemoteException {
        checkSystemUid("setUserRestrictions");
        boolean[] opRestrictions = mOpRestrictions.get(userHandle);
        if (opRestrictions == null) {
            opRestrictions = new boolean[AppOpsManager._NUM_OP];
            mOpRestrictions.put(userHandle, opRestrictions);
        }
        for (int i = 0; i < opRestrictions.length; ++i) {
            String restriction = AppOpsManager.opToRestriction(i);
            if (restriction != null) {
                opRestrictions[i] = restrictions.getBoolean(restriction, false);
            } else {
                opRestrictions[i] = false;
            }
        }
    }

    @Override
    public void removeUser(int userHandle) throws RemoteException {
        checkSystemUid("removeUser");
        mOpRestrictions.remove(userHandle);
    }

    private void checkSystemUid(String function) {
        int uid = Binder.getCallingUid();
        if (uid != Process.SYSTEM_UID) {
            throw new SecurityException(function
                    + " must by called by the system");
<<<<<<< HEAD
        }
    }

    final class AskRunnable implements Runnable {
        final int code;
        final int uid;
        final String packageName;
        final Op op;
        final PermissionDialogReq request;

        public AskRunnable(int code, int uid, String packageName, Op op,
                PermissionDialogReq request) {
            super();
            this.code = code;
            this.uid = uid;
            this.packageName = packageName;
            this.op = op;
            this.request = request;
        }

        @Override
        public void run() {
            synchronized (AppOpsService.this) {
                Log.e(TAG, "Creating dialog box");
                op.dialogReqQueue.register(request);
                if (op.dialogReqQueue.getDialog() == null) {
                    Dialog d = new PermissionDialog(mContext,
                            AppOpsService.this, code, uid, packageName);
                    op.dialogReqQueue.setDialog((PermissionDialog)d);
                    d.show();
                }
            }
        }
    }

    private PermissionDialogReq askOperationLocked(int code, int uid,
            String packageName, Op op) {
        PermissionDialogReq request = new PermissionDialogReq();
        mHandler.post(new AskRunnable(code, uid, packageName, op, request));
        return request;
    }

    private int getDefaultMode(int code, int uid, String packageName) {
        int mode = AppOpsManager.opToDefaultMode(code,
                isStrict(code, uid, packageName));
        if (AppOpsManager.isStrictOp(code) && mPolicy != null) {
            int policyMode = mPolicy.getDefualtMode(code, packageName);
            if (policyMode != AppOpsManager.MODE_ERRORED) {
                mode = policyMode;
            }
        }
        return mode;
    }

    private boolean isStrict(int code, int uid, String packageName) {
        if (!mStrictEnable)
            return false;

        return UserHandle.isApp(uid);
    }

    private void printOperationLocked(Op op, int mode, String operation) {
        if(op != null) {
            int switchCode = AppOpsManager.opToSwitch(op.op);
            if (mode == AppOpsManager.MODE_IGNORED) {
                if (DEBUG) Log.d(TAG, operation + ": reject #" + mode + " for code "
                        + switchCode + " (" + op.op + ") uid " + op.uid + " package "
                        + op.packageName);
            } else if (mode == AppOpsManager.MODE_ALLOWED) {
                if (DEBUG) Log.d(TAG, operation + ": allowing code " + op.op + " uid "
                    + op.uid
                    + " package " + op.packageName);
            }
        }
    }

    private void recordOperationLocked(int code, int uid, String packageName,
                                    int mode) {
        Op op = getOpLocked(code, uid, packageName, false);
        if(op != null) {
            if(op.noteOpCount != 0)
                printOperationLocked(op, mode, "noteOperartion");
            if(op.startOpCount != 0)
                printOperationLocked(op, mode, "startOperation");
            if (mode == AppOpsManager.MODE_IGNORED) {
                op.rejectTime = System.currentTimeMillis();
            } else if (mode == AppOpsManager.MODE_ALLOWED) {
                if(op.noteOpCount != 0) {
                    op.time = System.currentTimeMillis();
                    op.rejectTime = 0;
                }
                if(op.startOpCount != 0) {
                    if(op.nesting == 0) {
                        op.time = System.currentTimeMillis();
                        op.rejectTime = 0;
                        op.duration = -1;
                    }
                    op.nesting = op.nesting + op.startOpCount;
                    while(op.clientTokens.size() != 0) {
                        IBinder clientToken = op.clientTokens.get(0);
                        ClientState client = mClients.get(clientToken);
                        if (client != null) {
                            if (client.mStartedOps != null) {
                                client.mStartedOps.add(op);
                            }
                        }
                        op.clientTokens.remove(0);
                    }
                }
            }
            op.clientTokens.clear();
            op.startOpCount = 0;
            op.noteOpCount = 0;
        }
    }

    public void notifyOperation(int code, int uid, String packageName,
            int mode, boolean remember) {
        verifyIncomingUid(uid);
        verifyIncomingOp(code);
        ArrayList<Callback> repCbs = null;
        int switchCode = AppOpsManager.opToSwitch(code);
        synchronized (this) {
            recordOperationLocked(code, uid, packageName, mode);
            Op op = getOpLocked(switchCode, uid, packageName, true);
            if (op != null) {
                // Send result to all waiting client
                if (op.dialogReqQueue.getDialog() != null) {
                    op.dialogReqQueue.notifyAll(mode);
                    op.dialogReqQueue.setDialog(null);
                }
                if (remember && op.mode != mode) {
                    op.mode = mode;
                    ArrayList<Callback> cbs = mOpModeWatchers.get(switchCode);
                    if (cbs != null) {
                        if (repCbs == null) {
                            repCbs = new ArrayList<Callback>();
                        }
                        repCbs.addAll(cbs);
                    }
                    cbs = mPackageModeWatchers.get(packageName);
                    if (cbs != null) {
                        if (repCbs == null) {
                            repCbs = new ArrayList<Callback>();
                        }
                        repCbs.addAll(cbs);
                    }
                    if (mode == getDefaultMode(op.op, op.uid, op.packageName)) {
                        // If going into the default mode, prune this op
                        // if there is nothing else interesting in it.
                        pruneOp(op, uid, packageName);
                    }
                    scheduleWriteNowLocked();
                }
            }
        }
        if (repCbs != null) {
            for (int i = 0; i < repCbs.size(); i++) {
                try {
                    repCbs.get(i).mCallback.opChanged(switchCode, packageName);
                } catch (RemoteException e) {
                }
            }
        }
    }

=======
        }
    }

    final class AskRunnable implements Runnable {
        final int code;
        final int uid;
        final String packageName;
        final Op op;
        final PermissionDialogReq request;

        public AskRunnable(int code, int uid, String packageName, Op op,
                PermissionDialogReq request) {
            super();
            this.code = code;
            this.uid = uid;
            this.packageName = packageName;
            this.op = op;
            this.request = request;
        }

        @Override
        public void run() {
            PermissionDialog permDialog = null;
            synchronized (AppOpsService.this) {
                Log.e(TAG, "Creating dialog box");
                op.dialogReqQueue.register(request);
                if (op.dialogReqQueue.getDialog() == null) {
                    permDialog = new PermissionDialog(mContext,
                            AppOpsService.this, code, uid, packageName);
                    op.dialogReqQueue.setDialog(permDialog);
                }
            }
            if (permDialog != null) {
                permDialog.show();
            }
        }
    }

    private PermissionDialogReq askOperationLocked(int code, int uid,
            String packageName, Op op) {
        PermissionDialogReq request = new PermissionDialogReq();
        mHandler.post(new AskRunnable(code, uid, packageName, op, request));
        return request;
    }

    private int getDefaultMode(int code, int uid, String packageName) {
        int mode = AppOpsManager.opToDefaultMode(code,
                isStrict(code, uid, packageName));
        if (AppOpsManager.isStrictOp(code) && mPolicy != null) {
            int policyMode = mPolicy.getDefualtMode(code, packageName);
            if (policyMode != AppOpsManager.MODE_ERRORED) {
                mode = policyMode;
            }
        }
        return mode;
    }

    private boolean isStrict(int code, int uid, String packageName) {
        if (!mStrictEnable)
            return false;

        return UserHandle.isApp(uid);
    }

    private void printOperationLocked(Op op, int mode, String operation) {
        if(op != null) {
            int switchCode = AppOpsManager.opToSwitch(op.op);
            if (mode == AppOpsManager.MODE_IGNORED) {
                if (DEBUG) Log.d(TAG, operation + ": reject #" + mode + " for code "
                        + switchCode + " (" + op.op + ") uid " + op.uid + " package "
                        + op.packageName);
            } else if (mode == AppOpsManager.MODE_ALLOWED) {
                if (DEBUG) Log.d(TAG, operation + ": allowing code " + op.op + " uid "
                    + op.uid
                    + " package " + op.packageName);
            }
        }
    }

    private void recordOperationLocked(int code, int uid, String packageName,
                                    int mode) {
        Op op = getOpLocked(code, uid, packageName, false);
        if(op != null) {
            if(op.noteOpCount != 0)
                printOperationLocked(op, mode, "noteOperartion");
            if(op.startOpCount != 0)
                printOperationLocked(op, mode, "startOperation");
            if (mode == AppOpsManager.MODE_IGNORED) {
                op.rejectTime = System.currentTimeMillis();
            } else if (mode == AppOpsManager.MODE_ALLOWED) {
                if(op.noteOpCount != 0) {
                    op.time = System.currentTimeMillis();
                    op.rejectTime = 0;
                }
                if(op.startOpCount != 0) {
                    if(op.nesting == 0) {
                        op.time = System.currentTimeMillis();
                        op.rejectTime = 0;
                        op.duration = -1;
                    }
                    op.nesting = op.nesting + op.startOpCount;
                    while(op.clientTokens.size() != 0) {
                        IBinder clientToken = op.clientTokens.get(0);
                        ClientState client = mClients.get(clientToken);
                        if (client != null) {
                            if (client.mStartedOps != null) {
                                client.mStartedOps.add(op);
                            }
                        }
                        op.clientTokens.remove(0);
                    }
                }
            }
            op.clientTokens.clear();
            op.startOpCount = 0;
            op.noteOpCount = 0;
        }
    }

    public void notifyOperation(int code, int uid, String packageName,
            int mode, boolean remember) {
        verifyIncomingUid(uid);
        verifyIncomingOp(code);
        ArrayList<Callback> repCbs = null;
        int switchCode = AppOpsManager.opToSwitch(code);
        synchronized (this) {
            recordOperationLocked(code, uid, packageName, mode);
            Op op = getOpLocked(switchCode, uid, packageName, true);
            if (op != null) {
                // Send result to all waiting client
                if (op.dialogReqQueue.getDialog() != null) {
                    op.dialogReqQueue.notifyAll(mode);
                    op.dialogReqQueue.setDialog(null);
                }
                if (remember && op.mode != mode) {
                    op.mode = mode;
                    ArrayList<Callback> cbs = mOpModeWatchers.get(switchCode);
                    if (cbs != null) {
                        if (repCbs == null) {
                            repCbs = new ArrayList<Callback>();
                        }
                        repCbs.addAll(cbs);
                    }
                    cbs = mPackageModeWatchers.get(packageName);
                    if (cbs != null) {
                        if (repCbs == null) {
                            repCbs = new ArrayList<Callback>();
                        }
                        repCbs.addAll(cbs);
                    }
                    if (mode == getDefaultMode(op.op, op.uid, op.packageName)) {
                        // If going into the default mode, prune this op
                        // if there is nothing else interesting in it.
                        pruneOp(op, uid, packageName);
                    }
                    scheduleFastWriteLocked();
                }
            }
        }
        if (repCbs != null) {
            for (int i = 0; i < repCbs.size(); i++) {
                try {
                    repCbs.get(i).mCallback.opChanged(switchCode, packageName);
                } catch (RemoteException e) {
                }
            }
        }
    }

>>>>>>> 23a90283
    private void readPolicy() {
        if (mStrictEnable) {
            mPolicy = new AppOpsPolicy(new File(DEFAULT_POLICY_FILE), mContext);
            mPolicy.readPolicy();
            mPolicy.debugPoilcy();
        } else {
            mPolicy = null;
        }
    }

    public boolean isControlAllowed(int code, String packageName) {
        boolean isShow = true;
        if (mPolicy != null) {
            isShow = mPolicy.isControlAllowed(code, packageName);
        }
        return isShow;
    }
}<|MERGE_RESOLUTION|>--- conflicted
+++ resolved
@@ -1381,7 +1381,6 @@
         if (uid != Process.SYSTEM_UID) {
             throw new SecurityException(function
                     + " must by called by the system");
-<<<<<<< HEAD
         }
     }
 
@@ -1404,15 +1403,18 @@
 
         @Override
         public void run() {
+            PermissionDialog permDialog = null;
             synchronized (AppOpsService.this) {
                 Log.e(TAG, "Creating dialog box");
                 op.dialogReqQueue.register(request);
                 if (op.dialogReqQueue.getDialog() == null) {
-                    Dialog d = new PermissionDialog(mContext,
+                    permDialog = new PermissionDialog(mContext,
                             AppOpsService.this, code, uid, packageName);
-                    op.dialogReqQueue.setDialog((PermissionDialog)d);
-                    d.show();
-                }
+                    op.dialogReqQueue.setDialog(permDialog);
+                }
+            }
+            if (permDialog != null) {
+                permDialog.show();
             }
         }
     }
@@ -1534,7 +1536,7 @@
                         // if there is nothing else interesting in it.
                         pruneOp(op, uid, packageName);
                     }
-                    scheduleWriteNowLocked();
+                    scheduleFastWriteLocked();
                 }
             }
         }
@@ -1548,177 +1550,6 @@
         }
     }
 
-=======
-        }
-    }
-
-    final class AskRunnable implements Runnable {
-        final int code;
-        final int uid;
-        final String packageName;
-        final Op op;
-        final PermissionDialogReq request;
-
-        public AskRunnable(int code, int uid, String packageName, Op op,
-                PermissionDialogReq request) {
-            super();
-            this.code = code;
-            this.uid = uid;
-            this.packageName = packageName;
-            this.op = op;
-            this.request = request;
-        }
-
-        @Override
-        public void run() {
-            PermissionDialog permDialog = null;
-            synchronized (AppOpsService.this) {
-                Log.e(TAG, "Creating dialog box");
-                op.dialogReqQueue.register(request);
-                if (op.dialogReqQueue.getDialog() == null) {
-                    permDialog = new PermissionDialog(mContext,
-                            AppOpsService.this, code, uid, packageName);
-                    op.dialogReqQueue.setDialog(permDialog);
-                }
-            }
-            if (permDialog != null) {
-                permDialog.show();
-            }
-        }
-    }
-
-    private PermissionDialogReq askOperationLocked(int code, int uid,
-            String packageName, Op op) {
-        PermissionDialogReq request = new PermissionDialogReq();
-        mHandler.post(new AskRunnable(code, uid, packageName, op, request));
-        return request;
-    }
-
-    private int getDefaultMode(int code, int uid, String packageName) {
-        int mode = AppOpsManager.opToDefaultMode(code,
-                isStrict(code, uid, packageName));
-        if (AppOpsManager.isStrictOp(code) && mPolicy != null) {
-            int policyMode = mPolicy.getDefualtMode(code, packageName);
-            if (policyMode != AppOpsManager.MODE_ERRORED) {
-                mode = policyMode;
-            }
-        }
-        return mode;
-    }
-
-    private boolean isStrict(int code, int uid, String packageName) {
-        if (!mStrictEnable)
-            return false;
-
-        return UserHandle.isApp(uid);
-    }
-
-    private void printOperationLocked(Op op, int mode, String operation) {
-        if(op != null) {
-            int switchCode = AppOpsManager.opToSwitch(op.op);
-            if (mode == AppOpsManager.MODE_IGNORED) {
-                if (DEBUG) Log.d(TAG, operation + ": reject #" + mode + " for code "
-                        + switchCode + " (" + op.op + ") uid " + op.uid + " package "
-                        + op.packageName);
-            } else if (mode == AppOpsManager.MODE_ALLOWED) {
-                if (DEBUG) Log.d(TAG, operation + ": allowing code " + op.op + " uid "
-                    + op.uid
-                    + " package " + op.packageName);
-            }
-        }
-    }
-
-    private void recordOperationLocked(int code, int uid, String packageName,
-                                    int mode) {
-        Op op = getOpLocked(code, uid, packageName, false);
-        if(op != null) {
-            if(op.noteOpCount != 0)
-                printOperationLocked(op, mode, "noteOperartion");
-            if(op.startOpCount != 0)
-                printOperationLocked(op, mode, "startOperation");
-            if (mode == AppOpsManager.MODE_IGNORED) {
-                op.rejectTime = System.currentTimeMillis();
-            } else if (mode == AppOpsManager.MODE_ALLOWED) {
-                if(op.noteOpCount != 0) {
-                    op.time = System.currentTimeMillis();
-                    op.rejectTime = 0;
-                }
-                if(op.startOpCount != 0) {
-                    if(op.nesting == 0) {
-                        op.time = System.currentTimeMillis();
-                        op.rejectTime = 0;
-                        op.duration = -1;
-                    }
-                    op.nesting = op.nesting + op.startOpCount;
-                    while(op.clientTokens.size() != 0) {
-                        IBinder clientToken = op.clientTokens.get(0);
-                        ClientState client = mClients.get(clientToken);
-                        if (client != null) {
-                            if (client.mStartedOps != null) {
-                                client.mStartedOps.add(op);
-                            }
-                        }
-                        op.clientTokens.remove(0);
-                    }
-                }
-            }
-            op.clientTokens.clear();
-            op.startOpCount = 0;
-            op.noteOpCount = 0;
-        }
-    }
-
-    public void notifyOperation(int code, int uid, String packageName,
-            int mode, boolean remember) {
-        verifyIncomingUid(uid);
-        verifyIncomingOp(code);
-        ArrayList<Callback> repCbs = null;
-        int switchCode = AppOpsManager.opToSwitch(code);
-        synchronized (this) {
-            recordOperationLocked(code, uid, packageName, mode);
-            Op op = getOpLocked(switchCode, uid, packageName, true);
-            if (op != null) {
-                // Send result to all waiting client
-                if (op.dialogReqQueue.getDialog() != null) {
-                    op.dialogReqQueue.notifyAll(mode);
-                    op.dialogReqQueue.setDialog(null);
-                }
-                if (remember && op.mode != mode) {
-                    op.mode = mode;
-                    ArrayList<Callback> cbs = mOpModeWatchers.get(switchCode);
-                    if (cbs != null) {
-                        if (repCbs == null) {
-                            repCbs = new ArrayList<Callback>();
-                        }
-                        repCbs.addAll(cbs);
-                    }
-                    cbs = mPackageModeWatchers.get(packageName);
-                    if (cbs != null) {
-                        if (repCbs == null) {
-                            repCbs = new ArrayList<Callback>();
-                        }
-                        repCbs.addAll(cbs);
-                    }
-                    if (mode == getDefaultMode(op.op, op.uid, op.packageName)) {
-                        // If going into the default mode, prune this op
-                        // if there is nothing else interesting in it.
-                        pruneOp(op, uid, packageName);
-                    }
-                    scheduleFastWriteLocked();
-                }
-            }
-        }
-        if (repCbs != null) {
-            for (int i = 0; i < repCbs.size(); i++) {
-                try {
-                    repCbs.get(i).mCallback.opChanged(switchCode, packageName);
-                } catch (RemoteException e) {
-                }
-            }
-        }
-    }
-
->>>>>>> 23a90283
     private void readPolicy() {
         if (mStrictEnable) {
             mPolicy = new AppOpsPolicy(new File(DEFAULT_POLICY_FILE), mContext);
