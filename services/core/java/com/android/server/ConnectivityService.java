/*
 * Copyright (C) 2008 The Android Open Source Project
 *
 * Licensed under the Apache License, Version 2.0 (the "License");
 * you may not use this file except in compliance with the License.
 * You may obtain a copy of the License at
 *
 *      http://www.apache.org/licenses/LICENSE-2.0
 *
 * Unless required by applicable law or agreed to in writing, software
 * distributed under the License is distributed on an "AS IS" BASIS,
 * WITHOUT WARRANTIES OR CONDITIONS OF ANY KIND, either express or implied.
 * See the License for the specific language governing permissions and
 * limitations under the License.
 */

package com.android.server;

import static android.Manifest.permission.MANAGE_NETWORK_POLICY;
import static android.Manifest.permission.RECEIVE_DATA_ACTIVITY_CHANGE;
import static android.net.ConnectivityManager.CONNECTIVITY_ACTION;
import static android.net.ConnectivityManager.CONNECTIVITY_ACTION_IMMEDIATE;
import static android.net.ConnectivityManager.TYPE_NONE;
import static android.net.ConnectivityManager.TYPE_VPN;
import static android.net.ConnectivityManager.getNetworkTypeName;
import static android.net.ConnectivityManager.isNetworkTypeValid;
import static android.net.NetworkPolicyManager.RULE_ALLOW_ALL;
import static android.net.NetworkPolicyManager.RULE_REJECT_METERED;

import android.app.AlarmManager;
import android.app.Notification;
import android.app.NotificationManager;
import android.app.PendingIntent;
import android.content.BroadcastReceiver;
import android.content.ContentResolver;
import android.content.Context;
import android.content.Intent;
import android.content.IntentFilter;
import android.content.pm.PackageManager;
import android.content.res.Configuration;
import android.content.res.Resources;
import android.database.ContentObserver;
import android.net.ConnectivityManager;
import android.net.IConnectivityManager;
import android.net.INetworkManagementEventObserver;
import android.net.INetworkPolicyListener;
import android.net.INetworkPolicyManager;
import android.net.INetworkStatsService;
import android.net.LinkProperties;
import android.net.LinkProperties.CompareResult;
import android.net.MobileDataStateTracker;
import android.net.Network;
import android.net.NetworkAgent;
import android.net.NetworkCapabilities;
import android.net.NetworkConfig;
import android.net.NetworkInfo;
import android.net.NetworkInfo.DetailedState;
import android.net.NetworkMisc;
import android.net.NetworkQuotaInfo;
import android.net.NetworkRequest;
import android.net.NetworkState;
import android.net.NetworkStateTracker;
import android.net.NetworkUtils;
import android.net.Proxy;
import android.net.ProxyInfo;
import android.net.RouteInfo;
import android.net.SamplingDataTracker;
import android.net.UidRange;
import android.net.Uri;
import android.net.wifi.WifiDevice;
import android.net.wimax.WimaxManagerConstants;
import android.os.AsyncTask;
import android.os.Binder;
import android.os.Bundle;
import android.os.FileUtils;
import android.os.Handler;
import android.os.HandlerThread;
import android.os.IBinder;
import android.os.INetworkManagementService;
import android.os.Looper;
import android.os.Message;
import android.os.Messenger;
import android.os.ParcelFileDescriptor;
import android.os.PowerManager;
import android.os.Process;
import android.os.RemoteException;
import android.os.SystemClock;
import android.os.SystemProperties;
import android.os.UserHandle;
import android.os.UserManager;
import android.provider.Settings;
import android.security.Credentials;
import android.security.KeyStore;
import android.telephony.TelephonyManager;
import android.text.TextUtils;
import android.util.Slog;
import android.util.SparseArray;
import android.util.SparseIntArray;
import android.util.Xml;

import com.android.internal.R;
import com.android.internal.annotations.GuardedBy;
import com.android.internal.app.IBatteryStats;
import com.android.internal.net.LegacyVpnInfo;
import com.android.internal.net.NetworkStatsFactory;
import com.android.internal.net.VpnConfig;
import com.android.internal.net.VpnProfile;
import com.android.internal.telephony.DctConstants;
import com.android.internal.util.AsyncChannel;
import com.android.internal.util.IndentingPrintWriter;
import com.android.internal.util.XmlUtils;
import com.android.server.am.BatteryStatsService;
import com.android.server.connectivity.DataConnectionStats;
import com.android.server.connectivity.Nat464Xlat;
import com.android.server.connectivity.NetworkAgentInfo;
import com.android.server.connectivity.NetworkMonitor;
import com.android.server.connectivity.PacManager;
import com.android.server.connectivity.PermissionMonitor;
import com.android.server.connectivity.Tethering;
import com.android.server.connectivity.Vpn;
import com.android.server.net.BaseNetworkObserver;
import com.android.server.net.LockdownVpnTracker;
import com.google.android.collect.Lists;
import com.google.android.collect.Sets;

import org.xmlpull.v1.XmlPullParser;
import org.xmlpull.v1.XmlPullParserException;

import java.io.File;
import java.io.FileDescriptor;
import java.io.FileNotFoundException;
import java.io.FileReader;
import java.io.IOException;
import java.io.PrintWriter;
import java.net.Inet4Address;
import java.net.InetAddress;
import java.net.UnknownHostException;
import java.util.ArrayList;
import java.util.Arrays;
import java.util.Collection;
import java.util.HashMap;
import java.util.HashSet;
import java.util.Iterator;
import java.util.List;
import java.util.Map;
import java.util.Objects;
import java.util.concurrent.atomic.AtomicInteger;

/**
 * @hide
 */
public class ConnectivityService extends IConnectivityManager.Stub
        implements PendingIntent.OnFinished {
    private static final String TAG = "ConnectivityService";

    private static final boolean DBG = true;
    private static final boolean VDBG = false;

    // network sampling debugging
    private static final boolean SAMPLE_DBG = false;

    private static final boolean LOGD_RULES = false;

    // TODO: create better separation between radio types and network types

    // how long to wait before switching back to a radio's default network
    private static final int RESTORE_DEFAULT_NETWORK_DELAY = 1 * 60 * 1000;
    // system property that can override the above value
    private static final String NETWORK_RESTORE_DELAY_PROP_NAME =
            "android.telephony.apn-restore";

    // Default value if FAIL_FAST_TIME_MS is not set
    private static final int DEFAULT_FAIL_FAST_TIME_MS = 1 * 60 * 1000;
    // system property that can override DEFAULT_FAIL_FAST_TIME_MS
    private static final String FAIL_FAST_TIME_MS =
            "persist.radio.fail_fast_time_ms";

    private static final String ACTION_PKT_CNT_SAMPLE_INTERVAL_ELAPSED =
            "android.net.ConnectivityService.action.PKT_CNT_SAMPLE_INTERVAL_ELAPSED";

    private static final String NETID_UPDATE =
        "org.codeaurora.NETID_UPDATE";

    private static final String EXTRA_NETWORK_TYPE = "netType";

    private static final String EXTRA_NETID = "netID";

    private static final int EVENT_DEFAULT_NETWORK_SWITCH = 540670;

    private static final int SAMPLE_INTERVAL_ELAPSED_REQUEST_CODE = 0;

    // How long to delay to removal of a pending intent based request.
    // See Settings.Secure.CONNECTIVITY_RELEASE_PENDING_INTENT_DELAY_MS
    private final int mReleasePendingIntentDelayMs;

    private PendingIntent mSampleIntervalElapsedIntent;

    // Set network sampling interval at 12 minutes, this way, even if the timers get
    // aggregated, it will fire at around 15 minutes, which should allow us to
    // aggregate this timer with other timers (specially the socket keep alive timers)
    private static final int DEFAULT_SAMPLING_INTERVAL_IN_SECONDS = (SAMPLE_DBG ? 30 : 12 * 60);

    // start network sampling a minute after booting ...
    private static final int DEFAULT_START_SAMPLING_INTERVAL_IN_SECONDS = (SAMPLE_DBG ? 30 : 60);

    AlarmManager mAlarmManager;

    private Tethering mTethering;

    private final PermissionMonitor mPermissionMonitor;

    private KeyStore mKeyStore;

    @GuardedBy("mVpns")
    private final SparseArray<Vpn> mVpns = new SparseArray<Vpn>();

    private boolean mLockdownEnabled;
    private LockdownVpnTracker mLockdownTracker;

    /** Lock around {@link #mUidRules} and {@link #mMeteredIfaces}. */
    private Object mRulesLock = new Object();
    /** Currently active network rules by UID. */
    private SparseIntArray mUidRules = new SparseIntArray();
    /** Set of ifaces that are costly. */
    private HashSet<String> mMeteredIfaces = Sets.newHashSet();

    /**
     * Sometimes we want to refer to the individual network state
     * trackers separately, and sometimes we just want to treat them
     * abstractly.
     */
    private NetworkStateTracker mNetTrackers[];

    private Context mContext;
    private int mNetworkPreference;
    // 0 is full bad, 100 is full good
    private int mDefaultInetConditionPublished = 0;

    private Object mDnsLock = new Object();
    private int mNumDnsEntries;

    private boolean mTestMode;
    private static ConnectivityService sServiceInstance;

    private INetworkManagementService mNetd;
    private INetworkStatsService mStatsService;
    private INetworkPolicyManager mPolicyManager;

    private String mCurrentTcpBufferSizes;

    private static final int ENABLED  = 1;
    private static final int DISABLED = 0;

    // Arguments to rematchNetworkAndRequests()
    private enum NascentState {
        // Indicates a network was just validated for the first time.  If the network is found to
        // be unwanted (i.e. not satisfy any NetworkRequests) it is torn down.
        JUST_VALIDATED,
        // Indicates a network was not validated for the first time immediately prior to this call.
        NOT_JUST_VALIDATED
    };
    private enum ReapUnvalidatedNetworks {
        // Tear down unvalidated networks that have no chance (i.e. even if validated) of becoming
        // the highest scoring network satisfying a NetworkRequest.  This should be passed when it's
        // known that there may be unvalidated networks that could potentially be reaped, and when
        // all networks have been rematched against all NetworkRequests.
        REAP,
        // Don't reap unvalidated networks.  This should be passed when it's known that there are
        // no unvalidated networks that could potentially be reaped, and when some networks have
        // not yet been rematched against all NetworkRequests.
        DONT_REAP
    };

    /**
     * used internally to change our mobile data enabled flag
     */
    private static final int EVENT_CHANGE_MOBILE_DATA_ENABLED = 2;

    /**
     * used internally to clear a wakelock when transitioning
     * from one net to another.  Clear happens when we get a new
     * network - EVENT_EXPIRE_NET_TRANSITION_WAKELOCK happens
     * after a timeout if no network is found (typically 1 min).
     */
    private static final int EVENT_CLEAR_NET_TRANSITION_WAKELOCK = 8;

    /**
     * used internally to reload global proxy settings
     */
    private static final int EVENT_APPLY_GLOBAL_HTTP_PROXY = 9;

    /**
     * used internally to set external dependency met/unmet
     * arg1 = ENABLED (met) or DISABLED (unmet)
     * arg2 = NetworkType
     */
    private static final int EVENT_SET_DEPENDENCY_MET = 10;

    /**
     * used internally to send a sticky broadcast delayed.
     */
    private static final int EVENT_SEND_STICKY_BROADCAST_INTENT = 11;

    /**
     * Used internally to
     * {@link NetworkStateTracker#setPolicyDataEnable(boolean)}.
     */
    private static final int EVENT_SET_POLICY_DATA_ENABLE = 12;

    /**
     * Used internally to disable fail fast of mobile data
     */
    private static final int EVENT_ENABLE_FAIL_FAST_MOBILE_DATA = 14;

    /**
     * used internally to indicate that data sampling interval is up
     */
    private static final int EVENT_SAMPLE_INTERVAL_ELAPSED = 15;

    /**
     * PAC manager has received new port.
     */
    private static final int EVENT_PROXY_HAS_CHANGED = 16;

    /**
     * used internally when registering NetworkFactories
     * obj = NetworkFactoryInfo
     */
    private static final int EVENT_REGISTER_NETWORK_FACTORY = 17;

    /**
     * used internally when registering NetworkAgents
     * obj = Messenger
     */
    private static final int EVENT_REGISTER_NETWORK_AGENT = 18;

    /**
     * used to add a network request
     * includes a NetworkRequestInfo
     */
    private static final int EVENT_REGISTER_NETWORK_REQUEST = 19;

    /**
     * indicates a timeout period is over - check if we had a network yet or not
     * and if not, call the timeout calback (but leave the request live until they
     * cancel it.
     * includes a NetworkRequestInfo
     */
    private static final int EVENT_TIMEOUT_NETWORK_REQUEST = 20;

    /**
     * used to add a network listener - no request
     * includes a NetworkRequestInfo
     */
    private static final int EVENT_REGISTER_NETWORK_LISTENER = 21;

    /**
     * used to remove a network request, either a listener or a real request
     * arg1 = UID of caller
     * obj  = NetworkRequest
     */
    private static final int EVENT_RELEASE_NETWORK_REQUEST = 22;

    /**
     * used internally when registering NetworkFactories
     * obj = Messenger
     */
    private static final int EVENT_UNREGISTER_NETWORK_FACTORY = 23;

    /**
     * used internally to expire a wakelock when transitioning
     * from one net to another.  Expire happens when we fail to find
     * a new network (typically after 1 minute) -
     * EVENT_CLEAR_NET_TRANSITION_WAKELOCK happens if we had found
     * a replacement network.
     */
    private static final int EVENT_EXPIRE_NET_TRANSITION_WAKELOCK = 24;

    /**
     * Used internally to indicate the system is ready.
     */
    private static final int EVENT_SYSTEM_READY = 25;

    /**
     * used to add a network request with a pending intent
     * includes a NetworkRequestInfo
     */
    private static final int EVENT_REGISTER_NETWORK_REQUEST_WITH_INTENT = 26;

    /**
     * used to remove a pending intent and its associated network request.
     * arg1 = UID of caller
     * obj  = PendingIntent
     */
    private static final int EVENT_RELEASE_NETWORK_REQUEST_WITH_INTENT = 27;


    /** Handler used for internal events. */
    final private InternalHandler mHandler;
    /** Handler used for incoming {@link NetworkStateTracker} events. */
    final private NetworkStateTrackerHandler mTrackerHandler;

    private boolean mSystemReady;
    private Intent mInitialBroadcast;

    private PowerManager.WakeLock mNetTransitionWakeLock;
    private String mNetTransitionWakeLockCausedBy = "";
    private int mNetTransitionWakeLockSerialNumber;
    private int mNetTransitionWakeLockTimeout;
    private final PowerManager.WakeLock mPendingIntentWakeLock;

    private InetAddress mDefaultDns;

    // used in DBG mode to track inet condition reports
    private static final int INET_CONDITION_LOG_MAX_SIZE = 15;
    private ArrayList mInetLog;

    // track the current default http proxy - tell the world if we get a new one (real change)
    private volatile ProxyInfo mDefaultProxy = null;
    private Object mProxyLock = new Object();
    private boolean mDefaultProxyDisabled = false;

    // track the global proxy.
    private ProxyInfo mGlobalProxy = null;

    private PacManager mPacManager = null;

    private SettingsObserver mSettingsObserver;

    private UserManager mUserManager;

    NetworkConfig[] mNetConfigs;
    int mNetworksDefined;

    // the set of network types that can only be enabled by system/sig apps
    List mProtectedNetworks;

    private DataConnectionStats mDataConnectionStats;

    private AtomicInteger mEnableFailFastMobileDataTag = new AtomicInteger(0);

    TelephonyManager mTelephonyManager;

    // sequence number for Networks; keep in sync with system/netd/NetworkController.cpp
    private final static int MIN_NET_ID = 100; // some reserved marks
    private final static int MAX_NET_ID = 65535;
    private int mNextNetId = MIN_NET_ID;

    // sequence number of NetworkRequests
    private int mNextNetworkRequestId = 1;

    /**
     * Implements support for the legacy "one network per network type" model.
     *
     * We used to have a static array of NetworkStateTrackers, one for each
     * network type, but that doesn't work any more now that we can have,
     * for example, more that one wifi network. This class stores all the
     * NetworkAgentInfo objects that support a given type, but the legacy
     * API will only see the first one.
     *
     * It serves two main purposes:
     *
     * 1. Provide information about "the network for a given type" (since this
     *    API only supports one).
     * 2. Send legacy connectivity change broadcasts. Broadcasts are sent if
     *    the first network for a given type changes, or if the default network
     *    changes.
     */
    private class LegacyTypeTracker {

        private static final boolean DBG = true;
        private static final boolean VDBG = false;
        private static final String TAG = "CSLegacyTypeTracker";

        /**
         * Array of lists, one per legacy network type (e.g., TYPE_MOBILE_MMS).
         * Each list holds references to all NetworkAgentInfos that are used to
         * satisfy requests for that network type.
         *
         * This array is built out at startup such that an unsupported network
         * doesn't get an ArrayList instance, making this a tristate:
         * unsupported, supported but not active and active.
         *
         * The actual lists are populated when we scan the network types that
         * are supported on this device.
         */
        private ArrayList<NetworkAgentInfo> mTypeLists[];

        public LegacyTypeTracker() {
            mTypeLists = (ArrayList<NetworkAgentInfo>[])
                    new ArrayList[ConnectivityManager.MAX_NETWORK_TYPE + 1];
        }

        public void addSupportedType(int type) {
            if (mTypeLists[type] != null) {
                throw new IllegalStateException(
                        "legacy list for type " + type + "already initialized");
            }
            mTypeLists[type] = new ArrayList<NetworkAgentInfo>();
        }

        public boolean isTypeSupported(int type) {
            return isNetworkTypeValid(type) && mTypeLists[type] != null;
        }

        public NetworkAgentInfo getNetworkForType(int type) {
            if (isTypeSupported(type) && !mTypeLists[type].isEmpty()) {
                return mTypeLists[type].get(0);
            } else {
                return null;
            }
        }

        private void maybeLogBroadcast(NetworkAgentInfo nai, boolean connected, int type) {
            if (DBG) {
                log("Sending " + (connected ? "connected" : "disconnected") +
                        " broadcast for type " + type + " " + nai.name() +
                        " isDefaultNetwork=" + isDefaultNetwork(nai));
            }
        }

        /** Adds the given network to the specified legacy type list. */
        public void add(int type, NetworkAgentInfo nai) {
            if (!isTypeSupported(type)) {
                return;  // Invalid network type.
            }
            if (VDBG) log("Adding agent " + nai + " for legacy network type " + type);

            ArrayList<NetworkAgentInfo> list = mTypeLists[type];
            if (list.contains(nai)) {
                loge("Attempting to register duplicate agent for type " + type + ": " + nai);
                return;
            }

            list.add(nai);

            // Send a broadcast if this is the first network of its type or if it's the default.
            if (list.size() == 1 || isDefaultNetwork(nai)) {
                maybeLogBroadcast(nai, true, type);
                sendLegacyNetworkBroadcast(nai, true, type);
            }
        }

        /** Removes the given network from the specified legacy type list. */
        public void remove(int type, NetworkAgentInfo nai) {
            ArrayList<NetworkAgentInfo> list = mTypeLists[type];
            if (list == null || list.isEmpty()) {
                return;
            }

            boolean wasFirstNetwork = list.get(0).equals(nai);

            if (!list.remove(nai)) {
                return;
            }

            if (wasFirstNetwork || isDefaultNetwork(nai)) {
                maybeLogBroadcast(nai, false, type);
                sendLegacyNetworkBroadcast(nai, false, type);
            }

            if (!list.isEmpty() && wasFirstNetwork) {
                if (DBG) log("Other network available for type " + type +
                              ", sending connected broadcast");
                maybeLogBroadcast(list.get(0), false, type);
                sendLegacyNetworkBroadcast(list.get(0), false, type);
            }
        }

        /** Removes the given network from all legacy type lists. */
        public void remove(NetworkAgentInfo nai) {
            if (VDBG) log("Removing agent " + nai);
            for (int type = 0; type < mTypeLists.length; type++) {
                remove(type, nai);
            }
        }

        private String naiToString(NetworkAgentInfo nai) {
            String name = (nai != null) ? nai.name() : "null";
            String state = (nai.networkInfo != null) ?
                    nai.networkInfo.getState() + "/" + nai.networkInfo.getDetailedState() :
                    "???/???";
            return name + " " + state;
        }

        public void dump(IndentingPrintWriter pw) {
            for (int type = 0; type < mTypeLists.length; type++) {
                if (mTypeLists[type] == null) continue;
                pw.print(type + " ");
                pw.increaseIndent();
                if (mTypeLists[type].size() == 0) pw.println("none");
                for (NetworkAgentInfo nai : mTypeLists[type]) {
                    pw.println(naiToString(nai));
                }
                pw.decreaseIndent();
            }
        }

        // This class needs its own log method because it has a different TAG.
        private void log(String s) {
            Slog.d(TAG, s);
        }

    }
    private LegacyTypeTracker mLegacyTypeTracker = new LegacyTypeTracker();

    public ConnectivityService(Context context, INetworkManagementService netManager,
            INetworkStatsService statsService, INetworkPolicyManager policyManager) {
        if (DBG) log("ConnectivityService starting up");

        NetworkCapabilities netCap = new NetworkCapabilities();
        netCap.addCapability(NetworkCapabilities.NET_CAPABILITY_INTERNET);
        netCap.addCapability(NetworkCapabilities.NET_CAPABILITY_NOT_RESTRICTED);
        mDefaultRequest = new NetworkRequest(netCap, TYPE_NONE, nextNetworkRequestId());
        NetworkRequestInfo nri = new NetworkRequestInfo(null, mDefaultRequest, new Binder(),
                NetworkRequestInfo.REQUEST);
        mNetworkRequests.put(mDefaultRequest, nri);

        HandlerThread handlerThread = new HandlerThread("ConnectivityServiceThread");
        handlerThread.start();
        mHandler = new InternalHandler(handlerThread.getLooper());
        mTrackerHandler = new NetworkStateTrackerHandler(handlerThread.getLooper());

        // setup our unique device name
        if (TextUtils.isEmpty(SystemProperties.get("net.hostname"))) {
            String id = Settings.Secure.getString(context.getContentResolver(),
                    Settings.Secure.ANDROID_ID);
            if (id != null && id.length() > 0) {
                String name = new String("android-").concat(id);
                SystemProperties.set("net.hostname", name);
            }
        }

        // read our default dns server ip
        String dns = Settings.Global.getString(context.getContentResolver(),
                Settings.Global.DEFAULT_DNS_SERVER);
        if (dns == null || dns.length() == 0) {
            dns = context.getResources().getString(
                    com.android.internal.R.string.config_default_dns_server);
        }
        try {
            mDefaultDns = NetworkUtils.numericToInetAddress(dns);
        } catch (IllegalArgumentException e) {
            loge("Error setting defaultDns using " + dns);
        }

        mReleasePendingIntentDelayMs = Settings.Secure.getInt(context.getContentResolver(),
                Settings.Secure.CONNECTIVITY_RELEASE_PENDING_INTENT_DELAY_MS, 5_000);

        mContext = checkNotNull(context, "missing Context");
        mNetd = checkNotNull(netManager, "missing INetworkManagementService");
        mStatsService = checkNotNull(statsService, "missing INetworkStatsService");
        mPolicyManager = checkNotNull(policyManager, "missing INetworkPolicyManager");
        mKeyStore = KeyStore.getInstance();
        mTelephonyManager = (TelephonyManager) mContext.getSystemService(Context.TELEPHONY_SERVICE);

        try {
            mPolicyManager.registerListener(mPolicyListener);
        } catch (RemoteException e) {
            // ouch, no rules updates means some processes may never get network
            loge("unable to register INetworkPolicyListener" + e.toString());
        }

        final PowerManager powerManager = (PowerManager) context.getSystemService(
                Context.POWER_SERVICE);
        mNetTransitionWakeLock = powerManager.newWakeLock(PowerManager.PARTIAL_WAKE_LOCK, TAG);
        mNetTransitionWakeLockTimeout = mContext.getResources().getInteger(
                com.android.internal.R.integer.config_networkTransitionTimeout);
        mPendingIntentWakeLock = powerManager.newWakeLock(PowerManager.PARTIAL_WAKE_LOCK, TAG);

        mNetTrackers = new NetworkStateTracker[
                ConnectivityManager.MAX_NETWORK_TYPE+1];

        mNetConfigs = new NetworkConfig[ConnectivityManager.MAX_NETWORK_TYPE+1];

        // TODO: What is the "correct" way to do determine if this is a wifi only device?
        boolean wifiOnly = SystemProperties.getBoolean("ro.radio.noril", false);
        log("wifiOnly=" + wifiOnly);
        String[] naStrings = context.getResources().getStringArray(
                com.android.internal.R.array.networkAttributes);
        for (String naString : naStrings) {
            try {
                NetworkConfig n = new NetworkConfig(naString);
                if (VDBG) log("naString=" + naString + " config=" + n);
                if (n.type > ConnectivityManager.MAX_NETWORK_TYPE) {
                    loge("Error in networkAttributes - ignoring attempt to define type " +
                            n.type);
                    continue;
                }
                if (wifiOnly && ConnectivityManager.isNetworkTypeMobile(n.type)) {
                    log("networkAttributes - ignoring mobile as this dev is wifiOnly " +
                            n.type);
                    continue;
                }
                if (mNetConfigs[n.type] != null) {
                    loge("Error in networkAttributes - ignoring attempt to redefine type " +
                            n.type);
                    continue;
                }
                mLegacyTypeTracker.addSupportedType(n.type);

                mNetConfigs[n.type] = n;
                mNetworksDefined++;
            } catch(Exception e) {
                // ignore it - leave the entry null
            }
        }

        // Forcibly add TYPE_VPN as a supported type, if it has not already been added via config.
        if (mNetConfigs[TYPE_VPN] == null) {
            // mNetConfigs is used only for "restore time", which isn't applicable to VPNs, so we
            // don't need to add TYPE_VPN to mNetConfigs.
            mLegacyTypeTracker.addSupportedType(TYPE_VPN);
            mNetworksDefined++;  // used only in the log() statement below.
        }

        if (VDBG) log("mNetworksDefined=" + mNetworksDefined);

        mProtectedNetworks = new ArrayList<Integer>();
        int[] protectedNetworks = context.getResources().getIntArray(
                com.android.internal.R.array.config_protectedNetworks);
        for (int p : protectedNetworks) {
            if ((mNetConfigs[p] != null) && (mProtectedNetworks.contains(p) == false)) {
                mProtectedNetworks.add(p);
            } else {
                if (DBG) loge("Ignoring protectedNetwork " + p);
            }
        }

        mTestMode = SystemProperties.get("cm.test.mode").equals("true")
                && SystemProperties.get("ro.build.type").equals("eng");

        mTethering = new Tethering(mContext, mNetd, statsService, mHandler.getLooper());

        mPermissionMonitor = new PermissionMonitor(mContext, mNetd);

        //set up the listener for user state for creating user VPNs
        IntentFilter intentFilter = new IntentFilter();
        intentFilter.addAction(Intent.ACTION_USER_STARTING);
        intentFilter.addAction(Intent.ACTION_USER_STOPPING);
        mContext.registerReceiverAsUser(
                mUserIntentReceiver, UserHandle.ALL, intentFilter, null, null);

        try {
            mNetd.registerObserver(mTethering);
            mNetd.registerObserver(mDataActivityObserver);
        } catch (RemoteException e) {
            loge("Error registering observer :" + e);
        }

        if (DBG) {
            mInetLog = new ArrayList();
        }

        mSettingsObserver = new SettingsObserver(mHandler, EVENT_APPLY_GLOBAL_HTTP_PROXY);
        mSettingsObserver.observe(mContext);

        mDataConnectionStats = new DataConnectionStats(mContext);
        mDataConnectionStats.startMonitoring();

        mAlarmManager = (AlarmManager)mContext.getSystemService(Context.ALARM_SERVICE);

        IntentFilter filter = new IntentFilter();
        filter.addAction(ACTION_PKT_CNT_SAMPLE_INTERVAL_ELAPSED);
        mContext.registerReceiver(
                new BroadcastReceiver() {
                    @Override
                    public void onReceive(Context context, Intent intent) {
                        String action = intent.getAction();
                        if (action.equals(ACTION_PKT_CNT_SAMPLE_INTERVAL_ELAPSED)) {
                            mHandler.sendMessage(mHandler.obtainMessage
                                    (EVENT_SAMPLE_INTERVAL_ELAPSED));
                        }
                    }
                },
                new IntentFilter(filter));

        mPacManager = new PacManager(mContext, mHandler, EVENT_PROXY_HAS_CHANGED);

        mUserManager = (UserManager) context.getSystemService(Context.USER_SERVICE);
    }

    private synchronized int nextNetworkRequestId() {
        return mNextNetworkRequestId++;
    }

    private void assignNextNetId(NetworkAgentInfo nai) {
        synchronized (mNetworkForNetId) {
            for (int i = MIN_NET_ID; i <= MAX_NET_ID; i++) {
                int netId = mNextNetId;
                if (++mNextNetId > MAX_NET_ID) mNextNetId = MIN_NET_ID;
                // Make sure NetID unused.  http://b/16815182
                if (mNetworkForNetId.get(netId) == null) {
                    nai.network = new Network(netId);
                    mNetworkForNetId.put(netId, nai);
                    return;
                }
            }
        }
        throw new IllegalStateException("No free netIds");
    }

    private boolean teardown(NetworkStateTracker netTracker) {
        if (netTracker.teardown()) {
            netTracker.setTeardownRequested(true);
            return true;
        } else {
            return false;
        }
    }

    private NetworkState getFilteredNetworkState(int networkType, int uid) {
        NetworkInfo info = null;
        LinkProperties lp = null;
        NetworkCapabilities nc = null;
        Network network = null;
        String subscriberId = null;

        if (mLegacyTypeTracker.isTypeSupported(networkType)) {
            NetworkAgentInfo nai = mLegacyTypeTracker.getNetworkForType(networkType);
            if (nai != null) {
                synchronized (nai) {
                    info = new NetworkInfo(nai.networkInfo);
                    lp = new LinkProperties(nai.linkProperties);
                    nc = new NetworkCapabilities(nai.networkCapabilities);
                    network = new Network(nai.network);
                    subscriberId = (nai.networkMisc != null) ? nai.networkMisc.subscriberId : null;
                }
                info.setType(networkType);
            } else {
                info = new NetworkInfo(networkType, 0, getNetworkTypeName(networkType), "");
                info.setDetailedState(NetworkInfo.DetailedState.DISCONNECTED, null, null);
                info.setIsAvailable(true);
                lp = new LinkProperties();
                nc = new NetworkCapabilities();
                network = null;
            }
            info = getFilteredNetworkInfo(info, lp, uid);
        }

        return new NetworkState(info, lp, nc, network, subscriberId, null);
    }

    private NetworkAgentInfo getNetworkAgentInfoForNetwork(Network network) {
        if (network == null) {
            return null;
        }
        synchronized (mNetworkForNetId) {
            return mNetworkForNetId.get(network.netId);
        }
    };

    private Network[] getVpnUnderlyingNetworks(int uid) {
        if (!mLockdownEnabled) {
            int user = UserHandle.getUserId(uid);
            synchronized (mVpns) {
                Vpn vpn = mVpns.get(user);
                if (vpn != null && vpn.appliesToUid(uid)) {
                    return vpn.getUnderlyingNetworks();
                }
            }
        }
        return null;
    }

    private NetworkState getUnfilteredActiveNetworkState(int uid) {
        NetworkInfo info = null;
        LinkProperties lp = null;
        NetworkCapabilities nc = null;
        Network network = null;
        String subscriberId = null;

        NetworkAgentInfo nai = mNetworkForRequestId.get(mDefaultRequest.requestId);

        final Network[] networks = getVpnUnderlyingNetworks(uid);
        if (networks != null) {
            // getUnderlyingNetworks() returns:
            // null => there was no VPN, or the VPN didn't specify anything, so we use the default.
            // empty array => the VPN explicitly said "no default network".
            // non-empty array => the VPN specified one or more default networks; we use the
            //                    first one.
            if (networks.length > 0) {
                nai = getNetworkAgentInfoForNetwork(networks[0]);
            } else {
                nai = null;
            }
        }

        if (nai != null) {
            synchronized (nai) {
                info = new NetworkInfo(nai.networkInfo);
                lp = new LinkProperties(nai.linkProperties);
                nc = new NetworkCapabilities(nai.networkCapabilities);
                network = new Network(nai.network);
                subscriberId = (nai.networkMisc != null) ? nai.networkMisc.subscriberId : null;
            }
        }

        return new NetworkState(info, lp, nc, network, subscriberId, null);
    }

    /**
     * Check if UID should be blocked from using the network with the given LinkProperties.
     */
    private boolean isNetworkWithLinkPropertiesBlocked(LinkProperties lp, int uid) {
        final boolean networkCostly;
        final int uidRules;

        final String iface = (lp == null ? "" : lp.getInterfaceName());
        synchronized (mRulesLock) {
            networkCostly = mMeteredIfaces.contains(iface);
            uidRules = mUidRules.get(uid, RULE_ALLOW_ALL);
        }

        if (networkCostly && (uidRules & RULE_REJECT_METERED) != 0) {
            return true;
        }

        // no restrictive rules; network is visible
        return false;
    }

    /**
     * Return a filtered {@link NetworkInfo}, potentially marked
     * {@link DetailedState#BLOCKED} based on
     * {@link #isNetworkWithLinkPropertiesBlocked}.
     */
    private NetworkInfo getFilteredNetworkInfo(NetworkInfo info, LinkProperties lp, int uid) {
        if (info != null && isNetworkWithLinkPropertiesBlocked(lp, uid)) {
            // network is blocked; clone and override state
            info = new NetworkInfo(info);
            info.setDetailedState(DetailedState.BLOCKED, null, null);
            if (DBG) {
                log("returning Blocked NetworkInfo for ifname=" +
                        lp.getInterfaceName() + ", uid=" + uid);
            }
        }
        if (info != null && mLockdownTracker != null) {
            info = mLockdownTracker.augmentNetworkInfo(info);
            if (DBG) log("returning Locked NetworkInfo");
        }
        return info;
    }

    /**
     * Return NetworkInfo for the active (i.e., connected) network interface.
     * It is assumed that at most one network is active at a time. If more
     * than one is active, it is indeterminate which will be returned.
     * @return the info for the active network, or {@code null} if none is
     * active
     */
    @Override
    public NetworkInfo getActiveNetworkInfo() {
        enforceAccessPermission();
        final int uid = Binder.getCallingUid();
        NetworkState state = getUnfilteredActiveNetworkState(uid);
        return getFilteredNetworkInfo(state.networkInfo, state.linkProperties, uid);
    }

    /**
     * Find the first Provisioning network.
     *
     * @return NetworkInfo or null if none.
     */
    private NetworkInfo getProvisioningNetworkInfo() {
        enforceAccessPermission();

        // Find the first Provisioning Network
        NetworkInfo provNi = null;
        for (NetworkInfo ni : getAllNetworkInfo()) {
            if (ni.isConnectedToProvisioningNetwork()) {
                provNi = ni;
                break;
            }
        }
        if (DBG) log("getProvisioningNetworkInfo: X provNi=" + provNi);
        return provNi;
    }

    /**
     * Find the first Provisioning network or the ActiveDefaultNetwork
     * if there is no Provisioning network
     *
     * @return NetworkInfo or null if none.
     */
    @Override
    public NetworkInfo getProvisioningOrActiveNetworkInfo() {
        enforceAccessPermission();

        NetworkInfo provNi = getProvisioningNetworkInfo();
        if (provNi == null) {
            provNi = getActiveNetworkInfo();
        }
        if (DBG) log("getProvisioningOrActiveNetworkInfo: X provNi=" + provNi);
        return provNi;
    }

    public NetworkInfo getActiveNetworkInfoUnfiltered() {
        enforceAccessPermission();
        final int uid = Binder.getCallingUid();
        NetworkState state = getUnfilteredActiveNetworkState(uid);
        return state.networkInfo;
    }

    @Override
    public NetworkInfo getActiveNetworkInfoForUid(int uid) {
        enforceConnectivityInternalPermission();
        NetworkState state = getUnfilteredActiveNetworkState(uid);
        return getFilteredNetworkInfo(state.networkInfo, state.linkProperties, uid);
    }

    @Override
    public NetworkInfo getNetworkInfo(int networkType) {
        enforceAccessPermission();
        final int uid = Binder.getCallingUid();
        if (getVpnUnderlyingNetworks(uid) != null) {
            // A VPN is active, so we may need to return one of its underlying networks. This
            // information is not available in LegacyTypeTracker, so we have to get it from
            // getUnfilteredActiveNetworkState.
            NetworkState state = getUnfilteredActiveNetworkState(uid);
            if (state.networkInfo != null && state.networkInfo.getType() == networkType) {
                return getFilteredNetworkInfo(state.networkInfo, state.linkProperties, uid);
            }
        }
        NetworkState state = getFilteredNetworkState(networkType, uid);
        return state.networkInfo;
    }

    @Override
    public NetworkInfo getNetworkInfoForNetwork(Network network) {
        enforceAccessPermission();
        final int uid = Binder.getCallingUid();
        NetworkInfo info = null;
        NetworkAgentInfo nai = getNetworkAgentInfoForNetwork(network);
        if (nai != null) {
            synchronized (nai) {
                info = new NetworkInfo(nai.networkInfo);
                info = getFilteredNetworkInfo(info, nai.linkProperties, uid);
            }
        }
        return info;
    }

    @Override
    public NetworkInfo[] getAllNetworkInfo() {
        enforceAccessPermission();
        final ArrayList<NetworkInfo> result = Lists.newArrayList();
        for (int networkType = 0; networkType <= ConnectivityManager.MAX_NETWORK_TYPE;
                networkType++) {
            NetworkInfo info = getNetworkInfo(networkType);
            if (info != null) {
                result.add(info);
            }
        }
        return result.toArray(new NetworkInfo[result.size()]);
    }

    @Override
    public Network getNetworkForType(int networkType) {
        enforceAccessPermission();
        final int uid = Binder.getCallingUid();
        NetworkState state = getFilteredNetworkState(networkType, uid);
        if (!isNetworkWithLinkPropertiesBlocked(state.linkProperties, uid)) {
            return state.network;
        }
        return null;
    }

    @Override
    public Network[] getAllNetworks() {
        enforceAccessPermission();
        final ArrayList<Network> result = new ArrayList();
        synchronized (mNetworkForNetId) {
            for (int i = 0; i < mNetworkForNetId.size(); i++) {
                result.add(new Network(mNetworkForNetId.valueAt(i).network));
            }
        }
        return result.toArray(new Network[result.size()]);
    }

    private NetworkCapabilities getNetworkCapabilitiesAndValidation(NetworkAgentInfo nai) {
        if (nai != null) {
            synchronized (nai) {
                if (nai.created) {
                    NetworkCapabilities nc = new NetworkCapabilities(nai.networkCapabilities);
                    if (nai.lastValidated) {
                        nc.addCapability(NetworkCapabilities.NET_CAPABILITY_VALIDATED);
                    } else {
                        nc.removeCapability(NetworkCapabilities.NET_CAPABILITY_VALIDATED);
                    }
                    return nc;
                }
            }
        }
        return null;
    }

    @Override
    public NetworkCapabilities[] getDefaultNetworkCapabilitiesForUser(int userId) {
        // The basic principle is: if an app's traffic could possibly go over a
        // network, without the app doing anything multinetwork-specific,
        // (hence, by "default"), then include that network's capabilities in
        // the array.
        //
        // In the normal case, app traffic only goes over the system's default
        // network connection, so that's the only network returned.
        //
        // With a VPN in force, some app traffic may go into the VPN, and thus
        // over whatever underlying networks the VPN specifies, while other app
        // traffic may go over the system default network (e.g.: a split-tunnel
        // VPN, or an app disallowed by the VPN), so the set of networks
        // returned includes the VPN's underlying networks and the system
        // default.
        enforceAccessPermission();

        HashMap<Network, NetworkCapabilities> result = new HashMap<Network, NetworkCapabilities>();

        NetworkAgentInfo nai = getDefaultNetwork();
        NetworkCapabilities nc = getNetworkCapabilitiesAndValidation(getDefaultNetwork());
        if (nc != null) {
            result.put(nai.network, nc);
        }

        if (!mLockdownEnabled) {
            synchronized (mVpns) {
                Vpn vpn = mVpns.get(userId);
                if (vpn != null) {
                    Network[] networks = vpn.getUnderlyingNetworks();
                    if (networks != null) {
                        for (Network network : networks) {
                            nai = getNetworkAgentInfoForNetwork(network);
                            nc = getNetworkCapabilitiesAndValidation(nai);
                            if (nc != null) {
                                result.put(nai.network, nc);
                            }
                        }
                    }
                }
            }
        }

        NetworkCapabilities[] out = new NetworkCapabilities[result.size()];
        out = result.values().toArray(out);
        return out;
    }

    @Override
    public boolean isNetworkSupported(int networkType) {
        enforceAccessPermission();
        return mLegacyTypeTracker.isTypeSupported(networkType);
    }

    /**
     * Return LinkProperties for the active (i.e., connected) default
     * network interface.  It is assumed that at most one default network
     * is active at a time. If more than one is active, it is indeterminate
     * which will be returned.
     * @return the ip properties for the active network, or {@code null} if
     * none is active
     */
    @Override
    public LinkProperties getActiveLinkProperties() {
        enforceAccessPermission();
        final int uid = Binder.getCallingUid();
        NetworkState state = getUnfilteredActiveNetworkState(uid);
        return state.linkProperties;
    }

    @Override
    public LinkProperties getLinkPropertiesForType(int networkType) {
        enforceAccessPermission();
        NetworkAgentInfo nai = mLegacyTypeTracker.getNetworkForType(networkType);
        if (nai != null) {
            synchronized (nai) {
                return new LinkProperties(nai.linkProperties);
            }
        }
        return null;
    }

    // TODO - this should be ALL networks
    @Override
    public LinkProperties getLinkProperties(Network network) {
        enforceAccessPermission();
        NetworkAgentInfo nai = getNetworkAgentInfoForNetwork(network);
        if (nai != null) {
            synchronized (nai) {
                return new LinkProperties(nai.linkProperties);
            }
        }
        return null;
    }

    @Override
    public NetworkCapabilities getNetworkCapabilities(Network network) {
        enforceAccessPermission();
        NetworkAgentInfo nai = getNetworkAgentInfoForNetwork(network);
        if (nai != null) {
            synchronized (nai) {
                return new NetworkCapabilities(nai.networkCapabilities);
            }
        }
        return null;
    }

    @Override
    public NetworkState[] getAllNetworkState() {
        // Require internal since we're handing out IMSI details
        enforceConnectivityInternalPermission();

        final ArrayList<NetworkState> result = Lists.newArrayList();
        for (Network network : getAllNetworks()) {
            final NetworkAgentInfo nai = getNetworkAgentInfoForNetwork(network);
            if (nai != null) {
                synchronized (nai) {
                    final String subscriberId = (nai.networkMisc != null)
                            ? nai.networkMisc.subscriberId : null;
                    result.add(new NetworkState(nai.networkInfo, nai.linkProperties,
                            nai.networkCapabilities, network, subscriberId, null));
                }
            }
        }
        return result.toArray(new NetworkState[result.size()]);
    }

    @Override
    public NetworkQuotaInfo getActiveNetworkQuotaInfo() {
        enforceAccessPermission();
        final int uid = Binder.getCallingUid();
        final long token = Binder.clearCallingIdentity();
        try {
            final NetworkState state = getUnfilteredActiveNetworkState(uid);
            if (state.networkInfo != null) {
                try {
                    return mPolicyManager.getNetworkQuotaInfo(state);
                } catch (RemoteException e) {
                }
            }
            return null;
        } finally {
            Binder.restoreCallingIdentity(token);
        }
    }

    @Override
    public boolean isActiveNetworkMetered() {
        enforceAccessPermission();
        final int uid = Binder.getCallingUid();
        final long token = Binder.clearCallingIdentity();
        try {
            return isActiveNetworkMeteredUnchecked(uid);
        } finally {
            Binder.restoreCallingIdentity(token);
        }
    }

    private boolean isActiveNetworkMeteredUnchecked(int uid) {
        final NetworkState state = getUnfilteredActiveNetworkState(uid);
        if (state.networkInfo != null) {
            try {
                return mPolicyManager.isNetworkMetered(state);
            } catch (RemoteException e) {
            }
        }
        return false;
    }

    private INetworkManagementEventObserver mDataActivityObserver = new BaseNetworkObserver() {
        @Override
        public void interfaceClassDataActivityChanged(String label, boolean active, long tsNanos) {
            int deviceType = Integer.parseInt(label);
            sendDataActivityBroadcast(deviceType, active, tsNanos);
        }
    };

    /**
     * Ensure that a network route exists to deliver traffic to the specified
     * host via the specified network interface.
     * @param networkType the type of the network over which traffic to the
     * specified host is to be routed
     * @param hostAddress the IP address of the host to which the route is
     * desired
     * @return {@code true} on success, {@code false} on failure
     */
    public boolean requestRouteToHostAddress(int networkType, byte[] hostAddress) {
        enforceChangePermission();
        if (mProtectedNetworks.contains(networkType)) {
            enforceConnectivityInternalPermission();
        }

        InetAddress addr;
        try {
            addr = InetAddress.getByAddress(hostAddress);
        } catch (UnknownHostException e) {
            if (DBG) log("requestRouteToHostAddress got " + e.toString());
            return false;
        }

        if (!ConnectivityManager.isNetworkTypeValid(networkType)) {
            if (DBG) log("requestRouteToHostAddress on invalid network: " + networkType);
            return false;
        }

        NetworkAgentInfo nai = mLegacyTypeTracker.getNetworkForType(networkType);
        if (nai == null) {
            if (mLegacyTypeTracker.isTypeSupported(networkType) == false) {
                if (DBG) log("requestRouteToHostAddress on unsupported network: " + networkType);
            } else {
                if (DBG) log("requestRouteToHostAddress on down network: " + networkType);
            }
            return false;
        }

        DetailedState netState;
        synchronized (nai) {
            netState = nai.networkInfo.getDetailedState();
        }

        if (netState != DetailedState.CONNECTED && netState != DetailedState.CAPTIVE_PORTAL_CHECK) {
            if (VDBG) {
                log("requestRouteToHostAddress on down network "
                        + "(" + networkType + ") - dropped"
                        + " netState=" + netState);
            }
            return false;
        }

        final int uid = Binder.getCallingUid();
        final long token = Binder.clearCallingIdentity();
        try {
            LinkProperties lp;
            int netId;
            synchronized (nai) {
                lp = nai.linkProperties;
                netId = nai.network.netId;
            }
            boolean ok = addLegacyRouteToHost(lp, addr, netId, uid);
            if (DBG) log("requestRouteToHostAddress ok=" + ok);
            return ok;
        } finally {
            Binder.restoreCallingIdentity(token);
        }
    }

    private boolean addLegacyRouteToHost(LinkProperties lp, InetAddress addr, int netId, int uid) {
        RouteInfo bestRoute = RouteInfo.selectBestRoute(lp.getAllRoutes(), addr);
        if (bestRoute == null) {
            bestRoute = RouteInfo.makeHostRoute(addr, lp.getInterfaceName());
        } else {
            String iface = bestRoute.getInterface();
            if (bestRoute.getGateway().equals(addr)) {
                // if there is no better route, add the implied hostroute for our gateway
                bestRoute = RouteInfo.makeHostRoute(addr, iface);
            } else {
                // if we will connect to this through another route, add a direct route
                // to it's gateway
                bestRoute = RouteInfo.makeHostRoute(addr, bestRoute.getGateway(), iface);
            }
        }
        if (DBG) log("Adding " + bestRoute + " for interface " + bestRoute.getInterface());
        try {
            mNetd.addLegacyRouteForNetId(netId, bestRoute, uid);
        } catch (Exception e) {
            // never crash - catch them all
            if (DBG) loge("Exception trying to add a route: " + e);
            return false;
        }
        return true;
    }

    public void setDataDependency(int networkType, boolean met) {
        enforceConnectivityInternalPermission();

        mHandler.sendMessage(mHandler.obtainMessage(EVENT_SET_DEPENDENCY_MET,
                (met ? ENABLED : DISABLED), networkType));
    }

    private void handleSetDependencyMet(int networkType, boolean met) {
        if (mNetTrackers[networkType] != null) {
            if (DBG) {
                log("handleSetDependencyMet(" + networkType + ", " + met + ")");
            }
            mNetTrackers[networkType].setDependencyMet(met);
        }
    }

    private INetworkPolicyListener mPolicyListener = new INetworkPolicyListener.Stub() {
        @Override
        public void onUidRulesChanged(int uid, int uidRules) {
            // caller is NPMS, since we only register with them
            if (LOGD_RULES) {
                log("onUidRulesChanged(uid=" + uid + ", uidRules=" + uidRules + ")");
            }

            synchronized (mRulesLock) {
                // skip update when we've already applied rules
                final int oldRules = mUidRules.get(uid, RULE_ALLOW_ALL);
                if (oldRules == uidRules) return;

                mUidRules.put(uid, uidRules);
            }

            // TODO: notify UID when it has requested targeted updates
        }

        @Override
        public void onMeteredIfacesChanged(String[] meteredIfaces) {
            // caller is NPMS, since we only register with them
            if (LOGD_RULES) {
                log("onMeteredIfacesChanged(ifaces=" + Arrays.toString(meteredIfaces) + ")");
            }

            synchronized (mRulesLock) {
                mMeteredIfaces.clear();
                for (String iface : meteredIfaces) {
                    mMeteredIfaces.add(iface);
                }
            }
        }

        @Override
        public void onRestrictBackgroundChanged(boolean restrictBackground) {
            // caller is NPMS, since we only register with them
            if (LOGD_RULES) {
                log("onRestrictBackgroundChanged(restrictBackground=" + restrictBackground + ")");
            }

            // kick off connectivity change broadcast for active network, since
            // global background policy change is radical.
            // TODO: Dead code; remove.
            //
            // final int networkType = mActiveDefaultNetwork;
            // if (isNetworkTypeValid(networkType)) {
            //     final NetworkStateTracker tracker = mNetTrackers[networkType];
            //     if (tracker != null) {
            //         final NetworkInfo info = tracker.getNetworkInfo();
            //         if (info != null && info.isConnected()) {
            //             sendConnectedBroadcast(info);
            //         }
            //     }
            // }
        }
    };

    @Override
    public void setPolicyDataEnable(int networkType, boolean enabled) {
        // only someone like NPMS should only be calling us
        mContext.enforceCallingOrSelfPermission(MANAGE_NETWORK_POLICY, TAG);

        mHandler.sendMessage(mHandler.obtainMessage(
                EVENT_SET_POLICY_DATA_ENABLE, networkType, (enabled ? ENABLED : DISABLED)));
    }

    private void enforceInternetPermission() {
        mContext.enforceCallingOrSelfPermission(
                android.Manifest.permission.INTERNET,
                "ConnectivityService");
    }

    private void enforceAccessPermission() {
        mContext.enforceCallingOrSelfPermission(
                android.Manifest.permission.ACCESS_NETWORK_STATE,
                "ConnectivityService");
    }

    private void enforceChangePermission() {
        mContext.enforceCallingOrSelfPermission(
                android.Manifest.permission.CHANGE_NETWORK_STATE,
                "ConnectivityService");
    }

    private void enforceTetherAccessPermission() {
        mContext.enforceCallingOrSelfPermission(
                android.Manifest.permission.ACCESS_NETWORK_STATE,
                "ConnectivityService");
    }

    private void enforceConnectivityInternalPermission() {
        mContext.enforceCallingOrSelfPermission(
                android.Manifest.permission.CONNECTIVITY_INTERNAL,
                "ConnectivityService");
    }

    public void sendConnectedBroadcast(NetworkInfo info) {
        enforceConnectivityInternalPermission();
        sendGeneralBroadcast(info, CONNECTIVITY_ACTION_IMMEDIATE);
        sendGeneralBroadcast(info, CONNECTIVITY_ACTION);
    }

    private void sendInetConditionBroadcast(NetworkInfo info) {
        sendGeneralBroadcast(info, ConnectivityManager.INET_CONDITION_ACTION);
    }

    private Intent makeGeneralIntent(NetworkInfo info, String bcastType) {
        if (mLockdownTracker != null) {
            info = mLockdownTracker.augmentNetworkInfo(info);
        }

        Intent intent = new Intent(bcastType);
        intent.putExtra(ConnectivityManager.EXTRA_NETWORK_INFO, new NetworkInfo(info));
        intent.putExtra(ConnectivityManager.EXTRA_NETWORK_TYPE, info.getType());
        if (info.isFailover()) {
            intent.putExtra(ConnectivityManager.EXTRA_IS_FAILOVER, true);
            info.setFailover(false);
        }
        if (info.getReason() != null) {
            intent.putExtra(ConnectivityManager.EXTRA_REASON, info.getReason());
        }
        if (info.getExtraInfo() != null) {
            intent.putExtra(ConnectivityManager.EXTRA_EXTRA_INFO,
                    info.getExtraInfo());
        }
        NetworkAgentInfo def = mNetworkForRequestId.get(mDefaultRequest.requestId);
        boolean isDefault = false;
        if((info.getType() == ConnectivityManager.TYPE_MOBILE)&&
                (def.networkCapabilities.hasTransport(NetworkCapabilities.TRANSPORT_CELLULAR))) {
            isDefault = true;
        }
        if((info.getType() == ConnectivityManager.TYPE_WIFI)&&
                (def.networkCapabilities.hasTransport(NetworkCapabilities.TRANSPORT_WIFI))) {
            isDefault = true;
        }
        intent.putExtra("isDefault", isDefault);
        intent.putExtra(ConnectivityManager.EXTRA_INET_CONDITION, mDefaultInetConditionPublished);
        return intent;
    }

    private void sendGeneralBroadcast(NetworkInfo info, String bcastType) {
        sendStickyBroadcast(makeGeneralIntent(info, bcastType));
    }

    private void sendDataActivityBroadcast(int deviceType, boolean active, long tsNanos) {
        Intent intent = new Intent(ConnectivityManager.ACTION_DATA_ACTIVITY_CHANGE);
        intent.putExtra(ConnectivityManager.EXTRA_DEVICE_TYPE, deviceType);
        intent.putExtra(ConnectivityManager.EXTRA_IS_ACTIVE, active);
        intent.putExtra(ConnectivityManager.EXTRA_REALTIME_NS, tsNanos);
        final long ident = Binder.clearCallingIdentity();
        try {
            mContext.sendOrderedBroadcastAsUser(intent, UserHandle.ALL,
                    RECEIVE_DATA_ACTIVITY_CHANGE, null, null, 0, null, null);
        } finally {
            Binder.restoreCallingIdentity(ident);
        }
    }

    private void sendStickyBroadcast(Intent intent) {
        synchronized(this) {
            if (!mSystemReady) {
                mInitialBroadcast = new Intent(intent);
            }
            intent.addFlags(Intent.FLAG_RECEIVER_REGISTERED_ONLY_BEFORE_BOOT);
            if (DBG) {
                log("sendStickyBroadcast: action=" + intent.getAction());
            }

            final long ident = Binder.clearCallingIdentity();
            if (ConnectivityManager.CONNECTIVITY_ACTION.equals(intent.getAction())) {
                final IBatteryStats bs = BatteryStatsService.getService();
                try {
                    NetworkInfo ni = intent.getParcelableExtra(
                            ConnectivityManager.EXTRA_NETWORK_INFO);
                    bs.noteConnectivityChanged(intent.getIntExtra(
                            ConnectivityManager.EXTRA_NETWORK_TYPE, ConnectivityManager.TYPE_NONE),
                            ni != null ? ni.getState().toString() : "?");
                } catch (RemoteException e) {
                }
            }
            try {
                mContext.sendStickyBroadcastAsUser(intent, UserHandle.ALL);
            } finally {
                Binder.restoreCallingIdentity(ident);
            }
        }
    }

    void systemReady() {
        // start network sampling ..
        Intent intent = new Intent(ACTION_PKT_CNT_SAMPLE_INTERVAL_ELAPSED);
        intent.setPackage(mContext.getPackageName());

        mSampleIntervalElapsedIntent = PendingIntent.getBroadcast(mContext,
                SAMPLE_INTERVAL_ELAPSED_REQUEST_CODE, intent, 0);
        setAlarm(DEFAULT_START_SAMPLING_INTERVAL_IN_SECONDS * 1000, mSampleIntervalElapsedIntent);

        loadGlobalProxy();

        synchronized(this) {
            mSystemReady = true;
            if (mInitialBroadcast != null) {
                mContext.sendStickyBroadcastAsUser(mInitialBroadcast, UserHandle.ALL);
                mInitialBroadcast = null;
            }
        }
        // load the global proxy at startup
        mHandler.sendMessage(mHandler.obtainMessage(EVENT_APPLY_GLOBAL_HTTP_PROXY));

        // Try bringing up tracker, but if KeyStore isn't ready yet, wait
        // for user to unlock device.
        if (!updateLockdownVpn()) {
            final IntentFilter filter = new IntentFilter(Intent.ACTION_USER_PRESENT);
            mContext.registerReceiver(mUserPresentReceiver, filter);
        }

        mHandler.sendMessage(mHandler.obtainMessage(EVENT_SYSTEM_READY));

        mPermissionMonitor.startMonitoring();
    }

    private BroadcastReceiver mUserPresentReceiver = new BroadcastReceiver() {
        @Override
        public void onReceive(Context context, Intent intent) {
            // Try creating lockdown tracker, since user present usually means
            // unlocked keystore.
            if (updateLockdownVpn()) {
                mContext.unregisterReceiver(this);
            }
        }
    };

    /** @hide */
    @Override
    public void captivePortalCheckCompleted(NetworkInfo info, boolean isCaptivePortal) {
        enforceConnectivityInternalPermission();
        if (DBG) log("captivePortalCheckCompleted: ni=" + info + " captive=" + isCaptivePortal);
//        mNetTrackers[info.getType()].captivePortalCheckCompleted(isCaptivePortal);
    }

    /**
     * Setup data activity tracking for the given network.
     *
     * Every {@code setupDataActivityTracking} should be paired with a
     * {@link #removeDataActivityTracking} for cleanup.
     */
    private void setupDataActivityTracking(NetworkAgentInfo networkAgent) {
        final String iface = networkAgent.linkProperties.getInterfaceName();

        final int timeout;
        int type = ConnectivityManager.TYPE_NONE;

        if (networkAgent.networkCapabilities.hasTransport(
                NetworkCapabilities.TRANSPORT_CELLULAR)) {
            timeout = Settings.Global.getInt(mContext.getContentResolver(),
                                             Settings.Global.DATA_ACTIVITY_TIMEOUT_MOBILE,
                                             5);
            type = ConnectivityManager.TYPE_MOBILE;
        } else if (networkAgent.networkCapabilities.hasTransport(
                NetworkCapabilities.TRANSPORT_WIFI)) {
            timeout = Settings.Global.getInt(mContext.getContentResolver(),
                                             Settings.Global.DATA_ACTIVITY_TIMEOUT_WIFI,
                                             0);
            type = ConnectivityManager.TYPE_WIFI;
        } else {
            // do not track any other networks
            timeout = 0;
        }

        if (timeout > 0 && iface != null && type != ConnectivityManager.TYPE_NONE) {
            try {
                mNetd.addIdleTimer(iface, timeout, type);
            } catch (Exception e) {
                // You shall not crash!
                loge("Exception in setupDataActivityTracking " + e);
            }
        }
    }

    /**
     * Remove data activity tracking when network disconnects.
     */
    private void removeDataActivityTracking(NetworkAgentInfo networkAgent) {
        final String iface = networkAgent.linkProperties.getInterfaceName();
        final NetworkCapabilities caps = networkAgent.networkCapabilities;

        if (iface != null && (caps.hasTransport(NetworkCapabilities.TRANSPORT_CELLULAR) ||
                              caps.hasTransport(NetworkCapabilities.TRANSPORT_WIFI))) {
            try {
                // the call fails silently if no idletimer setup for this interface
                mNetd.removeIdleTimer(iface);
            } catch (Exception e) {
                loge("Exception in removeDataActivityTracking " + e);
            }
        }
    }

    /**
     * Reads the network specific MTU size from reources.
     * and set it on it's iface.
     */
    private void updateMtu(LinkProperties newLp, LinkProperties oldLp) {
        final String iface = newLp.getInterfaceName();
        final int mtu = newLp.getMtu();
        if (oldLp != null && newLp.isIdenticalMtu(oldLp)) {
            if (VDBG) log("identical MTU - not setting");
            return;
        }

        if (LinkProperties.isValidMtu(mtu, newLp.hasGlobalIPv6Address()) == false) {
            loge("Unexpected mtu value: " + mtu + ", " + iface);
            return;
        }

        // Cannot set MTU without interface name
        if (TextUtils.isEmpty(iface)) {
            loge("Setting MTU size with null iface.");
            return;
        }

        try {
            if (DBG) log("Setting MTU size: " + iface + ", " + mtu);
            mNetd.setMtu(iface, mtu);
        } catch (Exception e) {
            Slog.e(TAG, "exception in setMtu()" + e);
        }
    }

    private static final String DEFAULT_TCP_BUFFER_SIZES = "4096,87380,110208,4096,16384,110208";

    private void updateTcpBufferSizes(NetworkAgentInfo nai) {
        if (isDefaultNetwork(nai) == false) {
            return;
        }

        String tcpBufferSizes = nai.linkProperties.getTcpBufferSizes();
        String[] values = null;
        if (tcpBufferSizes != null) {
            values = tcpBufferSizes.split(",");
        }

        if (values == null || values.length != 6) {
            if (DBG) log("Invalid tcpBufferSizes string: " + tcpBufferSizes +", using defaults");
            tcpBufferSizes = DEFAULT_TCP_BUFFER_SIZES;
            values = tcpBufferSizes.split(",");
        }

        if (tcpBufferSizes.equals(mCurrentTcpBufferSizes)) return;

        try {
            if (DBG) Slog.d(TAG, "Setting tx/rx TCP buffers to " + tcpBufferSizes);

            final String prefix = "/sys/kernel/ipv4/tcp_";
            FileUtils.stringToFile(prefix + "rmem_min", values[0]);
            FileUtils.stringToFile(prefix + "rmem_def", values[1]);
            FileUtils.stringToFile(prefix + "rmem_max", values[2]);
            FileUtils.stringToFile(prefix + "wmem_min", values[3]);
            FileUtils.stringToFile(prefix + "wmem_def", values[4]);
            FileUtils.stringToFile(prefix + "wmem_max", values[5]);
            mCurrentTcpBufferSizes = tcpBufferSizes;
        } catch (IOException e) {
            loge("Can't set TCP buffer sizes:" + e);
        }

        final String defaultRwndKey = "net.tcp.default_init_rwnd";
        int defaultRwndValue = SystemProperties.getInt(defaultRwndKey, 0);
        Integer rwndValue = Settings.Global.getInt(mContext.getContentResolver(),
            Settings.Global.TCP_DEFAULT_INIT_RWND, defaultRwndValue);
        final String sysctlKey = "sys.sysctl.tcp_def_init_rwnd";
        if (rwndValue != 0) {
            SystemProperties.set(sysctlKey, rwndValue.toString());
        }
    }

    private void flushVmDnsCache() {
        /*
         * Tell the VMs to toss their DNS caches
         */
        Intent intent = new Intent(Intent.ACTION_CLEAR_DNS_CACHE);
        intent.addFlags(Intent.FLAG_RECEIVER_REPLACE_PENDING);
        /*
         * Connectivity events can happen before boot has completed ...
         */
        intent.addFlags(Intent.FLAG_RECEIVER_REGISTERED_ONLY_BEFORE_BOOT);
        final long ident = Binder.clearCallingIdentity();
        try {
            mContext.sendBroadcastAsUser(intent, UserHandle.ALL);
        } finally {
            Binder.restoreCallingIdentity(ident);
        }
    }

    @Override
    public int getRestoreDefaultNetworkDelay(int networkType) {
        String restoreDefaultNetworkDelayStr = SystemProperties.get(
                NETWORK_RESTORE_DELAY_PROP_NAME);
        if(restoreDefaultNetworkDelayStr != null &&
                restoreDefaultNetworkDelayStr.length() != 0) {
            try {
                return Integer.valueOf(restoreDefaultNetworkDelayStr);
            } catch (NumberFormatException e) {
            }
        }
        // if the system property isn't set, use the value for the apn type
        int ret = RESTORE_DEFAULT_NETWORK_DELAY;

        if ((networkType <= ConnectivityManager.MAX_NETWORK_TYPE) &&
                (mNetConfigs[networkType] != null)) {
            ret = mNetConfigs[networkType].restoreTime;
        }
        return ret;
    }

    @Override
    protected void dump(FileDescriptor fd, PrintWriter writer, String[] args) {
        final IndentingPrintWriter pw = new IndentingPrintWriter(writer, "  ");
        if (mContext.checkCallingOrSelfPermission(
                android.Manifest.permission.DUMP)
                != PackageManager.PERMISSION_GRANTED) {
            pw.println("Permission Denial: can't dump ConnectivityService " +
                    "from from pid=" + Binder.getCallingPid() + ", uid=" +
                    Binder.getCallingUid());
            return;
        }

        pw.println("NetworkFactories for:");
        pw.increaseIndent();
        for (NetworkFactoryInfo nfi : mNetworkFactoryInfos.values()) {
            pw.println(nfi.name);
        }
        pw.decreaseIndent();
        pw.println();

        NetworkAgentInfo defaultNai = mNetworkForRequestId.get(mDefaultRequest.requestId);
        pw.print("Active default network: ");
        if (defaultNai == null) {
            pw.println("none");
        } else {
            pw.println(defaultNai.network.netId);
        }
        pw.println();

        pw.println("Current Networks:");
        pw.increaseIndent();
        for (NetworkAgentInfo nai : mNetworkAgentInfos.values()) {
            pw.println(nai.toString());
            pw.increaseIndent();
            pw.println("Requests:");
            pw.increaseIndent();
            for (int i = 0; i < nai.networkRequests.size(); i++) {
                pw.println(nai.networkRequests.valueAt(i).toString());
            }
            pw.decreaseIndent();
            pw.println("Lingered:");
            pw.increaseIndent();
            for (NetworkRequest nr : nai.networkLingered) pw.println(nr.toString());
            pw.decreaseIndent();
            pw.decreaseIndent();
        }
        pw.decreaseIndent();
        pw.println();

        pw.println("Network Requests:");
        pw.increaseIndent();
        for (NetworkRequestInfo nri : mNetworkRequests.values()) {
            pw.println(nri.toString());
        }
        pw.println();
        pw.decreaseIndent();

        pw.println("mLegacyTypeTracker:");
        pw.increaseIndent();
        mLegacyTypeTracker.dump(pw);
        pw.decreaseIndent();
        pw.println();

        synchronized (this) {
            pw.println("NetworkTransitionWakeLock is currently " +
                    (mNetTransitionWakeLock.isHeld() ? "" : "not ") + "held.");
            pw.println("It was last requested for "+mNetTransitionWakeLockCausedBy);
        }
        pw.println();

        mTethering.dump(fd, pw, args);

        if (mInetLog != null) {
            pw.println();
            pw.println("Inet condition reports:");
            pw.increaseIndent();
            for(int i = 0; i < mInetLog.size(); i++) {
                pw.println(mInetLog.get(i));
            }
            pw.decreaseIndent();
        }
    }

    private boolean isLiveNetworkAgent(NetworkAgentInfo nai, String msg) {
        if (nai.network == null) return false;
        final NetworkAgentInfo officialNai = getNetworkAgentInfoForNetwork(nai.network);
        if (officialNai != null && officialNai.equals(nai)) return true;
        if (officialNai != null || VDBG) {
            loge(msg + " - isLiveNetworkAgent found mismatched netId: " + officialNai +
                " - " + nai);
        }
        return false;
    }

    private boolean isRequest(NetworkRequest request) {
        return mNetworkRequests.get(request).isRequest;
    }

    // must be stateless - things change under us.
    private class NetworkStateTrackerHandler extends Handler {
        public NetworkStateTrackerHandler(Looper looper) {
            super(looper);
        }

        @Override
        public void handleMessage(Message msg) {
            NetworkInfo info;
            switch (msg.what) {
                case AsyncChannel.CMD_CHANNEL_HALF_CONNECTED: {
                    handleAsyncChannelHalfConnect(msg);
                    break;
                }
                case AsyncChannel.CMD_CHANNEL_DISCONNECT: {
                    NetworkAgentInfo nai = mNetworkAgentInfos.get(msg.replyTo);
                    if (nai != null) nai.asyncChannel.disconnect();
                    break;
                }
                case AsyncChannel.CMD_CHANNEL_DISCONNECTED: {
                    handleAsyncChannelDisconnected(msg);
                    break;
                }
                case NetworkAgent.EVENT_NETWORK_CAPABILITIES_CHANGED: {
                    NetworkAgentInfo nai = mNetworkAgentInfos.get(msg.replyTo);
                    if (nai == null) {
                        loge("EVENT_NETWORK_CAPABILITIES_CHANGED from unknown NetworkAgent");
                    } else {
                        updateCapabilities(nai, (NetworkCapabilities)msg.obj);
                    }
                    break;
                }
                case EVENT_DEFAULT_NETWORK_SWITCH: {
                    handleDefaultNetworkSwitch();
                    break;
                }
                case NetworkAgent.EVENT_NETWORK_PROPERTIES_CHANGED: {
                    NetworkAgentInfo nai = mNetworkAgentInfos.get(msg.replyTo);
                    if (nai == null) {
                        loge("NetworkAgent not found for EVENT_NETWORK_PROPERTIES_CHANGED");
                    } else {
                        if (VDBG) {
                            log("Update of LinkProperties for " + nai.name() +
                                    "; created=" + nai.created);
                        }
                        LinkProperties oldLp = nai.linkProperties;
                        synchronized (nai) {
                            nai.linkProperties = (LinkProperties)msg.obj;
                        }
                        if (nai.created) {
                            updateLinkProperties(nai, oldLp);
                            notifyNetworkCallbacks(nai, ConnectivityManager.CALLBACK_IP_CHANGED);
                        }
                    }
                    break;
                }
                case NetworkAgent.EVENT_NETWORK_INFO_CHANGED: {
                    NetworkAgentInfo nai = mNetworkAgentInfos.get(msg.replyTo);
                    if (nai == null) {
                        loge("EVENT_NETWORK_INFO_CHANGED from unknown NetworkAgent");
                        break;
                    }
                    info = (NetworkInfo) msg.obj;
                    updateNetworkInfo(nai, info);
                    break;
                }
                case NetworkAgent.EVENT_NETWORK_SCORE_CHANGED: {
                    NetworkAgentInfo nai = mNetworkAgentInfos.get(msg.replyTo);
                    if (nai == null) {
                        loge("EVENT_NETWORK_SCORE_CHANGED from unknown NetworkAgent");
                        break;
                    }
                    Integer score = (Integer) msg.obj;
                    if (score != null) updateNetworkScore(nai, score.intValue());
                    break;
                }
                case NetworkAgent.EVENT_UID_RANGES_ADDED: {
                    NetworkAgentInfo nai = mNetworkAgentInfos.get(msg.replyTo);
                    if (nai == null) {
                        loge("EVENT_UID_RANGES_ADDED from unknown NetworkAgent");
                        break;
                    }
                    try {
                        mNetd.addVpnUidRanges(nai.network.netId, (UidRange[])msg.obj);
                    } catch (Exception e) {
                        // Never crash!
                        loge("Exception in addVpnUidRanges: " + e);
                    }
                    break;
                }
                case NetworkAgent.EVENT_UID_RANGES_REMOVED: {
                    NetworkAgentInfo nai = mNetworkAgentInfos.get(msg.replyTo);
                    if (nai == null) {
                        loge("EVENT_UID_RANGES_REMOVED from unknown NetworkAgent");
                        break;
                    }
                    try {
                        mNetd.removeVpnUidRanges(nai.network.netId, (UidRange[])msg.obj);
                    } catch (Exception e) {
                        // Never crash!
                        loge("Exception in removeVpnUidRanges: " + e);
                    }
                    break;
                }
                case NetworkAgent.EVENT_SET_EXPLICITLY_SELECTED: {
                    NetworkAgentInfo nai = mNetworkAgentInfos.get(msg.replyTo);
                    if (nai == null) {
                        loge("EVENT_SET_EXPLICITLY_SELECTED from unknown NetworkAgent");
                        break;
                    }
                    if (nai.created && !nai.networkMisc.explicitlySelected) {
                        loge("ERROR: created network explicitly selected.");
                    }
                    nai.networkMisc.explicitlySelected = true;
                    break;
                }
                case NetworkMonitor.EVENT_NETWORK_TESTED: {
                    NetworkAgentInfo nai = (NetworkAgentInfo)msg.obj;
                    if (isLiveNetworkAgent(nai, "EVENT_NETWORK_VALIDATED")) {
                        boolean valid = (msg.arg1 == NetworkMonitor.NETWORK_TEST_RESULT_VALID);
                        nai.lastValidated = valid;
                        if (valid) {
                            if (DBG) log("Validated " + nai.name());
                            if (!nai.everValidated) {
                                nai.everValidated = true;
                                rematchNetworkAndRequests(nai, NascentState.JUST_VALIDATED,
                                    ReapUnvalidatedNetworks.REAP);
                                // If score has changed, rebroadcast to NetworkFactories. b/17726566
                                sendUpdatedScoreToFactories(nai);
                            }
                        }
                        updateInetCondition(nai);
                        // Let the NetworkAgent know the state of its network
                        nai.asyncChannel.sendMessage(
                                android.net.NetworkAgent.CMD_REPORT_NETWORK_STATUS,
                                (valid ? NetworkAgent.VALID_NETWORK : NetworkAgent.INVALID_NETWORK),
                                0, null);
                    }
                    break;
                }
                case NetworkMonitor.EVENT_NETWORK_LINGER_COMPLETE: {
                    NetworkAgentInfo nai = (NetworkAgentInfo)msg.obj;
                    if (isLiveNetworkAgent(nai, "EVENT_NETWORK_LINGER_COMPLETE")) {
                        handleLingerComplete(nai);
                    }
                    break;
                }
                case NetworkMonitor.EVENT_PROVISIONING_NOTIFICATION: {
                    if (msg.arg1 == 0) {
                        setProvNotificationVisibleIntent(false, msg.arg2, 0, null, null);
                    } else {
                        NetworkAgentInfo nai = null;
                        synchronized (mNetworkForNetId) {
                            nai = mNetworkForNetId.get(msg.arg2);
                        }
                        if (nai == null) {
                            loge("EVENT_PROVISIONING_NOTIFICATION from unknown NetworkMonitor");
                            break;
                        }
                        setProvNotificationVisibleIntent(true, msg.arg2, nai.networkInfo.getType(),
                                nai.networkInfo.getExtraInfo(), (PendingIntent)msg.obj);
                    }
                    break;
                }
                case NetworkStateTracker.EVENT_STATE_CHANGED: {
                    info = (NetworkInfo) msg.obj;
                    NetworkInfo.State state = info.getState();

                    if (VDBG || (state == NetworkInfo.State.CONNECTED) ||
                            (state == NetworkInfo.State.DISCONNECTED) ||
                            (state == NetworkInfo.State.SUSPENDED)) {
                        log("ConnectivityChange for " +
                            info.getTypeName() + ": " +
                            state + "/" + info.getDetailedState());
                    }

                    EventLogTags.writeConnectivityStateChanged(
                            info.getType(), info.getSubtype(), info.getDetailedState().ordinal());

                    if (info.isConnectedToProvisioningNetwork()) {
                        /**
                         * TODO: Create ConnectivityManager.TYPE_MOBILE_PROVISIONING
                         * for now its an in between network, its a network that
                         * is actually a default network but we don't want it to be
                         * announced as such to keep background applications from
                         * trying to use it. It turns out that some still try so we
                         * take the additional step of clearing any default routes
                         * to the link that may have incorrectly setup by the lower
                         * levels.
                         */
                        LinkProperties lp = getLinkPropertiesForType(info.getType());
                        if (DBG) {
                            log("EVENT_STATE_CHANGED: connected to provisioning network, lp=" + lp);
                        }

                        // Clear any default routes setup by the radio so
                        // any activity by applications trying to use this
                        // connection will fail until the provisioning network
                        // is enabled.
                        /*
                        for (RouteInfo r : lp.getRoutes()) {
                            removeRoute(lp, r, TO_DEFAULT_TABLE,
                                        mNetTrackers[info.getType()].getNetwork().netId);
                        }
                        */
                    } else if (state == NetworkInfo.State.DISCONNECTED) {
                    } else if (state == NetworkInfo.State.SUSPENDED) {
                    } else if (state == NetworkInfo.State.CONNECTED) {
                    //    handleConnect(info);
                    }
                    notifyLockdownVpn(null);
                    break;
                }
                case NetworkStateTracker.EVENT_CONFIGURATION_CHANGED: {
                    info = (NetworkInfo) msg.obj;
                    // TODO: Temporary allowing network configuration
                    //       change not resetting sockets.
                    //       @see bug/4455071
                    /*
                    handleConnectivityChange(info.getType(), mCurrentLinkProperties[info.getType()],
                            false);
                    */
                    break;
                }
            }
        }
    }

    // Cancel any lingering so the linger timeout doesn't teardown a network.
    // This should be called when a network begins satisfying a NetworkRequest.
    // Note: depending on what state the NetworkMonitor is in (e.g.,
    // if it's awaiting captive portal login, or if validation failed), this
    // may trigger a re-evaluation of the network.
    private void unlinger(NetworkAgentInfo nai) {
        if (VDBG) log("Canceling linger of " + nai.name());
        // If network has never been validated, it cannot have been lingered, so don't bother
        // needlessly triggering a re-evaluation.
        if (!nai.everValidated) return;
        nai.networkLingered.clear();
        nai.networkMonitor.sendMessage(NetworkMonitor.CMD_NETWORK_CONNECTED);
    }

    private void handleAsyncChannelHalfConnect(Message msg) {
        AsyncChannel ac = (AsyncChannel) msg.obj;
        if (mNetworkFactoryInfos.containsKey(msg.replyTo)) {
            if (msg.arg1 == AsyncChannel.STATUS_SUCCESSFUL) {
                if (VDBG) log("NetworkFactory connected");
                mNetworkFactoryInfos.get(msg.replyTo).asyncChannel.
                    sendMessage(AsyncChannel.CMD_CHANNEL_FULL_CONNECTION);
                // A network factory has connected.  Send it all current NetworkRequests.
                for (NetworkRequestInfo nri : mNetworkRequests.values()) {
                    if (nri.isRequest == false) continue;
                    NetworkAgentInfo nai = mNetworkForRequestId.get(nri.request.requestId);
                    ac.sendMessage(android.net.NetworkFactory.CMD_REQUEST_NETWORK,
                            (nai != null ? nai.getCurrentScore() : 0), 0, nri.request);
                }
            } else {
                loge("Error connecting NetworkFactory");
                mNetworkFactoryInfos.remove(msg.obj);
            }
        } else if (mNetworkAgentInfos.containsKey(msg.replyTo)) {
            if (msg.arg1 == AsyncChannel.STATUS_SUCCESSFUL) {
                if (VDBG) log("NetworkAgent connected");
                // A network agent has requested a connection.  Establish the connection.
                mNetworkAgentInfos.get(msg.replyTo).asyncChannel.
                        sendMessage(AsyncChannel.CMD_CHANNEL_FULL_CONNECTION);
            } else {
                loge("Error connecting NetworkAgent");
                NetworkAgentInfo nai = mNetworkAgentInfos.remove(msg.replyTo);
                if (nai != null) {
                    synchronized (mNetworkForNetId) {
                        mNetworkForNetId.remove(nai.network.netId);
                    }
                    // Just in case.
                    mLegacyTypeTracker.remove(nai);
                }
            }
        }
    }

    private void handleAsyncChannelDisconnected(Message msg) {
        NetworkAgentInfo nai = mNetworkAgentInfos.get(msg.replyTo);
        if (nai != null) {
            if (DBG) {
                log(nai.name() + " got DISCONNECTED, was satisfying " + nai.networkRequests.size());
            }
            // A network agent has disconnected.
            if (nai.created) {
                // Tell netd to clean up the configuration for this network
                // (routing rules, DNS, etc).
                try {
                    mNetd.removeNetwork(nai.network.netId);
                } catch (Exception e) {
                    loge("Exception removing network: " + e);
                }
            }
            // TODO - if we move the logic to the network agent (have them disconnect
            // because they lost all their requests or because their score isn't good)
            // then they would disconnect organically, report their new state and then
            // disconnect the channel.
            if (nai.networkInfo.isConnected()) {
                nai.networkInfo.setDetailedState(NetworkInfo.DetailedState.DISCONNECTED,
                        null, null);
            }
            if (isDefaultNetwork(nai)) {
                mDefaultInetConditionPublished = 0;
            }
            notifyIfacesChanged();
            notifyNetworkCallbacks(nai, ConnectivityManager.CALLBACK_LOST);
            nai.networkMonitor.sendMessage(NetworkMonitor.CMD_NETWORK_DISCONNECTED);
            mNetworkAgentInfos.remove(msg.replyTo);
            updateClat(null, nai.linkProperties, nai);
            mLegacyTypeTracker.remove(nai);
            synchronized (mNetworkForNetId) {
                mNetworkForNetId.remove(nai.network.netId);
            }
            // Since we've lost the network, go through all the requests that
            // it was satisfying and see if any other factory can satisfy them.
            // TODO: This logic may be better replaced with a call to rematchAllNetworksAndRequests
            final ArrayList<NetworkAgentInfo> toActivate = new ArrayList<NetworkAgentInfo>();
            for (int i = 0; i < nai.networkRequests.size(); i++) {
                NetworkRequest request = nai.networkRequests.valueAt(i);
                NetworkAgentInfo currentNetwork = mNetworkForRequestId.get(request.requestId);
                if (currentNetwork != null && currentNetwork.network.netId == nai.network.netId) {
                    if (DBG) {
                        log("Checking for replacement network to handle request " + request );
                    }
                    mNetworkForRequestId.remove(request.requestId);
                    sendUpdatedScoreToFactories(request, 0);
                    NetworkAgentInfo alternative = null;
                    for (NetworkAgentInfo existing : mNetworkAgentInfos.values()) {
                        if (existing.satisfies(request) &&
                                (alternative == null ||
                                 alternative.getCurrentScore() < existing.getCurrentScore())) {
                            alternative = existing;
                        }
                    }
                    if (alternative != null) {
                        if (DBG) log(" found replacement in " + alternative.name());
                        if (!toActivate.contains(alternative)) {
                            toActivate.add(alternative);
                        }
                    }
                }
            }
            if (nai.networkRequests.get(mDefaultRequest.requestId) != null) {
                removeDataActivityTracking(nai);
                notifyLockdownVpn(nai);
                requestNetworkTransitionWakelock(nai.name());
            }
            for (NetworkAgentInfo networkToActivate : toActivate) {
                unlinger(networkToActivate);
                rematchNetworkAndRequests(networkToActivate, NascentState.NOT_JUST_VALIDATED,
                        ReapUnvalidatedNetworks.DONT_REAP);
            }
        }
    }

    // If this method proves to be too slow then we can maintain a separate
    // pendingIntent => NetworkRequestInfo map.
    // This method assumes that every non-null PendingIntent maps to exactly 1 NetworkRequestInfo.
    private NetworkRequestInfo findExistingNetworkRequestInfo(PendingIntent pendingIntent) {
        Intent intent = pendingIntent.getIntent();
        for (Map.Entry<NetworkRequest, NetworkRequestInfo> entry : mNetworkRequests.entrySet()) {
            PendingIntent existingPendingIntent = entry.getValue().mPendingIntent;
            if (existingPendingIntent != null &&
                    existingPendingIntent.getIntent().filterEquals(intent)) {
                return entry.getValue();
            }
        }
        return null;
    }

    private void handleRegisterNetworkRequestWithIntent(Message msg) {
        final NetworkRequestInfo nri = (NetworkRequestInfo) (msg.obj);

        NetworkRequestInfo existingRequest = findExistingNetworkRequestInfo(nri.mPendingIntent);
        if (existingRequest != null) { // remove the existing request.
            if (DBG) log("Replacing " + existingRequest.request + " with "
                    + nri.request + " because their intents matched.");
            handleReleaseNetworkRequest(existingRequest.request, getCallingUid());
        }
        handleRegisterNetworkRequest(msg);
    }

    private void handleRegisterNetworkRequest(Message msg) {
        final NetworkRequestInfo nri = (NetworkRequestInfo) (msg.obj);
        final NetworkCapabilities newCap = nri.request.networkCapabilities;	
        int score = 0;

        // Check for the best currently alive network that satisfies this request
        NetworkAgentInfo bestNetwork = null;
        for (NetworkAgentInfo network : mNetworkAgentInfos.values()) {
            if (DBG) log("handleRegisterNetworkRequest checking " + network.name());
            if (newCap.satisfiedByNetworkCapabilities(network.networkCapabilities)) {
                if (DBG) log("apparently satisfied.  currentScore=" + network.getCurrentScore());
                if ((bestNetwork == null) ||
                        bestNetwork.getCurrentScore() < network.getCurrentScore()) {
                    if (!nri.isRequest) {
                        // Not setting bestNetwork here as a listening NetworkRequest may be
                        // satisfied by multiple Networks.  Instead the request is added to
                        // each satisfying Network and notified about each.
                        network.addRequest(nri.request);
                        notifyNetworkCallback(network, nri);
                    } else {
                        bestNetwork = network;
                    }
                }
            }
        }
        if (mNetworkForRequestId.get(nri.request.requestId)!=null) {
            if (DBG) log("ignoring duplicate request");
        } else {
            if (bestNetwork != null) {
                if (VDBG) log("using " + bestNetwork.name());
                if (nri.isRequest && bestNetwork.networkInfo.isConnected()) {
                    // Cancel any lingering so the linger timeout doesn't teardown this network
                    // even though we have a request for it.
                    bestNetwork.networkLingered.clear();
                    bestNetwork.networkMonitor.sendMessage(NetworkMonitor.CMD_NETWORK_CONNECTED);
                }
                bestNetwork.addRequest(nri.request);
                mNetworkForRequestId.put(nri.request.requestId, bestNetwork);
                notifyNetworkCallback(bestNetwork, nri);
                score = bestNetwork.getCurrentScore();
                if (nri.isRequest && nri.request.legacyType != TYPE_NONE) {
                    //To support legacy calls for network request
                    mLegacyTypeTracker.add(nri.request.legacyType, bestNetwork);
                }
<<<<<<< HEAD
            }
            mNetworkRequests.put(nri.request, nri);
            if (nri.isRequest) {
                if (DBG) log("sending new NetworkRequest to factories");
                for (NetworkFactoryInfo nfi : mNetworkFactoryInfos.values()) {
                    nfi.asyncChannel.sendMessage(android.net.NetworkFactory.CMD_REQUEST_NETWORK,
                            score, 0, nri.request);
=======
            }
            mNetworkRequests.put(nri.request, nri);
            if (nri.isRequest) {
                if (DBG) log("sending new NetworkRequest to factories");
                for (NetworkFactoryInfo nfi : mNetworkFactoryInfos.values()) {
                    nfi.asyncChannel.sendMessage(android.net.NetworkFactory.CMD_REQUEST_NETWORK,
                            score, 0, nri.request);
                }
            }
        }
    }

    private void handleReleaseNetworkRequestWithIntent(PendingIntent pendingIntent,
            int callingUid) {
        NetworkRequestInfo nri = findExistingNetworkRequestInfo(pendingIntent);
        if (nri != null) {
            handleReleaseNetworkRequest(nri.request, callingUid);
        }
    }

    // Is nai unneeded by all NetworkRequests (and should be disconnected)?
    // For validated Networks this is simply whether it is satsifying any NetworkRequests.
    // For unvalidated Networks this is whether it is satsifying any NetworkRequests or
    // were it to become validated, would it have a chance of satisfying any NetworkRequests.
    private boolean unneeded(NetworkAgentInfo nai) {
        if (!nai.created || nai.isVPN()) return false;
        boolean unneeded = true;
        if (nai.everValidated) {
            for (int i = 0; i < nai.networkRequests.size() && unneeded; i++) {
                final NetworkRequest nr = nai.networkRequests.valueAt(i);
                try {
                    if (isRequest(nr)) unneeded = false;
                } catch (Exception e) {
                    loge("Request " + nr + " not found in mNetworkRequests.");
                    loge("  it came from request list  of " + nai.name());
                }
            }
        } else {
            for (NetworkRequestInfo nri : mNetworkRequests.values()) {
                // If this Network is already the highest scoring Network for a request, or if
                // there is hope for it to become one if it validated, then it is needed.
                if (nri.isRequest && nai.satisfies(nri.request) &&
                        (nai.networkRequests.get(nri.request.requestId) != null ||
                        // Note that this catches two important cases:
                        // 1. Unvalidated cellular will not be reaped when unvalidated WiFi
                        //    is currently satisfying the request.  This is desirable when
                        //    cellular ends up validating but WiFi does not.
                        // 2. Unvalidated WiFi will not be reaped when validated cellular
                        //    is currently satsifying the request.  This is desirable when
                        //    WiFi ends up validating and out scoring cellular.
                        mNetworkForRequestId.get(nri.request.requestId).getCurrentScore() <
                                nai.getCurrentScoreAsValidated())) {
                    unneeded = false;
                    break;
>>>>>>> 073b8a01
                }
            }
        }
        return unneeded;
    }
    private void handleReleaseNetworkRequest(NetworkRequest request, int callingUid) {
        NetworkRequestInfo nri = mNetworkRequests.get(request);
        if (nri != null) {
            if (Process.SYSTEM_UID != callingUid && nri.mUid != callingUid) {
                if (DBG) log("Attempt to release unowned NetworkRequest " + request);
                return;
            }
            if (DBG) log("releasing NetworkRequest " + request);
            nri.unlinkDeathRecipient();
            mNetworkRequests.remove(request);
            if (nri.isRequest) {
                // Find all networks that are satisfying this request and remove the request
                // from their request lists.
                // TODO - it's my understanding that for a request there is only a single
                // network satisfying it, so this loop is wasteful
                boolean wasKept = false;
                for (NetworkAgentInfo nai : mNetworkAgentInfos.values()) {
                    if (nai.networkRequests.get(nri.request.requestId) != null) {
                        nai.networkRequests.remove(nri.request.requestId);
                        if (DBG) {
                            log(" Removing from current network " + nai.name() +
                                    ", leaving " + nai.networkRequests.size() +
                                    " requests.");
                        }
                        if (unneeded(nai)) {
                            if (DBG) log("no live requests for " + nai.name() + "; disconnecting");
                            teardownUnneededNetwork(nai);
                        } else {
                            // suspect there should only be one pass through here
                            // but if any were kept do the check below
                            wasKept |= true;
                        }
                    }
                }

                NetworkAgentInfo nai = mNetworkForRequestId.get(nri.request.requestId);
                if (nai != null) {
                    mNetworkForRequestId.remove(nri.request.requestId);
                }
                // Maintain the illusion.  When this request arrived, we might have pretended
                // that a network connected to serve it, even though the network was already
                // connected.  Now that this request has gone away, we might have to pretend
                // that the network disconnected.  LegacyTypeTracker will generate that
                // phantom disconnect for this type.
                if (nri.request.legacyType != TYPE_NONE && nai != null) {
                    boolean doRemove = true;
                    if (wasKept) {
                        // check if any of the remaining requests for this network are for the
                        // same legacy type - if so, don't remove the nai
                        for (int i = 0; i < nai.networkRequests.size(); i++) {
                            NetworkRequest otherRequest = nai.networkRequests.valueAt(i);
                            if (otherRequest.legacyType == nri.request.legacyType &&
                                    isRequest(otherRequest)) {
                                if (DBG) log(" still have other legacy request - leaving");
                                doRemove = false;
                            }
                        }
                    }

                    if (doRemove) {
                        mLegacyTypeTracker.remove(nri.request.legacyType, nai);
                    }
                }

                for (NetworkFactoryInfo nfi : mNetworkFactoryInfos.values()) {
                    nfi.asyncChannel.sendMessage(android.net.NetworkFactory.CMD_CANCEL_REQUEST,
                            nri.request);
                }
            } else {
                // listens don't have a singular affectedNetwork.  Check all networks to see
                // if this listen request applies and remove it.
                for (NetworkAgentInfo nai : mNetworkAgentInfos.values()) {
                    nai.networkRequests.remove(nri.request.requestId);
                }
            }
            callCallbackForRequest(nri, null, ConnectivityManager.CALLBACK_RELEASED);
        }
    }

    private class InternalHandler extends Handler {
        public InternalHandler(Looper looper) {
            super(looper);
        }

        @Override
        public void handleMessage(Message msg) {
            switch (msg.what) {
                case EVENT_EXPIRE_NET_TRANSITION_WAKELOCK:
                case EVENT_CLEAR_NET_TRANSITION_WAKELOCK: {
                    String causedBy = null;
                    synchronized (ConnectivityService.this) {
                        if (msg.arg1 == mNetTransitionWakeLockSerialNumber &&
                                mNetTransitionWakeLock.isHeld()) {
                            mNetTransitionWakeLock.release();
                            causedBy = mNetTransitionWakeLockCausedBy;
                        } else {
                            break;
                        }
                    }
                    if (msg.what == EVENT_EXPIRE_NET_TRANSITION_WAKELOCK) {
                        log("Failed to find a new network - expiring NetTransition Wakelock");
                    } else {
                        log("NetTransition Wakelock (" + (causedBy == null ? "unknown" : causedBy) +
                                " cleared because we found a replacement network");
                    }
                    break;
                }
                case EVENT_APPLY_GLOBAL_HTTP_PROXY: {
                    handleDeprecatedGlobalHttpProxy();
                    break;
                }
                case EVENT_SET_DEPENDENCY_MET: {
                    boolean met = (msg.arg1 == ENABLED);
                    handleSetDependencyMet(msg.arg2, met);
                    break;
                }
                case EVENT_SEND_STICKY_BROADCAST_INTENT: {
                    Intent intent = (Intent)msg.obj;
                    sendStickyBroadcast(intent);
                    break;
                }
                case EVENT_ENABLE_FAIL_FAST_MOBILE_DATA: {
                    int tag = mEnableFailFastMobileDataTag.get();
                    if (msg.arg1 == tag) {
                        MobileDataStateTracker mobileDst =
                            (MobileDataStateTracker) mNetTrackers[ConnectivityManager.TYPE_MOBILE];
                        if (mobileDst != null) {
                            mobileDst.setEnableFailFastMobileData(msg.arg2);
                        }
                    } else {
                        log("EVENT_ENABLE_FAIL_FAST_MOBILE_DATA: stale arg1:" + msg.arg1
                                + " != tag:" + tag);
                    }
                    break;
                }
                case EVENT_SAMPLE_INTERVAL_ELAPSED: {
                    handleNetworkSamplingTimeout();
                    break;
                }
                case EVENT_PROXY_HAS_CHANGED: {
                    handleApplyDefaultProxy((ProxyInfo)msg.obj);
                    break;
                }
                case EVENT_REGISTER_NETWORK_FACTORY: {
                    handleRegisterNetworkFactory((NetworkFactoryInfo)msg.obj);
                    break;
                }
                case EVENT_UNREGISTER_NETWORK_FACTORY: {
                    handleUnregisterNetworkFactory((Messenger)msg.obj);
                    break;
                }
                case EVENT_REGISTER_NETWORK_AGENT: {
                    handleRegisterNetworkAgent((NetworkAgentInfo)msg.obj);
                    break;
                }
                case EVENT_REGISTER_NETWORK_REQUEST:
                case EVENT_REGISTER_NETWORK_LISTENER: {
                    handleRegisterNetworkRequest(msg);
                    break;
                }
                case EVENT_REGISTER_NETWORK_REQUEST_WITH_INTENT: {
                    handleRegisterNetworkRequestWithIntent(msg);
                    break;
                }
                case EVENT_RELEASE_NETWORK_REQUEST_WITH_INTENT: {
                    handleReleaseNetworkRequestWithIntent((PendingIntent) msg.obj, msg.arg1);
                    break;
                }
                case EVENT_RELEASE_NETWORK_REQUEST: {
                    handleReleaseNetworkRequest((NetworkRequest) msg.obj, msg.arg1);
                    break;
                }
                case EVENT_SYSTEM_READY: {
                    for (NetworkAgentInfo nai : mNetworkAgentInfos.values()) {
                        nai.networkMonitor.systemReady = true;
                    }
                    break;
                }
            }
        }
    }

    public List<WifiDevice> getTetherConnectedSta() {
        if (isTetheringSupported()) {
            return mTethering.getTetherConnectedSta();
        } else {
            return null;
        }
    }

    // javadoc from interface
    public int tether(String iface) {
        ConnectivityManager.enforceTetherChangePermission(mContext);
        if (isTetheringSupported()) {
            return mTethering.tether(iface);
        } else {
            return ConnectivityManager.TETHER_ERROR_UNSUPPORTED;
        }
    }

    // javadoc from interface
    public int untether(String iface) {
        ConnectivityManager.enforceTetherChangePermission(mContext);

        if (isTetheringSupported()) {
            return mTethering.untether(iface);
        } else {
            return ConnectivityManager.TETHER_ERROR_UNSUPPORTED;
        }
    }

    // javadoc from interface
    public int getLastTetherError(String iface) {
        enforceTetherAccessPermission();

        if (isTetheringSupported()) {
            return mTethering.getLastTetherError(iface);
        } else {
            return ConnectivityManager.TETHER_ERROR_UNSUPPORTED;
        }
    }

    // TODO - proper iface API for selection by property, inspection, etc
    public String[] getTetherableUsbRegexs() {
        enforceTetherAccessPermission();
        if (isTetheringSupported()) {
            return mTethering.getTetherableUsbRegexs();
        } else {
            return new String[0];
        }
    }

    public String[] getTetherableWifiRegexs() {
        enforceTetherAccessPermission();
        if (isTetheringSupported()) {
            return mTethering.getTetherableWifiRegexs();
        } else {
            return new String[0];
        }
    }

    public String[] getTetherableBluetoothRegexs() {
        enforceTetherAccessPermission();
        if (isTetheringSupported()) {
            return mTethering.getTetherableBluetoothRegexs();
        } else {
            return new String[0];
        }
    }

    public int setUsbTethering(boolean enable) {
        ConnectivityManager.enforceTetherChangePermission(mContext);
        if (isTetheringSupported()) {
            return mTethering.setUsbTethering(enable);
        } else {
            return ConnectivityManager.TETHER_ERROR_UNSUPPORTED;
        }
    }

    // TODO - move iface listing, queries, etc to new module
    // javadoc from interface
    public String[] getTetherableIfaces() {
        enforceTetherAccessPermission();
        return mTethering.getTetherableIfaces();
    }

    public String[] getTetheredIfaces() {
        enforceTetherAccessPermission();
        return mTethering.getTetheredIfaces();
    }

    public String[] getTetheringErroredIfaces() {
        enforceTetherAccessPermission();
        return mTethering.getErroredIfaces();
    }

    public String[] getTetheredDhcpRanges() {
        enforceConnectivityInternalPermission();
        return mTethering.getTetheredDhcpRanges();
    }

    // if ro.tether.denied = true we default to no tethering
    // gservices could set the secure setting to 1 though to enable it on a build where it
    // had previously been turned off.
    public boolean isTetheringSupported() {
        enforceTetherAccessPermission();
        int defaultVal = (SystemProperties.get("ro.tether.denied").equals("true") ? 0 : 1);
        boolean tetherEnabledInSettings = (Settings.Global.getInt(mContext.getContentResolver(),
                Settings.Global.TETHER_SUPPORTED, defaultVal) != 0)
                && !mUserManager.hasUserRestriction(UserManager.DISALLOW_CONFIG_TETHERING);
        return tetherEnabledInSettings && ((mTethering.getTetherableUsbRegexs().length != 0 ||
                mTethering.getTetherableWifiRegexs().length != 0 ||
                mTethering.getTetherableBluetoothRegexs().length != 0) &&
                mTethering.getUpstreamIfaceTypes().length != 0);
    }

    // Called when we lose the default network and have no replacement yet.
    // This will automatically be cleared after X seconds or a new default network
    // becomes CONNECTED, whichever happens first.  The timer is started by the
    // first caller and not restarted by subsequent callers.
    private void requestNetworkTransitionWakelock(String forWhom) {
        int serialNum = 0;
        synchronized (this) {
            if (mNetTransitionWakeLock.isHeld()) return;
            serialNum = ++mNetTransitionWakeLockSerialNumber;
            mNetTransitionWakeLock.acquire();
            mNetTransitionWakeLockCausedBy = forWhom;
        }
        mHandler.sendMessageDelayed(mHandler.obtainMessage(
                EVENT_EXPIRE_NET_TRANSITION_WAKELOCK, serialNum, 0),
                mNetTransitionWakeLockTimeout);
        return;
    }

    // 100 percent is full good, 0 is full bad.
    public void reportInetCondition(int networkType, int percentage) {
        NetworkAgentInfo nai = mLegacyTypeTracker.getNetworkForType(networkType);
        if (nai == null) return;
        boolean isGood = percentage > 50;
        // Revalidate if the app report does not match our current validated state.
        if (isGood != nai.lastValidated) {
            // Make the message logged by reportBadNetwork below less confusing.
            if (DBG && isGood) log("reportInetCondition: type=" + networkType + " ok, revalidate");
            reportBadNetwork(nai.network);
        }
    }

    public void reportBadNetwork(Network network) {
        enforceAccessPermission();
        enforceInternetPermission();

        if (network == null) return;

        final int uid = Binder.getCallingUid();
        NetworkAgentInfo nai = getNetworkAgentInfoForNetwork(network);
        if (nai == null) return;
        if (DBG) log("reportBadNetwork(" + nai.name() + ") by " + uid);
        synchronized (nai) {
            // Validating an uncreated network could result in a call to rematchNetworkAndRequests()
            // which isn't meant to work on uncreated networks.
            if (!nai.created) return;

            if (isNetworkWithLinkPropertiesBlocked(nai.linkProperties, uid)) return;

            nai.networkMonitor.sendMessage(NetworkMonitor.CMD_FORCE_REEVALUATION, uid);
        }
    }

    public ProxyInfo getDefaultProxy() {
        // this information is already available as a world read/writable jvm property
        // so this API change wouldn't have a benifit.  It also breaks the passing
        // of proxy info to all the JVMs.
        // enforceAccessPermission();
        synchronized (mProxyLock) {
            ProxyInfo ret = mGlobalProxy;
            if ((ret == null) && !mDefaultProxyDisabled) ret = mDefaultProxy;
            return ret;
        }
    }

    // Convert empty ProxyInfo's to null as null-checks are used to determine if proxies are present
    // (e.g. if mGlobalProxy==null fall back to network-specific proxy, if network-specific
    // proxy is null then there is no proxy in place).
    private ProxyInfo canonicalizeProxyInfo(ProxyInfo proxy) {
        if (proxy != null && TextUtils.isEmpty(proxy.getHost())
                && (proxy.getPacFileUrl() == null || Uri.EMPTY.equals(proxy.getPacFileUrl()))) {
            proxy = null;
        }
        return proxy;
    }

    // ProxyInfo equality function with a couple modifications over ProxyInfo.equals() to make it
    // better for determining if a new proxy broadcast is necessary:
    // 1. Canonicalize empty ProxyInfos to null so an empty proxy compares equal to null so as to
    //    avoid unnecessary broadcasts.
    // 2. Make sure all parts of the ProxyInfo's compare true, including the host when a PAC URL
    //    is in place.  This is important so legacy PAC resolver (see com.android.proxyhandler)
    //    changes aren't missed.  The legacy PAC resolver pretends to be a simple HTTP proxy but
    //    actually uses the PAC to resolve; this results in ProxyInfo's with PAC URL, host and port
    //    all set.
    private boolean proxyInfoEqual(ProxyInfo a, ProxyInfo b) {
        a = canonicalizeProxyInfo(a);
        b = canonicalizeProxyInfo(b);
        // ProxyInfo.equals() doesn't check hosts when PAC URLs are present, but we need to check
        // hosts even when PAC URLs are present to account for the legacy PAC resolver.
        return Objects.equals(a, b) && (a == null || Objects.equals(a.getHost(), b.getHost()));
    }

    public void setGlobalProxy(ProxyInfo proxyProperties) {
        enforceConnectivityInternalPermission();

        synchronized (mProxyLock) {
            if (proxyProperties == mGlobalProxy) return;
            if (proxyProperties != null && proxyProperties.equals(mGlobalProxy)) return;
            if (mGlobalProxy != null && mGlobalProxy.equals(proxyProperties)) return;

            String host = "";
            int port = 0;
            String exclList = "";
            String pacFileUrl = "";
            if (proxyProperties != null && (!TextUtils.isEmpty(proxyProperties.getHost()) ||
                    !Uri.EMPTY.equals(proxyProperties.getPacFileUrl()))) {
                if (!proxyProperties.isValid()) {
                    if (DBG)
                        log("Invalid proxy properties, ignoring: " + proxyProperties.toString());
                    return;
                }
                mGlobalProxy = new ProxyInfo(proxyProperties);
                host = mGlobalProxy.getHost();
                port = mGlobalProxy.getPort();
                exclList = mGlobalProxy.getExclusionListAsString();
                if (!Uri.EMPTY.equals(proxyProperties.getPacFileUrl())) {
                    pacFileUrl = proxyProperties.getPacFileUrl().toString();
                }
            } else {
                mGlobalProxy = null;
            }
            ContentResolver res = mContext.getContentResolver();
            final long token = Binder.clearCallingIdentity();
            try {
                Settings.Global.putString(res, Settings.Global.GLOBAL_HTTP_PROXY_HOST, host);
                Settings.Global.putInt(res, Settings.Global.GLOBAL_HTTP_PROXY_PORT, port);
                Settings.Global.putString(res, Settings.Global.GLOBAL_HTTP_PROXY_EXCLUSION_LIST,
                        exclList);
                Settings.Global.putString(res, Settings.Global.GLOBAL_HTTP_PROXY_PAC, pacFileUrl);
            } finally {
                Binder.restoreCallingIdentity(token);
            }

            if (mGlobalProxy == null) {
                proxyProperties = mDefaultProxy;
            }
            sendProxyBroadcast(proxyProperties);
        }
    }

    private void loadGlobalProxy() {
        ContentResolver res = mContext.getContentResolver();
        String host = Settings.Global.getString(res, Settings.Global.GLOBAL_HTTP_PROXY_HOST);
        int port = Settings.Global.getInt(res, Settings.Global.GLOBAL_HTTP_PROXY_PORT, 0);
        String exclList = Settings.Global.getString(res,
                Settings.Global.GLOBAL_HTTP_PROXY_EXCLUSION_LIST);
        String pacFileUrl = Settings.Global.getString(res, Settings.Global.GLOBAL_HTTP_PROXY_PAC);
        if (!TextUtils.isEmpty(host) || !TextUtils.isEmpty(pacFileUrl)) {
            ProxyInfo proxyProperties;
            if (!TextUtils.isEmpty(pacFileUrl)) {
                proxyProperties = new ProxyInfo(pacFileUrl);
            } else {
                proxyProperties = new ProxyInfo(host, port, exclList);
            }
            if (!proxyProperties.isValid()) {
                if (DBG) log("Invalid proxy properties, ignoring: " + proxyProperties.toString());
                return;
            }

            synchronized (mProxyLock) {
                mGlobalProxy = proxyProperties;
            }
        }
    }

    public ProxyInfo getGlobalProxy() {
        // this information is already available as a world read/writable jvm property
        // so this API change wouldn't have a benifit.  It also breaks the passing
        // of proxy info to all the JVMs.
        // enforceAccessPermission();
        synchronized (mProxyLock) {
            return mGlobalProxy;
        }
    }

    private void handleApplyDefaultProxy(ProxyInfo proxy) {
        if (proxy != null && TextUtils.isEmpty(proxy.getHost())
                && Uri.EMPTY.equals(proxy.getPacFileUrl())) {
            proxy = null;
        }
        synchronized (mProxyLock) {
            if (mDefaultProxy != null && mDefaultProxy.equals(proxy)) return;
            if (mDefaultProxy == proxy) return; // catches repeated nulls
            if (proxy != null &&  !proxy.isValid()) {
                if (DBG) log("Invalid proxy properties, ignoring: " + proxy.toString());
                return;
            }

            // This call could be coming from the PacManager, containing the port of the local
            // proxy.  If this new proxy matches the global proxy then copy this proxy to the
            // global (to get the correct local port), and send a broadcast.
            // TODO: Switch PacManager to have its own message to send back rather than
            // reusing EVENT_HAS_CHANGED_PROXY and this call to handleApplyDefaultProxy.
            if ((mGlobalProxy != null) && (proxy != null)
                    && (!Uri.EMPTY.equals(proxy.getPacFileUrl()))
                    && proxy.getPacFileUrl().equals(mGlobalProxy.getPacFileUrl())) {
                mGlobalProxy = proxy;
                sendProxyBroadcast(mGlobalProxy);
                return;
            }
            mDefaultProxy = proxy;

            if (mGlobalProxy != null) return;
            if (!mDefaultProxyDisabled) {
                sendProxyBroadcast(proxy);
            }
        }
    }

    // If the proxy has changed from oldLp to newLp, resend proxy broadcast with default proxy.
    // This method gets called when any network changes proxy, but the broadcast only ever contains
    // the default proxy (even if it hasn't changed).
    // TODO: Deprecate the broadcast extras as they aren't necessarily applicable in a multi-network
    // world where an app might be bound to a non-default network.
    private void updateProxy(LinkProperties newLp, LinkProperties oldLp, NetworkAgentInfo nai) {
        ProxyInfo newProxyInfo = newLp == null ? null : newLp.getHttpProxy();
        ProxyInfo oldProxyInfo = oldLp == null ? null : oldLp.getHttpProxy();

        if (!proxyInfoEqual(newProxyInfo, oldProxyInfo)) {
            sendProxyBroadcast(getDefaultProxy());
        }
    }

    private void handleDeprecatedGlobalHttpProxy() {
        String proxy = Settings.Global.getString(mContext.getContentResolver(),
                Settings.Global.HTTP_PROXY);
        if (!TextUtils.isEmpty(proxy)) {
            String data[] = proxy.split(":");
            if (data.length == 0) {
                return;
            }

            String proxyHost =  data[0];
            int proxyPort = 8080;
            if (data.length > 1) {
                try {
                    proxyPort = Integer.parseInt(data[1]);
                } catch (NumberFormatException e) {
                    return;
                }
            }
            ProxyInfo p = new ProxyInfo(data[0], proxyPort, "");
            setGlobalProxy(p);
        }
    }

    private void sendProxyBroadcast(ProxyInfo proxy) {
        if (proxy == null) proxy = new ProxyInfo("", 0, "");
        if (mPacManager.setCurrentProxyScriptUrl(proxy)) return;
        if (DBG) log("sending Proxy Broadcast for " + proxy);
        Intent intent = new Intent(Proxy.PROXY_CHANGE_ACTION);
        intent.addFlags(Intent.FLAG_RECEIVER_REPLACE_PENDING |
            Intent.FLAG_RECEIVER_REGISTERED_ONLY_BEFORE_BOOT);
        intent.putExtra(Proxy.EXTRA_PROXY_INFO, proxy);
        final long ident = Binder.clearCallingIdentity();
        try {
            mContext.sendStickyBroadcastAsUser(intent, UserHandle.ALL);
        } finally {
            Binder.restoreCallingIdentity(ident);
        }
    }

    private static class SettingsObserver extends ContentObserver {
        private int mWhat;
        private Handler mHandler;
        SettingsObserver(Handler handler, int what) {
            super(handler);
            mHandler = handler;
            mWhat = what;
        }

        void observe(Context context) {
            ContentResolver resolver = context.getContentResolver();
            resolver.registerContentObserver(Settings.Global.getUriFor(
                    Settings.Global.HTTP_PROXY), false, this);
        }

        @Override
        public void onChange(boolean selfChange) {
            mHandler.obtainMessage(mWhat).sendToTarget();
        }
    }

    private static void log(String s) {
        Slog.d(TAG, s);
    }

    private static void loge(String s) {
        Slog.e(TAG, s);
    }

    private static <T> T checkNotNull(T value, String message) {
        if (value == null) {
            throw new NullPointerException(message);
        }
        return value;
    }

    /**
     * Prepare for a VPN application.
     * Permissions are checked in Vpn class.
     * @hide
     */
    @Override
    public boolean prepareVpn(String oldPackage, String newPackage) {
        throwIfLockdownEnabled();
        int user = UserHandle.getUserId(Binder.getCallingUid());
        synchronized(mVpns) {
            return mVpns.get(user).prepare(oldPackage, newPackage);
        }
    }

    /**
     * Set whether the current VPN package has the ability to launch VPNs without
     * user intervention. This method is used by system-privileged apps.
     * Permissions are checked in Vpn class.
     * @hide
     */
    @Override
    public void setVpnPackageAuthorization(boolean authorized) {
        int user = UserHandle.getUserId(Binder.getCallingUid());
        synchronized(mVpns) {
            mVpns.get(user).setPackageAuthorization(authorized);
        }
    }

    /**
     * Configure a TUN interface and return its file descriptor. Parameters
     * are encoded and opaque to this class. This method is used by VpnBuilder
     * and not available in ConnectivityManager. Permissions are checked in
     * Vpn class.
     * @hide
     */
    @Override
    public ParcelFileDescriptor establishVpn(VpnConfig config) {
        throwIfLockdownEnabled();
        int user = UserHandle.getUserId(Binder.getCallingUid());
        synchronized(mVpns) {
            return mVpns.get(user).establish(config);
        }
    }

    /**
     * Start legacy VPN, controlling native daemons as needed. Creates a
     * secondary thread to perform connection work, returning quickly.
     */
    @Override
    public void startLegacyVpn(VpnProfile profile) {
        throwIfLockdownEnabled();
        final LinkProperties egress = getActiveLinkProperties();
        if (egress == null) {
            throw new IllegalStateException("Missing active network connection");
        }
        int user = UserHandle.getUserId(Binder.getCallingUid());
        synchronized(mVpns) {
            mVpns.get(user).startLegacyVpn(profile, mKeyStore, egress);
        }
    }

    /**
     * Return the information of the ongoing legacy VPN. This method is used
     * by VpnSettings and not available in ConnectivityManager. Permissions
     * are checked in Vpn class.
     * @hide
     */
    @Override
    public LegacyVpnInfo getLegacyVpnInfo() {
        throwIfLockdownEnabled();
        int user = UserHandle.getUserId(Binder.getCallingUid());
        synchronized(mVpns) {
            return mVpns.get(user).getLegacyVpnInfo();
        }
    }

    /**
     * Returns the information of the ongoing VPN. This method is used by VpnDialogs and
     * not available in ConnectivityManager.
     * Permissions are checked in Vpn class.
     * @hide
     */
    @Override
    public VpnConfig getVpnConfig() {
        int user = UserHandle.getUserId(Binder.getCallingUid());
        synchronized(mVpns) {
            return mVpns.get(user).getVpnConfig();
        }
    }

    @Override
    public boolean updateLockdownVpn() {
        if (Binder.getCallingUid() != Process.SYSTEM_UID) {
            Slog.w(TAG, "Lockdown VPN only available to AID_SYSTEM");
            return false;
        }

        // Tear down existing lockdown if profile was removed
        mLockdownEnabled = LockdownVpnTracker.isEnabled();
        if (mLockdownEnabled) {
            if (!mKeyStore.isUnlocked()) {
                Slog.w(TAG, "KeyStore locked; unable to create LockdownTracker");
                return false;
            }

            final String profileName = new String(mKeyStore.get(Credentials.LOCKDOWN_VPN));
            final VpnProfile profile = VpnProfile.decode(
                    profileName, mKeyStore.get(Credentials.VPN + profileName));
            int user = UserHandle.getUserId(Binder.getCallingUid());
            synchronized(mVpns) {
                setLockdownTracker(new LockdownVpnTracker(mContext, mNetd, this, mVpns.get(user),
                            profile));
            }
        } else {
            setLockdownTracker(null);
        }

        return true;
    }

    /**
     * Internally set new {@link LockdownVpnTracker}, shutting down any existing
     * {@link LockdownVpnTracker}. Can be {@code null} to disable lockdown.
     */
    private void setLockdownTracker(LockdownVpnTracker tracker) {
        // Shutdown any existing tracker
        final LockdownVpnTracker existing = mLockdownTracker;
        mLockdownTracker = null;
        if (existing != null) {
            existing.shutdown();
        }

        try {
            if (tracker != null) {
                mNetd.setFirewallEnabled(true);
                mNetd.setFirewallInterfaceRule("lo", true);
                mLockdownTracker = tracker;
                mLockdownTracker.init();
            } else {
                mNetd.setFirewallEnabled(false);
            }
        } catch (RemoteException e) {
            // ignored; NMS lives inside system_server
        }
    }

    private void throwIfLockdownEnabled() {
        if (mLockdownEnabled) {
            throw new IllegalStateException("Unavailable in lockdown mode");
        }
    }

    public void supplyMessenger(int networkType, Messenger messenger) {
        enforceConnectivityInternalPermission();

        if (isNetworkTypeValid(networkType) && mNetTrackers[networkType] != null) {
            mNetTrackers[networkType].supplyMessenger(messenger);
        }
    }

    public int findConnectionTypeForIface(String iface) {
        enforceConnectivityInternalPermission();

        if (TextUtils.isEmpty(iface)) return ConnectivityManager.TYPE_NONE;

        synchronized(mNetworkForNetId) {
            for (int i = 0; i < mNetworkForNetId.size(); i++) {
                NetworkAgentInfo nai = mNetworkForNetId.valueAt(i);
                LinkProperties lp = nai.linkProperties;
                if (lp != null && iface.equals(lp.getInterfaceName()) && nai.networkInfo != null) {
                    return nai.networkInfo.getType();
                }
            }
        }
        return ConnectivityManager.TYPE_NONE;
    }

    /**
     * Have mobile data fail fast if enabled.
     *
     * @param enabled DctConstants.ENABLED/DISABLED
     */
    private void setEnableFailFastMobileData(int enabled) {
        int tag;

        if (enabled == DctConstants.ENABLED) {
            tag = mEnableFailFastMobileDataTag.incrementAndGet();
        } else {
            tag = mEnableFailFastMobileDataTag.get();
        }
        mHandler.sendMessage(mHandler.obtainMessage(EVENT_ENABLE_FAIL_FAST_MOBILE_DATA, tag,
                         enabled));
    }

    @Override
    public int checkMobileProvisioning(int suggestedTimeOutMs) {
        // TODO: Remove?  Any reason to trigger a provisioning check?
        return -1;
    }

    private static final String NOTIFICATION_ID = "CaptivePortal.Notification";
    private volatile boolean mIsNotificationVisible = false;

    private void setProvNotificationVisible(boolean visible, int networkType, String action) {
        if (DBG) {
            log("setProvNotificationVisible: E visible=" + visible + " networkType=" + networkType
                + " action=" + action);
        }
        Intent intent = new Intent(action);
        PendingIntent pendingIntent = PendingIntent.getBroadcast(mContext, 0, intent, 0);
        // Concatenate the range of types onto the range of NetIDs.
        int id = MAX_NET_ID + 1 + (networkType - ConnectivityManager.TYPE_NONE);
        setProvNotificationVisibleIntent(visible, id, networkType, null, pendingIntent);
    }

    /**
     * Show or hide network provisioning notificaitons.
     *
     * @param id an identifier that uniquely identifies this notification.  This must match
     *         between show and hide calls.  We use the NetID value but for legacy callers
     *         we concatenate the range of types with the range of NetIDs.
     */
    private void setProvNotificationVisibleIntent(boolean visible, int id, int networkType,
            String extraInfo, PendingIntent intent) {
        if (DBG) {
            log("setProvNotificationVisibleIntent: E visible=" + visible + " networkType=" +
                networkType + " extraInfo=" + extraInfo);
        }

        Resources r = Resources.getSystem();
        NotificationManager notificationManager = (NotificationManager) mContext
            .getSystemService(Context.NOTIFICATION_SERVICE);

        if (visible) {
            CharSequence title;
            CharSequence details;
            int icon;
            Notification notification = new Notification();
            switch (networkType) {
                case ConnectivityManager.TYPE_WIFI:
                    title = r.getString(R.string.wifi_available_sign_in, 0);
                    details = r.getString(R.string.network_available_sign_in_detailed,
                            extraInfo);
                    icon = R.drawable.stat_notify_wifi_in_range;
                    break;
                case ConnectivityManager.TYPE_MOBILE:
                case ConnectivityManager.TYPE_MOBILE_HIPRI:
                    title = r.getString(R.string.network_available_sign_in, 0);
                    // TODO: Change this to pull from NetworkInfo once a printable
                    // name has been added to it
                    details = mTelephonyManager.getNetworkOperatorName();
                    icon = R.drawable.stat_notify_rssi_in_range;
                    break;
                default:
                    title = r.getString(R.string.network_available_sign_in, 0);
                    details = r.getString(R.string.network_available_sign_in_detailed,
                            extraInfo);
                    icon = R.drawable.stat_notify_rssi_in_range;
                    break;
            }

            notification.when = 0;
            notification.icon = icon;
            notification.flags = Notification.FLAG_AUTO_CANCEL;
            notification.tickerText = title;
            notification.color = mContext.getResources().getColor(
                    com.android.internal.R.color.system_notification_accent_color);
            notification.setLatestEventInfo(mContext, title, details, notification.contentIntent);
            notification.contentIntent = intent;

            try {
                notificationManager.notify(NOTIFICATION_ID, id, notification);
            } catch (NullPointerException npe) {
                loge("setNotificaitionVisible: visible notificationManager npe=" + npe);
                npe.printStackTrace();
            }
        } else {
            try {
                notificationManager.cancel(NOTIFICATION_ID, id);
            } catch (NullPointerException npe) {
                loge("setNotificaitionVisible: cancel notificationManager npe=" + npe);
                npe.printStackTrace();
            }
        }
        mIsNotificationVisible = visible;
    }

    /** Location to an updatable file listing carrier provisioning urls.
     *  An example:
     *
     * <?xml version="1.0" encoding="utf-8"?>
     *  <provisioningUrls>
     *   <provisioningUrl mcc="310" mnc="4">http://myserver.com/foo?mdn=%3$s&amp;iccid=%1$s&amp;imei=%2$s</provisioningUrl>
     *   <redirectedUrl mcc="310" mnc="4">http://www.google.com</redirectedUrl>
     *  </provisioningUrls>
     */
    private static final String PROVISIONING_URL_PATH =
            "/data/misc/radio/provisioning_urls.xml";
    private final File mProvisioningUrlFile = new File(PROVISIONING_URL_PATH);

    /** XML tag for root element. */
    private static final String TAG_PROVISIONING_URLS = "provisioningUrls";
    /** XML tag for individual url */
    private static final String TAG_PROVISIONING_URL = "provisioningUrl";
    /** XML tag for redirected url */
    private static final String TAG_REDIRECTED_URL = "redirectedUrl";
    /** XML attribute for mcc */
    private static final String ATTR_MCC = "mcc";
    /** XML attribute for mnc */
    private static final String ATTR_MNC = "mnc";

    private static final int REDIRECTED_PROVISIONING = 1;
    private static final int PROVISIONING = 2;

    private String getProvisioningUrlBaseFromFile(int type) {
        FileReader fileReader = null;
        XmlPullParser parser = null;
        Configuration config = mContext.getResources().getConfiguration();
        String tagType;

        switch (type) {
            case PROVISIONING:
                tagType = TAG_PROVISIONING_URL;
                break;
            case REDIRECTED_PROVISIONING:
                tagType = TAG_REDIRECTED_URL;
                break;
            default:
                throw new RuntimeException("getProvisioningUrlBaseFromFile: Unexpected parameter " +
                        type);
        }

        try {
            fileReader = new FileReader(mProvisioningUrlFile);
            parser = Xml.newPullParser();
            parser.setInput(fileReader);
            XmlUtils.beginDocument(parser, TAG_PROVISIONING_URLS);

            while (true) {
                XmlUtils.nextElement(parser);

                String element = parser.getName();
                if (element == null) break;

                if (element.equals(tagType)) {
                    String mcc = parser.getAttributeValue(null, ATTR_MCC);
                    try {
                        if (mcc != null && Integer.parseInt(mcc) == config.mcc) {
                            String mnc = parser.getAttributeValue(null, ATTR_MNC);
                            if (mnc != null && Integer.parseInt(mnc) == config.mnc) {
                                parser.next();
                                if (parser.getEventType() == XmlPullParser.TEXT) {
                                    return parser.getText();
                                }
                            }
                        }
                    } catch (NumberFormatException e) {
                        loge("NumberFormatException in getProvisioningUrlBaseFromFile: " + e);
                    }
                }
            }
            return null;
        } catch (FileNotFoundException e) {
            loge("Carrier Provisioning Urls file not found");
        } catch (XmlPullParserException e) {
            loge("Xml parser exception reading Carrier Provisioning Urls file: " + e);
        } catch (IOException e) {
            loge("I/O exception reading Carrier Provisioning Urls file: " + e);
        } finally {
            if (fileReader != null) {
                try {
                    fileReader.close();
                } catch (IOException e) {}
            }
        }
        return null;
    }

    @Override
    public String getMobileRedirectedProvisioningUrl() {
        enforceConnectivityInternalPermission();
        String url = getProvisioningUrlBaseFromFile(REDIRECTED_PROVISIONING);
        if (TextUtils.isEmpty(url)) {
            url = mContext.getResources().getString(R.string.mobile_redirected_provisioning_url);
        }
        return url;
    }

    @Override
    public String getMobileProvisioningUrl() {
        enforceConnectivityInternalPermission();
        String url = getProvisioningUrlBaseFromFile(PROVISIONING);
        if (TextUtils.isEmpty(url)) {
            url = mContext.getResources().getString(R.string.mobile_provisioning_url);
            log("getMobileProvisioningUrl: mobile_provisioining_url from resource =" + url);
        } else {
            log("getMobileProvisioningUrl: mobile_provisioning_url from File =" + url);
        }
        // populate the iccid, imei and phone number in the provisioning url.
        if (!TextUtils.isEmpty(url)) {
            String phoneNumber = mTelephonyManager.getLine1Number();
            if (TextUtils.isEmpty(phoneNumber)) {
                phoneNumber = "0000000000";
            }
            url = String.format(url,
                    mTelephonyManager.getSimSerialNumber() /* ICCID */,
                    mTelephonyManager.getDeviceId() /* IMEI */,
                    phoneNumber /* Phone numer */);
        }

        return url;
    }

    @Override
    public void setProvisioningNotificationVisible(boolean visible, int networkType,
            String action) {
        enforceConnectivityInternalPermission();
        final long ident = Binder.clearCallingIdentity();
        try {
            setProvNotificationVisible(visible, networkType, action);
        } finally {
            Binder.restoreCallingIdentity(ident);
        }
    }

    @Override
    public void setAirplaneMode(boolean enable) {
        enforceConnectivityInternalPermission();
        final long ident = Binder.clearCallingIdentity();
        try {
            final ContentResolver cr = mContext.getContentResolver();
            Settings.Global.putInt(cr, Settings.Global.AIRPLANE_MODE_ON, enable ? 1 : 0);
            Intent intent = new Intent(Intent.ACTION_AIRPLANE_MODE_CHANGED);
            intent.putExtra("state", enable);
            mContext.sendBroadcastAsUser(intent, UserHandle.ALL);
        } finally {
            Binder.restoreCallingIdentity(ident);
        }
    }

    private void onUserStart(int userId) {
        synchronized(mVpns) {
            Vpn userVpn = mVpns.get(userId);
            if (userVpn != null) {
                loge("Starting user already has a VPN");
                return;
            }
            userVpn = new Vpn(mHandler.getLooper(), mContext, mNetd, this, userId);
            mVpns.put(userId, userVpn);
        }
    }

    private void onUserStop(int userId) {
        synchronized(mVpns) {
            Vpn userVpn = mVpns.get(userId);
            if (userVpn == null) {
                loge("Stopping user has no VPN");
                return;
            }
            mVpns.delete(userId);
        }
    }

    private BroadcastReceiver mUserIntentReceiver = new BroadcastReceiver() {
        @Override
        public void onReceive(Context context, Intent intent) {
            final String action = intent.getAction();
            final int userId = intent.getIntExtra(Intent.EXTRA_USER_HANDLE, UserHandle.USER_NULL);
            if (userId == UserHandle.USER_NULL) return;

            if (Intent.ACTION_USER_STARTING.equals(action)) {
                onUserStart(userId);
            } else if (Intent.ACTION_USER_STOPPING.equals(action)) {
                onUserStop(userId);
            }
        }
    };

    /* Infrastructure for network sampling */

    private void handleNetworkSamplingTimeout() {

        if (SAMPLE_DBG) log("Sampling interval elapsed, updating statistics ..");

        // initialize list of interfaces ..
        Map<String, SamplingDataTracker.SamplingSnapshot> mapIfaceToSample =
                new HashMap<String, SamplingDataTracker.SamplingSnapshot>();
        for (NetworkStateTracker tracker : mNetTrackers) {
            if (tracker != null) {
                String ifaceName = tracker.getNetworkInterfaceName();
                if (ifaceName != null) {
                    mapIfaceToSample.put(ifaceName, null);
                }
            }
        }

        // Read samples for all interfaces
        SamplingDataTracker.getSamplingSnapshots(mapIfaceToSample);

        // process samples for all networks
        for (NetworkStateTracker tracker : mNetTrackers) {
            if (tracker != null) {
                String ifaceName = tracker.getNetworkInterfaceName();
                SamplingDataTracker.SamplingSnapshot ss = mapIfaceToSample.get(ifaceName);
                if (ss != null) {
                    // end the previous sampling cycle
                    tracker.stopSampling(ss);
                    // start a new sampling cycle ..
                    tracker.startSampling(ss);
                }
            }
        }

        if (SAMPLE_DBG) log("Done.");

        int samplingIntervalInSeconds = Settings.Global.getInt(mContext.getContentResolver(),
                Settings.Global.CONNECTIVITY_SAMPLING_INTERVAL_IN_SECONDS,
                DEFAULT_SAMPLING_INTERVAL_IN_SECONDS);

        if (SAMPLE_DBG) {
            log("Setting timer for " + String.valueOf(samplingIntervalInSeconds) + "seconds");
        }

        setAlarm(samplingIntervalInSeconds * 1000, mSampleIntervalElapsedIntent);
    }

    /**
     * Sets a network sampling alarm.
     */
    void setAlarm(int timeoutInMilliseconds, PendingIntent intent) {
        long wakeupTime = SystemClock.elapsedRealtime() + timeoutInMilliseconds;
        int alarmType;
        if (Resources.getSystem().getBoolean(
                R.bool.config_networkSamplingWakesDevice)) {
            alarmType = AlarmManager.ELAPSED_REALTIME_WAKEUP;
        } else {
            alarmType = AlarmManager.ELAPSED_REALTIME;
        }
        mAlarmManager.set(alarmType, wakeupTime, intent);
    }

    private final HashMap<Messenger, NetworkFactoryInfo> mNetworkFactoryInfos =
            new HashMap<Messenger, NetworkFactoryInfo>();
    private final HashMap<NetworkRequest, NetworkRequestInfo> mNetworkRequests =
            new HashMap<NetworkRequest, NetworkRequestInfo>();

    private static class NetworkFactoryInfo {
        public final String name;
        public final Messenger messenger;
        public final AsyncChannel asyncChannel;

        public NetworkFactoryInfo(String name, Messenger messenger, AsyncChannel asyncChannel) {
            this.name = name;
            this.messenger = messenger;
            this.asyncChannel = asyncChannel;
        }
    }

    /**
     * Tracks info about the requester.
     * Also used to notice when the calling process dies so we can self-expire
     */
    private class NetworkRequestInfo implements IBinder.DeathRecipient {
        static final boolean REQUEST = true;
        static final boolean LISTEN = false;

        final NetworkRequest request;
        final PendingIntent mPendingIntent;
        boolean mPendingIntentSent;
        private final IBinder mBinder;
        final int mPid;
        final int mUid;
        final Messenger messenger;
        final boolean isRequest;

        NetworkRequestInfo(NetworkRequest r, PendingIntent pi, boolean isRequest) {
            request = r;
            mPendingIntent = pi;
            messenger = null;
            mBinder = null;
            mPid = getCallingPid();
            mUid = getCallingUid();
            this.isRequest = isRequest;
        }

        NetworkRequestInfo(Messenger m, NetworkRequest r, IBinder binder, boolean isRequest) {
            super();
            messenger = m;
            request = r;
            mBinder = binder;
            mPid = getCallingPid();
            mUid = getCallingUid();
            this.isRequest = isRequest;
            mPendingIntent = null;

            try {
                mBinder.linkToDeath(this, 0);
            } catch (RemoteException e) {
                binderDied();
            }
        }

        void unlinkDeathRecipient() {
            if (mBinder != null) {
                mBinder.unlinkToDeath(this, 0);
            }
        }

        public void binderDied() {
            log("ConnectivityService NetworkRequestInfo binderDied(" +
                    request + ", " + mBinder + ")");
            releaseNetworkRequest(request);
        }

        public String toString() {
            return (isRequest ? "Request" : "Listen") + " from uid/pid:" + mUid + "/" +
                    mPid + " for " + request +
                    (mPendingIntent == null ? "" : " to trigger " + mPendingIntent);
        }
    }

    @Override
    public NetworkRequest requestNetwork(NetworkCapabilities networkCapabilities,
            Messenger messenger, int timeoutMs, IBinder binder, int legacyType) {
        networkCapabilities = new NetworkCapabilities(networkCapabilities);
        enforceNetworkRequestPermissions(networkCapabilities);
        enforceMeteredApnPolicy(networkCapabilities);

        if (timeoutMs < 0 || timeoutMs > ConnectivityManager.MAX_NETWORK_REQUEST_TIMEOUT_MS) {
            throw new IllegalArgumentException("Bad timeout specified");
        }

        NetworkRequest networkRequest = new NetworkRequest(networkCapabilities, legacyType,
                nextNetworkRequestId());
        if (DBG) log("requestNetwork for " + networkRequest);
        NetworkRequestInfo nri = new NetworkRequestInfo(messenger, networkRequest, binder,
                NetworkRequestInfo.REQUEST);

        mHandler.sendMessage(mHandler.obtainMessage(EVENT_REGISTER_NETWORK_REQUEST, nri));
        if (timeoutMs > 0) {
            mHandler.sendMessageDelayed(mHandler.obtainMessage(EVENT_TIMEOUT_NETWORK_REQUEST,
                    nri), timeoutMs);
        }
        return networkRequest;
    }

    private void enforceNetworkRequestPermissions(NetworkCapabilities networkCapabilities) {
        if (networkCapabilities.hasCapability(NetworkCapabilities.NET_CAPABILITY_NOT_RESTRICTED)
                == false) {
            enforceConnectivityInternalPermission();
        } else {
            enforceChangePermission();
        }
    }

    private void enforceMeteredApnPolicy(NetworkCapabilities networkCapabilities) {
        // if UID is restricted, don't allow them to bring up metered APNs
        if (networkCapabilities.hasCapability(NetworkCapabilities.NET_CAPABILITY_NOT_METERED)
                == false) {
            final int uidRules;
            final int uid = Binder.getCallingUid();
            synchronized(mRulesLock) {
                uidRules = mUidRules.get(uid, RULE_ALLOW_ALL);
            }
            if ((uidRules & RULE_REJECT_METERED) != 0) {
                // we could silently fail or we can filter the available nets to only give
                // them those they have access to.  Chose the more useful
                networkCapabilities.addCapability(NetworkCapabilities.NET_CAPABILITY_NOT_METERED);
            }
        }
    }

    @Override
    public NetworkRequest pendingRequestForNetwork(NetworkCapabilities networkCapabilities,
            PendingIntent operation) {
        checkNotNull(operation, "PendingIntent cannot be null.");
        networkCapabilities = new NetworkCapabilities(networkCapabilities);
        enforceNetworkRequestPermissions(networkCapabilities);
        enforceMeteredApnPolicy(networkCapabilities);

        NetworkRequest networkRequest = new NetworkRequest(networkCapabilities, TYPE_NONE,
                nextNetworkRequestId());
        if (DBG) log("pendingRequest for " + networkRequest + " to trigger " + operation);
        NetworkRequestInfo nri = new NetworkRequestInfo(networkRequest, operation,
                NetworkRequestInfo.REQUEST);
        mHandler.sendMessage(mHandler.obtainMessage(EVENT_REGISTER_NETWORK_REQUEST_WITH_INTENT,
                nri));
        return networkRequest;
    }

    private void releasePendingNetworkRequestWithDelay(PendingIntent operation) {
        mHandler.sendMessageDelayed(
                mHandler.obtainMessage(EVENT_RELEASE_NETWORK_REQUEST_WITH_INTENT,
                getCallingUid(), 0, operation), mReleasePendingIntentDelayMs);
    }

    @Override
    public void releasePendingNetworkRequest(PendingIntent operation) {
        mHandler.sendMessage(mHandler.obtainMessage(EVENT_RELEASE_NETWORK_REQUEST_WITH_INTENT,
                getCallingUid(), 0, operation));
    }

    @Override
    public NetworkRequest listenForNetwork(NetworkCapabilities networkCapabilities,
            Messenger messenger, IBinder binder) {
        enforceAccessPermission();

        NetworkRequest networkRequest = new NetworkRequest(new NetworkCapabilities(
                networkCapabilities), TYPE_NONE, nextNetworkRequestId());
        if (DBG) log("listenForNetwork for " + networkRequest);
        NetworkRequestInfo nri = new NetworkRequestInfo(messenger, networkRequest, binder,
                NetworkRequestInfo.LISTEN);

        mHandler.sendMessage(mHandler.obtainMessage(EVENT_REGISTER_NETWORK_LISTENER, nri));
        return networkRequest;
    }

    @Override
    public void pendingListenForNetwork(NetworkCapabilities networkCapabilities,
            PendingIntent operation) {
    }

    @Override
    public void releaseNetworkRequest(NetworkRequest networkRequest) {
        mHandler.sendMessage(mHandler.obtainMessage(EVENT_RELEASE_NETWORK_REQUEST, getCallingUid(),
                0, networkRequest));
    }

    @Override
    public void registerNetworkFactory(Messenger messenger, String name) {
        enforceConnectivityInternalPermission();
        NetworkFactoryInfo nfi = new NetworkFactoryInfo(name, messenger, new AsyncChannel());
        mHandler.sendMessage(mHandler.obtainMessage(EVENT_REGISTER_NETWORK_FACTORY, nfi));
    }

    private void handleRegisterNetworkFactory(NetworkFactoryInfo nfi) {
        if (DBG) log("Got NetworkFactory Messenger for " + nfi.name);
        mNetworkFactoryInfos.put(nfi.messenger, nfi);
        nfi.asyncChannel.connect(mContext, mTrackerHandler, nfi.messenger);
    }

    @Override
    public void unregisterNetworkFactory(Messenger messenger) {
        enforceConnectivityInternalPermission();
        mHandler.sendMessage(mHandler.obtainMessage(EVENT_UNREGISTER_NETWORK_FACTORY, messenger));
    }

    private void handleUnregisterNetworkFactory(Messenger messenger) {
        NetworkFactoryInfo nfi = mNetworkFactoryInfos.remove(messenger);
        if (nfi == null) {
            loge("Failed to find Messenger in unregisterNetworkFactory");
            return;
        }
        if (DBG) log("unregisterNetworkFactory for " + nfi.name);
    }

    /**
     * NetworkAgentInfo supporting a request by requestId.
     * These have already been vetted (their Capabilities satisfy the request)
     * and the are the highest scored network available.
     * the are keyed off the Requests requestId.
     */
    private final SparseArray<NetworkAgentInfo> mNetworkForRequestId =
            new SparseArray<NetworkAgentInfo>();

    private final SparseArray<NetworkAgentInfo> mNetworkForNetId =
            new SparseArray<NetworkAgentInfo>();

    // NetworkAgentInfo keyed off its connecting messenger
    // TODO - eval if we can reduce the number of lists/hashmaps/sparsearrays
    private final HashMap<Messenger, NetworkAgentInfo> mNetworkAgentInfos =
            new HashMap<Messenger, NetworkAgentInfo>();

    // Note: if mDefaultRequest is changed, NetworkMonitor needs to be updated.
    private final NetworkRequest mDefaultRequest;

    private NetworkAgentInfo getDefaultNetwork() {
        return mNetworkForRequestId.get(mDefaultRequest.requestId);
    }

    private boolean isDefaultNetwork(NetworkAgentInfo nai) {
        return nai == getDefaultNetwork();
    }

    public void registerNetworkAgent(Messenger messenger, NetworkInfo networkInfo,
            LinkProperties linkProperties, NetworkCapabilities networkCapabilities,
            int currentScore, NetworkMisc networkMisc) {
        enforceConnectivityInternalPermission();

        // TODO: Instead of passing mDefaultRequest, provide an API to determine whether a Network
        // satisfies mDefaultRequest.
        NetworkAgentInfo nai = new NetworkAgentInfo(messenger, new AsyncChannel(),
            new NetworkInfo(networkInfo), new LinkProperties(linkProperties),
            new NetworkCapabilities(networkCapabilities), currentScore, mContext, mTrackerHandler,
            new NetworkMisc(networkMisc), mDefaultRequest);
        synchronized (this) {
            nai.networkMonitor.systemReady = mSystemReady;
        }
        if (DBG) log("registerNetworkAgent " + nai);
        mHandler.sendMessage(mHandler.obtainMessage(EVENT_REGISTER_NETWORK_AGENT, nai));
    }

    private void handleRegisterNetworkAgent(NetworkAgentInfo na) {
        if (VDBG) log("Got NetworkAgent Messenger");
        mNetworkAgentInfos.put(na.messenger, na);
        assignNextNetId(na);
        na.asyncChannel.connect(mContext, mTrackerHandler, na.messenger);
        NetworkInfo networkInfo = na.networkInfo;
        na.networkInfo = null;
        updateNetworkInfo(na, networkInfo);
    }

    private void updateLinkProperties(NetworkAgentInfo networkAgent, LinkProperties oldLp) {
        LinkProperties newLp = networkAgent.linkProperties;
        int netId = networkAgent.network.netId;

        // The NetworkAgentInfo does not know whether clatd is running on its network or not. Before
        // we do anything else, make sure its LinkProperties are accurate.
        if (networkAgent.clatd != null) {
            networkAgent.clatd.fixupLinkProperties(oldLp);
        }

        updateInterfaces(newLp, oldLp, netId);
        updateMtu(newLp, oldLp);
        // TODO - figure out what to do for clat
//        for (LinkProperties lp : newLp.getStackedLinks()) {
//            updateMtu(lp, null);
//        }
        updateTcpBufferSizes(networkAgent);

        // TODO: deprecate and remove mDefaultDns when we can do so safely.
        // For now, use it only when the network has Internet access. http://b/18327075
        final boolean useDefaultDns = networkAgent.networkCapabilities.hasCapability(
                NetworkCapabilities.NET_CAPABILITY_INTERNET);
        final boolean flushDns = updateRoutes(newLp, oldLp, netId);
        updateDnses(newLp, oldLp, netId, flushDns, useDefaultDns);

        updateClat(newLp, oldLp, networkAgent);
        if (isDefaultNetwork(networkAgent)) {
            handleApplyDefaultProxy(newLp.getHttpProxy());
        } else {
            updateProxy(newLp, oldLp, networkAgent);
        }
        // TODO - move this check to cover the whole function
        if (!Objects.equals(newLp, oldLp)) {
            notifyIfacesChanged();
            notifyNetworkCallbacks(networkAgent, ConnectivityManager.CALLBACK_IP_CHANGED);
        }
    }

    private void updateClat(LinkProperties newLp, LinkProperties oldLp, NetworkAgentInfo nai) {
        final boolean wasRunningClat = nai.clatd != null && nai.clatd.isStarted();
        final boolean shouldRunClat = Nat464Xlat.requiresClat(nai);

        if (!wasRunningClat && shouldRunClat) {
            nai.clatd = new Nat464Xlat(mContext, mNetd, mTrackerHandler, nai);
            nai.clatd.start();
        } else if (wasRunningClat && !shouldRunClat) {
            nai.clatd.stop();
        }
    }

    private void updateInterfaces(LinkProperties newLp, LinkProperties oldLp, int netId) {
        CompareResult<String> interfaceDiff = new CompareResult<String>();
        if (oldLp != null) {
            interfaceDiff = oldLp.compareAllInterfaceNames(newLp);
        } else if (newLp != null) {
            interfaceDiff.added = newLp.getAllInterfaceNames();
        }
        for (String iface : interfaceDiff.added) {
            try {
                if (DBG) log("Adding iface " + iface + " to network " + netId);
                mNetd.addInterfaceToNetwork(iface, netId);
            } catch (Exception e) {
                loge("Exception adding interface: " + e);
            }
        }
        for (String iface : interfaceDiff.removed) {
            try {
                if (DBG) log("Removing iface " + iface + " from network " + netId);
                mNetd.removeInterfaceFromNetwork(iface, netId);
            } catch (Exception e) {
                loge("Exception removing interface: " + e);
            }
        }
    }

    /**
     * Have netd update routes from oldLp to newLp.
     * @return true if routes changed between oldLp and newLp
     */
    private boolean updateRoutes(LinkProperties newLp, LinkProperties oldLp, int netId) {
        CompareResult<RouteInfo> routeDiff = new CompareResult<RouteInfo>();
        if (oldLp != null) {
            routeDiff = oldLp.compareAllRoutes(newLp);
        } else if (newLp != null) {
            routeDiff.added = newLp.getAllRoutes();
        }

        // add routes before removing old in case it helps with continuous connectivity

        // do this twice, adding non-nexthop routes first, then routes they are dependent on
        for (RouteInfo route : routeDiff.added) {
            if (route.hasGateway()) continue;
            if (DBG) log("Adding Route [" + route + "] to network " + netId);
            try {
                mNetd.addRoute(netId, route);
            } catch (Exception e) {
                if ((route.getDestination().getAddress() instanceof Inet4Address) || VDBG) {
                    loge("Exception in addRoute for non-gateway: " + e);
                }
            }
        }
        for (RouteInfo route : routeDiff.added) {
            if (route.hasGateway() == false) continue;
            if (DBG) log("Adding Route [" + route + "] to network " + netId);
            try {
                mNetd.addRoute(netId, route);
            } catch (Exception e) {
                if ((route.getGateway() instanceof Inet4Address) || VDBG) {
                    loge("Exception in addRoute for gateway: " + e);
                }
            }
        }

        for (RouteInfo route : routeDiff.removed) {
            if (DBG) log("Removing Route [" + route + "] from network " + netId);
            try {
                mNetd.removeRoute(netId, route);
            } catch (Exception e) {
                loge("Exception in removeRoute: " + e);
            }
        }
        return !routeDiff.added.isEmpty() || !routeDiff.removed.isEmpty();
    }
    private void updateDnses(LinkProperties newLp, LinkProperties oldLp, int netId,
                             boolean flush, boolean useDefaultDns) {
        if (oldLp == null || (newLp.isIdenticalDnses(oldLp) == false)) {
            Collection<InetAddress> dnses = newLp.getDnsServers();
            if (dnses.size() == 0 && mDefaultDns != null && useDefaultDns) {
                dnses = new ArrayList();
                dnses.add(mDefaultDns);
                if (DBG) {
                    loge("no dns provided for netId " + netId + ", so using defaults");
                }
            }
            if (DBG) log("Setting Dns servers for network " + netId + " to " + dnses);
            try {
                mNetd.setDnsServersForNetwork(netId, NetworkUtils.makeStrings(dnses),
                    newLp.getDomains());
            } catch (Exception e) {
                loge("Exception in setDnsServersForNetwork: " + e);
            }
            NetworkAgentInfo defaultNai = mNetworkForRequestId.get(mDefaultRequest.requestId);
            if (defaultNai != null && defaultNai.network.netId == netId) {
                setDefaultDnsSystemProperties(dnses);
            }
            flushVmDnsCache();
        } else if (flush) {
            try {
                mNetd.flushNetworkDnsCache(netId);
            } catch (Exception e) {
                loge("Exception in flushNetworkDnsCache: " + e);
            }
            flushVmDnsCache();
        }
    }

    private void setDefaultDnsSystemProperties(Collection<InetAddress> dnses) {
        int last = 0;
        for (InetAddress dns : dnses) {
            ++last;
            String key = "net.dns" + last;
            String value = dns.getHostAddress();
            SystemProperties.set(key, value);
        }
        for (int i = last + 1; i <= mNumDnsEntries; ++i) {
            String key = "net.dns" + i;
            SystemProperties.set(key, "");
        }
        mNumDnsEntries = last;
    }

    private void updateCapabilities(NetworkAgentInfo networkAgent,
            NetworkCapabilities networkCapabilities) {
        if (!Objects.equals(networkAgent.networkCapabilities, networkCapabilities)) {
            synchronized (networkAgent) {
                networkAgent.networkCapabilities = networkCapabilities;
            }
            rematchAllNetworksAndRequests(networkAgent, networkAgent.getCurrentScore());
            notifyNetworkCallbacks(networkAgent, ConnectivityManager.CALLBACK_CAP_CHANGED);
        }
    }

    private void sendUpdatedScoreToFactories(NetworkAgentInfo nai) {
        for (int i = 0; i < nai.networkRequests.size(); i++) {
            NetworkRequest nr = nai.networkRequests.valueAt(i);
            // Don't send listening requests to factories. b/17393458
            if (!isRequest(nr)) continue;
            sendUpdatedScoreToFactories(nr, nai.getCurrentScore());
        }
    }

    private void sendUpdatedScoreToFactories(NetworkRequest networkRequest, int score) {
        if (VDBG) log("sending new Min Network Score(" + score + "): " + networkRequest.toString());
        for (NetworkFactoryInfo nfi : mNetworkFactoryInfos.values()) {
            nfi.asyncChannel.sendMessage(android.net.NetworkFactory.CMD_REQUEST_NETWORK, score, 0,
                    networkRequest);
        }
    }

    private void sendPendingIntentForRequest(NetworkRequestInfo nri, NetworkAgentInfo networkAgent,
            int notificationType) {
        if (notificationType == ConnectivityManager.CALLBACK_AVAILABLE && !nri.mPendingIntentSent) {
            Intent intent = new Intent();
            intent.putExtra(ConnectivityManager.EXTRA_NETWORK, networkAgent.network);
            intent.putExtra(ConnectivityManager.EXTRA_NETWORK_REQUEST, nri.request);
            nri.mPendingIntentSent = true;
            sendIntent(nri.mPendingIntent, intent);
        }
        // else not handled
    }

    private void sendIntent(PendingIntent pendingIntent, Intent intent) {
        mPendingIntentWakeLock.acquire();
        try {
            if (DBG) log("Sending " + pendingIntent);
            pendingIntent.send(mContext, 0, intent, this /* onFinished */, null /* Handler */);
        } catch (PendingIntent.CanceledException e) {
            if (DBG) log(pendingIntent + " was not sent, it had been canceled.");
            mPendingIntentWakeLock.release();
            releasePendingNetworkRequest(pendingIntent);
        }
        // ...otherwise, mPendingIntentWakeLock.release() gets called by onSendFinished()
    }

    @Override
    public void onSendFinished(PendingIntent pendingIntent, Intent intent, int resultCode,
            String resultData, Bundle resultExtras) {
        if (DBG) log("Finished sending " + pendingIntent);
        mPendingIntentWakeLock.release();
        // Release with a delay so the receiving client has an opportunity to put in its
        // own request.
        releasePendingNetworkRequestWithDelay(pendingIntent);
    }

    private void callCallbackForRequest(NetworkRequestInfo nri,
            NetworkAgentInfo networkAgent, int notificationType) {
        if (nri.messenger == null) return;  // Default request has no msgr
        Bundle bundle = new Bundle();
        bundle.putParcelable(NetworkRequest.class.getSimpleName(),
                new NetworkRequest(nri.request));
        Message msg = Message.obtain();
        if (notificationType != ConnectivityManager.CALLBACK_UNAVAIL &&
                notificationType != ConnectivityManager.CALLBACK_RELEASED) {
            bundle.putParcelable(Network.class.getSimpleName(), networkAgent.network);
        }
        switch (notificationType) {
            case ConnectivityManager.CALLBACK_LOSING: {
                msg.arg1 = 30 * 1000; // TODO - read this from NetworkMonitor
                break;
            }
            case ConnectivityManager.CALLBACK_CAP_CHANGED: {
                bundle.putParcelable(NetworkCapabilities.class.getSimpleName(),
                        new NetworkCapabilities(networkAgent.networkCapabilities));
                break;
            }
            case ConnectivityManager.CALLBACK_IP_CHANGED: {
                bundle.putParcelable(LinkProperties.class.getSimpleName(),
                        new LinkProperties(networkAgent.linkProperties));
                break;
            }
        }
        msg.what = notificationType;
        msg.setData(bundle);
        try {
            if (VDBG) {
                log("sending notification " + notifyTypeToName(notificationType) +
                        " for " + nri.request);
            }
            nri.messenger.send(msg);
        } catch (RemoteException e) {
            // may occur naturally in the race of binder death.
            loge("RemoteException caught trying to send a callback msg for " + nri.request);
        }
    }

    private void teardownUnneededNetwork(NetworkAgentInfo nai) {
        for (int i = 0; i < nai.networkRequests.size(); i++) {
            NetworkRequest nr = nai.networkRequests.valueAt(i);
            // Ignore listening requests.
            if (!isRequest(nr)) continue;
            loge("Dead network still had at least " + nr);
            break;
        }
        nai.asyncChannel.disconnect();
    }

    private void handleLingerComplete(NetworkAgentInfo oldNetwork) {
        if (oldNetwork == null) {
            loge("Unknown NetworkAgentInfo in handleLingerComplete");
            return;
        }
        if (DBG) log("handleLingerComplete for " + oldNetwork.name());
        teardownUnneededNetwork(oldNetwork);
    }

    /**
    By default ConnectivityService will establish connections
    over one network.Provide a way to allow switching to another established
    network with a higher score.
    */
    private void handleDefaultNetworkSwitch() {
        NetworkAgentInfo currentDefaultNetwork = null;
        for (NetworkAgentInfo nai : mNetworkAgentInfos.values()) {
            if(nai.networkRequests.get(mDefaultRequest.requestId) != null) {
                currentDefaultNetwork = nai;
                break;
            }
        }
        if(currentDefaultNetwork == null) return;
        log("currentDefaultNetwork: " + currentDefaultNetwork);
            NetworkAgentInfo networkSwitchTo = currentDefaultNetwork;
            for (NetworkAgentInfo nai : mNetworkAgentInfos.values()) {
                if(mDefaultRequest.networkCapabilities.satisfiedByNetworkCapabilities(
                            nai.networkCapabilities)) {
                    if(nai.getCurrentScore() > networkSwitchTo.getCurrentScore()){
                        networkSwitchTo = nai;
                    }
                }
            }
        log("network switch to: " + networkSwitchTo);
        if(networkSwitchTo != currentDefaultNetwork){
            networkSwitchTo.networkMonitor.sendMessage(NetworkMonitor.CMD_NETWORK_CONNECTED);
        }
    }

    private void makeDefault(NetworkAgentInfo newNetwork) {
        if (DBG) log("Switching to new default network: " + newNetwork);
        setupDataActivityTracking(newNetwork);
        try {
            mNetd.setDefaultNetId(newNetwork.network.netId);
        } catch (Exception e) {
            loge("Exception setting default network :" + e);
        }
        notifyLockdownVpn(newNetwork);
        handleApplyDefaultProxy(newNetwork.linkProperties.getHttpProxy());
        updateTcpBufferSizes(newNetwork);
        setDefaultDnsSystemProperties(newNetwork.linkProperties.getDnsServers());
    }

    // Handles a network appearing or improving its score.
    //
    // - Evaluates all current NetworkRequests that can be
    //   satisfied by newNetwork, and reassigns to newNetwork
    //   any such requests for which newNetwork is the best.
    //
    // - Lingers any validated Networks that as a result are no longer
    //   needed. A network is needed if it is the best network for
    //   one or more NetworkRequests, or if it is a VPN.
    //
    // - Tears down newNetwork if it just became validated
    //   (i.e. nascent==JUST_VALIDATED) but turns out to be unneeded.
    //
    // - If reapUnvalidatedNetworks==REAP, tears down unvalidated
    //   networks that have no chance (i.e. even if validated)
    //   of becoming the highest scoring network.
    //
    // NOTE: This function only adds NetworkRequests that "newNetwork" could satisfy,
    // it does not remove NetworkRequests that other Networks could better satisfy.
    // If you need to handle decreases in score, use {@link rematchAllNetworksAndRequests}.
    // This function should be used when possible instead of {@code rematchAllNetworksAndRequests}
    // as it performs better by a factor of the number of Networks.
    //
    // @param newNetwork is the network to be matched against NetworkRequests.
    // @param nascent indicates if newNetwork just became validated, in which case it should be
    //               torn down if unneeded.
    // @param reapUnvalidatedNetworks indicates if an additional pass over all networks should be
    //               performed to tear down unvalidated networks that have no chance (i.e. even if
    //               validated) of becoming the highest scoring network.
    private void rematchNetworkAndRequests(NetworkAgentInfo newNetwork, NascentState nascent,
            ReapUnvalidatedNetworks reapUnvalidatedNetworks) {
        if (!newNetwork.created) return;
        if (nascent == NascentState.JUST_VALIDATED && !newNetwork.everValidated) {
            loge("ERROR: nascent network not validated.");
        }
        boolean keep = newNetwork.isVPN();
        boolean isNewDefault = false;
        NetworkAgentInfo oldDefaultNetwork = null;
        if (DBG) log("rematching " + newNetwork.name());
        // Find and migrate to this Network any NetworkRequests for
        // which this network is now the best.
        ArrayList<NetworkAgentInfo> affectedNetworks = new ArrayList<NetworkAgentInfo>();
        if (VDBG) log(" network has: " + newNetwork.networkCapabilities);
        for (NetworkRequestInfo nri : mNetworkRequests.values()) {
            NetworkAgentInfo currentNetwork = mNetworkForRequestId.get(nri.request.requestId);
            if (newNetwork == currentNetwork) {
                if (DBG) {
                    log("Network " + newNetwork.name() + " was already satisfying" +
                            " request " + nri.request.requestId + ". No change.");
                }
                keep = true;
                continue;
            }

            // check if it satisfies the NetworkCapabilities
            if (VDBG) log("  checking if request is satisfied: " + nri.request);
            if (newNetwork.satisfies(nri.request)) {
                if (!nri.isRequest) {
                    // This is not a request, it's a callback listener.
                    // Add it to newNetwork regardless of score.
                    newNetwork.addRequest(nri.request);
                    continue;
                }

                // next check if it's better than any current network we're using for
                // this request
                if (VDBG) {
                    log("currentScore = " +
                            (currentNetwork != null ? currentNetwork.getCurrentScore() : 0) +
                            ", newScore = " + newNetwork.getCurrentScore());
                }
                if (currentNetwork == null ||
                        currentNetwork.getCurrentScore() < newNetwork.getCurrentScore()) {
                    if (currentNetwork != null) {
                        if (DBG) log("   accepting network in place of " + currentNetwork.name());
                        currentNetwork.networkRequests.remove(nri.request.requestId);
                        currentNetwork.networkLingered.add(nri.request);
                        affectedNetworks.add(currentNetwork);
                    } else {
                        if (DBG) log("   accepting network in place of null");
                    }
                    unlinger(newNetwork);
                    mNetworkForRequestId.put(nri.request.requestId, newNetwork);
                    newNetwork.addRequest(nri.request);
                    keep = true;
                    // Tell NetworkFactories about the new score, so they can stop
                    // trying to connect if they know they cannot match it.
                    // TODO - this could get expensive if we have alot of requests for this
                    // network.  Think about if there is a way to reduce this.  Push
                    // netid->request mapping to each factory?
                    sendUpdatedScoreToFactories(nri.request, newNetwork.getCurrentScore());
                    if (mDefaultRequest.requestId == nri.request.requestId) {
                        isNewDefault = true;
                        oldDefaultNetwork = currentNetwork;
                    }
                }
            }
        }
        // Linger any networks that are no longer needed.
        for (NetworkAgentInfo nai : affectedNetworks) {
            if (nai.everValidated && unneeded(nai)) {
                nai.networkMonitor.sendMessage(NetworkMonitor.CMD_NETWORK_LINGER);
                notifyNetworkCallbacks(nai, ConnectivityManager.CALLBACK_LOSING);
            } else {
                unlinger(nai);
            }
        }
        if (keep) {
            if (isNewDefault) {
                // Notify system services that this network is up.
                makeDefault(newNetwork);
                synchronized (ConnectivityService.this) {
                    // have a new default network, release the transition wakelock in
                    // a second if it's held.  The second pause is to allow apps
                    // to reconnect over the new network
                    if (mNetTransitionWakeLock.isHeld()) {
                        mHandler.sendMessageDelayed(mHandler.obtainMessage(
                                EVENT_CLEAR_NET_TRANSITION_WAKELOCK,
                                mNetTransitionWakeLockSerialNumber, 0),
                                1000);
                    }
                }
            }

            // do this after the default net is switched, but
            // before LegacyTypeTracker sends legacy broadcasts
            notifyNetworkCallbacks(newNetwork, ConnectivityManager.CALLBACK_AVAILABLE);

            if (isNewDefault) {
                // Maintain the illusion: since the legacy API only
                // understands one network at a time, we must pretend
                // that the current default network disconnected before
                // the new one connected.
                if (oldDefaultNetwork != null) {
                    mLegacyTypeTracker.remove(oldDefaultNetwork.networkInfo.getType(),
                                              oldDefaultNetwork);
                }
                mDefaultInetConditionPublished = newNetwork.everValidated ? 100 : 0;
                mLegacyTypeTracker.add(newNetwork.networkInfo.getType(), newNetwork);
                notifyLockdownVpn(newNetwork);
            }

            // Notify battery stats service about this network, both the normal
            // interface and any stacked links.
            // TODO: Avoid redoing this; this must only be done once when a network comes online.
            try {
                final IBatteryStats bs = BatteryStatsService.getService();
                final int type = newNetwork.networkInfo.getType();

                final String baseIface = newNetwork.linkProperties.getInterfaceName();
                bs.noteNetworkInterfaceType(baseIface, type);
                for (LinkProperties stacked : newNetwork.linkProperties.getStackedLinks()) {
                    final String stackedIface = stacked.getInterfaceName();
                    bs.noteNetworkInterfaceType(stackedIface, type);
                    NetworkStatsFactory.noteStackedIface(stackedIface, baseIface);
                }
            } catch (RemoteException ignored) {
            }

            // This has to happen after the notifyNetworkCallbacks as that tickles each
            // ConnectivityManager instance so that legacy requests correctly bind dns
            // requests to this network.  The legacy users are listening for this bcast
            // and will generally do a dns request so they can ensureRouteToHost and if
            // they do that before the callbacks happen they'll use the default network.
            //
            // TODO: Is there still a race here? We send the broadcast
            // after sending the callback, but if the app can receive the
            // broadcast before the callback, it might still break.
            //
            // This *does* introduce a race where if the user uses the new api
            // (notification callbacks) and then uses the old api (getNetworkInfo(type))
            // they may get old info.  Reverse this after the old startUsing api is removed.
            // This is on top of the multiple intent sequencing referenced in the todo above.
            for (int i = 0; i < newNetwork.networkRequests.size(); i++) {
                NetworkRequest nr = newNetwork.networkRequests.valueAt(i);
                if (nr.legacyType != TYPE_NONE && isRequest(nr)) {
                    // legacy type tracker filters out repeat adds
                    mLegacyTypeTracker.add(nr.legacyType, newNetwork);
                }
            }

            // A VPN generally won't get added to the legacy tracker in the "for (nri)" loop above,
            // because usually there are no NetworkRequests it satisfies (e.g., mDefaultRequest
            // wants the NOT_VPN capability, so it will never be satisfied by a VPN). So, add the
            // newNetwork to the tracker explicitly (it's a no-op if it has already been added).
            if (newNetwork.isVPN()) {
                mLegacyTypeTracker.add(TYPE_VPN, newNetwork);
            }
        } else if (nascent == NascentState.JUST_VALIDATED) {
            // Only tear down newly validated networks here.  Leave unvalidated to either become
            // validated (and get evaluated against peers, one losing here), or get reaped (see
            // reapUnvalidatedNetworks) if they have no chance of becoming the highest scoring
            // network.  Networks that have been up for a while and are validated should be torn
            // down via the lingering process so communication on that network is given time to
            // wrap up.
            if (DBG) log("Validated network turns out to be unwanted.  Tear it down.");
            teardownUnneededNetwork(newNetwork);
        }
        if (reapUnvalidatedNetworks == ReapUnvalidatedNetworks.REAP) {
            for (NetworkAgentInfo nai : mNetworkAgentInfos.values()) {
                if (!nai.everValidated && unneeded(nai)) {
                    if (DBG) log("Reaping " + nai.name());
                    teardownUnneededNetwork(nai);
                }
            }
        }
    }

    // Attempt to rematch all Networks with NetworkRequests.  This may result in Networks
    // being disconnected.
    // If only one Network's score or capabilities have been modified since the last time
    // this function was called, pass this Network in via the "changed" arugment, otherwise
    // pass null.
    // If only one Network has been changed but its NetworkCapabilities have not changed,
    // pass in the Network's score (from getCurrentScore()) prior to the change via
    // "oldScore", otherwise pass changed.getCurrentScore() or 0 if "changed" is null.
    private void rematchAllNetworksAndRequests(NetworkAgentInfo changed, int oldScore) {
        // TODO: This may get slow.  The "changed" parameter is provided for future optimization
        // to avoid the slowness.  It is not simply enough to process just "changed", for
        // example in the case where "changed"'s score decreases and another network should begin
        // satifying a NetworkRequest that "changed" currently satisfies.

        // Optimization: Only reprocess "changed" if its score improved.  This is safe because it
        // can only add more NetworkRequests satisfied by "changed", and this is exactly what
        // rematchNetworkAndRequests() handles.
        if (changed != null && oldScore < changed.getCurrentScore()) {
            rematchNetworkAndRequests(changed, NascentState.NOT_JUST_VALIDATED,
                    ReapUnvalidatedNetworks.REAP);
        } else {
            for (Iterator i = mNetworkAgentInfos.values().iterator(); i.hasNext(); ) {
                rematchNetworkAndRequests((NetworkAgentInfo)i.next(),
                        NascentState.NOT_JUST_VALIDATED,
                        // Only reap the last time through the loop.  Reaping before all rematching
                        // is complete could incorrectly teardown a network that hasn't yet been
                        // rematched.
                        i.hasNext() ? ReapUnvalidatedNetworks.DONT_REAP
                                : ReapUnvalidatedNetworks.REAP);
            }
        }
    }

    private void updateInetCondition(NetworkAgentInfo nai) {
        // Don't bother updating until we've graduated to validated at least once.
        if (!nai.everValidated) return;
        // For now only update icons for default connection.
        // TODO: Update WiFi and cellular icons separately. b/17237507
        if (!isDefaultNetwork(nai)) return;

        int newInetCondition = nai.lastValidated ? 100 : 0;
        // Don't repeat publish.
        if (newInetCondition == mDefaultInetConditionPublished) return;

        mDefaultInetConditionPublished = newInetCondition;
        sendInetConditionBroadcast(nai.networkInfo);
    }

    private void notifyLockdownVpn(NetworkAgentInfo nai) {
        if (mLockdownTracker != null) {
            if (nai != null && nai.isVPN()) {
                mLockdownTracker.onVpnStateChanged(nai.networkInfo);
            } else {
                mLockdownTracker.onNetworkInfoChanged();
            }
        }
    }

    private void sendNetworkInfoUpdateBroadcast(int type, int netid) {
        Intent intent = new Intent(NETID_UPDATE);
        intent.putExtra(EXTRA_NETWORK_TYPE, type);
        intent.putExtra(EXTRA_NETID, netid);
        log("sendNetworkInfoUpdateBroadcast type = " + type + " netid = " + netid);
        try {
            mContext.sendBroadcast(intent);
        } catch (SecurityException se) {
            loge("sendPrefChangedBroadcast() SecurityException: " + se);
        }
    }

    private void updateNetworkInfo(NetworkAgentInfo networkAgent, NetworkInfo newInfo) {
        NetworkInfo.State state = newInfo.getState();
        NetworkInfo oldInfo = null;
        synchronized (networkAgent) {
            oldInfo = networkAgent.networkInfo;
            networkAgent.networkInfo = newInfo;
        }
        notifyLockdownVpn(networkAgent);

        if (oldInfo != null && oldInfo.getState() == state) {
            if (VDBG) log("ignoring duplicate network state non-change");
            return;
        }
        if (DBG) {
            log(networkAgent.name() + " EVENT_NETWORK_INFO_CHANGED, going from " +
                    (oldInfo == null ? "null" : oldInfo.getState()) +
                    " to " + state);
        }

        if (state == NetworkInfo.State.CONNECTED && !networkAgent.created) {
            try {
                // This should never fail.  Specifying an already in use NetID will cause failure.
                if (networkAgent.isVPN()) {
                    mNetd.createVirtualNetwork(networkAgent.network.netId,
                            !networkAgent.linkProperties.getDnsServers().isEmpty(),
                            (networkAgent.networkMisc == null ||
                                !networkAgent.networkMisc.allowBypass));
                } else {
                    mNetd.createPhysicalNetwork(networkAgent.network.netId);
                }
            } catch (Exception e) {
                loge("Error creating network " + networkAgent.network.netId + ": "
                        + e.getMessage());
                return;
            }
            networkAgent.created = true;
            updateLinkProperties(networkAgent, null);
            notifyIfacesChanged();
            notifyNetworkCallbacks(networkAgent, ConnectivityManager.CALLBACK_PRECHECK);
            networkAgent.networkMonitor.sendMessage(NetworkMonitor.CMD_NETWORK_CONNECTED);
            if (networkAgent.isVPN()) {
                // Temporarily disable the default proxy (not global).
                synchronized (mProxyLock) {
                    if (!mDefaultProxyDisabled) {
                        mDefaultProxyDisabled = true;
                        if (mGlobalProxy == null && mDefaultProxy != null) {
                            sendProxyBroadcast(null);
                        }
                    }
                }
                // TODO: support proxy per network.
            }
            // Consider network even though it is not yet validated.
<<<<<<< HEAD
            rematchNetworkAndRequests(networkAgent, false);
=======
            //FIXME: L-MR1 fix
            //rematchNetworkAndRequests(networkAgent, false);
>>>>>>> 073b8a01
            int val = SystemProperties.getInt("persist.cne.feature", 0);
            boolean isPropFeatureEnabled = (val == 3) ? true : false;
            if (isPropFeatureEnabled) {
               if ((newInfo.getType() == ConnectivityManager.TYPE_WIFI) ||
                    (newInfo.getType() == ConnectivityManager.TYPE_MOBILE)) {
                  if (DBG) {
                    log("sending network info update for type = " + newInfo.getType());
                  }
                  sendNetworkInfoUpdateBroadcast(newInfo.getType(), networkAgent.network.netId);
               }
            }
        } else if (state == NetworkInfo.State.DISCONNECTED ||
                state == NetworkInfo.State.SUSPENDED) {
            networkAgent.asyncChannel.disconnect();
            if (networkAgent.isVPN()) {
                synchronized (mProxyLock) {
                    if (mDefaultProxyDisabled) {
                        mDefaultProxyDisabled = false;
                        if (mGlobalProxy == null && mDefaultProxy != null) {
                            sendProxyBroadcast(mDefaultProxy);
                        }
                    }
                }
            }
        }
    }

    private void updateNetworkScore(NetworkAgentInfo nai, int score) {
        if (DBG) log("updateNetworkScore for " + nai.name() + " to " + score);
        if (score < 0) {
            loge("updateNetworkScore for " + nai.name() + " got a negative score (" + score +
                    ").  Bumping score to min of 0");
            score = 0;
        }

        final int oldScore = nai.getCurrentScore();
        nai.setCurrentScore(score);

        rematchAllNetworksAndRequests(nai, oldScore);

        sendUpdatedScoreToFactories(nai);
    }

    // notify only this one new request of the current state
    protected void notifyNetworkCallback(NetworkAgentInfo nai, NetworkRequestInfo nri) {
        int notifyType = ConnectivityManager.CALLBACK_AVAILABLE;
        // TODO - read state from monitor to decide what to send.
//        if (nai.networkMonitor.isLingering()) {
//            notifyType = NetworkCallbacks.LOSING;
//        } else if (nai.networkMonitor.isEvaluating()) {
//            notifyType = NetworkCallbacks.callCallbackForRequest(request, nai, notifyType);
//        }
        if (nri.mPendingIntent == null) {
            callCallbackForRequest(nri, nai, notifyType);
        } else {
            sendPendingIntentForRequest(nri, nai, notifyType);
        }
    }

    private void sendLegacyNetworkBroadcast(NetworkAgentInfo nai, boolean connected, int type) {
        // The NetworkInfo we actually send out has no bearing on the real
        // state of affairs. For example, if the default connection is mobile,
        // and a request for HIPRI has just gone away, we need to pretend that
        // HIPRI has just disconnected. So we need to set the type to HIPRI and
        // the state to DISCONNECTED, even though the network is of type MOBILE
        // and is still connected.
        NetworkInfo info = new NetworkInfo(nai.networkInfo);
        info.setType(type);
        if (connected) {
            info.setDetailedState(DetailedState.CONNECTED, null, info.getExtraInfo());
            sendConnectedBroadcast(info);
        } else {
            info.setDetailedState(DetailedState.DISCONNECTED, null, info.getExtraInfo());
            Intent intent = new Intent(ConnectivityManager.CONNECTIVITY_ACTION);
            intent.putExtra(ConnectivityManager.EXTRA_NETWORK_INFO, info);
            intent.putExtra(ConnectivityManager.EXTRA_NETWORK_TYPE, info.getType());
            if (info.isFailover()) {
                intent.putExtra(ConnectivityManager.EXTRA_IS_FAILOVER, true);
                nai.networkInfo.setFailover(false);
            }
            if (info.getReason() != null) {
                intent.putExtra(ConnectivityManager.EXTRA_REASON, info.getReason());
            }
            if (info.getExtraInfo() != null) {
                intent.putExtra(ConnectivityManager.EXTRA_EXTRA_INFO, info.getExtraInfo());
            }
            NetworkAgentInfo newDefaultAgent = null;
            if (nai.networkRequests.get(mDefaultRequest.requestId) != null) {
                newDefaultAgent = mNetworkForRequestId.get(mDefaultRequest.requestId);
                if (newDefaultAgent != null) {
                    intent.putExtra(ConnectivityManager.EXTRA_OTHER_NETWORK_INFO,
                            newDefaultAgent.networkInfo);
                } else {
                    intent.putExtra(ConnectivityManager.EXTRA_NO_CONNECTIVITY, true);
                }
            }
            intent.putExtra(ConnectivityManager.EXTRA_INET_CONDITION,
                    mDefaultInetConditionPublished);
            final Intent immediateIntent = new Intent(intent);
            immediateIntent.setAction(CONNECTIVITY_ACTION_IMMEDIATE);
            sendStickyBroadcast(immediateIntent);
            sendStickyBroadcast(intent);
            if (newDefaultAgent != null) {
                sendConnectedBroadcast(newDefaultAgent.networkInfo);
            }
        }
    }

    protected void notifyNetworkCallbacks(NetworkAgentInfo networkAgent, int notifyType) {
        if (DBG) log("notifyType " + notifyTypeToName(notifyType) + " for " + networkAgent.name());
        for (int i = 0; i < networkAgent.networkRequests.size(); i++) {
            NetworkRequest nr = networkAgent.networkRequests.valueAt(i);
            NetworkRequestInfo nri = mNetworkRequests.get(nr);
            if (VDBG) log(" sending notification for " + nr);
            if (nri.mPendingIntent == null) {
                callCallbackForRequest(nri, networkAgent, notifyType);
            } else {
                sendPendingIntentForRequest(nri, networkAgent, notifyType);
            }
        }
    }

    private String notifyTypeToName(int notifyType) {
        switch (notifyType) {
            case ConnectivityManager.CALLBACK_PRECHECK:    return "PRECHECK";
            case ConnectivityManager.CALLBACK_AVAILABLE:   return "AVAILABLE";
            case ConnectivityManager.CALLBACK_LOSING:      return "LOSING";
            case ConnectivityManager.CALLBACK_LOST:        return "LOST";
            case ConnectivityManager.CALLBACK_UNAVAIL:     return "UNAVAILABLE";
            case ConnectivityManager.CALLBACK_CAP_CHANGED: return "CAP_CHANGED";
            case ConnectivityManager.CALLBACK_IP_CHANGED:  return "IP_CHANGED";
            case ConnectivityManager.CALLBACK_RELEASED:    return "RELEASED";
        }
        return "UNKNOWN";
    }

    /**
     * Notify other system services that set of active ifaces has changed.
     */
    private void notifyIfacesChanged() {
        try {
            mStatsService.forceUpdateIfaces();
        } catch (Exception ignored) {
        }
    }

    @Override
    public boolean addVpnAddress(String address, int prefixLength) {
        throwIfLockdownEnabled();
        int user = UserHandle.getUserId(Binder.getCallingUid());
        synchronized (mVpns) {
            return mVpns.get(user).addAddress(address, prefixLength);
        }
    }

    @Override
    public boolean removeVpnAddress(String address, int prefixLength) {
        throwIfLockdownEnabled();
        int user = UserHandle.getUserId(Binder.getCallingUid());
        synchronized (mVpns) {
            return mVpns.get(user).removeAddress(address, prefixLength);
        }
    }

    @Override
    public boolean setUnderlyingNetworksForVpn(Network[] networks) {
        throwIfLockdownEnabled();
        int user = UserHandle.getUserId(Binder.getCallingUid());
        synchronized (mVpns) {
            return mVpns.get(user).setUnderlyingNetworks(networks);
        }
    }
}<|MERGE_RESOLUTION|>--- conflicted
+++ resolved
@@ -2325,15 +2325,6 @@
                     //To support legacy calls for network request
                     mLegacyTypeTracker.add(nri.request.legacyType, bestNetwork);
                 }
-<<<<<<< HEAD
-            }
-            mNetworkRequests.put(nri.request, nri);
-            if (nri.isRequest) {
-                if (DBG) log("sending new NetworkRequest to factories");
-                for (NetworkFactoryInfo nfi : mNetworkFactoryInfos.values()) {
-                    nfi.asyncChannel.sendMessage(android.net.NetworkFactory.CMD_REQUEST_NETWORK,
-                            score, 0, nri.request);
-=======
             }
             mNetworkRequests.put(nri.request, nri);
             if (nri.isRequest) {
@@ -2388,12 +2379,12 @@
                                 nai.getCurrentScoreAsValidated())) {
                     unneeded = false;
                     break;
->>>>>>> 073b8a01
                 }
             }
         }
         return unneeded;
     }
+
     private void handleReleaseNetworkRequest(NetworkRequest request, int callingUid) {
         NetworkRequestInfo nri = mNetworkRequests.get(request);
         if (nri != null) {
@@ -4470,12 +4461,8 @@
                 // TODO: support proxy per network.
             }
             // Consider network even though it is not yet validated.
-<<<<<<< HEAD
-            rematchNetworkAndRequests(networkAgent, false);
-=======
             //FIXME: L-MR1 fix
             //rematchNetworkAndRequests(networkAgent, false);
->>>>>>> 073b8a01
             int val = SystemProperties.getInt("persist.cne.feature", 0);
             boolean isPropFeatureEnabled = (val == 3) ? true : false;
             if (isPropFeatureEnabled) {
