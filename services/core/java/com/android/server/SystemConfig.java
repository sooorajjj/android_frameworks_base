--- conflicted
+++ resolved
@@ -301,11 +301,7 @@
                                 + parser.getPositionDescription());
                     } else if (isLowRamDevice() && "android.software.managed_users".equals(fname)) {
                         Slog.w(TAG, "Feature not supported on low memory device "+fname);
-<<<<<<< HEAD
-                    } else {
-=======
                     } else if (allowed) {
->>>>>>> 073b8a01
                         //Log.i(TAG, "Got feature " + fname);
                         FeatureInfo fi = new FeatureInfo();
                         fi.name = fname;
