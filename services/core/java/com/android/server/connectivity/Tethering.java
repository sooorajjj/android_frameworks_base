--- conflicted
+++ resolved
@@ -91,21 +91,6 @@
 import static android.system.OsConstants.AF_INET;
 import static android.system.OsConstants.AF_INET6;
 
-import java.io.BufferedReader;
-import java.io.DataInputStream;
-import java.io.File;
-import java.io.FileDescriptor;
-import java.io.FileInputStream;
-import java.io.IOException;
-import java.io.InputStreamReader;
-
-import static android.net.wifi.WifiManager.WIFI_AP_STATE_DISABLED;
-import static android.net.wifi.WifiManager.WIFI_AP_STATE_ENABLED;
-import static android.net.wifi.WifiManager.WIFI_AP_STATE_CHANGED_ACTION;
-
-import static android.system.OsConstants.AF_INET;
-import static android.system.OsConstants.AF_INET6;
-
 /**
  * @hide
  *
@@ -709,13 +694,9 @@
                 } else {
                     return;
                 }
-<<<<<<< HEAD
-=======
-            }
->>>>>>> 23a90283
+            }
             notificationManager.cancelAsUser(null, mTetheredNotification.icon,
                     UserHandle.ALL);
-            }
         }
 
         Intent intent = new Intent();
