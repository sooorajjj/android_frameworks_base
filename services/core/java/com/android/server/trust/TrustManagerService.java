--- conflicted
+++ resolved
@@ -632,20 +632,6 @@
         }
 
         @Override
-<<<<<<< HEAD
-        public void reportRequireCredentialEntry(int userId) throws RemoteException {
-            enforceReportPermission();
-            if (userId == UserHandle.USER_ALL || userId >= UserHandle.USER_SYSTEM) {
-                mHandler.obtainMessage(MSG_REQUIRE_CREDENTIAL_ENTRY, userId, 0).sendToTarget();
-            } else {
-                throw new IllegalArgumentException(
-                        "userId must be an explicit user id or USER_ALL");
-            }
-        }
-
-        @Override
-=======
->>>>>>> bcc26c02
         public void reportKeyguardShowingChanged() throws RemoteException {
             enforceReportPermission();
             // coalesce refresh messages.
