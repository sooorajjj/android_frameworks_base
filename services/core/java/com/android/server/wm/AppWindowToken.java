/*
 * Copyright (C) 2011 The Android Open Source Project
 *
 * Licensed under the Apache License, Version 2.0 (the "License");
 * you may not use this file except in compliance with the License.
 * You may obtain a copy of the License at
 *
 *      http://www.apache.org/licenses/LICENSE-2.0
 *
 * Unless required by applicable law or agreed to in writing, software
 * distributed under the License is distributed on an "AS IS" BASIS,
 * WITHOUT WARRANTIES OR CONDITIONS OF ANY KIND, either express or implied.
 * See the License for the specific language governing permissions and
 * limitations under the License.
 */

package com.android.server.wm;

import static android.view.WindowManager.LayoutParams.TYPE_APPLICATION_STARTING;

import com.android.server.input.InputApplicationHandle;
import com.android.server.wm.WindowManagerService.H;

import android.content.pm.ActivityInfo;
import android.os.Message;
import android.os.RemoteException;
import android.util.Slog;
import android.view.IApplicationToken;
import android.view.View;
import android.view.WindowManager;

import java.io.PrintWriter;
import java.util.ArrayList;

class AppTokenList extends ArrayList<AppWindowToken> {
}

/**
 * Version of WindowToken that is specifically for a particular application (or
 * really activity) that is displaying windows.
 */
class AppWindowToken extends WindowToken {
    // Non-null only for application tokens.
    final IApplicationToken appToken;

    // All of the windows and child windows that are included in this
    // application token.  Note this list is NOT sorted!
    final WindowList allAppWindows = new WindowList();
    final AppWindowAnimator mAppAnimator;

    final WindowAnimator mAnimator;

    final boolean voiceInteraction;

    int groupId = -1;
    boolean appFullscreen;
    int requestedOrientation = ActivityInfo.SCREEN_ORIENTATION_UNSPECIFIED;
    boolean layoutConfigChanges;
    boolean showWhenLocked;

    // The input dispatching timeout for this application token in nanoseconds.
    long inputDispatchingTimeoutNanos;

    // These are used for determining when all windows associated with
    // an activity have been drawn, so they can be made visible together
    // at the same time.
    // initialize so that it doesn't match mTransactionSequence which is an int.
    long lastTransactionSequence = Long.MIN_VALUE;
    int numInterestingWindows;
    int numDrawnWindows;
    boolean inPendingTransaction;
    boolean allDrawn;
    // Set to true when this app creates a surface while in the middle of an animation. In that
    // case do not clear allDrawn until the animation completes.
    boolean deferClearAllDrawn;

    // Is this token going to be hidden in a little while?  If so, it
    // won't be taken into account for setting the screen orientation.
    boolean willBeHidden;

    // Is this window's surface needed?  This is almost like hidden, except
    // it will sometimes be true a little earlier: when the token has
    // been shown, but is still waiting for its app transition to execute
    // before making its windows shown.
    boolean hiddenRequested;

    // Have we told the window clients to hide themselves?
    boolean clientHidden;

    // Last visibility state we reported to the app token.
    boolean reportedVisible;

    // Last drawn state we reported to the app token.
    boolean reportedDrawn;

    // Set to true when the token has been removed from the window mgr.
    boolean removed;

    // Information about an application starting window if displayed.
    StartingData startingData;
    WindowState startingWindow;
    View startingView;
    boolean startingDisplayed;
    boolean startingMoved;
    boolean firstWindowDrawn;

    // Input application handle used by the input dispatcher.
    final InputApplicationHandle mInputApplicationHandle;

    boolean mDeferRemoval;

    boolean mLaunchTaskBehind;
    boolean mEnteringAnimation;

    AppWindowToken(WindowManagerService _service, IApplicationToken _token,
            boolean _voiceInteraction) {
        super(_service, _token.asBinder(),
                WindowManager.LayoutParams.TYPE_APPLICATION, true);
        appWindowToken = this;
        appToken = _token;
        voiceInteraction = _voiceInteraction;
        mInputApplicationHandle = new InputApplicationHandle(this);
        mAnimator = service.mAnimator;
        mAppAnimator = new AppWindowAnimator(this);
    }

    void sendAppVisibilityToClients() {
        final int N = allAppWindows.size();
        for (int i=0; i<N; i++) {
            WindowState win = allAppWindows.get(i);
            if (win == startingWindow && clientHidden) {
                // Don't hide the starting window.
                continue;
            }
            try {
                if (WindowManagerService.DEBUG_VISIBILITY) Slog.v(WindowManagerService.TAG,
                        "Setting visibility of " + win + ": " + (!clientHidden));
                win.mClient.dispatchAppVisibility(!clientHidden);
            } catch (RemoteException e) {
            }
        }
    }

    void updateReportedVisibilityLocked() {
        if (appToken == null) {
            return;
        }

        int numInteresting = 0;
        int numVisible = 0;
        int numDrawn = 0;
        boolean nowGone = true;

        if (WindowManagerService.DEBUG_VISIBILITY) Slog.v(WindowManagerService.TAG,
                "Update reported visibility: " + this);
        final int N = allAppWindows.size();
        for (int i=0; i<N; i++) {
            WindowState win = allAppWindows.get(i);
            if (win == startingWindow || win.mAppFreezing
                    || win.mViewVisibility != View.VISIBLE
                    || win.mAttrs.type == TYPE_APPLICATION_STARTING
                    || win.mDestroying) {
                continue;
            }
            if (WindowManagerService.DEBUG_VISIBILITY) {
                Slog.v(WindowManagerService.TAG, "Win " + win + ": isDrawn="
                        + win.isDrawnLw()
                        + ", isAnimating=" + win.mWinAnimator.isAnimating());
                if (!win.isDrawnLw()) {
                    Slog.v(WindowManagerService.TAG, "Not displayed: s=" + win.mWinAnimator.mSurfaceControl
                            + " pv=" + win.mPolicyVisibility
                            + " mDrawState=" + win.mWinAnimator.mDrawState
                            + " ah=" + win.mAttachedHidden
                            + " th="
                            + (win.mAppToken != null
                                    ? win.mAppToken.hiddenRequested : false)
                            + " a=" + win.mWinAnimator.mAnimating);
                }
            }
            numInteresting++;
            if (win.isDrawnLw()) {
                numDrawn++;
                if (!win.mWinAnimator.isAnimating()) {
                    numVisible++;
                }
                nowGone = false;
            } else if (win.mWinAnimator.isAnimating()) {
                nowGone = false;
            }
        }

        boolean nowDrawn = numInteresting > 0 && numDrawn >= numInteresting;
        boolean nowVisible = numInteresting > 0 && numVisible >= numInteresting;
        if (!nowGone) {
            // If the app is not yet gone, then it can only become visible/drawn.
            if (!nowDrawn) {
                nowDrawn = reportedDrawn;
            }
            if (!nowVisible) {
                nowVisible = reportedVisible;
            }
        }
        if (WindowManagerService.DEBUG_VISIBILITY) Slog.v(WindowManagerService.TAG, "VIS " + this + ": interesting="
                + numInteresting + " visible=" + numVisible);
        if (nowDrawn != reportedDrawn) {
            if (nowDrawn) {
                Message m = service.mH.obtainMessage(
                        H.REPORT_APPLICATION_TOKEN_DRAWN, this);
                service.mH.sendMessage(m);
            }
            reportedDrawn = nowDrawn;
        }
        if (nowVisible != reportedVisible) {
            if (WindowManagerService.DEBUG_VISIBILITY) Slog.v(
                    WindowManagerService.TAG, "Visibility changed in " + this
                    + ": vis=" + nowVisible);
            reportedVisible = nowVisible;
            Message m = service.mH.obtainMessage(
                    H.REPORT_APPLICATION_TOKEN_WINDOWS,
                    nowVisible ? 1 : 0,
                    nowGone ? 1 : 0,
                    this);
            service.mH.sendMessage(m);
        }
    }

    WindowState findMainWindow() {
        int j = windows.size();
        while (j > 0) {
            j--;
            WindowState win = windows.get(j);
            if (win.mAttrs.type == WindowManager.LayoutParams.TYPE_BASE_APPLICATION
                    || win.mAttrs.type == WindowManager.LayoutParams.TYPE_APPLICATION_STARTING) {
                return win;
            }
        }
        return null;
    }

    boolean isVisible() {
        final int N = allAppWindows.size();
        for (int i=0; i<N; i++) {
            WindowState win = allAppWindows.get(i);
            if (!win.mAppFreezing
                    && (win.mViewVisibility == View.VISIBLE ||
                        (win.mWinAnimator.isAnimating() &&
                                !service.mAppTransition.isTransitionSet()))
                    && !win.mDestroying && win.isDrawnLw()) {
                return true;
            }
        }
        return false;
    }

    @Override
    void removeAllWindows() {
<<<<<<< HEAD
        for (int winNdx = allAppWindows.size() - 1; winNdx >= 0; --winNdx) {
            try {
                WindowState win = allAppWindows.get(winNdx);
                if (WindowManagerService.DEBUG_WINDOW_MOVEMENT) Slog.w(WindowManagerService.TAG,
                        "removeAllWindows: removing win=" + win);
                win.mService.removeWindowLocked(win.mSession, win);
            } catch (IndexOutOfBoundsException e) {
                Slog.e(WindowManagerService.TAG, "Error while removing window : " + e);
            }
=======
        for (int winNdx = allAppWindows.size() - 1; winNdx >= 0;
                // removeWindowLocked at bottom of loop may remove multiple entries from
                // allAppWindows if the window to be removed has child windows. It also may
                // not remove any windows from allAppWindows at all if win is exiting and
                // currently animating away. This ensures that winNdx is monotonically decreasing
                // and never beyond allAppWindows bounds.
                winNdx = Math.min(winNdx - 1, allAppWindows.size() - 1)) {
            WindowState win = allAppWindows.get(winNdx);
            if (WindowManagerService.DEBUG_WINDOW_MOVEMENT) {
                Slog.w(WindowManagerService.TAG, "removeAllWindows: removing win=" + win);
            }

            win.mService.removeWindowLocked(win.mSession, win);
>>>>>>> d0f748a7
        }
    }

    @Override
    void dump(PrintWriter pw, String prefix) {
        super.dump(pw, prefix);
        if (appToken != null) {
            pw.print(prefix); pw.print("app=true voiceInteraction="); pw.println(voiceInteraction);
        }
        if (allAppWindows.size() > 0) {
            pw.print(prefix); pw.print("allAppWindows="); pw.println(allAppWindows);
        }
        pw.print(prefix); pw.print("groupId="); pw.print(groupId);
                pw.print(" appFullscreen="); pw.print(appFullscreen);
                pw.print(" requestedOrientation="); pw.println(requestedOrientation);
        pw.print(prefix); pw.print("hiddenRequested="); pw.print(hiddenRequested);
                pw.print(" clientHidden="); pw.print(clientHidden);
                pw.print(" willBeHidden="); pw.print(willBeHidden);
                pw.print(" reportedDrawn="); pw.print(reportedDrawn);
                pw.print(" reportedVisible="); pw.println(reportedVisible);
        if (paused) {
            pw.print(prefix); pw.print("paused="); pw.println(paused);
        }
        if (numInterestingWindows != 0 || numDrawnWindows != 0
                || allDrawn || mAppAnimator.allDrawn) {
            pw.print(prefix); pw.print("numInterestingWindows=");
                    pw.print(numInterestingWindows);
                    pw.print(" numDrawnWindows="); pw.print(numDrawnWindows);
                    pw.print(" inPendingTransaction="); pw.print(inPendingTransaction);
                    pw.print(" allDrawn="); pw.print(allDrawn);
                    pw.print(" (animator="); pw.print(mAppAnimator.allDrawn);
                    pw.println(")");
        }
        if (inPendingTransaction) {
            pw.print(prefix); pw.print("inPendingTransaction=");
                    pw.println(inPendingTransaction);
        }
        if (startingData != null || removed || firstWindowDrawn || mDeferRemoval) {
            pw.print(prefix); pw.print("startingData="); pw.print(startingData);
                    pw.print(" removed="); pw.print(removed);
                    pw.print(" firstWindowDrawn="); pw.print(firstWindowDrawn);
                    pw.print(" mDeferRemoval="); pw.println(mDeferRemoval);
        }
        if (startingWindow != null || startingView != null
                || startingDisplayed || startingMoved) {
            pw.print(prefix); pw.print("startingWindow="); pw.print(startingWindow);
                    pw.print(" startingView="); pw.print(startingView);
                    pw.print(" startingDisplayed="); pw.print(startingDisplayed);
                    pw.print(" startingMoved"); pw.println(startingMoved);
        }
    }

    @Override
    public String toString() {
        if (stringName == null) {
            StringBuilder sb = new StringBuilder();
            sb.append("AppWindowToken{");
            sb.append(Integer.toHexString(System.identityHashCode(this)));
            sb.append(" token="); sb.append(token); sb.append('}');
            stringName = sb.toString();
        }
        return stringName;
    }
}<|MERGE_RESOLUTION|>--- conflicted
+++ resolved
@@ -254,17 +254,6 @@
 
     @Override
     void removeAllWindows() {
-<<<<<<< HEAD
-        for (int winNdx = allAppWindows.size() - 1; winNdx >= 0; --winNdx) {
-            try {
-                WindowState win = allAppWindows.get(winNdx);
-                if (WindowManagerService.DEBUG_WINDOW_MOVEMENT) Slog.w(WindowManagerService.TAG,
-                        "removeAllWindows: removing win=" + win);
-                win.mService.removeWindowLocked(win.mSession, win);
-            } catch (IndexOutOfBoundsException e) {
-                Slog.e(WindowManagerService.TAG, "Error while removing window : " + e);
-            }
-=======
         for (int winNdx = allAppWindows.size() - 1; winNdx >= 0;
                 // removeWindowLocked at bottom of loop may remove multiple entries from
                 // allAppWindows if the window to be removed has child windows. It also may
@@ -278,7 +267,6 @@
             }
 
             win.mService.removeWindowLocked(win.mSession, win);
->>>>>>> d0f748a7
         }
     }
 
