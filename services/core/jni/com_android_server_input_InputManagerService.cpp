/*
 * Copyright (C) 2010 The Android Open Source Project
 *
 * Licensed under the Apache License, Version 2.0 (the "License");
 * you may not use this file except in compliance with the License.
 * You may obtain a copy of the License at
 *
 *      http://www.apache.org/licenses/LICENSE-2.0
 *
 * Unless required by applicable law or agreed to in writing, software
 * distributed under the License is distributed on an "AS IS" BASIS,
 * WITHOUT WARRANTIES OR CONDITIONS OF ANY KIND, either express or implied.
 * See the License for the specific language governing permissions and
 * limitations under the License.
 */

#define LOG_TAG "InputManager-JNI"

//#define LOG_NDEBUG 0

// Log debug messages about InputReaderPolicy
#define DEBUG_INPUT_READER_POLICY 0

// Log debug messages about InputDispatcherPolicy
#define DEBUG_INPUT_DISPATCHER_POLICY 0


#include "JNIHelp.h"
#include "jni.h"
#include <limits.h>
#include <android_runtime/AndroidRuntime.h>
#include <android_runtime/Log.h>

#include <utils/Log.h>
#include <utils/Looper.h>
#include <utils/threads.h>

#include <input/PointerController.h>
#include <input/SpriteController.h>

#include <inputflinger/InputManager.h>

#include <android_os_MessageQueue.h>
#include <android_view_InputDevice.h>
#include <android_view_KeyEvent.h>
#include <android_view_MotionEvent.h>
#include <android_view_InputChannel.h>
#include <android_view_PointerIcon.h>
#include <android/graphics/GraphicsJNI.h>

#include <ScopedLocalRef.h>
#include <ScopedPrimitiveArray.h>
#include <ScopedUtfChars.h>

#include "com_android_server_power_PowerManagerService.h"
#include "com_android_server_input_InputApplicationHandle.h"
#include "com_android_server_input_InputWindowHandle.h"

namespace android {

// The exponent used to calculate the pointer speed scaling factor.
// The scaling factor is calculated as 2 ^ (speed * exponent),
// where the speed ranges from -7 to + 7 and is supplied by the user.
static const float POINTER_SPEED_EXPONENT = 1.0f / 4;

static struct {
    jmethodID notifyConfigurationChanged;
    jmethodID notifyInputDevicesChanged;
    jmethodID notifySwitch;
    jmethodID notifyInputChannelBroken;
    jmethodID notifyANR;
    jmethodID filterInputEvent;
    jmethodID interceptKeyBeforeQueueing;
    jmethodID interceptWakeMotionBeforeQueueing;
    jmethodID interceptKeyBeforeDispatching;
    jmethodID dispatchUnhandledKey;
    jmethodID checkInjectEventsPermission;
    jmethodID getVirtualKeyQuietTimeMillis;
    jmethodID getExcludedDeviceNames;
    jmethodID getKeyRepeatTimeout;
    jmethodID getKeyRepeatDelay;
    jmethodID getHoverTapTimeout;
    jmethodID getHoverTapSlop;
    jmethodID getDoubleTapTimeout;
    jmethodID getLongPressTimeout;
    jmethodID getPointerLayer;
    jmethodID getPointerIcon;
    jmethodID getKeyboardLayoutOverlay;
    jmethodID getDeviceAlias;
    jmethodID getTouchCalibrationForInputDevice;
} gServiceClassInfo;

static struct {
    jclass clazz;
} gInputDeviceClassInfo;

static struct {
    jclass clazz;
} gKeyEventClassInfo;

static struct {
    jclass clazz;
} gMotionEventClassInfo;

static struct {
    jclass clazz;
    jmethodID constructor;
} gInputDeviceIdentifierInfo;

static struct {
    jclass clazz;
    jmethodID getAffineTransform;
} gTouchCalibrationClassInfo;



// --- Global functions ---

template<typename T>
inline static T min(const T& a, const T& b) {
    return a < b ? a : b;
}

template<typename T>
inline static T max(const T& a, const T& b) {
    return a > b ? a : b;
}

static jobject getInputApplicationHandleObjLocalRef(JNIEnv* env,
        const sp<InputApplicationHandle>& inputApplicationHandle) {
    if (inputApplicationHandle == NULL) {
        return NULL;
    }
    return static_cast<NativeInputApplicationHandle*>(inputApplicationHandle.get())->
            getInputApplicationHandleObjLocalRef(env);
}

static jobject getInputWindowHandleObjLocalRef(JNIEnv* env,
        const sp<InputWindowHandle>& inputWindowHandle) {
    if (inputWindowHandle == NULL) {
        return NULL;
    }
    return static_cast<NativeInputWindowHandle*>(inputWindowHandle.get())->
            getInputWindowHandleObjLocalRef(env);
}

static void loadSystemIconAsSprite(JNIEnv* env, jobject contextObj, int32_t style,
        SpriteIcon* outSpriteIcon) {
    PointerIcon pointerIcon;
    status_t status = android_view_PointerIcon_loadSystemIcon(env,
            contextObj, style, &pointerIcon);
    if (!status) {
        pointerIcon.bitmap.copyTo(&outSpriteIcon->bitmap, kNative_8888_SkColorType);
        outSpriteIcon->hotSpotX = pointerIcon.hotSpotX;
        outSpriteIcon->hotSpotY = pointerIcon.hotSpotY;
    }
}

enum {
    WM_ACTION_PASS_TO_USER = 1,
};


// --- NativeInputManager ---

class NativeInputManager : public virtual RefBase,
    public virtual InputReaderPolicyInterface,
    public virtual InputDispatcherPolicyInterface,
    public virtual PointerControllerPolicyInterface {
protected:
    virtual ~NativeInputManager();

public:
    NativeInputManager(jobject contextObj, jobject serviceObj, const sp<Looper>& looper);

    inline sp<InputManager> getInputManager() const { return mInputManager; }

    void dump(String8& dump);

    void setDisplayViewport(bool external, const DisplayViewport& viewport);

    status_t registerInputChannel(JNIEnv* env, const sp<InputChannel>& inputChannel,
            const sp<InputWindowHandle>& inputWindowHandle, bool monitor);
    status_t unregisterInputChannel(JNIEnv* env, const sp<InputChannel>& inputChannel);

    void setInputWindows(JNIEnv* env, jobjectArray windowHandleObjArray);
    void setFocusedApplication(JNIEnv* env, jobject applicationHandleObj);
    void setInputDispatchMode(bool enabled, bool frozen);
    void setSystemUiVisibility(int32_t visibility);
    void setPointerSpeed(int32_t speed);
    void setShowTouches(bool enabled);
<<<<<<< HEAD
    void reloadCalibration();
=======
    void setInteractive(bool interactive);
>>>>>>> 337e764d

    /* --- InputReaderPolicyInterface implementation --- */

    virtual void getReaderConfiguration(InputReaderConfiguration* outConfig);
    virtual sp<PointerControllerInterface> obtainPointerController(int32_t deviceId);
    virtual void notifyInputDevicesChanged(const Vector<InputDeviceInfo>& inputDevices);
    virtual sp<KeyCharacterMap> getKeyboardLayoutOverlay(const InputDeviceIdentifier& identifier);
    virtual String8 getDeviceAlias(const InputDeviceIdentifier& identifier);
    virtual TouchAffineTransformation getTouchAffineTransformation(JNIEnv *env,
            jfloatArray matrixArr);
    virtual TouchAffineTransformation getTouchAffineTransformation(
            const String8& inputDeviceDescriptor, int32_t surfaceRotation);

    /* --- InputDispatcherPolicyInterface implementation --- */

    virtual void notifySwitch(nsecs_t when, uint32_t switchValues, uint32_t switchMask,
            uint32_t policyFlags);
    virtual void notifyConfigurationChanged(nsecs_t when);
    virtual nsecs_t notifyANR(const sp<InputApplicationHandle>& inputApplicationHandle,
            const sp<InputWindowHandle>& inputWindowHandle,
            const String8& reason);
    virtual void notifyInputChannelBroken(const sp<InputWindowHandle>& inputWindowHandle);
    virtual bool filterInputEvent(const InputEvent* inputEvent, uint32_t policyFlags);
    virtual void getDispatcherConfiguration(InputDispatcherConfiguration* outConfig);
    virtual void interceptKeyBeforeQueueing(const KeyEvent* keyEvent, uint32_t& policyFlags);
    virtual void interceptMotionBeforeQueueing(nsecs_t when, uint32_t& policyFlags);
    virtual nsecs_t interceptKeyBeforeDispatching(
            const sp<InputWindowHandle>& inputWindowHandle,
            const KeyEvent* keyEvent, uint32_t policyFlags);
    virtual bool dispatchUnhandledKey(const sp<InputWindowHandle>& inputWindowHandle,
            const KeyEvent* keyEvent, uint32_t policyFlags, KeyEvent* outFallbackKeyEvent);
    virtual void pokeUserActivity(nsecs_t eventTime, int32_t eventType);
    virtual bool checkInjectEventsPermissionNonReentrant(
            int32_t injectorPid, int32_t injectorUid);

    /* --- PointerControllerPolicyInterface implementation --- */

    virtual void loadPointerResources(PointerResources* outResources);

private:
    sp<InputManager> mInputManager;

    jobject mContextObj;
    jobject mServiceObj;
    sp<Looper> mLooper;

    Mutex mLock;
    struct Locked {
        // Display size information.
        DisplayViewport internalViewport;
        DisplayViewport externalViewport;

        // System UI visibility.
        int32_t systemUiVisibility;

        // Pointer speed.
        int32_t pointerSpeed;

        // True if pointer gestures are enabled.
        bool pointerGesturesEnabled;

        // Show touches feature enable/disable.
        bool showTouches;

        // Sprite controller singleton, created on first use.
        sp<SpriteController> spriteController;

        // Pointer controller singleton, created and destroyed as needed.
        wp<PointerController> pointerController;
    } mLocked;

    volatile bool mInteractive;

    void updateInactivityTimeoutLocked(const sp<PointerController>& controller);
    void handleInterceptActions(jint wmActions, nsecs_t when, uint32_t& policyFlags);
    void ensureSpriteControllerLocked();

    static bool checkAndClearExceptionFromCallback(JNIEnv* env, const char* methodName);

    static inline JNIEnv* jniEnv() {
        return AndroidRuntime::getJNIEnv();
    }
};



NativeInputManager::NativeInputManager(jobject contextObj,
        jobject serviceObj, const sp<Looper>& looper) :
        mLooper(looper), mInteractive(true) {
    JNIEnv* env = jniEnv();

    mContextObj = env->NewGlobalRef(contextObj);
    mServiceObj = env->NewGlobalRef(serviceObj);

    {
        AutoMutex _l(mLock);
        mLocked.systemUiVisibility = ASYSTEM_UI_VISIBILITY_STATUS_BAR_VISIBLE;
        mLocked.pointerSpeed = 0;
        mLocked.pointerGesturesEnabled = true;
        mLocked.showTouches = false;
    }

    sp<EventHub> eventHub = new EventHub();
    mInputManager = new InputManager(eventHub, this, this);
}

NativeInputManager::~NativeInputManager() {
    JNIEnv* env = jniEnv();

    env->DeleteGlobalRef(mContextObj);
    env->DeleteGlobalRef(mServiceObj);
}

void NativeInputManager::dump(String8& dump) {
    mInputManager->getReader()->dump(dump);
    dump.append("\n");

    mInputManager->getDispatcher()->dump(dump);
    dump.append("\n");
}

bool NativeInputManager::checkAndClearExceptionFromCallback(JNIEnv* env, const char* methodName) {
    if (env->ExceptionCheck()) {
        ALOGE("An exception was thrown by callback '%s'.", methodName);
        LOGE_EX(env);
        env->ExceptionClear();
        return true;
    }
    return false;
}

void NativeInputManager::setDisplayViewport(bool external, const DisplayViewport& viewport) {
    bool changed = false;
    {
        AutoMutex _l(mLock);

        DisplayViewport& v = external ? mLocked.externalViewport : mLocked.internalViewport;
        if (v != viewport) {
            changed = true;
            v = viewport;

            if (!external) {
                sp<PointerController> controller = mLocked.pointerController.promote();
                if (controller != NULL) {
                    controller->setDisplayViewport(
                            viewport.logicalRight - viewport.logicalLeft,
                            viewport.logicalBottom - viewport.logicalTop,
                            viewport.orientation);
                }
            }
        }
    }

    if (changed) {
        mInputManager->getReader()->requestRefreshConfiguration(
                InputReaderConfiguration::CHANGE_DISPLAY_INFO);
    }
}

status_t NativeInputManager::registerInputChannel(JNIEnv* env,
        const sp<InputChannel>& inputChannel,
        const sp<InputWindowHandle>& inputWindowHandle, bool monitor) {
    return mInputManager->getDispatcher()->registerInputChannel(
            inputChannel, inputWindowHandle, monitor);
}

status_t NativeInputManager::unregisterInputChannel(JNIEnv* env,
        const sp<InputChannel>& inputChannel) {
    return mInputManager->getDispatcher()->unregisterInputChannel(inputChannel);
}

void NativeInputManager::getReaderConfiguration(InputReaderConfiguration* outConfig) {
    JNIEnv* env = jniEnv();

    jint virtualKeyQuietTime = env->CallIntMethod(mServiceObj,
            gServiceClassInfo.getVirtualKeyQuietTimeMillis);
    if (!checkAndClearExceptionFromCallback(env, "getVirtualKeyQuietTimeMillis")) {
        outConfig->virtualKeyQuietTime = milliseconds_to_nanoseconds(virtualKeyQuietTime);
    }

    outConfig->excludedDeviceNames.clear();
    jobjectArray excludedDeviceNames = jobjectArray(env->CallObjectMethod(mServiceObj,
            gServiceClassInfo.getExcludedDeviceNames));
    if (!checkAndClearExceptionFromCallback(env, "getExcludedDeviceNames") && excludedDeviceNames) {
        jsize length = env->GetArrayLength(excludedDeviceNames);
        for (jsize i = 0; i < length; i++) {
            jstring item = jstring(env->GetObjectArrayElement(excludedDeviceNames, i));
            const char* deviceNameChars = env->GetStringUTFChars(item, NULL);
            outConfig->excludedDeviceNames.add(String8(deviceNameChars));
            env->ReleaseStringUTFChars(item, deviceNameChars);
            env->DeleteLocalRef(item);
        }
        env->DeleteLocalRef(excludedDeviceNames);
    }

    jint hoverTapTimeout = env->CallIntMethod(mServiceObj,
            gServiceClassInfo.getHoverTapTimeout);
    if (!checkAndClearExceptionFromCallback(env, "getHoverTapTimeout")) {
        jint doubleTapTimeout = env->CallIntMethod(mServiceObj,
                gServiceClassInfo.getDoubleTapTimeout);
        if (!checkAndClearExceptionFromCallback(env, "getDoubleTapTimeout")) {
            jint longPressTimeout = env->CallIntMethod(mServiceObj,
                    gServiceClassInfo.getLongPressTimeout);
            if (!checkAndClearExceptionFromCallback(env, "getLongPressTimeout")) {
                outConfig->pointerGestureTapInterval = milliseconds_to_nanoseconds(hoverTapTimeout);

                // We must ensure that the tap-drag interval is significantly shorter than
                // the long-press timeout because the tap is held down for the entire duration
                // of the double-tap timeout.
                jint tapDragInterval = max(min(longPressTimeout - 100,
                        doubleTapTimeout), hoverTapTimeout);
                outConfig->pointerGestureTapDragInterval =
                        milliseconds_to_nanoseconds(tapDragInterval);
            }
        }
    }

    jint hoverTapSlop = env->CallIntMethod(mServiceObj,
            gServiceClassInfo.getHoverTapSlop);
    if (!checkAndClearExceptionFromCallback(env, "getHoverTapSlop")) {
        outConfig->pointerGestureTapSlop = hoverTapSlop;
    }

    { // acquire lock
        AutoMutex _l(mLock);

        outConfig->pointerVelocityControlParameters.scale = exp2f(mLocked.pointerSpeed
                * POINTER_SPEED_EXPONENT);
        outConfig->pointerGesturesEnabled = mLocked.pointerGesturesEnabled;

        outConfig->showTouches = mLocked.showTouches;

        outConfig->setDisplayInfo(false /*external*/, mLocked.internalViewport);
        outConfig->setDisplayInfo(true /*external*/, mLocked.externalViewport);
    } // release lock
}

sp<PointerControllerInterface> NativeInputManager::obtainPointerController(int32_t deviceId) {
    AutoMutex _l(mLock);

    sp<PointerController> controller = mLocked.pointerController.promote();
    if (controller == NULL) {
        ensureSpriteControllerLocked();

        controller = new PointerController(this, mLooper, mLocked.spriteController);
        mLocked.pointerController = controller;

        DisplayViewport& v = mLocked.internalViewport;
        controller->setDisplayViewport(
                v.logicalRight - v.logicalLeft,
                v.logicalBottom - v.logicalTop,
                v.orientation);

        JNIEnv* env = jniEnv();
        jobject pointerIconObj = env->CallObjectMethod(mServiceObj,
                gServiceClassInfo.getPointerIcon);
        if (!checkAndClearExceptionFromCallback(env, "getPointerIcon")) {
            PointerIcon pointerIcon;
            status_t status = android_view_PointerIcon_load(env, pointerIconObj,
                    mContextObj, &pointerIcon);
            if (!status && !pointerIcon.isNullIcon()) {
                controller->setPointerIcon(SpriteIcon(pointerIcon.bitmap,
                        pointerIcon.hotSpotX, pointerIcon.hotSpotY));
            } else {
                controller->setPointerIcon(SpriteIcon());
            }
            env->DeleteLocalRef(pointerIconObj);
        }

        updateInactivityTimeoutLocked(controller);
    }
    return controller;
}

void NativeInputManager::ensureSpriteControllerLocked() {
    if (mLocked.spriteController == NULL) {
        JNIEnv* env = jniEnv();
        jint layer = env->CallIntMethod(mServiceObj, gServiceClassInfo.getPointerLayer);
        if (checkAndClearExceptionFromCallback(env, "getPointerLayer")) {
            layer = -1;
        }
        mLocked.spriteController = new SpriteController(mLooper, layer);
    }
}

void NativeInputManager::notifyInputDevicesChanged(const Vector<InputDeviceInfo>& inputDevices) {
    JNIEnv* env = jniEnv();

    size_t count = inputDevices.size();
    jobjectArray inputDevicesObjArray = env->NewObjectArray(
            count, gInputDeviceClassInfo.clazz, NULL);
    if (inputDevicesObjArray) {
        bool error = false;
        for (size_t i = 0; i < count; i++) {
            jobject inputDeviceObj = android_view_InputDevice_create(env, inputDevices.itemAt(i));
            if (!inputDeviceObj) {
                error = true;
                break;
            }

            env->SetObjectArrayElement(inputDevicesObjArray, i, inputDeviceObj);
            env->DeleteLocalRef(inputDeviceObj);
        }

        if (!error) {
            env->CallVoidMethod(mServiceObj, gServiceClassInfo.notifyInputDevicesChanged,
                    inputDevicesObjArray);
        }

        env->DeleteLocalRef(inputDevicesObjArray);
    }

    checkAndClearExceptionFromCallback(env, "notifyInputDevicesChanged");
}

sp<KeyCharacterMap> NativeInputManager::getKeyboardLayoutOverlay(
        const InputDeviceIdentifier& identifier) {
    JNIEnv* env = jniEnv();

    sp<KeyCharacterMap> result;
    ScopedLocalRef<jstring> descriptor(env, env->NewStringUTF(identifier.descriptor.string()));
    ScopedLocalRef<jobject> identifierObj(env, env->NewObject(gInputDeviceIdentifierInfo.clazz,
            gInputDeviceIdentifierInfo.constructor, descriptor.get(),
            identifier.vendor, identifier.product));
    ScopedLocalRef<jobjectArray> arrayObj(env, jobjectArray(env->CallObjectMethod(mServiceObj,
                gServiceClassInfo.getKeyboardLayoutOverlay, identifierObj.get())));
    if (arrayObj.get()) {
        ScopedLocalRef<jstring> filenameObj(env,
                jstring(env->GetObjectArrayElement(arrayObj.get(), 0)));
        ScopedLocalRef<jstring> contentsObj(env,
                jstring(env->GetObjectArrayElement(arrayObj.get(), 1)));
        ScopedUtfChars filenameChars(env, filenameObj.get());
        ScopedUtfChars contentsChars(env, contentsObj.get());

        KeyCharacterMap::loadContents(String8(filenameChars.c_str()),
                String8(contentsChars.c_str()), KeyCharacterMap::FORMAT_OVERLAY, &result);
    }
    checkAndClearExceptionFromCallback(env, "getKeyboardLayoutOverlay");
    return result;
}

String8 NativeInputManager::getDeviceAlias(const InputDeviceIdentifier& identifier) {
    JNIEnv* env = jniEnv();

    ScopedLocalRef<jstring> uniqueIdObj(env, env->NewStringUTF(identifier.uniqueId.string()));
    ScopedLocalRef<jstring> aliasObj(env, jstring(env->CallObjectMethod(mServiceObj,
            gServiceClassInfo.getDeviceAlias, uniqueIdObj.get())));
    String8 result;
    if (aliasObj.get()) {
        ScopedUtfChars aliasChars(env, aliasObj.get());
        result.setTo(aliasChars.c_str());
    }
    checkAndClearExceptionFromCallback(env, "getDeviceAlias");
    return result;
}

void NativeInputManager::notifySwitch(nsecs_t when,
        uint32_t switchValues, uint32_t switchMask, uint32_t policyFlags) {
#if DEBUG_INPUT_DISPATCHER_POLICY
    ALOGD("notifySwitch - when=%lld, switchValues=0x%08x, switchMask=0x%08x, policyFlags=0x%x",
            when, switchValues, switchMask, policyFlags);
#endif

    JNIEnv* env = jniEnv();

    env->CallVoidMethod(mServiceObj, gServiceClassInfo.notifySwitch,
            when, switchValues, switchMask);
    checkAndClearExceptionFromCallback(env, "notifySwitch");
}

void NativeInputManager::notifyConfigurationChanged(nsecs_t when) {
#if DEBUG_INPUT_DISPATCHER_POLICY
    ALOGD("notifyConfigurationChanged - when=%lld", when);
#endif

    JNIEnv* env = jniEnv();

    env->CallVoidMethod(mServiceObj, gServiceClassInfo.notifyConfigurationChanged, when);
    checkAndClearExceptionFromCallback(env, "notifyConfigurationChanged");
}

nsecs_t NativeInputManager::notifyANR(const sp<InputApplicationHandle>& inputApplicationHandle,
        const sp<InputWindowHandle>& inputWindowHandle, const String8& reason) {
#if DEBUG_INPUT_DISPATCHER_POLICY
    ALOGD("notifyANR");
#endif

    JNIEnv* env = jniEnv();

    jobject inputApplicationHandleObj =
            getInputApplicationHandleObjLocalRef(env, inputApplicationHandle);
    jobject inputWindowHandleObj =
            getInputWindowHandleObjLocalRef(env, inputWindowHandle);
    jstring reasonObj = env->NewStringUTF(reason.string());

    jlong newTimeout = env->CallLongMethod(mServiceObj,
                gServiceClassInfo.notifyANR, inputApplicationHandleObj, inputWindowHandleObj,
                reasonObj);
    if (checkAndClearExceptionFromCallback(env, "notifyANR")) {
        newTimeout = 0; // abort dispatch
    } else {
        assert(newTimeout >= 0);
    }

    env->DeleteLocalRef(reasonObj);
    env->DeleteLocalRef(inputWindowHandleObj);
    env->DeleteLocalRef(inputApplicationHandleObj);
    return newTimeout;
}

void NativeInputManager::notifyInputChannelBroken(const sp<InputWindowHandle>& inputWindowHandle) {
#if DEBUG_INPUT_DISPATCHER_POLICY
    ALOGD("notifyInputChannelBroken");
#endif

    JNIEnv* env = jniEnv();

    jobject inputWindowHandleObj =
            getInputWindowHandleObjLocalRef(env, inputWindowHandle);
    if (inputWindowHandleObj) {
        env->CallVoidMethod(mServiceObj, gServiceClassInfo.notifyInputChannelBroken,
                inputWindowHandleObj);
        checkAndClearExceptionFromCallback(env, "notifyInputChannelBroken");

        env->DeleteLocalRef(inputWindowHandleObj);
    }
}

void NativeInputManager::getDispatcherConfiguration(InputDispatcherConfiguration* outConfig) {
    JNIEnv* env = jniEnv();

    jint keyRepeatTimeout = env->CallIntMethod(mServiceObj,
            gServiceClassInfo.getKeyRepeatTimeout);
    if (!checkAndClearExceptionFromCallback(env, "getKeyRepeatTimeout")) {
        outConfig->keyRepeatTimeout = milliseconds_to_nanoseconds(keyRepeatTimeout);
    }

    jint keyRepeatDelay = env->CallIntMethod(mServiceObj,
            gServiceClassInfo.getKeyRepeatDelay);
    if (!checkAndClearExceptionFromCallback(env, "getKeyRepeatDelay")) {
        outConfig->keyRepeatDelay = milliseconds_to_nanoseconds(keyRepeatDelay);
    }
}

void NativeInputManager::setInputWindows(JNIEnv* env, jobjectArray windowHandleObjArray) {
    Vector<sp<InputWindowHandle> > windowHandles;

    if (windowHandleObjArray) {
        jsize length = env->GetArrayLength(windowHandleObjArray);
        for (jsize i = 0; i < length; i++) {
            jobject windowHandleObj = env->GetObjectArrayElement(windowHandleObjArray, i);
            if (! windowHandleObj) {
                break; // found null element indicating end of used portion of the array
            }

            sp<InputWindowHandle> windowHandle =
                    android_server_InputWindowHandle_getHandle(env, windowHandleObj);
            if (windowHandle != NULL) {
                windowHandles.push(windowHandle);
            }
            env->DeleteLocalRef(windowHandleObj);
        }
    }

    mInputManager->getDispatcher()->setInputWindows(windowHandles);

    // Do this after the dispatcher has updated the window handle state.
    bool newPointerGesturesEnabled = true;
    size_t numWindows = windowHandles.size();
    for (size_t i = 0; i < numWindows; i++) {
        const sp<InputWindowHandle>& windowHandle = windowHandles.itemAt(i);
        const InputWindowInfo* windowInfo = windowHandle->getInfo();
        if (windowInfo && windowInfo->hasFocus && (windowInfo->inputFeatures
                & InputWindowInfo::INPUT_FEATURE_DISABLE_TOUCH_PAD_GESTURES)) {
            newPointerGesturesEnabled = false;
        }
    }

    uint32_t changes = 0;
    { // acquire lock
        AutoMutex _l(mLock);

        if (mLocked.pointerGesturesEnabled != newPointerGesturesEnabled) {
            mLocked.pointerGesturesEnabled = newPointerGesturesEnabled;
            changes |= InputReaderConfiguration::CHANGE_POINTER_GESTURE_ENABLEMENT;
        }
    } // release lock

    if (changes) {
        mInputManager->getReader()->requestRefreshConfiguration(changes);
    }
}

void NativeInputManager::setFocusedApplication(JNIEnv* env, jobject applicationHandleObj) {
    sp<InputApplicationHandle> applicationHandle =
            android_server_InputApplicationHandle_getHandle(env, applicationHandleObj);
    mInputManager->getDispatcher()->setFocusedApplication(applicationHandle);
}

void NativeInputManager::setInputDispatchMode(bool enabled, bool frozen) {
    mInputManager->getDispatcher()->setInputDispatchMode(enabled, frozen);
}

void NativeInputManager::setSystemUiVisibility(int32_t visibility) {
    AutoMutex _l(mLock);

    if (mLocked.systemUiVisibility != visibility) {
        mLocked.systemUiVisibility = visibility;

        sp<PointerController> controller = mLocked.pointerController.promote();
        if (controller != NULL) {
            updateInactivityTimeoutLocked(controller);
        }
    }
}

void NativeInputManager::updateInactivityTimeoutLocked(const sp<PointerController>& controller) {
    bool lightsOut = mLocked.systemUiVisibility & ASYSTEM_UI_VISIBILITY_STATUS_BAR_HIDDEN;
    controller->setInactivityTimeout(lightsOut
            ? PointerController::INACTIVITY_TIMEOUT_SHORT
            : PointerController::INACTIVITY_TIMEOUT_NORMAL);
}

void NativeInputManager::setPointerSpeed(int32_t speed) {
    { // acquire lock
        AutoMutex _l(mLock);

        if (mLocked.pointerSpeed == speed) {
            return;
        }

        ALOGI("Setting pointer speed to %d.", speed);
        mLocked.pointerSpeed = speed;
    } // release lock

    mInputManager->getReader()->requestRefreshConfiguration(
            InputReaderConfiguration::CHANGE_POINTER_SPEED);
}

void NativeInputManager::setShowTouches(bool enabled) {
    { // acquire lock
        AutoMutex _l(mLock);

        if (mLocked.showTouches == enabled) {
            return;
        }

        ALOGI("Setting show touches feature to %s.", enabled ? "enabled" : "disabled");
        mLocked.showTouches = enabled;
    } // release lock

    mInputManager->getReader()->requestRefreshConfiguration(
            InputReaderConfiguration::CHANGE_SHOW_TOUCHES);
}

<<<<<<< HEAD
void NativeInputManager::reloadCalibration() {
    mInputManager->getReader()->requestRefreshConfiguration(
            InputReaderConfiguration::TOUCH_AFFINE_TRANSFORMATION);
}

bool NativeInputManager::isScreenOn() {
    return android_server_PowerManagerService_isScreenOn();
}

bool NativeInputManager::isScreenBright() {
    return android_server_PowerManagerService_isScreenBright();
=======
void NativeInputManager::setInteractive(bool interactive) {
    mInteractive = interactive;
>>>>>>> 337e764d
}

TouchAffineTransformation NativeInputManager::getTouchAffineTransformation(
        JNIEnv *env, jfloatArray matrixArr) {
    ScopedFloatArrayRO matrix(env, matrixArr);
    assert(matrix.size() == 6);

    TouchAffineTransformation transform;
    transform.x_scale  = matrix[0];
    transform.x_ymix   = matrix[1];
    transform.x_offset = matrix[2];
    transform.y_xmix   = matrix[3];
    transform.y_scale  = matrix[4];
    transform.y_offset = matrix[5];

    return transform;
}

TouchAffineTransformation NativeInputManager::getTouchAffineTransformation(
        const String8& inputDeviceDescriptor, int32_t surfaceRotation) {
    JNIEnv* env = jniEnv();

    ScopedLocalRef<jstring> descriptorObj(env, env->NewStringUTF(inputDeviceDescriptor.string()));

    jobject cal = env->CallObjectMethod(mServiceObj,
            gServiceClassInfo.getTouchCalibrationForInputDevice, descriptorObj.get(),
            surfaceRotation);

    jfloatArray matrixArr = jfloatArray(env->CallObjectMethod(cal,
            gTouchCalibrationClassInfo.getAffineTransform));

    TouchAffineTransformation transform = getTouchAffineTransformation(env, matrixArr);

    env->DeleteLocalRef(matrixArr);
    env->DeleteLocalRef(cal);

    return transform;
}

bool NativeInputManager::filterInputEvent(const InputEvent* inputEvent, uint32_t policyFlags) {
    jobject inputEventObj;

    JNIEnv* env = jniEnv();
    switch (inputEvent->getType()) {
    case AINPUT_EVENT_TYPE_KEY:
        inputEventObj = android_view_KeyEvent_fromNative(env,
                static_cast<const KeyEvent*>(inputEvent));
        break;
    case AINPUT_EVENT_TYPE_MOTION:
        inputEventObj = android_view_MotionEvent_obtainAsCopy(env,
                static_cast<const MotionEvent*>(inputEvent));
        break;
    default:
        return true; // dispatch the event normally
    }

    if (!inputEventObj) {
        ALOGE("Failed to obtain input event object for filterInputEvent.");
        return true; // dispatch the event normally
    }

    // The callee is responsible for recycling the event.
    jboolean pass = env->CallBooleanMethod(mServiceObj, gServiceClassInfo.filterInputEvent,
            inputEventObj, policyFlags);
    if (checkAndClearExceptionFromCallback(env, "filterInputEvent")) {
        pass = true;
    }
    env->DeleteLocalRef(inputEventObj);
    return pass;
}

void NativeInputManager::interceptKeyBeforeQueueing(const KeyEvent* keyEvent,
        uint32_t& policyFlags) {
    // Policy:
    // - Ignore untrusted events and pass them along.
    // - Ask the window manager what to do with normal events and trusted injected events.
    // - For normal events wake and brighten the screen if currently off or dim.
    if (mInteractive) {
        policyFlags |= POLICY_FLAG_INTERACTIVE;
    }
    if ((policyFlags & POLICY_FLAG_TRUSTED)) {
        nsecs_t when = keyEvent->getEventTime();
        JNIEnv* env = jniEnv();
        jobject keyEventObj = android_view_KeyEvent_fromNative(env, keyEvent);
        jint wmActions;
        if (keyEventObj) {
            wmActions = env->CallIntMethod(mServiceObj,
                    gServiceClassInfo.interceptKeyBeforeQueueing,
                    keyEventObj, policyFlags);
            if (checkAndClearExceptionFromCallback(env, "interceptKeyBeforeQueueing")) {
                wmActions = 0;
            }
            android_view_KeyEvent_recycle(env, keyEventObj);
            env->DeleteLocalRef(keyEventObj);
        } else {
            ALOGE("Failed to obtain key event object for interceptKeyBeforeQueueing.");
            wmActions = 0;
        }

        handleInterceptActions(wmActions, when, /*byref*/ policyFlags);
    } else {
        policyFlags |= POLICY_FLAG_PASS_TO_USER;
    }
}

void NativeInputManager::interceptMotionBeforeQueueing(nsecs_t when, uint32_t& policyFlags) {
    // Policy:
    // - Ignore untrusted events and pass them along.
    // - No special filtering for injected events required at this time.
    // - Filter normal events based on screen state.
    // - For normal events brighten (but do not wake) the screen if currently dim.
    if (mInteractive) {
        policyFlags |= POLICY_FLAG_INTERACTIVE;
    }
    if ((policyFlags & POLICY_FLAG_TRUSTED) && !(policyFlags & POLICY_FLAG_INJECTED)) {
        if (policyFlags & POLICY_FLAG_INTERACTIVE) {
            policyFlags |= POLICY_FLAG_PASS_TO_USER;
        } else if (policyFlags & (POLICY_FLAG_WAKE | POLICY_FLAG_WAKE_DROPPED)) {
            JNIEnv* env = jniEnv();
            jint wmActions = env->CallIntMethod(mServiceObj,
                        gServiceClassInfo.interceptWakeMotionBeforeQueueing,
                        when, policyFlags);
            if (checkAndClearExceptionFromCallback(env,
                    "interceptWakeMotionBeforeQueueing")) {
                wmActions = 0;
            }

            handleInterceptActions(wmActions, when, /*byref*/ policyFlags);
        }
    } else {
        policyFlags |= POLICY_FLAG_PASS_TO_USER;
    }
}

void NativeInputManager::handleInterceptActions(jint wmActions, nsecs_t when,
        uint32_t& policyFlags) {
    if (wmActions & WM_ACTION_PASS_TO_USER) {
        policyFlags |= POLICY_FLAG_PASS_TO_USER;
    } else {
#if DEBUG_INPUT_DISPATCHER_POLICY
        ALOGD("handleInterceptActions: Not passing key to user.");
#endif
    }
}

nsecs_t NativeInputManager::interceptKeyBeforeDispatching(
        const sp<InputWindowHandle>& inputWindowHandle,
        const KeyEvent* keyEvent, uint32_t policyFlags) {
    // Policy:
    // - Ignore untrusted events and pass them along.
    // - Filter normal events and trusted injected events through the window manager policy to
    //   handle the HOME key and the like.
    nsecs_t result = 0;
    if (policyFlags & POLICY_FLAG_TRUSTED) {
        JNIEnv* env = jniEnv();

        // Note: inputWindowHandle may be null.
        jobject inputWindowHandleObj = getInputWindowHandleObjLocalRef(env, inputWindowHandle);
        jobject keyEventObj = android_view_KeyEvent_fromNative(env, keyEvent);
        if (keyEventObj) {
            jlong delayMillis = env->CallLongMethod(mServiceObj,
                    gServiceClassInfo.interceptKeyBeforeDispatching,
                    inputWindowHandleObj, keyEventObj, policyFlags);
            bool error = checkAndClearExceptionFromCallback(env, "interceptKeyBeforeDispatching");
            android_view_KeyEvent_recycle(env, keyEventObj);
            env->DeleteLocalRef(keyEventObj);
            if (!error) {
                if (delayMillis < 0) {
                    result = -1;
                } else if (delayMillis > 0) {
                    result = milliseconds_to_nanoseconds(delayMillis);
                }
            }
        } else {
            ALOGE("Failed to obtain key event object for interceptKeyBeforeDispatching.");
        }
        env->DeleteLocalRef(inputWindowHandleObj);
    }
    return result;
}

bool NativeInputManager::dispatchUnhandledKey(const sp<InputWindowHandle>& inputWindowHandle,
        const KeyEvent* keyEvent, uint32_t policyFlags, KeyEvent* outFallbackKeyEvent) {
    // Policy:
    // - Ignore untrusted events and do not perform default handling.
    bool result = false;
    if (policyFlags & POLICY_FLAG_TRUSTED) {
        JNIEnv* env = jniEnv();

        // Note: inputWindowHandle may be null.
        jobject inputWindowHandleObj = getInputWindowHandleObjLocalRef(env, inputWindowHandle);
        jobject keyEventObj = android_view_KeyEvent_fromNative(env, keyEvent);
        if (keyEventObj) {
            jobject fallbackKeyEventObj = env->CallObjectMethod(mServiceObj,
                    gServiceClassInfo.dispatchUnhandledKey,
                    inputWindowHandleObj, keyEventObj, policyFlags);
            if (checkAndClearExceptionFromCallback(env, "dispatchUnhandledKey")) {
                fallbackKeyEventObj = NULL;
            }
            android_view_KeyEvent_recycle(env, keyEventObj);
            env->DeleteLocalRef(keyEventObj);

            if (fallbackKeyEventObj) {
                // Note: outFallbackKeyEvent may be the same object as keyEvent.
                if (!android_view_KeyEvent_toNative(env, fallbackKeyEventObj,
                        outFallbackKeyEvent)) {
                    result = true;
                }
                android_view_KeyEvent_recycle(env, fallbackKeyEventObj);
                env->DeleteLocalRef(fallbackKeyEventObj);
            }
        } else {
            ALOGE("Failed to obtain key event object for dispatchUnhandledKey.");
        }
        env->DeleteLocalRef(inputWindowHandleObj);
    }
    return result;
}

void NativeInputManager::pokeUserActivity(nsecs_t eventTime, int32_t eventType) {
    android_server_PowerManagerService_userActivity(eventTime, eventType);
}


bool NativeInputManager::checkInjectEventsPermissionNonReentrant(
        int32_t injectorPid, int32_t injectorUid) {
    JNIEnv* env = jniEnv();
    jboolean result = env->CallBooleanMethod(mServiceObj,
            gServiceClassInfo.checkInjectEventsPermission, injectorPid, injectorUid);
    if (checkAndClearExceptionFromCallback(env, "checkInjectEventsPermission")) {
        result = false;
    }
    return result;
}

void NativeInputManager::loadPointerResources(PointerResources* outResources) {
    JNIEnv* env = jniEnv();

    loadSystemIconAsSprite(env, mContextObj, POINTER_ICON_STYLE_SPOT_HOVER,
            &outResources->spotHover);
    loadSystemIconAsSprite(env, mContextObj, POINTER_ICON_STYLE_SPOT_TOUCH,
            &outResources->spotTouch);
    loadSystemIconAsSprite(env, mContextObj, POINTER_ICON_STYLE_SPOT_ANCHOR,
            &outResources->spotAnchor);
}


// ----------------------------------------------------------------------------

static jlong nativeInit(JNIEnv* env, jclass clazz,
        jobject serviceObj, jobject contextObj, jobject messageQueueObj) {
    sp<MessageQueue> messageQueue = android_os_MessageQueue_getMessageQueue(env, messageQueueObj);
    if (messageQueue == NULL) {
        jniThrowRuntimeException(env, "MessageQueue is not initialized.");
        return 0;
    }

    NativeInputManager* im = new NativeInputManager(contextObj, serviceObj,
            messageQueue->getLooper());
    im->incStrong(0);
    return reinterpret_cast<jlong>(im);
}

static void nativeStart(JNIEnv* env, jclass clazz, jlong ptr) {
    NativeInputManager* im = reinterpret_cast<NativeInputManager*>(ptr);

    status_t result = im->getInputManager()->start();
    if (result) {
        jniThrowRuntimeException(env, "Input manager could not be started.");
    }
}

static void nativeSetDisplayViewport(JNIEnv* env, jclass clazz, jlong ptr, jboolean external,
        jint displayId, jint orientation,
        jint logicalLeft, jint logicalTop, jint logicalRight, jint logicalBottom,
        jint physicalLeft, jint physicalTop, jint physicalRight, jint physicalBottom,
        jint deviceWidth, jint deviceHeight) {
    NativeInputManager* im = reinterpret_cast<NativeInputManager*>(ptr);

    DisplayViewport v;
    v.displayId = displayId;
    v.orientation = orientation;
    v.logicalLeft = logicalLeft;
    v.logicalTop = logicalTop;
    v.logicalRight = logicalRight;
    v.logicalBottom = logicalBottom;
    v.physicalLeft = physicalLeft;
    v.physicalTop = physicalTop;
    v.physicalRight = physicalRight;
    v.physicalBottom = physicalBottom;
    v.deviceWidth = deviceWidth;
    v.deviceHeight = deviceHeight;
    im->setDisplayViewport(external, v);
}

static jint nativeGetScanCodeState(JNIEnv* env, jclass clazz,
        jlong ptr, jint deviceId, jint sourceMask, jint scanCode) {
    NativeInputManager* im = reinterpret_cast<NativeInputManager*>(ptr);

    return (jint) im->getInputManager()->getReader()->getScanCodeState(
            deviceId, uint32_t(sourceMask), scanCode);
}

static jint nativeGetKeyCodeState(JNIEnv* env, jclass clazz,
        jlong ptr, jint deviceId, jint sourceMask, jint keyCode) {
    NativeInputManager* im = reinterpret_cast<NativeInputManager*>(ptr);

    return (jint) im->getInputManager()->getReader()->getKeyCodeState(
            deviceId, uint32_t(sourceMask), keyCode);
}

static jint nativeGetSwitchState(JNIEnv* env, jclass clazz,
        jlong ptr, jint deviceId, jint sourceMask, jint sw) {
    NativeInputManager* im = reinterpret_cast<NativeInputManager*>(ptr);

    return (jint) im->getInputManager()->getReader()->getSwitchState(
            deviceId, uint32_t(sourceMask), sw);
}

static jboolean nativeHasKeys(JNIEnv* env, jclass clazz,
        jlong ptr, jint deviceId, jint sourceMask, jintArray keyCodes, jbooleanArray outFlags) {
    NativeInputManager* im = reinterpret_cast<NativeInputManager*>(ptr);

    int32_t* codes = env->GetIntArrayElements(keyCodes, NULL);
    uint8_t* flags = env->GetBooleanArrayElements(outFlags, NULL);
    jsize numCodes = env->GetArrayLength(keyCodes);
    jboolean result;
    if (numCodes == env->GetArrayLength(keyCodes)) {
        if (im->getInputManager()->getReader()->hasKeys(
                deviceId, uint32_t(sourceMask), numCodes, codes, flags)) {
            result = JNI_TRUE;
        } else {
            result = JNI_FALSE;
        }
    } else {
        result = JNI_FALSE;
    }

    env->ReleaseBooleanArrayElements(outFlags, flags, 0);
    env->ReleaseIntArrayElements(keyCodes, codes, 0);
    return result;
}

static void throwInputChannelNotInitialized(JNIEnv* env) {
    jniThrowException(env, "java/lang/IllegalStateException",
             "inputChannel is not initialized");
}

static void handleInputChannelDisposed(JNIEnv* env,
        jobject inputChannelObj, const sp<InputChannel>& inputChannel, void* data) {
    NativeInputManager* im = static_cast<NativeInputManager*>(data);

    ALOGW("Input channel object '%s' was disposed without first being unregistered with "
            "the input manager!", inputChannel->getName().string());
    im->unregisterInputChannel(env, inputChannel);
}

static void nativeRegisterInputChannel(JNIEnv* env, jclass clazz,
        jlong ptr, jobject inputChannelObj, jobject inputWindowHandleObj, jboolean monitor) {
    NativeInputManager* im = reinterpret_cast<NativeInputManager*>(ptr);

    sp<InputChannel> inputChannel = android_view_InputChannel_getInputChannel(env,
            inputChannelObj);
    if (inputChannel == NULL) {
        throwInputChannelNotInitialized(env);
        return;
    }

    sp<InputWindowHandle> inputWindowHandle =
            android_server_InputWindowHandle_getHandle(env, inputWindowHandleObj);

    status_t status = im->registerInputChannel(
            env, inputChannel, inputWindowHandle, monitor);
    if (status) {
        String8 message;
        message.appendFormat("Failed to register input channel.  status=%d", status);
        jniThrowRuntimeException(env, message.string());
        return;
    }

    if (! monitor) {
        android_view_InputChannel_setDisposeCallback(env, inputChannelObj,
                handleInputChannelDisposed, im);
    }
}

static void nativeUnregisterInputChannel(JNIEnv* env, jclass clazz,
        jlong ptr, jobject inputChannelObj) {
    NativeInputManager* im = reinterpret_cast<NativeInputManager*>(ptr);

    sp<InputChannel> inputChannel = android_view_InputChannel_getInputChannel(env,
            inputChannelObj);
    if (inputChannel == NULL) {
        throwInputChannelNotInitialized(env);
        return;
    }

    android_view_InputChannel_setDisposeCallback(env, inputChannelObj, NULL, NULL);

    status_t status = im->unregisterInputChannel(env, inputChannel);
    if (status && status != BAD_VALUE) { // ignore already unregistered channel
        String8 message;
        message.appendFormat("Failed to unregister input channel.  status=%d", status);
        jniThrowRuntimeException(env, message.string());
    }
}

static void nativeSetInputFilterEnabled(JNIEnv* env, jclass clazz,
        jlong ptr, jboolean enabled) {
    NativeInputManager* im = reinterpret_cast<NativeInputManager*>(ptr);

    im->getInputManager()->getDispatcher()->setInputFilterEnabled(enabled);
}

static jint nativeInjectInputEvent(JNIEnv* env, jclass clazz,
        jlong ptr, jobject inputEventObj, jint displayId, jint injectorPid, jint injectorUid,
        jint syncMode, jint timeoutMillis, jint policyFlags) {
    NativeInputManager* im = reinterpret_cast<NativeInputManager*>(ptr);

    if (env->IsInstanceOf(inputEventObj, gKeyEventClassInfo.clazz)) {
        KeyEvent keyEvent;
        status_t status = android_view_KeyEvent_toNative(env, inputEventObj, & keyEvent);
        if (status) {
            jniThrowRuntimeException(env, "Could not read contents of KeyEvent object.");
            return INPUT_EVENT_INJECTION_FAILED;
        }

        return (jint) im->getInputManager()->getDispatcher()->injectInputEvent(
                & keyEvent, displayId, injectorPid, injectorUid, syncMode, timeoutMillis,
                uint32_t(policyFlags));
    } else if (env->IsInstanceOf(inputEventObj, gMotionEventClassInfo.clazz)) {
        const MotionEvent* motionEvent = android_view_MotionEvent_getNativePtr(env, inputEventObj);
        if (!motionEvent) {
            jniThrowRuntimeException(env, "Could not read contents of MotionEvent object.");
            return INPUT_EVENT_INJECTION_FAILED;
        }

        return (jint) im->getInputManager()->getDispatcher()->injectInputEvent(
                motionEvent, displayId, injectorPid, injectorUid, syncMode, timeoutMillis,
                uint32_t(policyFlags));
    } else {
        jniThrowRuntimeException(env, "Invalid input event type.");
        return INPUT_EVENT_INJECTION_FAILED;
    }
}

static void nativeSetInputWindows(JNIEnv* env, jclass clazz,
        jlong ptr, jobjectArray windowHandleObjArray) {
    NativeInputManager* im = reinterpret_cast<NativeInputManager*>(ptr);

    im->setInputWindows(env, windowHandleObjArray);
}

static void nativeSetFocusedApplication(JNIEnv* env, jclass clazz,
        jlong ptr, jobject applicationHandleObj) {
    NativeInputManager* im = reinterpret_cast<NativeInputManager*>(ptr);

    im->setFocusedApplication(env, applicationHandleObj);
}

static void nativeSetInputDispatchMode(JNIEnv* env,
        jclass clazz, jlong ptr, jboolean enabled, jboolean frozen) {
    NativeInputManager* im = reinterpret_cast<NativeInputManager*>(ptr);

    im->setInputDispatchMode(enabled, frozen);
}

static void nativeSetSystemUiVisibility(JNIEnv* env,
        jclass clazz, jlong ptr, jint visibility) {
    NativeInputManager* im = reinterpret_cast<NativeInputManager*>(ptr);

    im->setSystemUiVisibility(visibility);
}

static jboolean nativeTransferTouchFocus(JNIEnv* env,
        jclass clazz, jlong ptr, jobject fromChannelObj, jobject toChannelObj) {
    NativeInputManager* im = reinterpret_cast<NativeInputManager*>(ptr);

    sp<InputChannel> fromChannel =
            android_view_InputChannel_getInputChannel(env, fromChannelObj);
    sp<InputChannel> toChannel =
            android_view_InputChannel_getInputChannel(env, toChannelObj);

    if (fromChannel == NULL || toChannel == NULL) {
        return JNI_FALSE;
    }

    if (im->getInputManager()->getDispatcher()->
            transferTouchFocus(fromChannel, toChannel)) {
        return JNI_TRUE;
    } else {
        return JNI_FALSE;
    }
}

static void nativeSetPointerSpeed(JNIEnv* env,
        jclass clazz, jlong ptr, jint speed) {
    NativeInputManager* im = reinterpret_cast<NativeInputManager*>(ptr);

    im->setPointerSpeed(speed);
}

static void nativeSetShowTouches(JNIEnv* env,
        jclass clazz, jlong ptr, jboolean enabled) {
    NativeInputManager* im = reinterpret_cast<NativeInputManager*>(ptr);

    im->setShowTouches(enabled);
}

<<<<<<< HEAD
static void nativeReloadCalibration(JNIEnv* env, jclass clazz, jlong ptr) {
    NativeInputManager* im = reinterpret_cast<NativeInputManager*>(ptr);
    im->reloadCalibration();
=======
static void nativeSetInteractive(JNIEnv* env,
        jclass clazz, jlong ptr, jboolean interactive) {
    NativeInputManager* im = reinterpret_cast<NativeInputManager*>(ptr);

    im->setInteractive(interactive);
>>>>>>> 337e764d
}

static void nativeVibrate(JNIEnv* env,
        jclass clazz, jlong ptr, jint deviceId, jlongArray patternObj,
        jint repeat, jint token) {
    NativeInputManager* im = reinterpret_cast<NativeInputManager*>(ptr);

    size_t patternSize = env->GetArrayLength(patternObj);
    if (patternSize > MAX_VIBRATE_PATTERN_SIZE) {
        ALOGI("Skipped requested vibration because the pattern size is %zu "
                "which is more than the maximum supported size of %d.",
                patternSize, MAX_VIBRATE_PATTERN_SIZE);
        return; // limit to reasonable size
    }

    jlong* patternMillis = static_cast<jlong*>(env->GetPrimitiveArrayCritical(
            patternObj, NULL));
    nsecs_t pattern[patternSize];
    for (size_t i = 0; i < patternSize; i++) {
        pattern[i] = max(jlong(0), min(patternMillis[i],
                (jlong)(MAX_VIBRATE_PATTERN_DELAY_NSECS / 1000000LL))) * 1000000LL;
    }
    env->ReleasePrimitiveArrayCritical(patternObj, patternMillis, JNI_ABORT);

    im->getInputManager()->getReader()->vibrate(deviceId, pattern, patternSize, repeat, token);
}

static void nativeCancelVibrate(JNIEnv* env,
        jclass clazz, jlong ptr, jint deviceId, jint token) {
    NativeInputManager* im = reinterpret_cast<NativeInputManager*>(ptr);

    im->getInputManager()->getReader()->cancelVibrate(deviceId, token);
}

static void nativeReloadKeyboardLayouts(JNIEnv* env,
        jclass clazz, jlong ptr) {
    NativeInputManager* im = reinterpret_cast<NativeInputManager*>(ptr);

    im->getInputManager()->getReader()->requestRefreshConfiguration(
            InputReaderConfiguration::CHANGE_KEYBOARD_LAYOUTS);
}

static void nativeReloadDeviceAliases(JNIEnv* env,
        jclass clazz, jlong ptr) {
    NativeInputManager* im = reinterpret_cast<NativeInputManager*>(ptr);

    im->getInputManager()->getReader()->requestRefreshConfiguration(
            InputReaderConfiguration::CHANGE_DEVICE_ALIAS);
}

static jstring nativeDump(JNIEnv* env, jclass clazz, jlong ptr) {
    NativeInputManager* im = reinterpret_cast<NativeInputManager*>(ptr);

    String8 dump;
    im->dump(dump);
    return env->NewStringUTF(dump.string());
}

static void nativeMonitor(JNIEnv* env, jclass clazz, jlong ptr) {
    NativeInputManager* im = reinterpret_cast<NativeInputManager*>(ptr);

    im->getInputManager()->getReader()->monitor();
    im->getInputManager()->getDispatcher()->monitor();
}

// ----------------------------------------------------------------------------

static JNINativeMethod gInputManagerMethods[] = {
    /* name, signature, funcPtr */
    { "nativeInit",
            "(Lcom/android/server/input/InputManagerService;Landroid/content/Context;Landroid/os/MessageQueue;)J",
            (void*) nativeInit },
    { "nativeStart", "(J)V",
            (void*) nativeStart },
    { "nativeSetDisplayViewport", "(JZIIIIIIIIIIII)V",
            (void*) nativeSetDisplayViewport },
    { "nativeGetScanCodeState", "(JIII)I",
            (void*) nativeGetScanCodeState },
    { "nativeGetKeyCodeState", "(JIII)I",
            (void*) nativeGetKeyCodeState },
    { "nativeGetSwitchState", "(JIII)I",
            (void*) nativeGetSwitchState },
    { "nativeHasKeys", "(JII[I[Z)Z",
            (void*) nativeHasKeys },
    { "nativeRegisterInputChannel",
            "(JLandroid/view/InputChannel;Lcom/android/server/input/InputWindowHandle;Z)V",
            (void*) nativeRegisterInputChannel },
    { "nativeUnregisterInputChannel", "(JLandroid/view/InputChannel;)V",
            (void*) nativeUnregisterInputChannel },
    { "nativeSetInputFilterEnabled", "(JZ)V",
            (void*) nativeSetInputFilterEnabled },
    { "nativeInjectInputEvent", "(JLandroid/view/InputEvent;IIIIII)I",
            (void*) nativeInjectInputEvent },
    { "nativeSetInputWindows", "(J[Lcom/android/server/input/InputWindowHandle;)V",
            (void*) nativeSetInputWindows },
    { "nativeSetFocusedApplication", "(JLcom/android/server/input/InputApplicationHandle;)V",
            (void*) nativeSetFocusedApplication },
    { "nativeSetInputDispatchMode", "(JZZ)V",
            (void*) nativeSetInputDispatchMode },
    { "nativeSetSystemUiVisibility", "(JI)V",
            (void*) nativeSetSystemUiVisibility },
    { "nativeTransferTouchFocus", "(JLandroid/view/InputChannel;Landroid/view/InputChannel;)Z",
            (void*) nativeTransferTouchFocus },
    { "nativeSetPointerSpeed", "(JI)V",
            (void*) nativeSetPointerSpeed },
    { "nativeSetShowTouches", "(JZ)V",
            (void*) nativeSetShowTouches },
<<<<<<< HEAD
    { "nativeReloadCalibration", "(J)V",
            (void*) nativeReloadCalibration },
=======
    { "nativeSetInteractive", "(JZ)V",
            (void*) nativeSetInteractive },
>>>>>>> 337e764d
    { "nativeVibrate", "(JI[JII)V",
            (void*) nativeVibrate },
    { "nativeCancelVibrate", "(JII)V",
            (void*) nativeCancelVibrate },
    { "nativeReloadKeyboardLayouts", "(J)V",
            (void*) nativeReloadKeyboardLayouts },
    { "nativeReloadDeviceAliases", "(J)V",
            (void*) nativeReloadDeviceAliases },
    { "nativeDump", "(J)Ljava/lang/String;",
            (void*) nativeDump },
    { "nativeMonitor", "(J)V",
            (void*) nativeMonitor },
};

#define FIND_CLASS(var, className) \
        var = env->FindClass(className); \
        LOG_FATAL_IF(! var, "Unable to find class " className);

#define GET_METHOD_ID(var, clazz, methodName, methodDescriptor) \
        var = env->GetMethodID(clazz, methodName, methodDescriptor); \
        LOG_FATAL_IF(! var, "Unable to find method " methodName);

#define GET_FIELD_ID(var, clazz, fieldName, fieldDescriptor) \
        var = env->GetFieldID(clazz, fieldName, fieldDescriptor); \
        LOG_FATAL_IF(! var, "Unable to find field " fieldName);

int register_android_server_InputManager(JNIEnv* env) {
    int res = jniRegisterNativeMethods(env, "com/android/server/input/InputManagerService",
            gInputManagerMethods, NELEM(gInputManagerMethods));
    LOG_FATAL_IF(res < 0, "Unable to register native methods.");

    // Callbacks

    jclass clazz;
    FIND_CLASS(clazz, "com/android/server/input/InputManagerService");

    GET_METHOD_ID(gServiceClassInfo.notifyConfigurationChanged, clazz,
            "notifyConfigurationChanged", "(J)V");

    GET_METHOD_ID(gServiceClassInfo.notifyInputDevicesChanged, clazz,
            "notifyInputDevicesChanged", "([Landroid/view/InputDevice;)V");

    GET_METHOD_ID(gServiceClassInfo.notifySwitch, clazz,
            "notifySwitch", "(JII)V");

    GET_METHOD_ID(gServiceClassInfo.notifyInputChannelBroken, clazz,
            "notifyInputChannelBroken", "(Lcom/android/server/input/InputWindowHandle;)V");

    GET_METHOD_ID(gServiceClassInfo.notifyANR, clazz,
            "notifyANR",
            "(Lcom/android/server/input/InputApplicationHandle;Lcom/android/server/input/InputWindowHandle;Ljava/lang/String;)J");

    GET_METHOD_ID(gServiceClassInfo.filterInputEvent, clazz,
            "filterInputEvent", "(Landroid/view/InputEvent;I)Z");

    GET_METHOD_ID(gServiceClassInfo.interceptKeyBeforeQueueing, clazz,
            "interceptKeyBeforeQueueing", "(Landroid/view/KeyEvent;I)I");

    GET_METHOD_ID(gServiceClassInfo.interceptWakeMotionBeforeQueueing, clazz,
            "interceptWakeMotionBeforeQueueing", "(JI)I");

    GET_METHOD_ID(gServiceClassInfo.interceptKeyBeforeDispatching, clazz,
            "interceptKeyBeforeDispatching",
            "(Lcom/android/server/input/InputWindowHandle;Landroid/view/KeyEvent;I)J");

    GET_METHOD_ID(gServiceClassInfo.dispatchUnhandledKey, clazz,
            "dispatchUnhandledKey",
            "(Lcom/android/server/input/InputWindowHandle;Landroid/view/KeyEvent;I)Landroid/view/KeyEvent;");

    GET_METHOD_ID(gServiceClassInfo.checkInjectEventsPermission, clazz,
            "checkInjectEventsPermission", "(II)Z");

    GET_METHOD_ID(gServiceClassInfo.getVirtualKeyQuietTimeMillis, clazz,
            "getVirtualKeyQuietTimeMillis", "()I");

    GET_METHOD_ID(gServiceClassInfo.getExcludedDeviceNames, clazz,
            "getExcludedDeviceNames", "()[Ljava/lang/String;");

    GET_METHOD_ID(gServiceClassInfo.getKeyRepeatTimeout, clazz,
            "getKeyRepeatTimeout", "()I");

    GET_METHOD_ID(gServiceClassInfo.getKeyRepeatDelay, clazz,
            "getKeyRepeatDelay", "()I");

    GET_METHOD_ID(gServiceClassInfo.getHoverTapTimeout, clazz,
            "getHoverTapTimeout", "()I");

    GET_METHOD_ID(gServiceClassInfo.getHoverTapSlop, clazz,
            "getHoverTapSlop", "()I");

    GET_METHOD_ID(gServiceClassInfo.getDoubleTapTimeout, clazz,
            "getDoubleTapTimeout", "()I");

    GET_METHOD_ID(gServiceClassInfo.getLongPressTimeout, clazz,
            "getLongPressTimeout", "()I");

    GET_METHOD_ID(gServiceClassInfo.getPointerLayer, clazz,
            "getPointerLayer", "()I");

    GET_METHOD_ID(gServiceClassInfo.getPointerIcon, clazz,
            "getPointerIcon", "()Landroid/view/PointerIcon;");

    GET_METHOD_ID(gServiceClassInfo.getKeyboardLayoutOverlay, clazz,
            "getKeyboardLayoutOverlay",
            "(Landroid/hardware/input/InputDeviceIdentifier;)[Ljava/lang/String;");

    GET_METHOD_ID(gServiceClassInfo.getDeviceAlias, clazz,
            "getDeviceAlias", "(Ljava/lang/String;)Ljava/lang/String;");

    GET_METHOD_ID(gServiceClassInfo.getTouchCalibrationForInputDevice, clazz,
            "getTouchCalibrationForInputDevice",
            "(Ljava/lang/String;I)Landroid/hardware/input/TouchCalibration;");

    // InputDevice

    FIND_CLASS(gInputDeviceClassInfo.clazz, "android/view/InputDevice");
    gInputDeviceClassInfo.clazz = jclass(env->NewGlobalRef(gInputDeviceClassInfo.clazz));

    // KeyEvent

    FIND_CLASS(gKeyEventClassInfo.clazz, "android/view/KeyEvent");
    gKeyEventClassInfo.clazz = jclass(env->NewGlobalRef(gKeyEventClassInfo.clazz));

    // MotionEvent

    FIND_CLASS(gMotionEventClassInfo.clazz, "android/view/MotionEvent");
    gMotionEventClassInfo.clazz = jclass(env->NewGlobalRef(gMotionEventClassInfo.clazz));

    // InputDeviceIdentifier

    FIND_CLASS(gInputDeviceIdentifierInfo.clazz, "android/hardware/input/InputDeviceIdentifier");
    gInputDeviceIdentifierInfo.clazz = jclass(env->NewGlobalRef(gInputDeviceIdentifierInfo.clazz));
    GET_METHOD_ID(gInputDeviceIdentifierInfo.constructor, gInputDeviceIdentifierInfo.clazz,
            "<init>", "(Ljava/lang/String;II)V");

    // TouchCalibration

    FIND_CLASS(gTouchCalibrationClassInfo.clazz, "android/hardware/input/TouchCalibration");
    gTouchCalibrationClassInfo.clazz = jclass(env->NewGlobalRef(gTouchCalibrationClassInfo.clazz));

    GET_METHOD_ID(gTouchCalibrationClassInfo.getAffineTransform, gTouchCalibrationClassInfo.clazz,
            "getAffineTransform", "()[F");

    return 0;
}

} /* namespace android */<|MERGE_RESOLUTION|>--- conflicted
+++ resolved
@@ -189,11 +189,8 @@
     void setSystemUiVisibility(int32_t visibility);
     void setPointerSpeed(int32_t speed);
     void setShowTouches(bool enabled);
-<<<<<<< HEAD
+    void setInteractive(bool interactive);
     void reloadCalibration();
-=======
-    void setInteractive(bool interactive);
->>>>>>> 337e764d
 
     /* --- InputReaderPolicyInterface implementation --- */
 
@@ -749,22 +746,13 @@
             InputReaderConfiguration::CHANGE_SHOW_TOUCHES);
 }
 
-<<<<<<< HEAD
+void NativeInputManager::setInteractive(bool interactive) {
+    mInteractive = interactive;
+}
+
 void NativeInputManager::reloadCalibration() {
     mInputManager->getReader()->requestRefreshConfiguration(
             InputReaderConfiguration::TOUCH_AFFINE_TRANSFORMATION);
-}
-
-bool NativeInputManager::isScreenOn() {
-    return android_server_PowerManagerService_isScreenOn();
-}
-
-bool NativeInputManager::isScreenBright() {
-    return android_server_PowerManagerService_isScreenBright();
-=======
-void NativeInputManager::setInteractive(bool interactive) {
-    mInteractive = interactive;
->>>>>>> 337e764d
 }
 
 TouchAffineTransformation NativeInputManager::getTouchAffineTransformation(
@@ -1274,17 +1262,16 @@
     im->setShowTouches(enabled);
 }
 
-<<<<<<< HEAD
-static void nativeReloadCalibration(JNIEnv* env, jclass clazz, jlong ptr) {
-    NativeInputManager* im = reinterpret_cast<NativeInputManager*>(ptr);
-    im->reloadCalibration();
-=======
 static void nativeSetInteractive(JNIEnv* env,
         jclass clazz, jlong ptr, jboolean interactive) {
     NativeInputManager* im = reinterpret_cast<NativeInputManager*>(ptr);
 
     im->setInteractive(interactive);
->>>>>>> 337e764d
+}
+
+static void nativeReloadCalibration(JNIEnv* env, jclass clazz, jlong ptr) {
+    NativeInputManager* im = reinterpret_cast<NativeInputManager*>(ptr);
+    im->reloadCalibration();
 }
 
 static void nativeVibrate(JNIEnv* env,
@@ -1392,13 +1379,10 @@
             (void*) nativeSetPointerSpeed },
     { "nativeSetShowTouches", "(JZ)V",
             (void*) nativeSetShowTouches },
-<<<<<<< HEAD
+    { "nativeSetInteractive", "(JZ)V",
+            (void*) nativeSetInteractive },
     { "nativeReloadCalibration", "(J)V",
             (void*) nativeReloadCalibration },
-=======
-    { "nativeSetInteractive", "(JZ)V",
-            (void*) nativeSetInteractive },
->>>>>>> 337e764d
     { "nativeVibrate", "(JI[JII)V",
             (void*) nativeVibrate },
     { "nativeCancelVibrate", "(JII)V",
