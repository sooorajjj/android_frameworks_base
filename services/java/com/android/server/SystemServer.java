/*
 * Copyright (C) 2006 The Android Open Source Project
 *
 * Licensed under the Apache License, Version 2.0 (the "License");
 * you may not use this file except in compliance with the License.
 * You may obtain a copy of the License at
 *
 *      http://www.apache.org/licenses/LICENSE-2.0
 *
 * Unless required by applicable law or agreed to in writing, software
 * distributed under the License is distributed on an "AS IS" BASIS,
 * WITHOUT WARRANTIES OR CONDITIONS OF ANY KIND, either express or implied.
 * See the License for the specific language governing permissions and
 * limitations under the License.
 */

package com.android.server;

import android.app.ActivityManagerNative;
import android.app.ActivityThread;
import android.app.IAlarmManager;
import android.app.INotificationManager;
import android.bluetooth.BluetoothAdapter;
import android.content.ComponentName;
import android.content.ContentResolver;
import android.content.Context;
import android.content.Intent;
import android.content.pm.IPackageManager;
import android.content.pm.PackageManager;
import android.content.res.Configuration;
import android.media.AudioService;
import android.os.Environment;
import android.os.FactoryTest;
import android.os.Handler;
import android.os.IBinder;
import android.os.IPowerManager;
import android.os.Looper;
import android.os.RemoteException;
import android.os.ServiceManager;
import android.os.StrictMode;
import android.os.SystemClock;
import android.os.SystemProperties;
import android.os.UserHandle;
import android.service.dreams.DreamService;
import android.util.DisplayMetrics;
import android.util.EventLog;
import android.util.Log;
import android.util.Slog;
import android.view.WindowManager;

import com.android.internal.R;
import com.android.internal.os.BinderInternal;
import com.android.internal.os.SamplingProfilerIntegration;
import com.android.server.accessibility.AccessibilityManagerService;
import com.android.server.accounts.AccountManagerService;
import com.android.server.am.ActivityManagerService;
import com.android.server.am.BatteryStatsService;
import com.android.server.clipboard.ClipboardService;
import com.android.server.content.ContentService;
import com.android.server.display.DisplayManagerService;
import com.android.server.dreams.DreamManagerService;
import com.android.server.input.InputManagerService;
import com.android.server.lights.LightsManager;
import com.android.server.lights.LightsService;
import com.android.server.media.MediaRouterService;
import com.android.server.media.MediaSessionService;
import com.android.server.net.NetworkPolicyManagerService;
import com.android.server.net.NetworkStatsService;
import com.android.server.notification.NotificationManagerService;
import com.android.server.os.SchedulingPolicyService;
import com.android.server.pm.Installer;
import com.android.server.pm.PackageManagerService;
import com.android.server.pm.UserManagerService;
import com.android.server.power.PowerManagerService;
import com.android.server.power.ShutdownThread;
import com.android.server.search.SearchManagerService;
import com.android.server.statusbar.StatusBarManagerService;
import com.android.server.storage.DeviceStorageMonitorService;
import com.android.server.twilight.TwilightService;
import com.android.server.usb.UsbService;
import com.android.server.wallpaper.WallpaperManagerService;
import com.android.server.wm.WindowManagerService;

import dalvik.system.VMRuntime;
import dalvik.system.Zygote;

import java.io.File;
import java.util.Timer;
import java.util.TimerTask;

public final class SystemServer {
    private static final String TAG = "SystemServer";

    private static final String ENCRYPTING_STATE = "trigger_restart_min_framework";
    private static final String ENCRYPTED_STATE = "1";

    private static final long SNAPSHOT_INTERVAL = 60 * 60 * 1000; // 1hr

    // The earliest supported time.  We pick one day into 1970, to
    // give any timezone code room without going into negative time.
    private static final long EARLIEST_SUPPORTED_TIME = 86400 * 1000;

    /*
     * Implementation class names. TODO: Move them to a codegen class or load
     * them from the build system somehow.
     */
    private static final String BACKUP_MANAGER_SERVICE_CLASS =
            "com.android.server.backup.BackupManagerService$Lifecycle";
    private static final String DEVICE_POLICY_MANAGER_SERVICE_CLASS =
            "com.android.server.devicepolicy.DevicePolicyManagerService$Lifecycle";
    private static final String APPWIDGET_SERVICE_CLASS =
            "com.android.server.appwidget.AppWidgetService";
    private static final String PRINT_MANAGER_SERVICE_CLASS =
            "com.android.server.print.PrintManagerService";
    private static final String USB_SERVICE_CLASS =
            "com.android.server.usb.UsbService$Lifecycle";
<<<<<<< HEAD
    private static final String WIFI_SERVICE_CLASS =
            "com.android.server.wifi.WifiService";
    private static final String WIFI_P2P_SERVICE_CLASS =
            "com.android.server.wifi.p2p.WifiP2pService";
=======
    private static final String HDMI_CEC_SERVICE_CLASS =
            "com.android.server.hdmi.HdmiCecService";
>>>>>>> a67e34c8

    private final int mFactoryTestMode;
    private Timer mProfilerSnapshotTimer;

    private Context mSystemContext;
    private SystemServiceManager mSystemServiceManager;

    // TODO: remove all of these references by improving dependency resolution and boot phases
    private Installer mInstaller;
    private PowerManagerService mPowerManagerService;
    private ActivityManagerService mActivityManagerService;
    private DisplayManagerService mDisplayManagerService;
    private ContentResolver mContentResolver;

    /**
     * Called to initialize native system services.
     */
    private static native void nativeInit();

    /**
     * The main entry point from zygote.
     */
    public static void main(String[] args) {
        new SystemServer().run();
    }

    public SystemServer() {
        mFactoryTestMode = FactoryTest.getMode();
    }

    private void run() {
        // If a device's clock is before 1970 (before 0), a lot of
        // APIs crash dealing with negative numbers, notably
        // java.io.File#setLastModified, so instead we fake it and
        // hope that time from cell towers or NTP fixes it shortly.
        if (System.currentTimeMillis() < EARLIEST_SUPPORTED_TIME) {
            Slog.w(TAG, "System clock is before 1970; setting to 1970.");
            SystemClock.setCurrentTimeMillis(EARLIEST_SUPPORTED_TIME);
        }

        // Here we go!
        Slog.i(TAG, "Entered the Android system server!");
        EventLog.writeEvent(EventLogTags.BOOT_PROGRESS_SYSTEM_RUN, SystemClock.uptimeMillis());

        // In case the runtime switched since last boot (such as when
        // the old runtime was removed in an OTA), set the system
        // property so that it is in sync. We can't do this in
        // libnativehelper's JniInvocation::Init code where we already
        // had to fallback to a different runtime because it is
        // running as root and we need to be the system user to set
        // the property. http://b/11463182
        SystemProperties.set("persist.sys.dalvik.vm.lib.1", VMRuntime.getRuntime().vmLibrary());

        // Enable the sampling profiler.
        if (SamplingProfilerIntegration.isEnabled()) {
            SamplingProfilerIntegration.start();
            mProfilerSnapshotTimer = new Timer();
            mProfilerSnapshotTimer.schedule(new TimerTask() {
                @Override
                public void run() {
                    SamplingProfilerIntegration.writeSnapshot("system_server", null);
                }
            }, SNAPSHOT_INTERVAL, SNAPSHOT_INTERVAL);
        }

        // Mmmmmm... more memory!
        VMRuntime.getRuntime().clearGrowthLimit();

        // The system server has to run all of the time, so it needs to be
        // as efficient as possible with its memory usage.
        VMRuntime.getRuntime().setTargetHeapUtilization(0.8f);

        // Within the system server, it is an error to access Environment paths without
        // explicitly specifying a user.
        Environment.setUserRequired(true);

        // Ensure binder calls into the system always run at foreground priority.
        BinderInternal.disableBackgroundScheduling(true);

        // Prepare the main looper thread (this thread).
        android.os.Process.setThreadPriority(
                android.os.Process.THREAD_PRIORITY_FOREGROUND);
        android.os.Process.setCanSelfBackground(false);
        Looper.prepareMainLooper();

        // Initialize native services.
        System.loadLibrary("android_servers");
        nativeInit();

        // Check whether we failed to shut down last time we tried.
        // This call may not return.
        performPendingShutdown();

        // Initialize the system context.
        createSystemContext();

        // Create the system service manager.
        mSystemServiceManager = new SystemServiceManager(mSystemContext);
        LocalServices.addService(SystemServiceManager.class, mSystemServiceManager);

        // Start services.
        try {
            startBootstrapServices();
            startCoreServices();
            startOtherServices();
        } catch (RuntimeException ex) {
            Slog.e("System", "******************************************");
            Slog.e("System", "************ Failure starting system services", ex);
            throw ex;
        }

        // For debug builds, log event loop stalls to dropbox for analysis.
        if (StrictMode.conditionallyEnableDebugLogging()) {
            Slog.i(TAG, "Enabled StrictMode for system server main thread.");
        }

        // Loop forever.
        Looper.loop();
        throw new RuntimeException("Main thread loop unexpectedly exited");
    }

    private void reportWtf(String msg, Throwable e) {
        Slog.w(TAG, "***********************************************");
        Log.wtf(TAG, "BOOT FAILURE " + msg, e);
    }

    private void performPendingShutdown() {
        final String shutdownAction = SystemProperties.get(
                ShutdownThread.SHUTDOWN_ACTION_PROPERTY, "");
        if (shutdownAction != null && shutdownAction.length() > 0) {
            boolean reboot = (shutdownAction.charAt(0) == '1');

            final String reason;
            if (shutdownAction.length() > 1) {
                reason = shutdownAction.substring(1, shutdownAction.length());
            } else {
                reason = null;
            }

            ShutdownThread.rebootOrShutdown(reboot, reason);
        }
    }

    private void createSystemContext() {
        ActivityThread activityThread = ActivityThread.systemMain();
        mSystemContext = activityThread.getSystemContext();
        mSystemContext.setTheme(android.R.style.Theme_Holo);
    }

    private void startBootstrapServices() {
        // Wait for installd to finish starting up so that it has a chance to
        // create critical directories such as /data/user with the appropriate
        // permissions.  We need this to complete before we initialize other services.
        mInstaller = mSystemServiceManager.startService(Installer.class);

        // Power manager needs to be started early because other services need it.
        // TODO: The conversion to the new pattern is incomplete.  We need to switch
        // the power manager's dependencies over then we can use boot phases to arrange
        // initialization order and remove the mPowerManagerService field.
        mPowerManagerService = mSystemServiceManager.startService(PowerManagerService.class);

        // Activity manager runs the show.
        mActivityManagerService = mSystemServiceManager.startService(
                ActivityManagerService.Lifecycle.class).getService();
    }

    private void startCoreServices() {
        // Display manager is needed to provide display metrics before package manager
        // starts up.
        mDisplayManagerService = mSystemServiceManager.startService(DisplayManagerService.class);
    }

    private void startOtherServices() {
        final Context context = mSystemContext;
        AccountManagerService accountManager = null;
        ContentService contentService = null;
        LightsManager lights = null;
        BatteryService battery = null;
        VibratorService vibrator = null;
        IAlarmManager alarm = null;
        MountService mountService = null;
        NetworkManagementService networkManagement = null;
        NetworkStatsService networkStats = null;
        NetworkPolicyManagerService networkPolicy = null;
        ConnectivityService connectivity = null;
        NsdService serviceDiscovery= null;
        IPackageManager pm = null;
        WindowManagerService wm = null;
        BluetoothManagerService bluetooth = null;
        DockObserver dock = null;
        UsbService usb = null;
        SerialService serial = null;
        RecognitionManagerService recognition = null;
        NetworkTimeUpdateService networkTimeUpdater = null;
        CommonTimeManagementService commonTimeMgmtService = null;
        InputManagerService inputManager = null;
        TelephonyRegistry telephonyRegistry = null;
        ConsumerIrService consumerIr = null;

        boolean onlyCore = false;
        boolean firstBoot = false;
        boolean disableStorage = SystemProperties.getBoolean("config.disable_storage", false);
        boolean disableMedia = SystemProperties.getBoolean("config.disable_media", false);
        boolean disableBluetooth = SystemProperties.getBoolean("config.disable_bluetooth", false);
        boolean disableTelephony = SystemProperties.getBoolean("config.disable_telephony", false);
        boolean disableLocation = SystemProperties.getBoolean("config.disable_location", false);
        boolean disableSystemUI = SystemProperties.getBoolean("config.disable_systemui", false);
        boolean disableNonCoreServices = SystemProperties.getBoolean("config.disable_noncore", false);
        boolean disableNetwork = SystemProperties.getBoolean("config.disable_network", false);

        try {
            Slog.i(TAG, "Telephony Registry");
            telephonyRegistry = new TelephonyRegistry(context);
            ServiceManager.addService("telephony.registry", telephonyRegistry);

            Slog.i(TAG, "Scheduling Policy");
            ServiceManager.addService("scheduling_policy", new SchedulingPolicyService());

            AttributeCache.init(context);

            // We need the default display before we can initialize the package manager.
            mSystemServiceManager.startBootPhase(SystemService.PHASE_WAIT_FOR_DEFAULT_DISPLAY);

            Slog.i(TAG, "Package Manager");
            // Only run "core" apps if we're encrypting the device.
            String cryptState = SystemProperties.get("vold.decrypt");
            if (ENCRYPTING_STATE.equals(cryptState)) {
                Slog.w(TAG, "Detected encryption in progress - only parsing core apps");
                onlyCore = true;
            } else if (ENCRYPTED_STATE.equals(cryptState)) {
                Slog.w(TAG, "Device encrypted - only parsing core apps");
                onlyCore = true;
            }

            pm = PackageManagerService.main(context, mInstaller,
                    mFactoryTestMode != FactoryTest.FACTORY_TEST_OFF,
                    onlyCore);
            try {
                firstBoot = pm.isFirstBoot();
            } catch (RemoteException e) {
            }

            mActivityManagerService.setSystemProcess();

            Slog.i(TAG, "Entropy Mixer");
            ServiceManager.addService("entropy", new EntropyMixer(context));

            Slog.i(TAG, "User Service");
            ServiceManager.addService(Context.USER_SERVICE,
                    UserManagerService.getInstance());

            mContentResolver = context.getContentResolver();

            // The AccountManager must come before the ContentService
            try {
                // TODO: seems like this should be disable-able, but req'd by ContentService
                Slog.i(TAG, "Account Manager");
                accountManager = new AccountManagerService(context);
                ServiceManager.addService(Context.ACCOUNT_SERVICE, accountManager);
            } catch (Throwable e) {
                Slog.e(TAG, "Failure starting Account Manager", e);
            }

            Slog.i(TAG, "Content Manager");
            contentService = ContentService.main(context,
                    mFactoryTestMode == FactoryTest.FACTORY_TEST_LOW_LEVEL);

            Slog.i(TAG, "System Content Providers");
            mActivityManagerService.installSystemProviders();

            mSystemServiceManager.startService(LightsService.class);
            lights = LocalServices.getService(LightsManager.class);

            Slog.i(TAG, "Battery Service");
            battery = new BatteryService(context, lights);
            ServiceManager.addService("battery", battery);

            Slog.i(TAG, "Vibrator Service");
            vibrator = new VibratorService(context);
            ServiceManager.addService("vibrator", vibrator);

            // TODO: use boot phase
            // only initialize the power service after we have started the
            // lights service, content providers and the battery service.
            mPowerManagerService.init(lights, battery,
                    BatteryStatsService.getService(),
                    mActivityManagerService.getAppOpsService());

            Slog.i(TAG, "Consumer IR Service");
            consumerIr = new ConsumerIrService(context);
            ServiceManager.addService(Context.CONSUMER_IR_SERVICE, consumerIr);

            mSystemServiceManager.startService(AlarmManagerService.class);
            alarm = IAlarmManager.Stub.asInterface(
                    ServiceManager.getService(Context.ALARM_SERVICE));

            Slog.i(TAG, "Init Watchdog");
            final Watchdog watchdog = Watchdog.getInstance();
            watchdog.init(context, mActivityManagerService);

            Slog.i(TAG, "Input Manager");
            inputManager = new InputManagerService(context);

            Slog.i(TAG, "Window Manager");
            wm = WindowManagerService.main(context, inputManager,
                    mFactoryTestMode != FactoryTest.FACTORY_TEST_LOW_LEVEL,
                    !firstBoot, onlyCore);
            ServiceManager.addService(Context.WINDOW_SERVICE, wm);
            ServiceManager.addService(Context.INPUT_SERVICE, inputManager);

            mActivityManagerService.setWindowManager(wm);

            inputManager.setWindowManagerCallbacks(wm.getInputMonitor());
            inputManager.start();

            // TODO: Use service dependencies instead.
            mDisplayManagerService.windowManagerAndInputReady();

            // Skip Bluetooth if we have an emulator kernel
            // TODO: Use a more reliable check to see if this product should
            // support Bluetooth - see bug 988521
            if (SystemProperties.get("ro.kernel.qemu").equals("1")) {
                Slog.i(TAG, "No Bluetooh Service (emulator)");
            } else if (mFactoryTestMode == FactoryTest.FACTORY_TEST_LOW_LEVEL) {
                Slog.i(TAG, "No Bluetooth Service (factory test)");
            } else if (!context.getPackageManager().hasSystemFeature
                       (PackageManager.FEATURE_BLUETOOTH)) {
                Slog.i(TAG, "No Bluetooth Service (Bluetooth Hardware Not Present)");
            } else if (disableBluetooth) {
                Slog.i(TAG, "Bluetooth Service disabled by config");
            } else {
                Slog.i(TAG, "Bluetooth Manager Service");
                bluetooth = new BluetoothManagerService(context);
                ServiceManager.addService(BluetoothAdapter.BLUETOOTH_MANAGER_SERVICE, bluetooth);
            }
        } catch (RuntimeException e) {
            Slog.e("System", "******************************************");
            Slog.e("System", "************ Failure starting core service", e);
        }

        StatusBarManagerService statusBar = null;
        INotificationManager notification = null;
        InputMethodManagerService imm = null;
        WallpaperManagerService wallpaper = null;
        LocationManagerService location = null;
        CountryDetectorService countryDetector = null;
        TextServicesManagerService tsms = null;
        LockSettingsService lockSettings = null;
        AssetAtlasService atlas = null;
        MediaRouterService mediaRouter = null;

        // Bring up services needed for UI.
        if (mFactoryTestMode != FactoryTest.FACTORY_TEST_LOW_LEVEL) {
            //if (!disableNonCoreServices) { // TODO: View depends on these; mock them?
            if (true) {
                try {
                    Slog.i(TAG, "Input Method Service");
                    imm = new InputMethodManagerService(context, wm);
                    ServiceManager.addService(Context.INPUT_METHOD_SERVICE, imm);
                } catch (Throwable e) {
                    reportWtf("starting Input Manager Service", e);
                }

                try {
                    Slog.i(TAG, "Accessibility Manager");
                    ServiceManager.addService(Context.ACCESSIBILITY_SERVICE,
                            new AccessibilityManagerService(context));
                } catch (Throwable e) {
                    reportWtf("starting Accessibility Manager", e);
                }
            }
        }

        try {
            wm.displayReady();
        } catch (Throwable e) {
            reportWtf("making display ready", e);
        }

        try {
            pm.performBootDexOpt();
        } catch (Throwable e) {
            reportWtf("performing boot dexopt", e);
        }

        try {
            ActivityManagerNative.getDefault().showBootMessage(
                    context.getResources().getText(
                            com.android.internal.R.string.android_upgrading_starting_apps),
                    false);
        } catch (RemoteException e) {
        }

        if (mFactoryTestMode != FactoryTest.FACTORY_TEST_LOW_LEVEL) {
            if (!disableStorage &&
                !"0".equals(SystemProperties.get("system_init.startmountservice"))) {
                try {
                    /*
                     * NotificationManagerService is dependant on MountService,
                     * (for media / usb notifications) so we must start MountService first.
                     */
                    Slog.i(TAG, "Mount Service");
                    mountService = new MountService(context);
                    ServiceManager.addService("mount", mountService);
                } catch (Throwable e) {
                    reportWtf("starting Mount Service", e);
                }
            }

            if (!disableNonCoreServices) {
                try {
                    Slog.i(TAG,  "LockSettingsService");
                    lockSettings = new LockSettingsService(context);
                    ServiceManager.addService("lock_settings", lockSettings);
                } catch (Throwable e) {
                    reportWtf("starting LockSettingsService service", e);
                }

                try {
                    if (pm.hasSystemFeature(PackageManager.FEATURE_DEVICE_ADMIN)) {
                        mSystemServiceManager.startService(DEVICE_POLICY_MANAGER_SERVICE_CLASS);
                    }
                } catch (Throwable e) {
                    reportWtf("starting DevicePolicyService", e);
                }
            }

            if (!disableSystemUI) {
                try {
                    Slog.i(TAG, "Status Bar");
                    statusBar = new StatusBarManagerService(context, wm);
                    ServiceManager.addService(Context.STATUS_BAR_SERVICE, statusBar);
                } catch (Throwable e) {
                    reportWtf("starting StatusBarManagerService", e);
                }
            }

            if (!disableNonCoreServices) {
                try {
                    Slog.i(TAG, "Clipboard Service");
                    ServiceManager.addService(Context.CLIPBOARD_SERVICE,
                            new ClipboardService(context));
                } catch (Throwable e) {
                    reportWtf("starting Clipboard Service", e);
                }
            }

            if (!disableNetwork) {
                try {
                    Slog.i(TAG, "NetworkManagement Service");
                    networkManagement = NetworkManagementService.create(context);
                    ServiceManager.addService(Context.NETWORKMANAGEMENT_SERVICE, networkManagement);
                } catch (Throwable e) {
                    reportWtf("starting NetworkManagement Service", e);
                }
            }

            if (!disableNonCoreServices) {
                try {
                    Slog.i(TAG, "Text Service Manager Service");
                    tsms = new TextServicesManagerService(context);
                    ServiceManager.addService(Context.TEXT_SERVICES_MANAGER_SERVICE, tsms);
                } catch (Throwable e) {
                    reportWtf("starting Text Service Manager Service", e);
                }
            }

            if (!disableNetwork) {
                try {
                    Slog.i(TAG, "NetworkStats Service");
                    networkStats = new NetworkStatsService(context, networkManagement, alarm);
                    ServiceManager.addService(Context.NETWORK_STATS_SERVICE, networkStats);
                } catch (Throwable e) {
                    reportWtf("starting NetworkStats Service", e);
                }

                try {
                    Slog.i(TAG, "NetworkPolicy Service");
                    networkPolicy = new NetworkPolicyManagerService(
                            context, mActivityManagerService,
                            (IPowerManager)ServiceManager.getService(Context.POWER_SERVICE),
                            networkStats, networkManagement);
                    ServiceManager.addService(Context.NETWORK_POLICY_SERVICE, networkPolicy);
                } catch (Throwable e) {
                    reportWtf("starting NetworkPolicy Service", e);
                }

                try {
                    mSystemServiceManager.startService(WIFI_P2P_SERVICE_CLASS);
                } catch (Throwable e) {
                    reportWtf("starting Wi-Fi P2pService", e);
                }

                try {
                    mSystemServiceManager.startService(WIFI_SERVICE_CLASS);
                } catch (Throwable e) {
                    reportWtf("starting Wi-Fi Service", e);
                }

                try {
                    Slog.i(TAG, "Connectivity Service");
                    connectivity = new ConnectivityService(
                            context, networkManagement, networkStats, networkPolicy);
                    ServiceManager.addService(Context.CONNECTIVITY_SERVICE, connectivity);
                    networkStats.bindConnectivityManager(connectivity);
                    networkPolicy.bindConnectivityManager(connectivity);
                } catch (Throwable e) {
                    reportWtf("starting Connectivity Service", e);
                }

                try {
                    Slog.i(TAG, "Network Service Discovery Service");
                    serviceDiscovery = NsdService.create(context);
                    ServiceManager.addService(
                            Context.NSD_SERVICE, serviceDiscovery);
                } catch (Throwable e) {
                    reportWtf("starting Service Discovery Service", e);
                }
            }

            if (!disableNonCoreServices) {
                try {
                    Slog.i(TAG, "UpdateLock Service");
                    ServiceManager.addService(Context.UPDATE_LOCK_SERVICE,
                            new UpdateLockService(context));
                } catch (Throwable e) {
                    reportWtf("starting UpdateLockService", e);
                }
            }

            /*
             * MountService has a few dependencies: Notification Manager and
             * AppWidget Provider. Make sure MountService is completely started
             * first before continuing.
             */
            if (mountService != null && !onlyCore) {
                mountService.waitForAsecScan();
            }

            try {
                if (accountManager != null)
                    accountManager.systemReady();
            } catch (Throwable e) {
                reportWtf("making Account Manager Service ready", e);
            }

            try {
                if (contentService != null)
                    contentService.systemReady();
            } catch (Throwable e) {
                reportWtf("making Content Service ready", e);
            }

            mSystemServiceManager.startService(NotificationManagerService.class);
            notification = INotificationManager.Stub.asInterface(
                    ServiceManager.getService(Context.NOTIFICATION_SERVICE));
            networkPolicy.bindNotificationManager(notification);

            mSystemServiceManager.startService(DeviceStorageMonitorService.class);

            if (!disableLocation) {
                try {
                    Slog.i(TAG, "Location Manager");
                    location = new LocationManagerService(context);
                    ServiceManager.addService(Context.LOCATION_SERVICE, location);
                } catch (Throwable e) {
                    reportWtf("starting Location Manager", e);
                }

                try {
                    Slog.i(TAG, "Country Detector");
                    countryDetector = new CountryDetectorService(context);
                    ServiceManager.addService(Context.COUNTRY_DETECTOR, countryDetector);
                } catch (Throwable e) {
                    reportWtf("starting Country Detector", e);
                }
            }

            if (!disableNonCoreServices) {
                try {
                    Slog.i(TAG, "Search Service");
                    ServiceManager.addService(Context.SEARCH_SERVICE,
                            new SearchManagerService(context));
                } catch (Throwable e) {
                    reportWtf("starting Search Service", e);
                }
            }

            try {
                Slog.i(TAG, "DropBox Service");
                ServiceManager.addService(Context.DROPBOX_SERVICE,
                        new DropBoxManagerService(context, new File("/data/system/dropbox")));
            } catch (Throwable e) {
                reportWtf("starting DropBoxManagerService", e);
            }

            if (!disableNonCoreServices && context.getResources().getBoolean(
                        R.bool.config_enableWallpaperService)) {
                try {
                    Slog.i(TAG, "Wallpaper Service");
                    wallpaper = new WallpaperManagerService(context);
                    ServiceManager.addService(Context.WALLPAPER_SERVICE, wallpaper);
                } catch (Throwable e) {
                    reportWtf("starting Wallpaper Service", e);
                }
            }

            if (!disableMedia && !"0".equals(SystemProperties.get("system_init.startaudioservice"))) {
                try {
                    Slog.i(TAG, "Audio Service");
                    ServiceManager.addService(Context.AUDIO_SERVICE, new AudioService(context));
                } catch (Throwable e) {
                    reportWtf("starting Audio Service", e);
                }
            }

            if (!disableNonCoreServices) {
                try {
                    Slog.i(TAG, "Dock Observer");
                    // Listen for dock station changes
                    dock = new DockObserver(context);
                } catch (Throwable e) {
                    reportWtf("starting DockObserver", e);
                }
            }

            if (!disableMedia) {
                try {
                    Slog.i(TAG, "Wired Accessory Manager");
                    // Listen for wired headset changes
                    inputManager.setWiredAccessoryCallbacks(
                            new WiredAccessoryManager(context, inputManager));
                } catch (Throwable e) {
                    reportWtf("starting WiredAccessoryManager", e);
                }
            }

            if (!disableNonCoreServices) {
                try {
                    if (pm.hasSystemFeature(PackageManager.FEATURE_USB_HOST) ||
                            pm.hasSystemFeature(PackageManager.FEATURE_USB_ACCESSORY)) {
                        // Manage USB host and device support
                        mSystemServiceManager.startService(USB_SERVICE_CLASS);
                    }
                } catch (Throwable e) {
                    reportWtf("starting UsbService", e);
                }

                try {
                    Slog.i(TAG, "Serial Service");
                    // Serial port support
                    serial = new SerialService(context);
                    ServiceManager.addService(Context.SERIAL_SERVICE, serial);
                } catch (Throwable e) {
                    Slog.e(TAG, "Failure starting SerialService", e);
                }
            }

            mSystemServiceManager.startService(TwilightService.class);

            mSystemServiceManager.startService(UiModeManagerService.class);

            if (!disableNonCoreServices) {
                try {
                    if (pm.hasSystemFeature(PackageManager.FEATURE_BACKUP)) {
                        mSystemServiceManager.startService(BACKUP_MANAGER_SERVICE_CLASS);
                    }
                } catch (Throwable e) {
                    Slog.e(TAG, "Failure starting Backup Service", e);
                }

                try {
                    if (pm.hasSystemFeature(PackageManager.FEATURE_APP_WIDGETS)) {
                        mSystemServiceManager.startService(APPWIDGET_SERVICE_CLASS);
                    }
                } catch (Throwable e) {
                    reportWtf("starting AppWidget Service", e);
                }

                try {
                    Slog.i(TAG, "Recognition Service");
                    recognition = new RecognitionManagerService(context);
                } catch (Throwable e) {
                    reportWtf("starting Recognition Service", e);
                }
            }

            try {
                Slog.i(TAG, "DiskStats Service");
                ServiceManager.addService("diskstats", new DiskStatsService(context));
            } catch (Throwable e) {
                reportWtf("starting DiskStats Service", e);
            }

            try {
                // need to add this service even if SamplingProfilerIntegration.isEnabled()
                // is false, because it is this service that detects system property change and
                // turns on SamplingProfilerIntegration. Plus, when sampling profiler doesn't work,
                // there is little overhead for running this service.
                Slog.i(TAG, "SamplingProfiler Service");
                ServiceManager.addService("samplingprofiler",
                            new SamplingProfilerService(context));
            } catch (Throwable e) {
                reportWtf("starting SamplingProfiler Service", e);
            }

            if (!disableNetwork) {
                try {
                    Slog.i(TAG, "NetworkTimeUpdateService");
                    networkTimeUpdater = new NetworkTimeUpdateService(context);
                } catch (Throwable e) {
                    reportWtf("starting NetworkTimeUpdate service", e);
                }
            }

            if (!disableMedia) {
                try {
                    Slog.i(TAG, "CommonTimeManagementService");
                    commonTimeMgmtService = new CommonTimeManagementService(context);
                    ServiceManager.addService("commontime_management", commonTimeMgmtService);
                } catch (Throwable e) {
                    reportWtf("starting CommonTimeManagementService service", e);
                }
            }

            if (!disableNetwork) {
                try {
                    Slog.i(TAG, "CertBlacklister");
                    CertBlacklister blacklister = new CertBlacklister(context);
                } catch (Throwable e) {
                    reportWtf("starting CertBlacklister", e);
                }
            }

            if (!disableNonCoreServices) {
                // Dreams (interactive idle-time views, a/k/a screen savers, and doze mode)
                mSystemServiceManager.startService(DreamManagerService.class);
            }

            if (!disableNonCoreServices) {
                try {
                    Slog.i(TAG, "Assets Atlas Service");
                    atlas = new AssetAtlasService(context);
                    ServiceManager.addService(AssetAtlasService.ASSET_ATLAS_SERVICE, atlas);
                } catch (Throwable e) {
                    reportWtf("starting AssetAtlasService", e);
                }
            }

            try {
                Slog.i(TAG, "IdleMaintenanceService");
                new IdleMaintenanceService(context, battery);
            } catch (Throwable e) {
                reportWtf("starting IdleMaintenanceService", e);
            }

            try {
                if (pm.hasSystemFeature(PackageManager.FEATURE_PRINTING)) {
                    mSystemServiceManager.startService(PRINT_MANAGER_SERVICE_CLASS);
                }
            } catch (Throwable e) {
                reportWtf("starting Print Service", e);
            }

            try {
<<<<<<< HEAD
                Slog.i(TAG, "MediaSessionService");
                mSystemServiceManager.startService(MediaSessionService.class);
            } catch (Throwable e) {
                reportWtf("starting MediaSessionService", e);
=======
                mSystemServiceManager.startService(HDMI_CEC_SERVICE_CLASS);
            } catch (Throwable e) {
                reportWtf("starting HdmiCec Service", e);
>>>>>>> a67e34c8
            }

            if (!disableNonCoreServices) {
                try {
                    Slog.i(TAG, "Media Router Service");
                    mediaRouter = new MediaRouterService(context);
                    ServiceManager.addService(Context.MEDIA_ROUTER_SERVICE, mediaRouter);
                } catch (Throwable e) {
                    reportWtf("starting MediaRouterService", e);
                }
            }
        }

        // Before things start rolling, be sure we have decided whether
        // we are in safe mode.
        final boolean safeMode = wm.detectSafeMode();
        if (safeMode) {
            mActivityManagerService.enterSafeMode();
            // Post the safe mode state in the Zygote class
            Zygote.systemInSafeMode = true;
            // Disable the JIT for the system_server process
            VMRuntime.getRuntime().disableJitCompilation();
        } else {
            // Enable the JIT for the system_server process
            VMRuntime.getRuntime().startJitCompilation();
        }

        // It is now time to start up the app processes...

        try {
            vibrator.systemReady();
        } catch (Throwable e) {
            reportWtf("making Vibrator Service ready", e);
        }

        if (lockSettings != null) {
            try {
                lockSettings.systemReady();
            } catch (Throwable e) {
                reportWtf("making Lock Settings Service ready", e);
            }
        }

        // Needed by DevicePolicyManager for initialization
        mSystemServiceManager.startBootPhase(SystemService.PHASE_LOCK_SETTINGS_READY);

        mSystemServiceManager.startBootPhase(SystemService.PHASE_SYSTEM_SERVICES_READY);

        try {
            wm.systemReady();
        } catch (Throwable e) {
            reportWtf("making Window Manager Service ready", e);
        }

        if (safeMode) {
            mActivityManagerService.showSafeModeOverlay();
        }

        // Update the configuration for this context by hand, because we're going
        // to start using it before the config change done in wm.systemReady() will
        // propagate to it.
        Configuration config = wm.computeNewConfiguration();
        DisplayMetrics metrics = new DisplayMetrics();
        WindowManager w = (WindowManager)context.getSystemService(Context.WINDOW_SERVICE);
        w.getDefaultDisplay().getMetrics(metrics);
        context.getResources().updateConfiguration(config, metrics);

        try {
            // TODO: use boot phase
            mPowerManagerService.systemReady();
        } catch (Throwable e) {
            reportWtf("making Power Manager Service ready", e);
        }

        try {
            pm.systemReady();
        } catch (Throwable e) {
            reportWtf("making Package Manager Service ready", e);
        }

        try {
            // TODO: use boot phase and communicate these flags some other way
            mDisplayManagerService.systemReady(safeMode, onlyCore);
        } catch (Throwable e) {
            reportWtf("making Display Manager Service ready", e);
        }

        // These are needed to propagate to the runnable below.
        final MountService mountServiceF = mountService;
        final BatteryService batteryF = battery;
        final NetworkManagementService networkManagementF = networkManagement;
        final NetworkStatsService networkStatsF = networkStats;
        final NetworkPolicyManagerService networkPolicyF = networkPolicy;
        final ConnectivityService connectivityF = connectivity;
        final DockObserver dockF = dock;
        final WallpaperManagerService wallpaperF = wallpaper;
        final InputMethodManagerService immF = imm;
        final RecognitionManagerService recognitionF = recognition;
        final LocationManagerService locationF = location;
        final CountryDetectorService countryDetectorF = countryDetector;
        final NetworkTimeUpdateService networkTimeUpdaterF = networkTimeUpdater;
        final CommonTimeManagementService commonTimeMgmtServiceF = commonTimeMgmtService;
        final TextServicesManagerService textServiceManagerServiceF = tsms;
        final StatusBarManagerService statusBarF = statusBar;
        final AssetAtlasService atlasF = atlas;
        final InputManagerService inputManagerF = inputManager;
        final TelephonyRegistry telephonyRegistryF = telephonyRegistry;
        final MediaRouterService mediaRouterF = mediaRouter;

        // We now tell the activity manager it is okay to run third party
        // code.  It will call back into us once it has gotten to the state
        // where third party code can really run (but before it has actually
        // started launching the initial applications), for us to complete our
        // initialization.
        mActivityManagerService.systemReady(new Runnable() {
            @Override
            public void run() {
                Slog.i(TAG, "Making services ready");
                mSystemServiceManager.startBootPhase(
                        SystemService.PHASE_ACTIVITY_MANAGER_READY);

                try {
                    mActivityManagerService.startObservingNativeCrashes();
                } catch (Throwable e) {
                    reportWtf("observing native crashes", e);
                }
                try {
                    startSystemUi(context);
                } catch (Throwable e) {
                    reportWtf("starting System UI", e);
                }
                try {
                    if (mountServiceF != null) mountServiceF.systemReady();
                } catch (Throwable e) {
                    reportWtf("making Mount Service ready", e);
                }
                try {
                    if (batteryF != null) batteryF.systemReady();
                } catch (Throwable e) {
                    reportWtf("making Battery Service ready", e);
                }
                try {
                    if (networkManagementF != null) networkManagementF.systemReady();
                } catch (Throwable e) {
                    reportWtf("making Network Managment Service ready", e);
                }
                try {
                    if (networkStatsF != null) networkStatsF.systemReady();
                } catch (Throwable e) {
                    reportWtf("making Network Stats Service ready", e);
                }
                try {
                    if (networkPolicyF != null) networkPolicyF.systemReady();
                } catch (Throwable e) {
                    reportWtf("making Network Policy Service ready", e);
                }
                try {
                    if (connectivityF != null) connectivityF.systemReady();
                } catch (Throwable e) {
                    reportWtf("making Connectivity Service ready", e);
                }
                try {
                    if (dockF != null) dockF.systemReady();
                } catch (Throwable e) {
                    reportWtf("making Dock Service ready", e);
                }
                try {
                    if (recognitionF != null) recognitionF.systemReady();
                } catch (Throwable e) {
                    reportWtf("making Recognition Service ready", e);
                }
                Watchdog.getInstance().start();

                // It is now okay to let the various system services start their
                // third party code...
                mSystemServiceManager.startBootPhase(
                        SystemService.PHASE_THIRD_PARTY_APPS_CAN_START);

                try {
                    if (wallpaperF != null) wallpaperF.systemRunning();
                } catch (Throwable e) {
                    reportWtf("Notifying WallpaperService running", e);
                }
                try {
                    if (immF != null) immF.systemRunning(statusBarF);
                } catch (Throwable e) {
                    reportWtf("Notifying InputMethodService running", e);
                }
                try {
                    if (locationF != null) locationF.systemRunning();
                } catch (Throwable e) {
                    reportWtf("Notifying Location Service running", e);
                }
                try {
                    if (countryDetectorF != null) countryDetectorF.systemRunning();
                } catch (Throwable e) {
                    reportWtf("Notifying CountryDetectorService running", e);
                }
                try {
                    if (networkTimeUpdaterF != null) networkTimeUpdaterF.systemRunning();
                } catch (Throwable e) {
                    reportWtf("Notifying NetworkTimeService running", e);
                }
                try {
                    if (commonTimeMgmtServiceF != null) {
                        commonTimeMgmtServiceF.systemRunning();
                    }
                } catch (Throwable e) {
                    reportWtf("Notifying CommonTimeManagementService running", e);
                }
                try {
                    if (textServiceManagerServiceF != null)
                        textServiceManagerServiceF.systemRunning();
                } catch (Throwable e) {
                    reportWtf("Notifying TextServicesManagerService running", e);
                }
                try {
                    if (atlasF != null) atlasF.systemRunning();
                } catch (Throwable e) {
                    reportWtf("Notifying AssetAtlasService running", e);
                }
                try {
                    // TODO(BT) Pass parameter to input manager
                    if (inputManagerF != null) inputManagerF.systemRunning();
                } catch (Throwable e) {
                    reportWtf("Notifying InputManagerService running", e);
                }
                try {
                    if (telephonyRegistryF != null) telephonyRegistryF.systemRunning();
                } catch (Throwable e) {
                    reportWtf("Notifying TelephonyRegistry running", e);
                }
                try {
                    if (mediaRouterF != null) mediaRouterF.systemRunning();
                } catch (Throwable e) {
                    reportWtf("Notifying MediaRouterService running", e);
                }

                mSystemServiceManager.startBootPhase(SystemService.PHASE_BOOT_COMPLETE);
            }
        });
    }

    static final void startSystemUi(Context context) {
        Intent intent = new Intent();
        intent.setComponent(new ComponentName("com.android.systemui",
                    "com.android.systemui.SystemUIService"));
        //Slog.d(TAG, "Starting service: " + intent);
        context.startServiceAsUser(intent, UserHandle.OWNER);
    }
}<|MERGE_RESOLUTION|>--- conflicted
+++ resolved
@@ -114,15 +114,12 @@
             "com.android.server.print.PrintManagerService";
     private static final String USB_SERVICE_CLASS =
             "com.android.server.usb.UsbService$Lifecycle";
-<<<<<<< HEAD
     private static final String WIFI_SERVICE_CLASS =
             "com.android.server.wifi.WifiService";
     private static final String WIFI_P2P_SERVICE_CLASS =
             "com.android.server.wifi.p2p.WifiP2pService";
-=======
     private static final String HDMI_CEC_SERVICE_CLASS =
             "com.android.server.hdmi.HdmiCecService";
->>>>>>> a67e34c8
 
     private final int mFactoryTestMode;
     private Timer mProfilerSnapshotTimer;
@@ -888,16 +885,16 @@
             }
 
             try {
-<<<<<<< HEAD
                 Slog.i(TAG, "MediaSessionService");
                 mSystemServiceManager.startService(MediaSessionService.class);
             } catch (Throwable e) {
                 reportWtf("starting MediaSessionService", e);
-=======
+            }
+
+            try {
                 mSystemServiceManager.startService(HDMI_CEC_SERVICE_CLASS);
             } catch (Throwable e) {
                 reportWtf("starting HdmiCec Service", e);
->>>>>>> a67e34c8
             }
 
             if (!disableNonCoreServices) {
