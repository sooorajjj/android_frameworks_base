--- conflicted
+++ resolved
@@ -217,7 +217,6 @@
         postFinish(true, pkgName);
     }
 
-<<<<<<< HEAD
     private void doApplyDefaultTheme() {
         final ContentResolver resolver = mContext.getContentResolver();
         final String defaultThemePkg = Settings.Secure.getString(resolver,
@@ -254,10 +253,7 @@
         }
     }
 
-    private void updateProvider(List<String> components) {
-=======
     private void updateProvider(List<String> components, String pkgName) {
->>>>>>> 64348cc4
         ContentValues values = new ContentValues();
         values.put(ThemesContract.MixnMatchColumns.COL_VALUE, pkgName);
 
@@ -721,46 +717,6 @@
         if (anim.exists())
             anim.delete();
     }
-<<<<<<< HEAD
-=======
-
-    public void applyDefaultTheme() {
-        mContext.enforceCallingOrSelfPermission(
-                Manifest.permission.ACCESS_THEME_MANAGER, null);
-        final ContentResolver resolver = mContext.getContentResolver();
-        final String defaultThemePkg = Settings.Secure.getString(resolver,
-                Settings.Secure.DEFAULT_THEME_PACKAGE);
-        final boolean shouldApply = !TextUtils.isEmpty(defaultThemePkg) &&
-                Settings.Secure.getInt(resolver,
-                        Settings.Secure.DEFAULT_THEME_APPLIED_ON_FIRST_BOOT, 0) == 0;
-        if (shouldApply) {
-            String defaultThemeComponents = Settings.Secure.getString(resolver,
-                    Settings.Secure.DEFAULT_THEME_COMPONENTS);
-            List<String> components;
-            if (TextUtils.isEmpty(defaultThemeComponents)) {
-                components = new ArrayList<String>(9);
-                components.add(ThemesContract.ThemesColumns.MODIFIES_FONTS);
-                components.add(ThemesContract.ThemesColumns.MODIFIES_LAUNCHER);
-                components.add(ThemesContract.ThemesColumns.MODIFIES_ALARMS);
-                components.add(ThemesContract.ThemesColumns.MODIFIES_BOOT_ANIM);
-                components.add(ThemesContract.ThemesColumns.MODIFIES_ICONS);
-                components.add(ThemesContract.ThemesColumns.MODIFIES_LOCKSCREEN);
-                components.add(ThemesContract.ThemesColumns.MODIFIES_NOTIFICATIONS);
-                components.add(ThemesContract.ThemesColumns.MODIFIES_OVERLAYS);
-                components.add(ThemesContract.ThemesColumns.MODIFIES_RINGTONES);
-            } else {
-                components = new ArrayList<String>(
-                        Arrays.asList(defaultThemeComponents.split("\\|")));
-            }
-            try {
-                requestThemeChange(defaultThemePkg, components);
-                Settings.Secure.putInt(resolver,
-                        Settings.Secure.DEFAULT_THEME_APPLIED_ON_FIRST_BOOT, 1);
-            } catch (RemoteException e) {
-                Log.w(TAG, "Unable to set default theme", e);
-            }
-        }
-    }
 
     private BroadcastReceiver mWallpaperChangeReceiver = new BroadcastReceiver() {
         @Override
@@ -775,5 +731,4 @@
             }
         }
     };
->>>>>>> 64348cc4
 }