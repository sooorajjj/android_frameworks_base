--- conflicted
+++ resolved
@@ -728,14 +728,8 @@
             return; // wait for asynchronous callback
         }
 
-<<<<<<< HEAD
-        // Step 6. Listen for incoming connections.
-        if (mConnectedDevice != null && (mRemoteDisplay == null &&
-                    mExtRemoteDisplay == null)) {
-=======
         // Step 6. Listen for incoming RTSP connection.
         if (mConnectedDevice != null && mRemoteDisplay == null) {
->>>>>>> feef9887
             Inet4Address addr = getInterfaceAddress(mConnectedDeviceGroupInfo);
             if (addr == null) {
                 Slog.i(TAG, "Failed to get local interface address for communicating "
