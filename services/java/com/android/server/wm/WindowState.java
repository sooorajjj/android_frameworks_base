/*
 * Copyright (C) 2011 The Android Open Source Project
 *
 * Licensed under the Apache License, Version 2.0 (the "License");
 * you may not use this file except in compliance with the License.
 * You may obtain a copy of the License at
 *
 *      http://www.apache.org/licenses/LICENSE-2.0
 *
 * Unless required by applicable law or agreed to in writing, software
 * distributed under the License is distributed on an "AS IS" BASIS,
 * WITHOUT WARRANTIES OR CONDITIONS OF ANY KIND, either express or implied.
 * See the License for the specific language governing permissions and
 * limitations under the License.
 */

package com.android.server.wm;

import static android.view.WindowManager.LayoutParams.FIRST_SUB_WINDOW;
import static android.view.WindowManager.LayoutParams.FLAG_COMPATIBLE_WINDOW;
import static android.view.WindowManager.LayoutParams.LAST_SUB_WINDOW;
import static android.view.WindowManager.LayoutParams.PRIVATE_FLAG_NO_MOVE_ANIMATION;
import static android.view.WindowManager.LayoutParams.TYPE_INPUT_METHOD;
import static android.view.WindowManager.LayoutParams.TYPE_INPUT_METHOD_DIALOG;
import static android.view.WindowManager.LayoutParams.TYPE_KEYGUARD;
import static android.view.WindowManager.LayoutParams.TYPE_WALLPAPER;

import android.app.AppOpsManager;
import android.os.RemoteCallbackList;
import android.util.TimeUtils;
import android.view.IWindowFocusObserver;
import android.view.IWindowId;
import com.android.server.input.InputWindowHandle;

import android.content.Context;
import android.content.res.Configuration;
import android.graphics.Matrix;
import android.graphics.PixelFormat;
import android.graphics.Rect;
import android.graphics.RectF;
import android.graphics.Region;
import android.os.IBinder;
import android.os.RemoteException;
import android.os.UserHandle;
import android.util.Slog;
import android.view.DisplayInfo;
import android.view.Gravity;
import android.view.IApplicationToken;
import android.view.IWindow;
import android.view.InputChannel;
import android.view.View;
import android.view.ViewTreeObserver;
import android.view.WindowManager;
import android.view.WindowManagerPolicy;

import java.io.PrintWriter;
import java.util.ArrayList;

class WindowList extends ArrayList<WindowState> {
    WindowList() {
        super();
    }
    WindowList(WindowList windows) {
        super(windows);
    }
}

/**
 * A window in the window manager.
 */
final class WindowState implements WindowManagerPolicy.WindowState {
    static final String TAG = "WindowState";

    static final boolean DEBUG_VISIBILITY = WindowManagerService.DEBUG_VISIBILITY;
    static final boolean SHOW_TRANSACTIONS = WindowManagerService.SHOW_TRANSACTIONS;
    static final boolean SHOW_LIGHT_TRANSACTIONS = WindowManagerService.SHOW_LIGHT_TRANSACTIONS;
    static final boolean SHOW_SURFACE_ALLOC = WindowManagerService.SHOW_SURFACE_ALLOC;

    final WindowManagerService mService;
    final WindowManagerPolicy mPolicy;
    final Context mContext;
    final Session mSession;
    final IWindow mClient;
    final int mAppOp;
    // UserId and appId of the owner. Don't display windows of non-current user.
    final int mOwnerUid;
    final IWindowId mWindowId;
    WindowToken mToken;
    WindowToken mRootToken;
    AppWindowToken mAppToken;
    AppWindowToken mTargetAppToken;

    // mAttrs.flags is tested in animation without being locked. If the bits tested are ever
    // modified they will need to be locked.
    final WindowManager.LayoutParams mAttrs = new WindowManager.LayoutParams();
    final DeathRecipient mDeathRecipient;
    final WindowState mAttachedWindow;
    final WindowList mChildWindows = new WindowList();
    final int mBaseLayer;
    final int mSubLayer;
    final boolean mLayoutAttached;
    final boolean mIsImWindow;
    final boolean mIsWallpaper;
    final boolean mIsFloatingLayer;
    int mSeq;
    boolean mEnforceSizeCompat;
    int mViewVisibility;
    int mSystemUiVisibility;
    boolean mPolicyVisibility = true;
    boolean mPolicyVisibilityAfterAnim = true;
    boolean mAppOpVisibility = true;
    boolean mAppFreezing;
    boolean mAttachedHidden;    // is our parent window hidden?
    boolean mWallpaperVisible;  // for wallpaper, what was last vis report?

    RemoteCallbackList<IWindowFocusObserver> mFocusCallbacks;

    /**
     * The window size that was requested by the application.  These are in
     * the application's coordinate space (without compatibility scale applied).
     */
    int mRequestedWidth;
    int mRequestedHeight;
    int mLastRequestedWidth;
    int mLastRequestedHeight;

    int mLayer;
    boolean mHaveFrame;
    boolean mObscured;
    boolean mTurnOnScreen;

    int mLayoutSeq = -1;

    Configuration mConfiguration = null;
    // Sticky answer to isConfigChanged(), remains true until new Configuration is assigned.
    // Used only on {@link #TYPE_KEYGUARD}.
    private boolean mConfigHasChanged;

    /**
     * Actual frame shown on-screen (may be modified by animation).  These
     * are in the screen's coordinate space (WITH the compatibility scale
     * applied).
     */
    final RectF mShownFrame = new RectF();

    /**
     * Insets that determine the actually visible area.  These are in the application's
     * coordinate space (without compatibility scale applied).
     */
    final Rect mVisibleInsets = new Rect();
    final Rect mLastVisibleInsets = new Rect();
    boolean mVisibleInsetsChanged;

    /**
     * Insets that are covered by system windows (such as the status bar) and
     * transient docking windows (such as the IME).  These are in the application's
     * coordinate space (without compatibility scale applied).
     */
    final Rect mContentInsets = new Rect();
    final Rect mLastContentInsets = new Rect();
    boolean mContentInsetsChanged;

    /**
     * Insets that determine the area covered by the display overscan region.  These are in the
     * application's coordinate space (without compatibility scale applied).
     */
    final Rect mOverscanInsets = new Rect();
    final Rect mLastOverscanInsets = new Rect();
    boolean mOverscanInsetsChanged;

    /**
     * Set to true if we are waiting for this window to receive its
     * given internal insets before laying out other windows based on it.
     */
    boolean mGivenInsetsPending;

    /**
     * These are the content insets that were given during layout for
     * this window, to be applied to windows behind it.
     */
    final Rect mGivenContentInsets = new Rect();

    /**
     * These are the visible insets that were given during layout for
     * this window, to be applied to windows behind it.
     */
    final Rect mGivenVisibleInsets = new Rect();

    /**
     * This is the given touchable area relative to the window frame, or null if none.
     */
    final Region mGivenTouchableRegion = new Region();

    /**
     * Flag indicating whether the touchable region should be adjusted by
     * the visible insets; if false the area outside the visible insets is
     * NOT touchable, so we must use those to adjust the frame during hit
     * tests.
     */
    int mTouchableInsets = ViewTreeObserver.InternalInsetsInfo.TOUCHABLE_INSETS_FRAME;

    /**
     * This is rectangle of the window's surface that is not covered by
     * system decorations.
     */
    final Rect mSystemDecorRect = new Rect();
    final Rect mLastSystemDecorRect = new Rect();

    // Current transformation being applied.
    float mGlobalScale=1;
    float mInvGlobalScale=1;
    float mHScale=1, mVScale=1;
    float mLastHScale=1, mLastVScale=1;
    final Matrix mTmpMatrix = new Matrix();

    // "Real" frame that the application sees, in display coordinate space.
    final Rect mFrame = new Rect();
    final Rect mLastFrame = new Rect();
    // Frame that is scaled to the application's coordinate space when in
    // screen size compatibility mode.
    final Rect mCompatFrame = new Rect();

    final Rect mContainingFrame = new Rect();
    final Rect mDisplayFrame = new Rect();
    final Rect mOverscanFrame = new Rect();
    final Rect mContentFrame = new Rect();
    final Rect mParentFrame = new Rect();
    final Rect mVisibleFrame = new Rect();

    boolean mContentChanged;

    // If a window showing a wallpaper: the requested offset for the
    // wallpaper; if a wallpaper window: the currently applied offset.
    float mWallpaperX = -1;
    float mWallpaperY = -1;

    // If a window showing a wallpaper: what fraction of the offset
    // range corresponds to a full virtual screen.
    float mWallpaperXStep = -1;
    float mWallpaperYStep = -1;

    // Wallpaper windows: pixels offset based on above variables.
    int mXOffset;
    int mYOffset;

    /**
     * This is set after IWindowSession.relayout() has been called at
     * least once for the window.  It allows us to detect the situation
     * where we don't yet have a surface, but should have one soon, so
     * we can give the window focus before waiting for the relayout.
     */
    boolean mRelayoutCalled;

    /**
     * If the application has called relayout() with changes that can
     * impact its window's size, we need to perform a layout pass on it
     * even if it is not currently visible for layout.  This is set
     * when in that case until the layout is done.
     */
    boolean mLayoutNeeded;

    /** Currently running an exit animation? */
    boolean mExiting;

    /** Currently on the mDestroySurface list? */
    boolean mDestroying;

    /** Completely remove from window manager after exit animation? */
    boolean mRemoveOnExit;

    /**
     * Set when the orientation is changing and this window has not yet
     * been updated for the new orientation.
     */
    boolean mOrientationChanging;

    /**
     * How long we last kept the screen frozen.
     */
    int mLastFreezeDuration;

    /** Is this window now (or just being) removed? */
    boolean mRemoved;

    /**
     * Temp for keeping track of windows that have been removed when
     * rebuilding window list.
     */
    boolean mRebuilding;

    // Input channel and input window handle used by the input dispatcher.
    final InputWindowHandle mInputWindowHandle;
    InputChannel mInputChannel;

    // Used to improve performance of toString()
    String mStringNameCache;
    CharSequence mLastTitle;
    boolean mWasExiting;

    final WindowStateAnimator mWinAnimator;

    boolean mHasSurface = false;

    DisplayContent  mDisplayContent;

    /** When true this window can be displayed on screens owther than mOwnerUid's */
    private boolean mShowToOwnerOnly;

    WindowState(WindowManagerService service, Session s, IWindow c, WindowToken token,
           WindowState attachedWindow, int appOp, int seq, WindowManager.LayoutParams a,
           int viewVisibility, final DisplayContent displayContent) {
        mService = service;
        mSession = s;
        mClient = c;
        mAppOp = appOp;
        mToken = token;
        mOwnerUid = s.mUid;
        mWindowId = new IWindowId.Stub() {
            @Override
            public void registerFocusObserver(IWindowFocusObserver observer) {
                WindowState.this.registerFocusObserver(observer);
            }
            @Override
            public void unregisterFocusObserver(IWindowFocusObserver observer) {
                WindowState.this.unregisterFocusObserver(observer);
            }
            @Override
            public boolean isFocused() {
                return WindowState.this.isFocused();
            }
        };
        mAttrs.copyFrom(a);
        mViewVisibility = viewVisibility;
        mDisplayContent = displayContent;
        mPolicy = mService.mPolicy;
        mContext = mService.mContext;
        DeathRecipient deathRecipient = new DeathRecipient();
        mSeq = seq;
        mEnforceSizeCompat = (mAttrs.flags & FLAG_COMPATIBLE_WINDOW) != 0;
        if (WindowManagerService.localLOGV) Slog.v(
            TAG, "Window " + this + " client=" + c.asBinder()
            + " token=" + token + " (" + mAttrs.token + ")" + " params=" + a);
        try {
            c.asBinder().linkToDeath(deathRecipient, 0);
        } catch (RemoteException e) {
            mDeathRecipient = null;
            mAttachedWindow = null;
            mLayoutAttached = false;
            mIsImWindow = false;
            mIsWallpaper = false;
            mIsFloatingLayer = false;
            mBaseLayer = 0;
            mSubLayer = 0;
            mInputWindowHandle = null;
            mWinAnimator = null;
            return;
        }
        mDeathRecipient = deathRecipient;

        if ((mAttrs.type >= FIRST_SUB_WINDOW &&
                mAttrs.type <= LAST_SUB_WINDOW)) {
            // The multiplier here is to reserve space for multiple
            // windows in the same type layer.
            mBaseLayer = mPolicy.windowTypeToLayerLw(
                    attachedWindow.mAttrs.type) * WindowManagerService.TYPE_LAYER_MULTIPLIER
                    + WindowManagerService.TYPE_LAYER_OFFSET;
            mSubLayer = mPolicy.subWindowTypeToLayerLw(a.type);
            mAttachedWindow = attachedWindow;
            if (WindowManagerService.DEBUG_ADD_REMOVE) Slog.v(TAG, "Adding " + this + " to " + mAttachedWindow);
            mAttachedWindow.mChildWindows.add(this);
            mLayoutAttached = mAttrs.type !=
                    WindowManager.LayoutParams.TYPE_APPLICATION_ATTACHED_DIALOG;
            mIsImWindow = attachedWindow.mAttrs.type == TYPE_INPUT_METHOD
                    || attachedWindow.mAttrs.type == TYPE_INPUT_METHOD_DIALOG;
            mIsWallpaper = attachedWindow.mAttrs.type == TYPE_WALLPAPER;
            mIsFloatingLayer = mIsImWindow || mIsWallpaper;
        } else {
            // The multiplier here is to reserve space for multiple
            // windows in the same type layer.
            mBaseLayer = mPolicy.windowTypeToLayerLw(a.type)
                    * WindowManagerService.TYPE_LAYER_MULTIPLIER
                    + WindowManagerService.TYPE_LAYER_OFFSET;
            mSubLayer = 0;
            mAttachedWindow = null;
            mLayoutAttached = false;
            mIsImWindow = mAttrs.type == TYPE_INPUT_METHOD
                    || mAttrs.type == TYPE_INPUT_METHOD_DIALOG;
            mIsWallpaper = mAttrs.type == TYPE_WALLPAPER;
            mIsFloatingLayer = mIsImWindow || mIsWallpaper;
        }

        WindowState appWin = this;
        while (appWin.mAttachedWindow != null) {
            appWin = appWin.mAttachedWindow;
        }
        WindowToken appToken = appWin.mToken;
        while (appToken.appWindowToken == null) {
            WindowToken parent = mService.mTokenMap.get(appToken.token);
            if (parent == null || appToken == parent) {
                break;
            }
            appToken = parent;
        }
        mRootToken = appToken;
        mAppToken = appToken.appWindowToken;

        mWinAnimator = new WindowStateAnimator(this);
        mWinAnimator.mAlpha = a.alpha;

        mRequestedWidth = 0;
        mRequestedHeight = 0;
        mLastRequestedWidth = 0;
        mLastRequestedHeight = 0;
        mXOffset = 0;
        mYOffset = 0;
        mLayer = 0;
        mInputWindowHandle = new InputWindowHandle(
                mAppToken != null ? mAppToken.mInputApplicationHandle : null, this,
                displayContent.getDisplayId());
    }

    void attach() {
        if (WindowManagerService.localLOGV) Slog.v(
            TAG, "Attaching " + this + " token=" + mToken
            + ", list=" + mToken.windows);
        mSession.windowAddedLocked();
    }

    @Override
    public int getOwningUid() {
        return mOwnerUid;
    }

    @Override
    public String getOwningPackage() {
        return mAttrs.packageName;
    }

    @Override
    public void computeFrameLw(Rect pf, Rect df, Rect of, Rect cf, Rect vf) {
        mHaveFrame = true;

        final int type = mAttrs.type;
        if (mAppToken != null) {
            mContainingFrame.set(getStackBounds());
        } else {
            mContainingFrame.set(pf);
        }

        mDisplayFrame.set(df);

        final int pw = mContainingFrame.width();
        final int ph = mContainingFrame.height();

        int w,h;
        if ((mAttrs.flags & WindowManager.LayoutParams.FLAG_SCALED) != 0) {
            if (mAttrs.width < 0) {
                w = pw;
            } else if (mEnforceSizeCompat) {
                w = (int)(mAttrs.width * mGlobalScale + .5f);
            } else {
                w = mAttrs.width;
            }
            if (mAttrs.height < 0) {
                h = ph;
            } else if (mEnforceSizeCompat) {
                h = (int)(mAttrs.height * mGlobalScale + .5f);
            } else {
                h = mAttrs.height;
            }
        } else {
            if (mAttrs.width == WindowManager.LayoutParams.MATCH_PARENT) {
                w = pw;
            } else if (mEnforceSizeCompat) {
                w = (int)(mRequestedWidth * mGlobalScale + .5f);
            } else {
                w = mRequestedWidth;
            }
            if (mAttrs.height == WindowManager.LayoutParams.MATCH_PARENT) {
                h = ph;
            } else if (mEnforceSizeCompat) {
                h = (int)(mRequestedHeight * mGlobalScale + .5f);
            } else {
                h = mRequestedHeight;
            }
        }

        if (!mParentFrame.equals(pf)) {
            //Slog.i(TAG, "Window " + this + " content frame from " + mParentFrame
            //        + " to " + pf);
            mParentFrame.set(pf);
            mContentChanged = true;
        }
        if (mRequestedWidth != mLastRequestedWidth || mRequestedHeight != mLastRequestedHeight) {
            mLastRequestedWidth = mRequestedWidth;
            mLastRequestedHeight = mRequestedHeight;
            mContentChanged = true;
        }

        mOverscanFrame.set(of);
        mContentFrame.set(cf);
        mVisibleFrame.set(vf);

        final int fw = mFrame.width();
        final int fh = mFrame.height();

        //System.out.println("In: w=" + w + " h=" + h + " container=" +
        //                   container + " x=" + mAttrs.x + " y=" + mAttrs.y);

        float x, y;
        if (mEnforceSizeCompat) {
            x = mAttrs.x * mGlobalScale;
            y = mAttrs.y * mGlobalScale;
        } else {
            x = mAttrs.x;
            y = mAttrs.y;
        }

        Gravity.apply(mAttrs.gravity, w, h, mContainingFrame,
                (int) (x + mAttrs.horizontalMargin * pw),
                (int) (y + mAttrs.verticalMargin * ph), mFrame);

        //System.out.println("Out: " + mFrame);

        // Now make sure the window fits in the overall display.
        Gravity.applyDisplay(mAttrs.gravity, df, mFrame);

        // Make sure the content and visible frames are inside of the
        // final window frame.
<<<<<<< HEAD
        mOverscanFrame.set(Math.max(mOverscanFrame.left, mFrame.left),
                Math.max(mOverscanFrame.top, mFrame.top),
                Math.min(mOverscanFrame.right, mFrame.right),
                Math.min(mOverscanFrame.bottom, mFrame.bottom));

        mContentFrame.set(Math.max(mContentFrame.left, mFrame.left),
                Math.max(mContentFrame.top, mFrame.top),
                Math.min(mContentFrame.right, mFrame.right),
                Math.min(mContentFrame.bottom, mFrame.bottom));

        mVisibleFrame.set(Math.max(mVisibleFrame.left, mFrame.left),
                Math.max(mVisibleFrame.top, mFrame.top),
                Math.min(mVisibleFrame.right, mFrame.right),
                Math.min(mVisibleFrame.bottom, mFrame.bottom));

        mOverscanInsets.set(mOverscanFrame.left - mFrame.left,
                mOverscanFrame.top - mFrame.top,
                mFrame.right - mOverscanFrame.right,
                mFrame.bottom - mOverscanFrame.bottom);

        mContentInsets.set(mContentFrame.left - mFrame.left,
                mContentFrame.top - mFrame.top,
                mFrame.right - mContentFrame.right,
                mFrame.bottom - mContentFrame.bottom);

        mVisibleInsets.set(mVisibleFrame.left - mFrame.left,
                mVisibleFrame.top - mFrame.top,
                mFrame.right - mVisibleFrame.right,
                mFrame.bottom - mVisibleFrame.bottom);

        mCompatFrame.set(mFrame);
=======
        if (content.left < frame.left) content.left = frame.left;
        if (content.top < frame.top) content.top = frame.top;
        if (content.right > frame.right) content.right = frame.right;
        if (content.bottom > frame.bottom) content.bottom = frame.bottom;
        if (visible.left < frame.left) visible.left = frame.left;
        if (visible.top < frame.top) visible.top = frame.top;
        if (visible.right > frame.right) visible.right = frame.right;
        if (visible.bottom > frame.bottom) visible.bottom = frame.bottom;

        final Rect overscanInsets = mOverscanInsets;
        overscanInsets.left = overscan.left-frame.left;
        overscanInsets.top = overscan.top-frame.top;
        overscanInsets.right = frame.right-overscan.right;
        overscanInsets.bottom = frame.bottom-overscan.bottom;

        final Rect contentInsets = mContentInsets;
        contentInsets.left = content.left-frame.left;
        contentInsets.top = content.top-frame.top;
        contentInsets.right = frame.right-content.right;
        contentInsets.bottom = frame.bottom-content.bottom;

        final Rect visibleInsets = mVisibleInsets;
        visibleInsets.left = visible.left-frame.left;
        visibleInsets.top = visible.top-frame.top;
        visibleInsets.right = frame.right-visible.right;
        visibleInsets.bottom = frame.bottom-visible.bottom;

        mCompatFrame.set(frame);
>>>>>>> a14a14ab
        if (mEnforceSizeCompat) {
            // If there is a size compatibility scale being applied to the
            // window, we need to apply this to its insets so that they are
            // reported to the app in its coordinate space.
            mOverscanInsets.scale(mInvGlobalScale);
            mContentInsets.scale(mInvGlobalScale);
            mVisibleInsets.scale(mInvGlobalScale);

            // Also the scaled frame that we report to the app needs to be
            // adjusted to be in its coordinate space.
            mCompatFrame.scale(mInvGlobalScale);
        }

        if (mIsWallpaper && (fw != mFrame.width() || fh != mFrame.height())) {
            final DisplayInfo displayInfo = mDisplayContent.getDisplayInfo();
            mService.updateWallpaperOffsetLocked(this, displayInfo.appWidth, displayInfo.appHeight,
                    false);
        }

        if (WindowManagerService.localLOGV) {
            //if ("com.google.android.youtube".equals(mAttrs.packageName)
            //        && mAttrs.type == WindowManager.LayoutParams.TYPE_APPLICATION_PANEL) {
                Slog.v(TAG, "Resolving (mRequestedWidth="
                        + mRequestedWidth + ", mRequestedheight="
                        + mRequestedHeight + ") to" + " (pw=" + pw + ", ph=" + ph
                        + "): frame=" + mFrame.toShortString()
                        + " ci=" + mContentInsets.toShortString()
                        + " vi=" + mVisibleInsets.toShortString());
            //}
        }
    }

    @Override
    public Rect getFrameLw() {
        return mFrame;
    }

    @Override
    public RectF getShownFrameLw() {
        return mShownFrame;
    }

    @Override
    public Rect getDisplayFrameLw() {
        return mDisplayFrame;
    }

    @Override
    public Rect getOverscanFrameLw() {
        return mOverscanFrame;
    }

    @Override
    public Rect getContentFrameLw() {
        return mContentFrame;
    }

    @Override
    public Rect getVisibleFrameLw() {
        return mVisibleFrame;
    }

    @Override
    public boolean getGivenInsetsPendingLw() {
        return mGivenInsetsPending;
    }

    @Override
    public Rect getGivenContentInsetsLw() {
        return mGivenContentInsets;
    }

    @Override
    public Rect getGivenVisibleInsetsLw() {
        return mGivenVisibleInsets;
    }

    @Override
    public WindowManager.LayoutParams getAttrs() {
        return mAttrs;
    }

    @Override
    public boolean getNeedsMenuLw(WindowManagerPolicy.WindowState bottom) {
        int index = -1;
        WindowState ws = this;
        WindowList windows = getWindowList();
        while (true) {
            if ((ws.mAttrs.privateFlags
                    & WindowManager.LayoutParams.PRIVATE_FLAG_SET_NEEDS_MENU_KEY) != 0) {
                return (ws.mAttrs.flags & WindowManager.LayoutParams.FLAG_NEEDS_MENU_KEY) != 0;
            }
            // If we reached the bottom of the range of windows we are considering,
            // assume no menu is needed.
            if (ws == bottom) {
                return false;
            }
            // The current window hasn't specified whether menu key is needed;
            // look behind it.
            // First, we may need to determine the starting position.
            if (index < 0) {
                index = windows.indexOf(ws);
            }
            index--;
            if (index < 0) {
                return false;
            }
            ws = windows.get(index);
        }
    }

    @Override
    public int getSystemUiVisibility() {
        return mSystemUiVisibility;
    }

    @Override
    public int getSurfaceLayer() {
        return mLayer;
    }

    @Override
    public IApplicationToken getAppToken() {
        return mAppToken != null ? mAppToken.appToken : null;
    }

    public int getDisplayId() {
        return mDisplayContent.getDisplayId();
    }

    TaskStack getStack() {
        AppWindowToken wtoken = mAppToken == null ? mService.mFocusedApp : mAppToken;
        if (wtoken != null) {
            Task task = mService.mTaskIdToTask.get(wtoken.groupId);
            if (task != null) {
                return task.mStack;
            }
        }
        return mDisplayContent.getHomeStack();
    }

    Rect getStackBounds() {
        TaskStack stack = getStack();
        if (stack != null) {
            return stack.mStackBox.mBounds;
        }
        return mFrame;
    }

    public long getInputDispatchingTimeoutNanos() {
        return mAppToken != null
                ? mAppToken.inputDispatchingTimeoutNanos
                : WindowManagerService.DEFAULT_INPUT_DISPATCHING_TIMEOUT_NANOS;
    }

    @Override
    public boolean hasAppShownWindows() {
        return mAppToken != null && (mAppToken.firstWindowDrawn || mAppToken.startingDisplayed);
    }

    boolean isIdentityMatrix(float dsdx, float dtdx, float dsdy, float dtdy) {
        if (dsdx < .99999f || dsdx > 1.00001f) return false;
        if (dtdy < .99999f || dtdy > 1.00001f) return false;
        if (dtdx < -.000001f || dtdx > .000001f) return false;
        if (dsdy < -.000001f || dsdy > .000001f) return false;
        return true;
    }

    void prelayout() {
        if (mEnforceSizeCompat) {
            mGlobalScale = mService.mCompatibleScreenScale;
            mInvGlobalScale = 1/mGlobalScale;
        } else {
            mGlobalScale = mInvGlobalScale = 1;
        }
    }

    /**
     * Is this window visible?  It is not visible if there is no
     * surface, or we are in the process of running an exit animation
     * that will remove the surface, or its app token has been hidden.
     */
    @Override
    public boolean isVisibleLw() {
        final AppWindowToken atoken = mAppToken;
        return mHasSurface && mPolicyVisibility && !mAttachedHidden
                && (atoken == null || !atoken.hiddenRequested)
                && !mExiting && !mDestroying;
    }

    /**
     * Like {@link #isVisibleLw}, but also counts a window that is currently
     * "hidden" behind the keyguard as visible.  This allows us to apply
     * things like window flags that impact the keyguard.
     * XXX I am starting to think we need to have ANOTHER visibility flag
     * for this "hidden behind keyguard" state rather than overloading
     * mPolicyVisibility.  Ungh.
     */
    @Override
    public boolean isVisibleOrBehindKeyguardLw() {
        if (mRootToken.waitingToShow &&
                mService.mAppTransition.isTransitionSet()) {
            return false;
        }
        final AppWindowToken atoken = mAppToken;
        final boolean animating = atoken != null
                ? (atoken.mAppAnimator.animation != null) : false;
        return mHasSurface && !mDestroying && !mExiting
                && (atoken == null ? mPolicyVisibility : !atoken.hiddenRequested)
                && ((!mAttachedHidden && mViewVisibility == View.VISIBLE
                                && !mRootToken.hidden)
                        || mWinAnimator.mAnimation != null || animating);
    }

    /**
     * Is this window visible, ignoring its app token?  It is not visible
     * if there is no surface, or we are in the process of running an exit animation
     * that will remove the surface.
     */
    public boolean isWinVisibleLw() {
        final AppWindowToken atoken = mAppToken;
        return mHasSurface && mPolicyVisibility && !mAttachedHidden
                && (atoken == null || !atoken.hiddenRequested || atoken.mAppAnimator.animating)
                && !mExiting && !mDestroying;
    }

    /**
     * The same as isVisible(), but follows the current hidden state of
     * the associated app token, not the pending requested hidden state.
     */
    boolean isVisibleNow() {
        return mHasSurface && mPolicyVisibility && !mAttachedHidden
                && !mRootToken.hidden && !mExiting && !mDestroying;
    }

    /**
     * Can this window possibly be a drag/drop target?  The test here is
     * a combination of the above "visible now" with the check that the
     * Input Manager uses when discarding windows from input consideration.
     */
    boolean isPotentialDragTarget() {
        return isVisibleNow() && !mRemoved
                && mInputChannel != null && mInputWindowHandle != null;
    }

    /**
     * Same as isVisible(), but we also count it as visible between the
     * call to IWindowSession.add() and the first relayout().
     */
    boolean isVisibleOrAdding() {
        final AppWindowToken atoken = mAppToken;
        return (mHasSurface || (!mRelayoutCalled && mViewVisibility == View.VISIBLE))
                && mPolicyVisibility && !mAttachedHidden
                && (atoken == null || !atoken.hiddenRequested)
                && !mExiting && !mDestroying;
    }

    /**
     * Is this window currently on-screen?  It is on-screen either if it
     * is visible or it is currently running an animation before no longer
     * being visible.
     */
    boolean isOnScreen() {
        if (!mHasSurface || !mPolicyVisibility || mDestroying) {
            return false;
        }
        final AppWindowToken atoken = mAppToken;
        if (atoken != null) {
            return ((!mAttachedHidden && !atoken.hiddenRequested)
                    || mWinAnimator.mAnimation != null || atoken.mAppAnimator.animation != null);
        }
        return !mAttachedHidden || mWinAnimator.mAnimation != null;
    }

    /**
     * Like isOnScreen(), but we don't return true if the window is part
     * of a transition that has not yet been started.
     */
    boolean isReadyForDisplay() {
        if (mRootToken.waitingToShow &&
                mService.mAppTransition.isTransitionSet()) {
            return false;
        }
        return mHasSurface && mPolicyVisibility && !mDestroying
                && ((!mAttachedHidden && mViewVisibility == View.VISIBLE
                                && !mRootToken.hidden)
                        || mWinAnimator.mAnimation != null
                        || ((mAppToken != null) && (mAppToken.mAppAnimator.animation != null)));
    }

    /**
     * Like isReadyForDisplay(), but ignores any force hiding of the window due
     * to the keyguard.
     */
    boolean isReadyForDisplayIgnoringKeyguard() {
        if (mRootToken.waitingToShow && mService.mAppTransition.isTransitionSet()) {
            return false;
        }
        final AppWindowToken atoken = mAppToken;
        if (atoken == null && !mPolicyVisibility) {
            // If this is not an app window, and the policy has asked to force
            // hide, then we really do want to hide.
            return false;
        }
        return mHasSurface && !mDestroying
                && ((!mAttachedHidden && mViewVisibility == View.VISIBLE
                                && !mRootToken.hidden)
                        || mWinAnimator.mAnimation != null
                        || ((atoken != null) && (atoken.mAppAnimator.animation != null)
                                && !mWinAnimator.isDummyAnimation()));
    }

    /**
     * Like isOnScreen, but returns false if the surface hasn't yet
     * been drawn.
     */
    @Override
    public boolean isDisplayedLw() {
        final AppWindowToken atoken = mAppToken;
        return isDrawnLw() && mPolicyVisibility
            && ((!mAttachedHidden &&
                    (atoken == null || !atoken.hiddenRequested))
                        || mWinAnimator.mAnimating
                        || (atoken != null && atoken.mAppAnimator.animation != null));
    }

    /**
     * Return true if this window or its app token is currently animating.
     */
    @Override
    public boolean isAnimatingLw() {
        return mWinAnimator.mAnimation != null
                || (mAppToken != null && mAppToken.mAppAnimator.animation != null);
    }

    @Override
    public boolean isGoneForLayoutLw() {
        final AppWindowToken atoken = mAppToken;
        return mViewVisibility == View.GONE
                || !mRelayoutCalled
                || (atoken == null && mRootToken.hidden)
                || (atoken != null && (atoken.hiddenRequested || atoken.hidden))
                || mAttachedHidden
                || (mExiting && !isAnimatingLw())
                || mDestroying;
    }

    /**
     * Returns true if the window has a surface that it has drawn a
     * complete UI in to.
     */
    public boolean isDrawFinishedLw() {
        return mHasSurface && !mDestroying &&
                (mWinAnimator.mDrawState == WindowStateAnimator.COMMIT_DRAW_PENDING
                || mWinAnimator.mDrawState == WindowStateAnimator.READY_TO_SHOW
                || mWinAnimator.mDrawState == WindowStateAnimator.HAS_DRAWN);
    }

    /**
     * Returns true if the window has a surface that it has drawn a
     * complete UI in to.
     */
    public boolean isDrawnLw() {
        return mHasSurface && !mDestroying &&
                (mWinAnimator.mDrawState == WindowStateAnimator.READY_TO_SHOW
                || mWinAnimator.mDrawState == WindowStateAnimator.HAS_DRAWN);
    }

    /**
     * Return true if the window is opaque and fully drawn.  This indicates
     * it may obscure windows behind it.
     */
    boolean isOpaqueDrawn() {
        return (mAttrs.format == PixelFormat.OPAQUE
                        || mAttrs.type == TYPE_WALLPAPER)
                && isDrawnLw() && mWinAnimator.mAnimation == null
                && (mAppToken == null || mAppToken.mAppAnimator.animation == null);
    }

    /**
     * Return whether this window is wanting to have a translation
     * animation applied to it for an in-progress move.  (Only makes
     * sense to call from performLayoutAndPlaceSurfacesLockedInner().)
     */
    boolean shouldAnimateMove() {
        return mContentChanged && !mExiting && !mWinAnimator.mLastHidden && mService.okToDisplay()
                && (mFrame.top != mLastFrame.top
                        || mFrame.left != mLastFrame.left)
                && (mAttrs.privateFlags&PRIVATE_FLAG_NO_MOVE_ANIMATION) == 0
                && (mAttachedWindow == null || !mAttachedWindow.shouldAnimateMove());
    }

    boolean isFullscreen(int screenWidth, int screenHeight) {
        return mFrame.left <= 0 && mFrame.top <= 0 &&
                mFrame.right >= screenWidth && mFrame.bottom >= screenHeight;
    }

    boolean isConfigChanged() {
        boolean configChanged = mConfiguration != mService.mCurConfiguration
                && (mConfiguration == null
                        || (mConfiguration.diff(mService.mCurConfiguration) != 0));

        if (mAttrs.type == TYPE_KEYGUARD) {
            // Retain configuration changed status until resetConfiguration called.
            mConfigHasChanged |= configChanged;
            configChanged = mConfigHasChanged;
        }

        return configChanged;
    }

    boolean isConfigDiff(int mask) {
        return mConfiguration != mService.mCurConfiguration
                && mConfiguration != null
                && (mConfiguration.diff(mService.mCurConfiguration) & mask) != 0;
    }

    void removeLocked() {
        disposeInputChannel();

        if (mAttachedWindow != null) {
            if (WindowManagerService.DEBUG_ADD_REMOVE) Slog.v(TAG, "Removing " + this + " from " + mAttachedWindow);
            mAttachedWindow.mChildWindows.remove(this);
        }
        mWinAnimator.destroyDeferredSurfaceLocked();
        mWinAnimator.destroySurfaceLocked();
        mSession.windowRemovedLocked();
        try {
            mClient.asBinder().unlinkToDeath(mDeathRecipient, 0);
        } catch (RuntimeException e) {
            // Ignore if it has already been removed (usually because
            // we are doing this as part of processing a death note.)
        }
    }

    void setConfiguration(final Configuration newConfig) {
        mConfiguration = newConfig;
        mConfigHasChanged = false;
    }

    void setInputChannel(InputChannel inputChannel) {
        if (mInputChannel != null) {
            throw new IllegalStateException("Window already has an input channel.");
        }

        mInputChannel = inputChannel;
        mInputWindowHandle.inputChannel = inputChannel;
    }

    void disposeInputChannel() {
        if (mInputChannel != null) {
            mService.mInputManager.unregisterInputChannel(mInputChannel);

            mInputChannel.dispose();
            mInputChannel = null;
        }

        mInputWindowHandle.inputChannel = null;
    }

    private class DeathRecipient implements IBinder.DeathRecipient {
        @Override
        public void binderDied() {
            try {
                synchronized(mService.mWindowMap) {
                    WindowState win = mService.windowForClientLocked(mSession, mClient, false);
                    Slog.i(TAG, "WIN DEATH: " + win);
                    if (win != null) {
                        mService.removeWindowLocked(mSession, win);
                    } else if (WindowState.this.mHasSurface) {
                        Slog.e(TAG, "!!! LEAK !!! Window removed but surface still valid.");
                        mService.removeWindowLocked(mSession, WindowState.this);
                    }
                }
            } catch (IllegalArgumentException ex) {
                // This will happen if the window has already been
                // removed.
            }
        }
    }

    /**
     * @return true if this window desires key events.
     */
    public final boolean canReceiveKeys() {
        return isVisibleOrAdding()
                && (mViewVisibility == View.VISIBLE)
                && ((mAttrs.flags & WindowManager.LayoutParams.FLAG_NOT_FOCUSABLE) == 0);
    }

    @Override
    public boolean hasDrawnLw() {
        return mWinAnimator.mDrawState == WindowStateAnimator.HAS_DRAWN;
    }

    @Override
    public boolean showLw(boolean doAnimation) {
        return showLw(doAnimation, true);
    }

    boolean showLw(boolean doAnimation, boolean requestAnim) {
        if (isHiddenFromUserLocked()) {
            Slog.w(TAG, "current user violation " + mService.mCurrentUserId + " trying to display "
                    + this + ", type " + mAttrs.type + ", belonging to " + mOwnerUid);
            return false;
        }
        if (!mAppOpVisibility) {
            // Being hidden due to app op request.
            return false;
        }
        if (mPolicyVisibility && mPolicyVisibilityAfterAnim) {
            // Already showing.
            return false;
        }
        if (DEBUG_VISIBILITY) Slog.v(TAG, "Policy visibility true: " + this);
        if (doAnimation) {
            if (DEBUG_VISIBILITY) Slog.v(TAG, "doAnimation: mPolicyVisibility="
                    + mPolicyVisibility + " mAnimation=" + mWinAnimator.mAnimation);
            if (!mService.okToDisplay()) {
                doAnimation = false;
            } else if (mPolicyVisibility && mWinAnimator.mAnimation == null) {
                // Check for the case where we are currently visible and
                // not animating; we do not want to do animation at such a
                // point to become visible when we already are.
                doAnimation = false;
            }
        }
        mPolicyVisibility = true;
        mPolicyVisibilityAfterAnim = true;
        if (doAnimation) {
            mWinAnimator.applyAnimationLocked(WindowManagerPolicy.TRANSIT_ENTER, true);
        }
        if (requestAnim) {
            mService.scheduleAnimationLocked();
        }
        return true;
    }

    @Override
    public boolean hideLw(boolean doAnimation) {
        return hideLw(doAnimation, true);
    }

    boolean hideLw(boolean doAnimation, boolean requestAnim) {
        if (doAnimation) {
            if (!mService.okToDisplay()) {
                doAnimation = false;
            }
        }
        boolean current = doAnimation ? mPolicyVisibilityAfterAnim
                : mPolicyVisibility;
        if (!current) {
            // Already hiding.
            return false;
        }
        if (doAnimation) {
            mWinAnimator.applyAnimationLocked(WindowManagerPolicy.TRANSIT_EXIT, false);
            if (mWinAnimator.mAnimation == null) {
                doAnimation = false;
            }
        }
        if (doAnimation) {
            mPolicyVisibilityAfterAnim = false;
        } else {
            if (DEBUG_VISIBILITY) Slog.v(TAG, "Policy visibility false: " + this);
            mPolicyVisibilityAfterAnim = false;
            mPolicyVisibility = false;
            // Window is no longer visible -- make sure if we were waiting
            // for it to be displayed before enabling the display, that
            // we allow the display to be enabled now.
            mService.enableScreenIfNeededLocked();
            if (mService.mCurrentFocus == this) {
                mService.mFocusMayChange = true;
            }
        }
        if (requestAnim) {
            mService.scheduleAnimationLocked();
        }
        return true;
    }

    public void setAppOpVisibilityLw(boolean state) {
        if (mAppOpVisibility != state) {
            mAppOpVisibility = state;
            if (state) {
                // If the policy visibility had last been to hide, then this
                // will incorrectly show at this point since we lost that
                // information.  Not a big deal -- for the windows that have app
                // ops modifies they should only be hidden by policy due to the
                // lock screen, and the user won't be changing this if locked.
                // Plus it will quickly be fixed the next time we do a layout.
                showLw(true, true);
            } else {
                hideLw(true, true);
            }
        }
    }

    @Override
    public boolean isAlive() {
        return mClient.asBinder().isBinderAlive();
    }

    boolean isClosing() {
        return mExiting || (mService.mClosingApps.contains(mAppToken));
    }

    @Override
    public boolean isDefaultDisplay() {
        return mDisplayContent.isDefaultDisplay;
    }

    public void setShowToOwnerOnlyLocked(boolean showToOwnerOnly) {
        mShowToOwnerOnly = showToOwnerOnly;
    }

    boolean isHiddenFromUserLocked() {
        // Attached windows are evaluated based on the window that they are attached to.
        WindowState win = this;
        while (win.mAttachedWindow != null) {
            win = win.mAttachedWindow;
        }
        if (win.mAttrs.type < WindowManager.LayoutParams.FIRST_SYSTEM_WINDOW
                && win.mAppToken != null && win.mAppToken.showWhenLocked) {
            // Save some cycles by not calling getDisplayInfo unless it is an application
            // window intended for all users.
            final DisplayInfo displayInfo = win.mDisplayContent.getDisplayInfo();
            if (win.mFrame.left <= 0 && win.mFrame.top <= 0
                    && win.mFrame.right >= displayInfo.appWidth
                    && win.mFrame.bottom >= displayInfo.appHeight) {
                // Is a fullscreen window, like the clock alarm. Show to everyone.
                return false;
            }
        }

        return win.mShowToOwnerOnly
                && UserHandle.getUserId(win.mOwnerUid) != mService.mCurrentUserId;
    }

    private static void applyInsets(Region outRegion, Rect frame, Rect inset) {
        outRegion.set(
                frame.left + inset.left, frame.top + inset.top,
                frame.right - inset.right, frame.bottom - inset.bottom);
    }

    public void getTouchableRegion(Region outRegion) {
        final Rect frame = mFrame;
        switch (mTouchableInsets) {
            default:
            case ViewTreeObserver.InternalInsetsInfo.TOUCHABLE_INSETS_FRAME:
                outRegion.set(frame);
                break;
            case ViewTreeObserver.InternalInsetsInfo.TOUCHABLE_INSETS_CONTENT:
                applyInsets(outRegion, frame, mGivenContentInsets);
                break;
            case ViewTreeObserver.InternalInsetsInfo.TOUCHABLE_INSETS_VISIBLE:
                applyInsets(outRegion, frame, mGivenVisibleInsets);
                break;
            case ViewTreeObserver.InternalInsetsInfo.TOUCHABLE_INSETS_REGION: {
                final Region givenTouchableRegion = mGivenTouchableRegion;
                outRegion.set(givenTouchableRegion);
                outRegion.translate(frame.left, frame.top);
                break;
            }
        }
    }

    WindowList getWindowList() {
        return mDisplayContent.getWindowList();
    }

    /**
     * Report a focus change.  Must be called with no locks held, and consistently
     * from the same serialized thread (such as dispatched from a handler).
     */
    public void reportFocusChangedSerialized(boolean focused, boolean inTouchMode) {
        try {
            mClient.windowFocusChanged(focused, inTouchMode);
        } catch (RemoteException e) {
        }
        if (mFocusCallbacks != null) {
            final int N = mFocusCallbacks.beginBroadcast();
            for (int i=0; i<N; i++) {
                IWindowFocusObserver obs = mFocusCallbacks.getBroadcastItem(i);
                try {
                    if (focused) {
                        obs.focusGained(mWindowId.asBinder());
                    } else {
                        obs.focusLost(mWindowId.asBinder());
                    }
                } catch (RemoteException e) {
                }
            }
            mFocusCallbacks.finishBroadcast();
        }
    }

    public void registerFocusObserver(IWindowFocusObserver observer) {
        synchronized(mService.mWindowMap) {
            if (mFocusCallbacks == null) {
                mFocusCallbacks = new RemoteCallbackList<IWindowFocusObserver>();
            }
            mFocusCallbacks.register(observer);
        }
    }

    public void unregisterFocusObserver(IWindowFocusObserver observer) {
        synchronized(mService.mWindowMap) {
            if (mFocusCallbacks != null) {
                mFocusCallbacks.unregister(observer);
            }
        }
    }

    public boolean isFocused() {
        synchronized(mService.mWindowMap) {
            return mService.mCurrentFocus == this;
        }
    }

    void dump(PrintWriter pw, String prefix, boolean dumpAll) {
        pw.print(prefix); pw.print("mDisplayId="); pw.print(mDisplayContent.getDisplayId());
                pw.print(" mSession="); pw.print(mSession);
                pw.print(" mClient="); pw.println(mClient.asBinder());
        pw.print(prefix); pw.print("mOwnerUid="); pw.print(mOwnerUid);
                pw.print(" mShowToOwnerOnly="); pw.print(mShowToOwnerOnly);
                pw.print(" package="); pw.print(mAttrs.packageName);
                pw.print(" appop="); pw.println(AppOpsManager.opToName(mAppOp));
        pw.print(prefix); pw.print("mAttrs="); pw.println(mAttrs);
        pw.print(prefix); pw.print("Requested w="); pw.print(mRequestedWidth);
                pw.print(" h="); pw.print(mRequestedHeight);
                pw.print(" mLayoutSeq="); pw.println(mLayoutSeq);
        if (mRequestedWidth != mLastRequestedWidth || mRequestedHeight != mLastRequestedHeight) {
            pw.print(prefix); pw.print("LastRequested w="); pw.print(mLastRequestedWidth);
                    pw.print(" h="); pw.println(mLastRequestedHeight);
        }
        if (mAttachedWindow != null || mLayoutAttached) {
            pw.print(prefix); pw.print("mAttachedWindow="); pw.print(mAttachedWindow);
                    pw.print(" mLayoutAttached="); pw.println(mLayoutAttached);
        }
        if (mIsImWindow || mIsWallpaper || mIsFloatingLayer) {
            pw.print(prefix); pw.print("mIsImWindow="); pw.print(mIsImWindow);
                    pw.print(" mIsWallpaper="); pw.print(mIsWallpaper);
                    pw.print(" mIsFloatingLayer="); pw.print(mIsFloatingLayer);
                    pw.print(" mWallpaperVisible="); pw.println(mWallpaperVisible);
        }
        if (dumpAll) {
            pw.print(prefix); pw.print("mBaseLayer="); pw.print(mBaseLayer);
                    pw.print(" mSubLayer="); pw.print(mSubLayer);
                    pw.print(" mAnimLayer="); pw.print(mLayer); pw.print("+");
                    pw.print((mTargetAppToken != null ?
                            mTargetAppToken.mAppAnimator.animLayerAdjustment
                          : (mAppToken != null ? mAppToken.mAppAnimator.animLayerAdjustment : 0)));
                    pw.print("="); pw.print(mWinAnimator.mAnimLayer);
                    pw.print(" mLastLayer="); pw.println(mWinAnimator.mLastLayer);
        }
        if (dumpAll) {
            pw.print(prefix); pw.print("mToken="); pw.println(mToken);
            pw.print(prefix); pw.print("mRootToken="); pw.println(mRootToken);
            if (mAppToken != null) {
                pw.print(prefix); pw.print("mAppToken="); pw.println(mAppToken);
            }
            if (mTargetAppToken != null) {
                pw.print(prefix); pw.print("mTargetAppToken="); pw.println(mTargetAppToken);
            }
            pw.print(prefix); pw.print("mViewVisibility=0x");
            pw.print(Integer.toHexString(mViewVisibility));
            pw.print(" mHaveFrame="); pw.print(mHaveFrame);
            pw.print(" mObscured="); pw.println(mObscured);
            pw.print(prefix); pw.print("mSeq="); pw.print(mSeq);
            pw.print(" mSystemUiVisibility=0x");
            pw.println(Integer.toHexString(mSystemUiVisibility));
        }
        if (!mPolicyVisibility || !mPolicyVisibilityAfterAnim || !mAppOpVisibility
                || mAttachedHidden) {
            pw.print(prefix); pw.print("mPolicyVisibility=");
                    pw.print(mPolicyVisibility);
                    pw.print(" mPolicyVisibilityAfterAnim=");
                    pw.print(mPolicyVisibilityAfterAnim);
                    pw.print(" mAppOpVisibility=");
                    pw.print(mAppOpVisibility);
                    pw.print(" mAttachedHidden="); pw.println(mAttachedHidden);
        }
        if (!mRelayoutCalled || mLayoutNeeded) {
            pw.print(prefix); pw.print("mRelayoutCalled="); pw.print(mRelayoutCalled);
                    pw.print(" mLayoutNeeded="); pw.println(mLayoutNeeded);
        }
        if (mXOffset != 0 || mYOffset != 0) {
            pw.print(prefix); pw.print("Offsets x="); pw.print(mXOffset);
                    pw.print(" y="); pw.println(mYOffset);
        }
        if (dumpAll) {
            pw.print(prefix); pw.print("mGivenContentInsets=");
                    mGivenContentInsets.printShortString(pw);
                    pw.print(" mGivenVisibleInsets=");
                    mGivenVisibleInsets.printShortString(pw);
                    pw.println();
            if (mTouchableInsets != 0 || mGivenInsetsPending) {
                pw.print(prefix); pw.print("mTouchableInsets="); pw.print(mTouchableInsets);
                        pw.print(" mGivenInsetsPending="); pw.println(mGivenInsetsPending);
                Region region = new Region();
                getTouchableRegion(region);
                pw.print(prefix); pw.print("touchable region="); pw.println(region);
            }
            pw.print(prefix); pw.print("mConfiguration="); pw.println(mConfiguration);
        }
        pw.print(prefix); pw.print("mHasSurface="); pw.print(mHasSurface);
                pw.print(" mShownFrame="); mShownFrame.printShortString(pw);
                pw.print(" isReadyForDisplay()="); pw.println(isReadyForDisplay());
        if (dumpAll) {
            pw.print(prefix); pw.print("mFrame="); mFrame.printShortString(pw);
                    pw.print(" last="); mLastFrame.printShortString(pw);
                    pw.println();
            pw.print(prefix); pw.print("mSystemDecorRect="); mSystemDecorRect.printShortString(pw);
                    pw.print(" last="); mLastSystemDecorRect.printShortString(pw);
                    pw.println();
        }
        if (mEnforceSizeCompat) {
            pw.print(prefix); pw.print("mCompatFrame="); mCompatFrame.printShortString(pw);
                    pw.println();
        }
        if (dumpAll) {
            pw.print(prefix); pw.print("Frames: containing=");
                    mContainingFrame.printShortString(pw);
                    pw.print(" parent="); mParentFrame.printShortString(pw);
                    pw.println();
            pw.print(prefix); pw.print("    display="); mDisplayFrame.printShortString(pw);
                    pw.print(" overscan="); mOverscanFrame.printShortString(pw);
                    pw.println();
            pw.print(prefix); pw.print("    content="); mContentFrame.printShortString(pw);
                    pw.print(" visible="); mVisibleFrame.printShortString(pw);
                    pw.println();
            pw.print(prefix); pw.print("Cur insets: overscan=");
                    mOverscanInsets.printShortString(pw);
                    pw.print(" content="); mContentInsets.printShortString(pw);
                    pw.print(" visible="); mVisibleInsets.printShortString(pw);
                    pw.println();
            pw.print(prefix); pw.print("Lst insets: overscan=");
                    mLastOverscanInsets.printShortString(pw);
                    pw.print(" content="); mLastContentInsets.printShortString(pw);
                    pw.print(" visible="); mLastVisibleInsets.printShortString(pw);
                    pw.println();
        }
        pw.print(prefix); pw.print(mWinAnimator); pw.println(":");
        mWinAnimator.dump(pw, prefix + "  ", dumpAll);
        if (mExiting || mRemoveOnExit || mDestroying || mRemoved) {
            pw.print(prefix); pw.print("mExiting="); pw.print(mExiting);
                    pw.print(" mRemoveOnExit="); pw.print(mRemoveOnExit);
                    pw.print(" mDestroying="); pw.print(mDestroying);
                    pw.print(" mRemoved="); pw.println(mRemoved);
        }
        if (mOrientationChanging || mAppFreezing || mTurnOnScreen) {
            pw.print(prefix); pw.print("mOrientationChanging=");
                    pw.print(mOrientationChanging);
                    pw.print(" mAppFreezing="); pw.print(mAppFreezing);
                    pw.print(" mTurnOnScreen="); pw.println(mTurnOnScreen);
        }
        if (mLastFreezeDuration != 0) {
            pw.print(prefix); pw.print("mLastFreezeDuration=");
                    TimeUtils.formatDuration(mLastFreezeDuration, pw); pw.println();
        }
        if (mHScale != 1 || mVScale != 1) {
            pw.print(prefix); pw.print("mHScale="); pw.print(mHScale);
                    pw.print(" mVScale="); pw.println(mVScale);
        }
        if (mWallpaperX != -1 || mWallpaperY != -1) {
            pw.print(prefix); pw.print("mWallpaperX="); pw.print(mWallpaperX);
                    pw.print(" mWallpaperY="); pw.println(mWallpaperY);
        }
        if (mWallpaperXStep != -1 || mWallpaperYStep != -1) {
            pw.print(prefix); pw.print("mWallpaperXStep="); pw.print(mWallpaperXStep);
                    pw.print(" mWallpaperYStep="); pw.println(mWallpaperYStep);
        }
    }

    String makeInputChannelName() {
        return Integer.toHexString(System.identityHashCode(this))
            + " " + mAttrs.getTitle();
    }

    @Override
    public String toString() {
        CharSequence title = mAttrs.getTitle();
        if (title == null || title.length() <= 0) {
            title = mAttrs.packageName;
        }
        if (mStringNameCache == null || mLastTitle != title || mWasExiting != mExiting) {
            mLastTitle = title;
            mWasExiting = mExiting;
            mStringNameCache = "Window{" + Integer.toHexString(System.identityHashCode(this))
                    + " u" + UserHandle.getUserId(mSession.mUid)
                    + " " + mLastTitle + (mExiting ? " EXITING}" : "}");
        }
        return mStringNameCache;
    }
}<|MERGE_RESOLUTION|>--- conflicted
+++ resolved
@@ -527,12 +527,6 @@
 
         // Make sure the content and visible frames are inside of the
         // final window frame.
-<<<<<<< HEAD
-        mOverscanFrame.set(Math.max(mOverscanFrame.left, mFrame.left),
-                Math.max(mOverscanFrame.top, mFrame.top),
-                Math.min(mOverscanFrame.right, mFrame.right),
-                Math.min(mOverscanFrame.bottom, mFrame.bottom));
-
         mContentFrame.set(Math.max(mContentFrame.left, mFrame.left),
                 Math.max(mContentFrame.top, mFrame.top),
                 Math.min(mContentFrame.right, mFrame.right),
@@ -559,36 +553,6 @@
                 mFrame.bottom - mVisibleFrame.bottom);
 
         mCompatFrame.set(mFrame);
-=======
-        if (content.left < frame.left) content.left = frame.left;
-        if (content.top < frame.top) content.top = frame.top;
-        if (content.right > frame.right) content.right = frame.right;
-        if (content.bottom > frame.bottom) content.bottom = frame.bottom;
-        if (visible.left < frame.left) visible.left = frame.left;
-        if (visible.top < frame.top) visible.top = frame.top;
-        if (visible.right > frame.right) visible.right = frame.right;
-        if (visible.bottom > frame.bottom) visible.bottom = frame.bottom;
-
-        final Rect overscanInsets = mOverscanInsets;
-        overscanInsets.left = overscan.left-frame.left;
-        overscanInsets.top = overscan.top-frame.top;
-        overscanInsets.right = frame.right-overscan.right;
-        overscanInsets.bottom = frame.bottom-overscan.bottom;
-
-        final Rect contentInsets = mContentInsets;
-        contentInsets.left = content.left-frame.left;
-        contentInsets.top = content.top-frame.top;
-        contentInsets.right = frame.right-content.right;
-        contentInsets.bottom = frame.bottom-content.bottom;
-
-        final Rect visibleInsets = mVisibleInsets;
-        visibleInsets.left = visible.left-frame.left;
-        visibleInsets.top = visible.top-frame.top;
-        visibleInsets.right = frame.right-visible.right;
-        visibleInsets.bottom = frame.bottom-visible.bottom;
-
-        mCompatFrame.set(frame);
->>>>>>> a14a14ab
         if (mEnforceSizeCompat) {
             // If there is a size compatibility scale being applied to the
             // window, we need to apply this to its insets so that they are
