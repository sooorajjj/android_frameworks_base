--- conflicted
+++ resolved
@@ -661,29 +661,9 @@
     transactionFlags = getTransactionFlags(mask);
     handleTransactionLocked(transactionFlags);
 
-<<<<<<< HEAD
-    /*
-     * Clean-up all layers that went away
-     * (do this without the lock held)
-     */
-    const size_t count = ditchedLayers.size();
-    for (size_t i=0 ; i<count ; i++) {
-        if (ditchedLayers[i] == 0)
-            continue;
-#ifdef SF_BYPASS
-        if (ditchedLayers[i]->isOverlayUsed()) {
-            mOverlayDitchedLayers.add(ditchedLayers[i]);
-            ditchedLayers[i]->clearFreezeLock();
-            continue;
-        }
-#endif
-        ditchedLayers[i]->ditch();
-    }
-=======
     mLastTransactionTime = systemTime() - now;
     mDebugInTransaction = 0;
     // here the transaction has been committed
->>>>>>> 7336486c
 }
 
 void SurfaceFlinger::handleTransactionLocked(uint32_t transactionFlags)
