--- conflicted
+++ resolved
@@ -336,23 +336,6 @@
             status_t electronBeamOffAnimationImplLocked();
             status_t electronBeamOnAnimationImplLocked();
 
-<<<<<<< HEAD
-            friend class FreezeLock;
-            sp<FreezeLock> getFreezeLock() const;
-            inline void incFreezeCount() {
-                if (mFreezeCount == 0)
-                    mFreezeDisplayTime = 0;
-                mFreezeCount++;
-            }
-            inline void decFreezeCount() { if (mFreezeCount > 0) mFreezeCount--; }
-            inline bool hasFreezeRequest() const { return mFreezeDisplay; }
-            inline bool isFrozen() const {
-                return (mFreezeDisplay || mFreezeCount>0) && mBootFinished;
-            }
-
-
-=======
->>>>>>> 94180377
             void        debugFlashRegions();
             void        debugShowFPS() const;
             void        drawWormhole() const;
