/*
 * Copyright (C) 2014 The Android Open Source Project
 *
 * Licensed under the Apache License, Version 2.0 (the "License");
 * you may not use this file except in compliance with the License.
 * You may obtain a copy of the License at
 *
 *      http://www.apache.org/licenses/LICENSE-2.0
 *
 * Unless required by applicable law or agreed to in writing, software
 * distributed under the License is distributed on an "AS IS" BASIS,
 * WITHOUT WARRANTIES OR CONDITIONS OF ANY KIND, either express or implied.
 * See the License for the specific language governing permissions and
 * limitations under the License.
 */

package android.telecom;

import android.annotation.SystemApi;
import android.telecom.Connection.VideoProvider;

import java.util.ArrayList;
import java.util.Collections;
import java.util.List;
import java.util.Locale;
import java.util.Set;
import java.util.concurrent.CopyOnWriteArrayList;
import java.util.concurrent.CopyOnWriteArraySet;

/**
 * Represents a conference call which can contain any number of {@link Connection} objects.
 * @hide
 */
@SystemApi
public abstract class Conference implements IConferenceable {

<<<<<<< HEAD
=======
   //FIXME L-MR1-INTERNAL
    /**
     * Used to indicate that the conference connection time is not specified.  If not specified,
     * Telecom will set the connect time.
     */
    public static long CONNECT_TIME_NOT_SPECIFIED = 0;

>>>>>>> 073b8a01
    public static final long NO_CONNECTTIME = 0;
    /** @hide */
    public abstract static class Listener {
        public void onStateChanged(Conference conference, int oldState, int newState) {}
        public void onDisconnected(Conference conference, DisconnectCause disconnectCause) {}
        public void onConnectionAdded(Conference conference, Connection connection) {}
        public void onConnectionRemoved(Conference conference, Connection connection) {}
        public void onConferenceableConnectionsChanged(
                Conference conference, List<Connection> conferenceableConnections) {}
        public void onDestroyed(Conference conference) {}
<<<<<<< HEAD
        public void onCapabilitiesChanged(Conference conference, int capabilities) {}
        public void onVideoStateChanged(Conference c, int videoState) { }
        public void onVideoProviderChanged(Conference c, Connection.VideoProvider videoProvider) {}
=======
        public void onVideoStateChanged(Conference c, int videoState) { }
        public void onVideoProviderChanged(Conference c, Connection.VideoProvider videoProvider) {}
        public void onConnectionCapabilitiesChanged(
                Conference conference, int connectionCapabilities) {}
>>>>>>> 073b8a01
    }

    private final Set<Listener> mListeners = new CopyOnWriteArraySet<>();
    private final List<Connection> mChildConnections = new CopyOnWriteArrayList<>();
    private final List<Connection> mUnmodifiableChildConnections =
            Collections.unmodifiableList(mChildConnections);
    private final List<Connection> mConferenceableConnections = new ArrayList<>();
    private final List<Connection> mUnmodifiableConferenceableConnections =
            Collections.unmodifiableList(mConferenceableConnections);

    protected PhoneAccountHandle mPhoneAccount;
    private AudioState mAudioState;
    private int mState = Connection.STATE_NEW;
    private DisconnectCause mDisconnectCause;
    private int mConnectionCapabilities;
    private String mDisconnectMessage;
    private long mConnectTimeMillis = NO_CONNECTTIME;
    private final Connection.Listener mConnectionDeathListener = new Connection.Listener() {
        @Override
        public void onDestroyed(Connection c) {
            if (mConferenceableConnections.remove(c)) {
                fireOnConferenceableConnectionsChanged();
            }
        }
    };

    /**
     * Constructs a new Conference with a mandatory {@link PhoneAccountHandle}
     *
     * @param phoneAccount The {@code PhoneAccountHandle} associated with the conference.
     */
    public Conference(PhoneAccountHandle phoneAccount) {
        mPhoneAccount = phoneAccount;
    }

    /**
     * Returns the {@link PhoneAccountHandle} the conference call is being placed through.
     *
     * @return A {@code PhoneAccountHandle} object representing the PhoneAccount of the conference.
     */
    public final PhoneAccountHandle getPhoneAccountHandle() {
        return mPhoneAccount;
    }

    /**
     * Returns the list of connections currently associated with the conference call.
     *
     * @return A list of {@code Connection} objects which represent the children of the conference.
     */
    public final List<Connection> getConnections() {
        return mUnmodifiableChildConnections;
    }

    /**
     * Gets the state of the conference call. See {@link Connection} for valid values.
     *
     * @return A constant representing the state the conference call is currently in.
     */
    public final int getState() {
        return mState;
    }

    /** @hide */
    @Deprecated public final int getCapabilities() {
        return getConnectionCapabilities();
    }

    /**
     * Returns the capabilities of a conference. See {@code CAPABILITY_*} constants in class
     * {@link Connection} for valid values.
     *
     * @return A bitmask of the capabilities of the conference call.
     */
    public final int getConnectionCapabilities() {
        return mConnectionCapabilities;
    }

    /**
     * Whether the given capabilities support the specified capability.
     *
     * @param capabilities A capability bit field.
     * @param capability The capability to check capabilities for.
     * @return Whether the specified capability is supported.
     * @hide
     */
    public static boolean can(int capabilities, int capability) {
        return (capabilities & capability) != 0;
    }

    /**
     * Whether the capabilities of this {@code Connection} supports the specified capability.
     *
     * @param capability The capability to check capabilities for.
     * @return Whether the specified capability is supported.
     * @hide
     */
    public boolean can(int capability) {
        return can(mConnectionCapabilities, capability);
    }

    /**
     * Removes the specified capability from the set of capabilities of this {@code Conference}.
     *
     * @param capability The capability to remove from the set.
     * @hide
     */
    public void removeCapability(int capability) {
        mConnectionCapabilities &= ~capability;
    }

    /**
     * Adds the specified capability to the set of capabilities of this {@code Conference}.
     *
     * @param capability The capability to add to the set.
     * @hide
     */
    public void addCapability(int capability) {
        mConnectionCapabilities |= capability;
    }

    /**
     * @return The audio state of the conference, describing how its audio is currently
     *         being routed by the system. This is {@code null} if this Conference
     *         does not directly know about its audio state.
     */
    public final AudioState getAudioState() {
        return mAudioState;
    }

    /**
     * Returns VideoProvider of the primary call. This can be null.
     *  @hide
     */
    public VideoProvider getVideoProvider() {
        return null;
    }

    /**
     * Returns video state of the primary call.
     *  @hide
     */
    public int getVideoState() {
        return VideoProfile.VideoState.AUDIO_ONLY;
    }

    /**
     * Invoked when the Conference and all it's {@link Connection}s should be disconnected.
     */
    public void onDisconnect() {}

    /**
     * Invoked when the specified {@link Connection} should be separated from the conference call.
     *
     * @param connection The connection to separate.
     */
    public void onSeparate(Connection connection) {}

    /**
     * Invoked when the conference adds a participant to the conference call.
     *
     * @param participant The participant to be added with conference call.
     */
    public void onAddParticipant(String participant) {}

    /**
     * Invoked when the specified {@link Connection} should merged with the conference call.
     *
     * @param connection The {@code Connection} to merge.
     */
    public void onMerge(Connection connection) {}

    /**
     * Invoked when the conference should be put on hold.
     */
    public void onHold() {}

    /**
     * Invoked when the conference should be moved from hold to active.
     */
    public void onUnhold() {}

    /**
     * Invoked when the child calls should be merged. Only invoked if the conference contains the
     * capability {@link Connection#CAPABILITY_MERGE_CONFERENCE}.
     */
    public void onMerge() {}

    /**
     * Invoked when the child calls should be swapped. Only invoked if the conference contains the
     * capability {@link Connection#CAPABILITY_SWAP_CONFERENCE}.
     */
    public void onSwap() {}

    /**
     * Notifies this conference of a request to play a DTMF tone.
     *
     * @param c A DTMF character.
     */
    public void onPlayDtmfTone(char c) {}

    /**
     * Notifies this conference of a request to stop any currently playing DTMF tones.
     */
    public void onStopDtmfTone() {}

    /**
     * Notifies this conference that the {@link #getAudioState()} property has a new value.
     *
     * @param state The new call audio state.
     */
    public void onAudioStateChanged(AudioState state) {}

    /**
     * Notifies this conference that a connection has been added to it.
     *
     * @param connection The newly added connection.
     */
    public void onConnectionAdded(Connection connection) {}

    /**
     * Sets state to be on hold.
     */
    public final void setOnHold() {
        setState(Connection.STATE_HOLDING);
    }

    /**
     * Sets state to be dialing.
<<<<<<< HEAD
=======
     * @hide
>>>>>>> 073b8a01
     */
    public final void setDialing() {
        setState(Connection.STATE_DIALING);
    }

    /**
     * Sets state to be active.
     */
    public final void setActive() {
        setState(Connection.STATE_ACTIVE);
    }

    /**
     * Sets state to disconnected.
     *
     * @param disconnectCause The reason for the disconnection, as described by
     *     {@link android.telecom.DisconnectCause}.
     */
    public final void setDisconnected(DisconnectCause disconnectCause) {
        mDisconnectCause = disconnectCause;;
        setState(Connection.STATE_DISCONNECTED);
        for (Listener l : mListeners) {
            l.onDisconnected(this, mDisconnectCause);
        }
    }

    /**
     * @return The {@link DisconnectCause} for this connection.
     */
    public final DisconnectCause getDisconnectCause() {
        return mDisconnectCause;
    }

<<<<<<< HEAD
    /**
     * Sets the capabilities of a conference. See {@link PhoneCapabilities} for valid values.
=======
    /** @hide */
    @Deprecated public final void setCapabilities(int connectionCapabilities) {
        setConnectionCapabilities(connectionCapabilities);
    }

    /**
     * Sets the capabilities of a conference. See {@code CAPABILITY_*} constants of class
     * {@link Connection} for valid values.
>>>>>>> 073b8a01
     *
     * @param connectionCapabilities A bitmask of the {@code PhoneCapabilities} of the conference call.
     */
    public final void setConnectionCapabilities(int connectionCapabilities) {
        if (connectionCapabilities != mConnectionCapabilities) {
            mConnectionCapabilities = connectionCapabilities;

            for (Listener l : mListeners) {
                l.onConnectionCapabilitiesChanged(this, mConnectionCapabilities);
            }
        }
    }

    /**
     * Adds the specified connection as a child of this conference.
     *
     * @param connection The connection to add.
     * @return True if the connection was successfully added.
     */
    public final boolean addConnection(Connection connection) {
        Log.d(this, "Connection=%s, connection=", connection);
        if (connection != null && !mChildConnections.contains(connection)) {
            if (connection.setConference(this)) {
                mChildConnections.add(connection);
                onConnectionAdded(connection);
                for (Listener l : mListeners) {
                    l.onConnectionAdded(this, connection);
                }
                return true;
            }
        }
        return false;
    }

    /**
     * Removes the specified connection as a child of this conference.
     *
     * @param connection The connection to remove.
     */
    public final void removeConnection(Connection connection) {
        Log.d(this, "removing %s from %s", connection, mChildConnections);
        if (connection != null && mChildConnections.remove(connection)) {
            connection.resetConference();
            for (Listener l : mListeners) {
                l.onConnectionRemoved(this, connection);
            }
        }
    }

    /**
     * Sets the connections with which this connection can be conferenced.
     *
     * @param conferenceableConnections The set of connections this connection can conference with.
     */
    public final void setConferenceableConnections(List<Connection> conferenceableConnections) {
        clearConferenceableList();
        for (Connection c : conferenceableConnections) {
            // If statement checks for duplicates in input. It makes it N^2 but we're dealing with a
            // small amount of items here.
            if (!mConferenceableConnections.contains(c)) {
                c.addConnectionListener(mConnectionDeathListener);
                mConferenceableConnections.add(c);
            }
        }
        fireOnConferenceableConnectionsChanged();
    }

    public final void setVideoState(Connection c, int videoState) {
        Log.d(this, "setVideoState Conference: %s Connection: %s VideoState: %s",
                this, c, videoState);
        for (Listener l : mListeners) {
            l.onVideoStateChanged(this, videoState);
        }
    }

    /** @hide */
    public final void setVideoProvider(Connection c, Connection.VideoProvider videoProvider) {
        Log.d(this, "setVideoProvider Conference: %s Connection: %s VideoState: %s",
                this, c, videoProvider);
        for (Listener l : mListeners) {
            l.onVideoProviderChanged(this, videoProvider);
        }
    }

    private final void fireOnConferenceableConnectionsChanged() {
        for (Listener l : mListeners) {
            l.onConferenceableConnectionsChanged(this, getConferenceableConnections());
        }
    }

    /**
     * Returns the connections with which this connection can be conferenced.
     */
    public final List<Connection> getConferenceableConnections() {
        return mUnmodifiableConferenceableConnections;
    }

    /**
     * Tears down the conference object and any of its current connections.
     */
    public final void destroy() {
        Log.d(this, "destroying conference : %s", this);
        // Tear down the children.
        for (Connection connection : mChildConnections) {
            Log.d(this, "removing connection %s", connection);
            removeConnection(connection);
        }

        // If not yet disconnected, set the conference call as disconnected first.
        if (mState != Connection.STATE_DISCONNECTED) {
            Log.d(this, "setting to disconnected");
            setDisconnected(new DisconnectCause(DisconnectCause.LOCAL));
        }

        // ...and notify.
        for (Listener l : mListeners) {
            l.onDestroyed(this);
        }
    }

    /**
     * Add a listener to be notified of a state change.
     *
     * @param listener The new listener.
     * @return This conference.
     * @hide
     */
    public final Conference addListener(Listener listener) {
        mListeners.add(listener);
        return this;
    }

    /**
     * Removes the specified listener.
     *
     * @param listener The listener to remove.
     * @return This conference.
     * @hide
     */
    public final Conference removeListener(Listener listener) {
        mListeners.remove(listener);
        return this;
    }

    /**
     * Retrieves the primary connection associated with the conference.  The primary connection is
     * the connection from which the conference will retrieve its current state.
     *
     * @return The primary connection.
     */
    public Connection getPrimaryConnection() {
        if (mUnmodifiableChildConnections == null || mUnmodifiableChildConnections.isEmpty()) {
            return null;
        }
        return mUnmodifiableChildConnections.get(0);
    }

    public void setConnectTimeMillis(long oldConnectTimeMillis) {
        mConnectTimeMillis = oldConnectTimeMillis;
    }

    public long getConnectTimeMillis() {
        return mConnectTimeMillis;
    }

    /**
     * Inform this Conference that the state of its audio output has been changed externally.
     *
     * @param state The new audio state.
     * @hide
     */
    final void setAudioState(AudioState state) {
        Log.d(this, "setAudioState %s", state);
        mAudioState = state;
        onAudioStateChanged(state);
    }

    private void setState(int newState) {
        if (newState != Connection.STATE_ACTIVE &&
                newState != Connection.STATE_DIALING &&
                newState != Connection.STATE_HOLDING &&
                newState != Connection.STATE_DISCONNECTED) {
            Log.w(this, "Unsupported state transition for Conference call.",
                    Connection.stateToString(newState));
            return;
        }

        if (mState != newState) {
            int oldState = mState;
            mState = newState;
            for (Listener l : mListeners) {
                l.onStateChanged(this, oldState, newState);
            }
        }
    }

    private final void clearConferenceableList() {
        for (Connection c : mConferenceableConnections) {
            c.removeConnectionListener(mConnectionDeathListener);
        }
        mConferenceableConnections.clear();
    }

    @Override
    public String toString() {
        return String.format(Locale.US,
                "[State: %s,Capabilites: %s, VideoState: %s, VideoProvider: %s, ThisObject %s]",
                Connection.stateToString(mState),
<<<<<<< HEAD
                PhoneCapabilities.toString(mCapabilities),
=======
                PhoneCapabilities.toString(mConnectionCapabilities),
>>>>>>> 073b8a01
                getVideoState(),
                getVideoProvider(),
                super.toString());
    }
}<|MERGE_RESOLUTION|>--- conflicted
+++ resolved
@@ -34,8 +34,6 @@
 @SystemApi
 public abstract class Conference implements IConferenceable {
 
-<<<<<<< HEAD
-=======
    //FIXME L-MR1-INTERNAL
     /**
      * Used to indicate that the conference connection time is not specified.  If not specified,
@@ -43,7 +41,6 @@
      */
     public static long CONNECT_TIME_NOT_SPECIFIED = 0;
 
->>>>>>> 073b8a01
     public static final long NO_CONNECTTIME = 0;
     /** @hide */
     public abstract static class Listener {
@@ -54,16 +51,10 @@
         public void onConferenceableConnectionsChanged(
                 Conference conference, List<Connection> conferenceableConnections) {}
         public void onDestroyed(Conference conference) {}
-<<<<<<< HEAD
-        public void onCapabilitiesChanged(Conference conference, int capabilities) {}
-        public void onVideoStateChanged(Conference c, int videoState) { }
-        public void onVideoProviderChanged(Conference c, Connection.VideoProvider videoProvider) {}
-=======
         public void onVideoStateChanged(Conference c, int videoState) { }
         public void onVideoProviderChanged(Conference c, Connection.VideoProvider videoProvider) {}
         public void onConnectionCapabilitiesChanged(
                 Conference conference, int connectionCapabilities) {}
->>>>>>> 073b8a01
     }
 
     private final Set<Listener> mListeners = new CopyOnWriteArraySet<>();
@@ -292,10 +283,7 @@
 
     /**
      * Sets state to be dialing.
-<<<<<<< HEAD
-=======
-     * @hide
->>>>>>> 073b8a01
+     * @hide
      */
     public final void setDialing() {
         setState(Connection.STATE_DIALING);
@@ -329,10 +317,6 @@
         return mDisconnectCause;
     }
 
-<<<<<<< HEAD
-    /**
-     * Sets the capabilities of a conference. See {@link PhoneCapabilities} for valid values.
-=======
     /** @hide */
     @Deprecated public final void setCapabilities(int connectionCapabilities) {
         setConnectionCapabilities(connectionCapabilities);
@@ -341,7 +325,6 @@
     /**
      * Sets the capabilities of a conference. See {@code CAPABILITY_*} constants of class
      * {@link Connection} for valid values.
->>>>>>> 073b8a01
      *
      * @param connectionCapabilities A bitmask of the {@code PhoneCapabilities} of the conference call.
      */
@@ -550,11 +533,7 @@
         return String.format(Locale.US,
                 "[State: %s,Capabilites: %s, VideoState: %s, VideoProvider: %s, ThisObject %s]",
                 Connection.stateToString(mState),
-<<<<<<< HEAD
-                PhoneCapabilities.toString(mCapabilities),
-=======
                 PhoneCapabilities.toString(mConnectionCapabilities),
->>>>>>> 073b8a01
                 getVideoState(),
                 getVideoProvider(),
                 super.toString());
