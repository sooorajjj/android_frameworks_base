/*
 * Copyright (C) 2014 The Android Open Source Project
 *
 * Licensed under the Apache License, Version 2.0 (the "License");
 * you may not use this file except in compliance with the License.
 * You may obtain a copy of the License at
 *
 *      http://www.apache.org/licenses/LICENSE-2.0
 *
 * Unless required by applicable law or agreed to in writing, software
 * distributed under the License is distributed on an "AS IS" BASIS,
 * WITHOUT WARRANTIES OR CONDITIONS OF ANY KIND, either express or implied.
 * See the License for the specific language governing permissions and
 * limitations under the License.
 */

package android.telecom;

import com.android.internal.telecom.IVideoCallback;
import com.android.internal.telecom.IVideoProvider;

import android.annotation.SystemApi;
import android.net.Uri;
import android.os.Bundle;
import android.os.Handler;
import android.os.IBinder;
import android.os.Message;
import android.os.RemoteException;
import android.view.Surface;

import java.util.ArrayList;
import java.util.Collections;
import java.util.List;
import java.util.Set;
import java.util.concurrent.ConcurrentHashMap;

/**
 * Represents a connection to a remote endpoint that carries voice traffic.
 * <p>
 * Implementations create a custom subclass of {@code Connection} and return it to the framework
 * as the return value of
 * {@link ConnectionService#onCreateIncomingConnection(PhoneAccountHandle, ConnectionRequest)}
 * or
 * {@link ConnectionService#onCreateOutgoingConnection(PhoneAccountHandle, ConnectionRequest)}.
 * Implementations are then responsible for updating the state of the {@code Connection}, and
 * must call {@link #destroy()} to signal to the framework that the {@code Connection} is no
 * longer used and associated resources may be recovered.
 * @hide
 */
@SystemApi
public abstract class Connection implements IConferenceable {

    private static final boolean DBG = false;

    public static final int STATE_INITIALIZING = 0;

    public static final int STATE_NEW = 1;

    public static final int STATE_RINGING = 2;

    public static final int STATE_DIALING = 3;

    public static final int STATE_ACTIVE = 4;

    public static final int STATE_HOLDING = 5;

    public static final int STATE_DISCONNECTED = 6;

    /**
     * Call substate bitmask values
     */

    /* Default case */
    public static final int CALL_SUBSTATE_NONE = 0;

    /* Indicates that the call is connected but audio attribute is suspended */
    public static final int CALL_SUBSTATE_AUDIO_CONNECTED_SUSPENDED = 0x1;

    /* Indicates that the call is connected but video attribute is suspended */
    public static final int CALL_SUBSTATE_VIDEO_CONNECTED_SUSPENDED = 0x2;

    /* Indicates that the call is established but media retry is needed */
    public static final int CALL_SUBSTATE_AVP_RETRY = 0x4;

    /* Indicates that the call is multitasking */
    public static final int CALL_SUBSTATE_MEDIA_PAUSED = 0x8;

    /* Mask containing all the call substate bits set */
    public static final int CALL_SUBSTATE_ALL = CALL_SUBSTATE_AUDIO_CONNECTED_SUSPENDED |
        CALL_SUBSTATE_VIDEO_CONNECTED_SUSPENDED | CALL_SUBSTATE_AVP_RETRY |
        CALL_SUBSTATE_MEDIA_PAUSED;

<<<<<<< HEAD
=======
    /** Connection can currently be put on hold or unheld. */
    public static final int CAPABILITY_HOLD = 0x00000001;

    /** Connection supports the hold feature. */
    public static final int CAPABILITY_SUPPORT_HOLD = 0x00000002;

    /**
     * Connections within a conference can be merged. A {@link ConnectionService} has the option to
     * add a {@link Conference} before the child {@link Connection}s are merged. This is how
     * CDMA-based {@link Connection}s are implemented. For these unmerged {@link Conference}s, this
     * capability allows a merge button to be shown while the conference is in the foreground
     * of the in-call UI.
     * <p>
     * This is only intended for use by a {@link Conference}.
     */
    public static final int CAPABILITY_MERGE_CONFERENCE = 0x00000004;

    /**
     * Connections within a conference can be swapped between foreground and background.
     * See {@link #CAPABILITY_MERGE_CONFERENCE} for additional information.
     * <p>
     * This is only intended for use by a {@link Conference}.
     */
    public static final int CAPABILITY_SWAP_CONFERENCE = 0x00000008;

    /**
     * @hide
     */
    public static final int CAPABILITY_UNUSED = 0x00000010;

    /** Connection supports responding via text option. */
    public static final int CAPABILITY_RESPOND_VIA_TEXT = 0x00000020;

    /** Connection can be muted. */
    public static final int CAPABILITY_MUTE = 0x00000040;

    /**
     * Connection supports conference management. This capability only applies to
     * {@link Conference}s which can have {@link Connection}s as children.
     */
    public static final int CAPABILITY_MANAGE_CONFERENCE = 0x00000080;

    /**
     * Local device supports video telephony.
     * @hide
     */
    public static final int CAPABILITY_SUPPORTS_VT_LOCAL = 0x00000100;

    /**
     * Remote device supports video telephony.
     * @hide
     */
    public static final int CAPABILITY_SUPPORTS_VT_REMOTE = 0x00000200;

    /**
     * Connection is using high definition audio.
     * @hide
     */
    public static final int CAPABILITY_HIGH_DEF_AUDIO = 0x00000400;

    /**
     * Connection is using voice over WIFI.
     * @hide
     */
    public static final int CAPABILITY_VoWIFI = 0x00000800;

    /**
     * Connection is able to be separated from its parent {@code Conference}, if any.
     */
    public static final int CAPABILITY_SEPARATE_FROM_CONFERENCE = 0x00001000;

    /**
     * Connection is able to be individually disconnected when in a {@code Conference}.
     */
    public static final int CAPABILITY_DISCONNECT_FROM_CONFERENCE = 0x00002000;

    /**
     * Whether the call is a generic conference, where we do not know the precise state of
     * participants in the conference (eg. on CDMA).
     *
     * @hide
     */
    public static final int CAPABILITY_GENERIC_CONFERENCE = 0x00004000;


    /**
     * Add participant in an active or conference call option
     * @hide
     */
    public static final int ADD_PARTICIPANT = 0x00008000;

    /**
     * Call type can be modified for IMS call
     * @hide
     */
    public static final int CALL_TYPE_MODIFIABLE = 0x00020000;

>>>>>>> 073b8a01
    // Flag controlling whether PII is emitted into the logs
    private static final boolean PII_DEBUG = Log.isLoggable(android.util.Log.DEBUG);

    /**
     * Whether the given capabilities support the specified capability.
     *
     * @param capabilities A capability bit field.
     * @param capability The capability to check capabilities for.
     * @return Whether the specified capability is supported.
     * @hide
     */
    public static boolean can(int capabilities, int capability) {
        return (capabilities & capability) != 0;
    }

    /**
     * Whether the capabilities of this {@code Connection} supports the specified capability.
     *
     * @param capability The capability to check capabilities for.
     * @return Whether the specified capability is supported.
     * @hide
     */
    public boolean can(int capability) {
        return can(mConnectionCapabilities, capability);
    }

    /**
     * Removes the specified capability from the set of capabilities of this {@code Connection}.
     *
     * @param capability The capability to remove from the set.
     * @hide
     */
    public void removeCapability(int capability) {
        mConnectionCapabilities &= ~capability;
    }

    /**
     * Adds the specified capability to the set of capabilities of this {@code Connection}.
     *
     * @param capability The capability to add to the set.
     * @hide
     */
    public void addCapability(int capability) {
        mConnectionCapabilities |= capability;
    }


    public static String capabilitiesToString(int capabilities) {
        StringBuilder builder = new StringBuilder();
        builder.append("[Capabilities:");
        if (can(capabilities, CAPABILITY_HOLD)) {
            builder.append(" CAPABILITY_HOLD");
        }
        if (can(capabilities, CAPABILITY_SUPPORT_HOLD)) {
            builder.append(" CAPABILITY_SUPPORT_HOLD");
        }
        if (can(capabilities, CAPABILITY_MERGE_CONFERENCE)) {
            builder.append(" CAPABILITY_MERGE_CONFERENCE");
        }
        if (can(capabilities, CAPABILITY_SWAP_CONFERENCE)) {
            builder.append(" CAPABILITY_SWAP_CONFERENCE");
        }
        if (can(capabilities, CAPABILITY_RESPOND_VIA_TEXT)) {
            builder.append(" CAPABILITY_RESPOND_VIA_TEXT");
        }
        if (can(capabilities, CAPABILITY_MUTE)) {
            builder.append(" CAPABILITY_MUTE");
        }
        if (can(capabilities, CAPABILITY_MANAGE_CONFERENCE)) {
            builder.append(" CAPABILITY_MANAGE_CONFERENCE");
        }
        if (can(capabilities, CAPABILITY_SUPPORTS_VT_LOCAL)) {
            builder.append(" CAPABILITY_SUPPORTS_VT_LOCAL");
        }
        if (can(capabilities, CAPABILITY_SUPPORTS_VT_REMOTE)) {
            builder.append(" CAPABILITY_SUPPORTS_VT_REMOTE");
        }
        if (can(capabilities, CAPABILITY_HIGH_DEF_AUDIO)) {
            builder.append(" CAPABILITY_HIGH_DEF_AUDIO");
        }
        if (can(capabilities, CAPABILITY_VoWIFI)) {
            builder.append(" CAPABILITY_VoWIFI");
        }
        if (can(capabilities, CAPABILITY_GENERIC_CONFERENCE)) {
            builder.append(" CAPABILITY_GENERIC_CONFERENCE");
        }
        if (can(capabilities, CALL_TYPE_MODIFIABLE)) {
            builder.append(" CALL_TYPE_MODIFIABLE");
        }
        if (can(capabilities, ADD_PARTICIPANT)) {
            builder.append(" ADD_PARTICIPANT");
        }
        builder.append("]");
        return builder.toString();
    }

    /** @hide */
    public abstract static class Listener {
        public void onStateChanged(Connection c, int state) {}
        public void onAddressChanged(Connection c, Uri newAddress, int presentation) {}
        public void onExtrasUpdated(Connection c, Bundle extras) {}
        public void onCallerDisplayNameChanged(
                Connection c, String callerDisplayName, int presentation) {}
        public void onVideoStateChanged(Connection c, int videoState) {}
        public void onDisconnected(Connection c, DisconnectCause disconnectCause) {}
        public void onPostDialWait(Connection c, String remaining) {}
        public void onPostDialChar(Connection c, char nextChar) {}
        public void onRingbackRequested(Connection c, boolean ringback) {}
        public void onDestroyed(Connection c) {}
<<<<<<< HEAD
        public void onCallCapabilitiesChanged(Connection c, int callCapabilities) {}
        public void onCallPropertiesChanged(Connection c, int callProperties) {}
=======
        public void onCallPropertiesChanged(Connection c, int callProperties) {}
        public void onConnectionCapabilitiesChanged(Connection c, int capabilities) {}
>>>>>>> 073b8a01
        public void onVideoProviderChanged(
                Connection c, VideoProvider videoProvider) {}
        public void onAudioModeIsVoipChanged(Connection c, boolean isVoip) {}
        public void onStatusHintsChanged(Connection c, StatusHints statusHints) {}
        public void onConferenceablesChanged(
                Connection c, List<IConferenceable> conferenceables) {}
        public void onConferenceChanged(Connection c, Conference conference) {}
        public void onPhoneAccountChanged(Connection c, PhoneAccountHandle pHandle) {}
        public void onCallSubstateChanged(Connection c, int substate) {}
        /** @hide */
        public void onConferenceParticipantsChanged(Connection c,
                List<ConferenceParticipant> participants) {}
        public void onCdmaConnectionTimeReset(Connection c) {}
    }

    /** @hide */
    public static abstract class VideoProvider {

        /**
         * Video is not being received (no protocol pause was issued).
         */
        public static final int SESSION_EVENT_RX_PAUSE = 1;

        /**
         * Video reception has resumed after a SESSION_EVENT_RX_PAUSE.
         */
        public static final int SESSION_EVENT_RX_RESUME = 2;

        /**
         * Video transmission has begun. This occurs after a negotiated start of video transmission
         * when the underlying protocol has actually begun transmitting video to the remote party.
         */
        public static final int SESSION_EVENT_TX_START = 3;

        /**
         * Video transmission has stopped. This occurs after a negotiated stop of video transmission
         * when the underlying protocol has actually stopped transmitting video to the remote party.
         */
        public static final int SESSION_EVENT_TX_STOP = 4;

        /**
         * A camera failure has occurred for the selected camera.  The In-Call UI can use this as a
         * cue to inform the user the camera is not available.
         */
        public static final int SESSION_EVENT_CAMERA_FAILURE = 5;

        /**
         * Issued after {@code SESSION_EVENT_CAMERA_FAILURE} when the camera is once again ready for
         * operation.  The In-Call UI can use this as a cue to inform the user that the camera has
         * become available again.
         */
        public static final int SESSION_EVENT_CAMERA_READY = 6;

        /**
         * Session modify request was successful.
         */
        public static final int SESSION_MODIFY_REQUEST_SUCCESS = 1;

        /**
         * Session modify request failed.
         */
        public static final int SESSION_MODIFY_REQUEST_FAIL = 2;

        /**
         * Session modify request ignored due to invalid parameters.
         */
        public static final int SESSION_MODIFY_REQUEST_INVALID = 3;

        /**
         * Session modify request ignored due to invalid parameters.
         */
        public static final int SESSION_MODIFY_REQUEST_TIMED_OUT = 4;

        private static final int MSG_SET_VIDEO_CALLBACK = 1;
        private static final int MSG_SET_CAMERA = 2;
        private static final int MSG_SET_PREVIEW_SURFACE = 3;
        private static final int MSG_SET_DISPLAY_SURFACE = 4;
        private static final int MSG_SET_DEVICE_ORIENTATION = 5;
        private static final int MSG_SET_ZOOM = 6;
        private static final int MSG_SEND_SESSION_MODIFY_REQUEST = 7;
        private static final int MSG_SEND_SESSION_MODIFY_RESPONSE = 8;
        private static final int MSG_REQUEST_CAMERA_CAPABILITIES = 9;
        private static final int MSG_REQUEST_CONNECTION_DATA_USAGE = 10;
        private static final int MSG_SET_PAUSE_IMAGE = 11;

        private final VideoProvider.VideoProviderHandler
                mMessageHandler = new VideoProvider.VideoProviderHandler();
        private final VideoProvider.VideoProviderBinder mBinder;
        private IVideoCallback mVideoCallback;

        /**
         * Default handler used to consolidate binder method calls onto a single thread.
         */
        private final class VideoProviderHandler extends Handler {
            @Override
            public void handleMessage(Message msg) {
                switch (msg.what) {
                    case MSG_SET_VIDEO_CALLBACK:
                        mVideoCallback = IVideoCallback.Stub.asInterface((IBinder) msg.obj);
                        break;
                    case MSG_SET_CAMERA:
                        onSetCamera((String) msg.obj);
                        break;
                    case MSG_SET_PREVIEW_SURFACE:
                        onSetPreviewSurface((Surface) msg.obj);
                        break;
                    case MSG_SET_DISPLAY_SURFACE:
                        onSetDisplaySurface((Surface) msg.obj);
                        break;
                    case MSG_SET_DEVICE_ORIENTATION:
                        onSetDeviceOrientation(msg.arg1);
                        break;
                    case MSG_SET_ZOOM:
                        onSetZoom((Float) msg.obj);
                        break;
                    case MSG_SEND_SESSION_MODIFY_REQUEST:
                        onSendSessionModifyRequest((VideoProfile) msg.obj);
                        break;
                    case MSG_SEND_SESSION_MODIFY_RESPONSE:
                        onSendSessionModifyResponse((VideoProfile) msg.obj);
                        break;
                    case MSG_REQUEST_CAMERA_CAPABILITIES:
                        onRequestCameraCapabilities();
                        break;
                    case MSG_REQUEST_CONNECTION_DATA_USAGE:
                        onRequestConnectionDataUsage();
                        break;
                    case MSG_SET_PAUSE_IMAGE:
                        onSetPauseImage((String) msg.obj);
                        break;
                    default:
                        break;
                }
            }
        }

        /**
         * IVideoProvider stub implementation.
         */
        private final class VideoProviderBinder extends IVideoProvider.Stub {
            public void setVideoCallback(IBinder videoCallbackBinder) {
                mMessageHandler.obtainMessage(
                        MSG_SET_VIDEO_CALLBACK, videoCallbackBinder).sendToTarget();
            }

            public void setCamera(String cameraId) {
                mMessageHandler.obtainMessage(MSG_SET_CAMERA, cameraId).sendToTarget();
            }

            public void setPreviewSurface(Surface surface) {
                mMessageHandler.obtainMessage(MSG_SET_PREVIEW_SURFACE, surface).sendToTarget();
            }

            public void setDisplaySurface(Surface surface) {
                mMessageHandler.obtainMessage(MSG_SET_DISPLAY_SURFACE, surface).sendToTarget();
            }

            public void setDeviceOrientation(int rotation) {
                mMessageHandler.obtainMessage(
                        MSG_SET_DEVICE_ORIENTATION, rotation, 0).sendToTarget();
            }

            public void setZoom(float value) {
                mMessageHandler.obtainMessage(MSG_SET_ZOOM, value).sendToTarget();
            }

            public void sendSessionModifyRequest(VideoProfile requestProfile) {
                mMessageHandler.obtainMessage(
                        MSG_SEND_SESSION_MODIFY_REQUEST, requestProfile).sendToTarget();
            }

            public void sendSessionModifyResponse(VideoProfile responseProfile) {
                mMessageHandler.obtainMessage(
                        MSG_SEND_SESSION_MODIFY_RESPONSE, responseProfile).sendToTarget();
            }

            public void requestCameraCapabilities() {
                mMessageHandler.obtainMessage(MSG_REQUEST_CAMERA_CAPABILITIES).sendToTarget();
            }

            public void requestCallDataUsage() {
                mMessageHandler.obtainMessage(MSG_REQUEST_CONNECTION_DATA_USAGE).sendToTarget();
            }

            public void setPauseImage(String uri) {
                mMessageHandler.obtainMessage(MSG_SET_PAUSE_IMAGE, uri).sendToTarget();
            }
        }

        public VideoProvider() {
            mBinder = new VideoProvider.VideoProviderBinder();
        }

        /**
         * Returns binder object which can be used across IPC methods.
         * @hide
         */
        public final IVideoProvider getInterface() {
            return mBinder;
        }

        /**
         * Sets the camera to be used for video recording in a video connection.
         *
         * @param cameraId The id of the camera.
         */
        public abstract void onSetCamera(String cameraId);

        /**
         * Sets the surface to be used for displaying a preview of what the user's camera is
         * currently capturing.  When video transmission is enabled, this is the video signal which
         * is sent to the remote device.
         *
         * @param surface The surface.
         */
        public abstract void onSetPreviewSurface(Surface surface);

        /**
         * Sets the surface to be used for displaying the video received from the remote device.
         *
         * @param surface The surface.
         */
        public abstract void onSetDisplaySurface(Surface surface);

        /**
         * Sets the device orientation, in degrees.  Assumes that a standard portrait orientation of
         * the device is 0 degrees.
         *
         * @param rotation The device orientation, in degrees.
         */
        public abstract void onSetDeviceOrientation(int rotation);

        /**
         * Sets camera zoom ratio.
         *
         * @param value The camera zoom ratio.
         */
        public abstract void onSetZoom(float value);

        /**
         * Issues a request to modify the properties of the current session.  The request is
         * sent to the remote device where it it handled by the In-Call UI.
         * Some examples of session modification requests: upgrade connection from audio to video,
         * downgrade connection from video to audio, pause video.
         *
         * @param requestProfile The requested connection video properties.
         */
        public abstract void onSendSessionModifyRequest(VideoProfile requestProfile);

        /**te
         * Provides a response to a request to change the current connection session video
         * properties.
         * This is in response to a request the InCall UI has received via the InCall UI.
         *
         * @param responseProfile The response connection video properties.
         */
        public abstract void onSendSessionModifyResponse(VideoProfile responseProfile);

        /**
         * Issues a request to the video provider to retrieve the camera capabilities.
         * Camera capabilities are reported back to the caller via the In-Call UI.
         */
        public abstract void onRequestCameraCapabilities();

        /**
         * Issues a request to the video telephony framework to retrieve the cumulative data usage
         * for the current connection.  Data usage is reported back to the caller via the
         * InCall UI.
         */
        public abstract void onRequestConnectionDataUsage();

        /**
         * Provides the video telephony framework with the URI of an image to be displayed to remote
         * devices when the video signal is paused.
         *
         * @param uri URI of image to display.
         */
        public abstract void onSetPauseImage(String uri);

        /**
         * Invokes callback method defined in In-Call UI.
         *
         * @param videoProfile The requested video connection profile.
         */
        public void receiveSessionModifyRequest(VideoProfile videoProfile) {
            if (mVideoCallback != null) {
                try {
                    mVideoCallback.receiveSessionModifyRequest(videoProfile);
                } catch (RemoteException ignored) {
                }
            }
        }

        /**
         * Invokes callback method defined in In-Call UI.
         *
         * @param status Status of the session modify request.  Valid values are
         *               {@link VideoProvider#SESSION_MODIFY_REQUEST_SUCCESS},
         *               {@link VideoProvider#SESSION_MODIFY_REQUEST_FAIL},
         *               {@link VideoProvider#SESSION_MODIFY_REQUEST_INVALID}
         * @param requestedProfile The original request which was sent to the remote device.
         * @param responseProfile The actual profile changes made by the remote device.
         */
        public void receiveSessionModifyResponse(int status,
                VideoProfile requestedProfile, VideoProfile responseProfile) {
            if (mVideoCallback != null) {
                try {
                    mVideoCallback.receiveSessionModifyResponse(
                            status, requestedProfile, responseProfile);
                } catch (RemoteException ignored) {
                }
            }
        }

        /**
         * Invokes callback method defined in In-Call UI.
         *
         * Valid values are: {@link VideoProvider#SESSION_EVENT_RX_PAUSE},
         * {@link VideoProvider#SESSION_EVENT_RX_RESUME},
         * {@link VideoProvider#SESSION_EVENT_TX_START},
         * {@link VideoProvider#SESSION_EVENT_TX_STOP}
         *
         * @param event The event.
         */
        public void handleCallSessionEvent(int event) {
            if (mVideoCallback != null) {
                try {
                    mVideoCallback.handleCallSessionEvent(event);
                } catch (RemoteException ignored) {
                }
            }
        }

        /**
         * Invokes callback method defined in In-Call UI.
         *
         * @param width  The updated peer video width.
         * @param height The updated peer video height.
         */
        public void changePeerDimensions(int width, int height) {
            if (mVideoCallback != null) {
                try {
                    mVideoCallback.changePeerDimensions(width, height);
                } catch (RemoteException ignored) {
                }
            }
        }

        /**
         * Invokes callback method defined in In-Call UI.
         *
         * @param dataUsage The updated data usage.
         */
        public void changeCallDataUsage(long dataUsage) {
            if (mVideoCallback != null) {
                try {
                    mVideoCallback.changeCallDataUsage(dataUsage);
                } catch (RemoteException ignored) {
                }
            }
        }

        /**
         * Invokes callback method defined in In-Call UI.
         *
         * @param cameraCapabilities The changed camera capabilities.
         */
        public void changeCameraCapabilities(CameraCapabilities cameraCapabilities) {
            if (mVideoCallback != null) {
                try {
                    mVideoCallback.changeCameraCapabilities(cameraCapabilities);
                } catch (RemoteException ignored) {
                }
            }
        }

        /**
         * Invokes callback method defined in In-Call UI.
         *
         * @param videoQuality The updated video quality.
         */
        public void changeVideoQuality(int videoQuality) {
            if (mVideoCallback != null) {
                try {
                    mVideoCallback.changeVideoQuality(videoQuality);
                } catch (RemoteException ignored) {
                }
            }
        }
    }

    private final Listener mConnectionDeathListener = new Listener() {
        @Override
        public void onDestroyed(Connection c) {
            if (mConferenceables.remove(c)) {
                fireOnConferenceableConnectionsChanged();
            }
        }
    };

    private final Conference.Listener mConferenceDeathListener = new Conference.Listener() {
        @Override
        public void onDestroyed(Conference c) {
            if (mConferenceables.remove(c)) {
                fireOnConferenceableConnectionsChanged();
            }
        }
    };

    /**
     * ConcurrentHashMap constructor params: 8 is initial table size, 0.9f is
     * load factor before resizing, 1 means we only expect a single thread to
     * access the map so make only a single shard
     */
    private final Set<Listener> mListeners = Collections.newSetFromMap(
            new ConcurrentHashMap<Listener, Boolean>(8, 0.9f, 1));
    private final List<IConferenceable> mConferenceables = new ArrayList<>();
    private final List<IConferenceable> mUnmodifiableConferenceables =
            Collections.unmodifiableList(mConferenceables);

    private int mState = STATE_NEW;
    private AudioState mAudioState;
    private Uri mAddress;
    private int mAddressPresentation;
    private String mCallerDisplayName;
    private int mCallerDisplayNamePresentation;
    private boolean mRingbackRequested = false;
<<<<<<< HEAD
    private int mCallCapabilities;
    private int mCallProperties;
=======
    private int mCallProperties;
    private int mConnectionCapabilities;
>>>>>>> 073b8a01
    private VideoProvider mVideoProvider;
    private boolean mAudioModeIsVoip;
    private StatusHints mStatusHints;
    private int mVideoState;
    private DisconnectCause mDisconnectCause;
    private Conference mConference;
    private ConnectionService mConnectionService;
    private PhoneAccountHandle mPhoneAccountHandle = null;
    private int mCallSubstate;

    /**
     * Create a new Connection.
     */
    public Connection() {}

    /**
     * @return The address (e.g., phone number) to which this Connection is currently communicating.
     */
    public final Uri getAddress() {
        return mAddress;
    }

    /**
     * @return The presentation requirements for the address.
     *         See {@link TelecomManager} for valid values.
     */
    public final int getAddressPresentation() {
        return mAddressPresentation;
    }

    /**
     * @return The caller display name (CNAP).
     */
    public final String getCallerDisplayName() {
        return mCallerDisplayName;
    }

    /**
     * @return The presentation requirements for the handle.
     *         See {@link TelecomManager} for valid values.
     */
    public final int getCallerDisplayNamePresentation() {
        return mCallerDisplayNamePresentation;
    }

    /**
     * @return The state of this Connection.
     */
    public final int getState() {
        return mState;
    }

    /**
     * Returns the video state of the connection.
     * Valid values: {@link VideoProfile.VideoState#AUDIO_ONLY},
     * {@link VideoProfile.VideoState#BIDIRECTIONAL},
     * {@link VideoProfile.VideoState#TX_ENABLED},
     * {@link VideoProfile.VideoState#RX_ENABLED}.
     *
     * @return The video state of the connection.
     * @hide
     */
    public final int getVideoState() {
        return mVideoState;
    }

    /**
     * Returns the call substate of the call.
     * Valid values: {@link Connection#CALL_SUBSTATE_NONE},
     * {@link Connection#CALL_SUBSTATE_AUDIO_CONNECTED_SUSPENDED},
     * {@link Connection#CALL_SUBSTATE_VIDEO_CONNECTED_SUSPENDED},
     * {@link Connection#CALL_SUBSTATE_AVP_RETRY},
     * {@link Connection#CALL_SUBSTATE_MEDIA_PAUSED}.
     *
     * @param callSubstate The new call substate.
     * @hide
     */
    public final int getCallSubstate() {
        return mCallSubstate;
    }

    /**
<<<<<<< HEAD
     * @return The audio state of the call, describing how its audio is currently
=======
     * @return The audio state of the connection, describing how its audio is currently
>>>>>>> 073b8a01
     *         being routed by the system. This is {@code null} if this Connection
     *         does not directly know about its audio state.
     */
    public final AudioState getAudioState() {
        return mAudioState;
    }

    /**
     * @return The conference that this connection is a part of.  Null if it is not part of any
     *         conference.
     */
    public final Conference getConference() {
        return mConference;
    }

    /**
     * Returns whether this connection is requesting that the system play a ringback tone
     * on its behalf.
     */
    public final boolean isRingbackRequested() {
        return mRingbackRequested;
    }

    /**
     * @return True if the connection's audio mode is VOIP.
     */
    public final boolean getAudioModeIsVoip() {
        return mAudioModeIsVoip;
    }

    /**
     * @return The status hints for this connection.
     */
    public final StatusHints getStatusHints() {
        return mStatusHints;
    }

    /**
     * Assign a listener to be notified of state changes.
     *
     * @param l A listener.
     * @return This Connection.
     *
     * @hide
     */
    public final Connection addConnectionListener(Listener l) {
        mListeners.add(l);
        return this;
    }

    /**
     * Remove a previously assigned listener that was being notified of state changes.
     *
     * @param l A Listener.
     * @return This Connection.
     *
     * @hide
     */
    public final Connection removeConnectionListener(Listener l) {
        if (l != null) {
            mListeners.remove(l);
        }
        return this;
    }

    /**
     * @return The {@link DisconnectCause} for this connection.
     */
    public final DisconnectCause getDisconnectCause() {
        return mDisconnectCause;
    }

    /**
     * Inform this Connection that the state of its audio output has been changed externally.
     *
     * @param state The new audio state.
     * @hide
     */
    final void setAudioState(AudioState state) {
        checkImmutable();
        Log.d(this, "setAudioState %s", state);
        mAudioState = state;
        onAudioStateChanged(state);
    }

    /**
     * @param state An integer value of a {@code STATE_*} constant.
     * @return A string representation of the value.
     */
    public static String stateToString(int state) {
        switch (state) {
            case STATE_INITIALIZING:
                return "STATE_INITIALIZING";
            case STATE_NEW:
                return "STATE_NEW";
            case STATE_RINGING:
                return "STATE_RINGING";
            case STATE_DIALING:
                return "STATE_DIALING";
            case STATE_ACTIVE:
                return "STATE_ACTIVE";
            case STATE_HOLDING:
                return "STATE_HOLDING";
            case STATE_DISCONNECTED:
                return "DISCONNECTED";
            default:
                Log.wtf(Connection.class, "Unknown state %d", state);
                return "UNKNOWN";
        }
    }

    /**
     * Returns the connection's capabilities, as a bit mask of the {@code CAPABILITY_*} constants.
     */
    public final int getConnectionCapabilities() {
        return mConnectionCapabilities;
    }

    /** @hide */
    @SystemApi @Deprecated public final int getCallCapabilities() {
        return getConnectionCapabilities();
    }

    /**
     * Returns the connection's {@link CallProperties}
     */
    public final int getCallProperties() {
        return mCallProperties;
    }

    /**
     * Returns the connection's {@link CallProperties}
     */
    public final int getCallProperties() {
        return mCallProperties;
    }

    /**
     * Sets the value of the {@link #getAddress()} property.
     *
     * @param address The new address.
     * @param presentation The presentation requirements for the address.
     *        See {@link TelecomManager} for valid values.
     */
    public final void setAddress(Uri address, int presentation) {
        checkImmutable();
        Log.d(this, "setAddress %s", address);
        mAddress = address;
        mAddressPresentation = presentation;
        for (Listener l : mListeners) {
            l.onAddressChanged(this, address, presentation);
        }
    }

    /**
     * Sets the caller display name (CNAP).
     *
     * @param callerDisplayName The new display name.
     * @param presentation The presentation requirements for the handle.
     *        See {@link TelecomManager} for valid values.
     */
    public final void setCallerDisplayName(String callerDisplayName, int presentation) {
        checkImmutable();
        Log.d(this, "setCallerDisplayName %s", callerDisplayName);
        mCallerDisplayName = callerDisplayName;
        mCallerDisplayNamePresentation = presentation;
        for (Listener l : mListeners) {
            l.onCallerDisplayNameChanged(this, callerDisplayName, presentation);
        }
    }

    /**
     * Set the video state for the connection.
     * Valid values: {@link VideoProfile.VideoState#AUDIO_ONLY},
     * {@link VideoProfile.VideoState#BIDIRECTIONAL},
     * {@link VideoProfile.VideoState#TX_ENABLED},
     * {@link VideoProfile.VideoState#RX_ENABLED}.
     *
     * @param videoState The new video state.
     * @hide
     */
    public final void setVideoState(int videoState) {
        checkImmutable();
        Log.d(this, "setVideoState %d", videoState);
        mVideoState = videoState;
        for (Listener l : mListeners) {
            l.onVideoStateChanged(this, mVideoState);
        }
    }

    /**
     * Set the call substate for the connection.
     * Valid values: {@link Connection#CALL_SUBSTATE_NONE},
     * {@link Connection#CALL_SUBSTATE_AUDIO_CONNECTED_SUSPENDED},
     * {@link Connection#CALL_SUBSTATE_VIDEO_CONNECTED_SUSPENDED},
     * {@link Connection#CALL_SUBSTATE_AVP_RETRY},
     * {@link Connection#CALL_SUBSTATE_MEDIA_PAUSED}.
     *
     * @param callSubstate The new call substate.
     * @hide
     */
    public final void setCallSubstate(int callSubstate) {
        Log.d(this, "setCallSubstate %d", callSubstate);
        mCallSubstate = callSubstate;
        for (Listener l : mListeners) {
            l.onCallSubstateChanged(this, mCallSubstate);
        }
    }

    /**
<<<<<<< HEAD
     * Sets state to active (e.g., an ongoing call where two or more parties can actively
=======
     * Sets state to active (e.g., an ongoing connection where two or more parties can actively
>>>>>>> 073b8a01
     * communicate).
     */
    public final void setActive() {
        checkImmutable();
        setRingbackRequested(false);
        setState(STATE_ACTIVE);
    }

    /**
     * Updates the call extras for the connection.
     */
    public final void setExtras(Bundle extras) {
        if (DBG) {
            Log.d(this, "setExtras extras size= " + extras.size());
        }

        for (Listener l : mListeners) {
            l.onExtrasUpdated(this, extras);
        }
    }

    /**
<<<<<<< HEAD
     * Sets state to ringing (e.g., an inbound ringing call).
=======
     * Sets state to ringing (e.g., an inbound ringing connection).
>>>>>>> 073b8a01
     */
    public final void setRinging() {
        checkImmutable();
        setState(STATE_RINGING);
    }

    /**
     * Sets state to initializing (this Connection is not yet ready to be used).
     */
    public final void setInitializing() {
        checkImmutable();
        setState(STATE_INITIALIZING);
    }

    /**
     * Sets state to initialized (the Connection has been set up and is now ready to be used).
     */
    public final void setInitialized() {
        checkImmutable();
        setState(STATE_NEW);
    }

    /**
     * Sets state to dialing (e.g., dialing an outbound connection).
     */
    public final void setDialing() {
        checkImmutable();
        setState(STATE_DIALING);
    }

    /**
     * Sets state to be on hold.
     */
    public final void setOnHold() {
        checkImmutable();
        setState(STATE_HOLDING);
    }

    /**
     * Sets the video connection provider.
     * @param videoProvider The video provider.
     * @hide
     */
    public final void setVideoProvider(VideoProvider videoProvider) {
        checkImmutable();
        mVideoProvider = videoProvider;
        for (Listener l : mListeners) {
            l.onVideoProviderChanged(this, videoProvider);
        }
    }

    /** @hide */
    public final VideoProvider getVideoProvider() {
        return mVideoProvider;
    }

    /**
     * Sets state to disconnected.
     *
     * @param disconnectCause The reason for the disconnection, as specified by
     *         {@link DisconnectCause}.
     */
    public final void setDisconnected(DisconnectCause disconnectCause) {
        checkImmutable();
        mDisconnectCause = disconnectCause;
        setState(STATE_DISCONNECTED);
        Log.d(this, "Disconnected with cause %s", disconnectCause);
        for (Listener l : mListeners) {
            l.onDisconnected(this, disconnectCause);
        }
    }

    /**
     * Informs listeners that this {@code Connection} is in a post-dial wait state. This is done
     * when (a) the {@code Connection} is issuing a DTMF sequence; (b) it has encountered a "wait"
     * character; and (c) it wishes to inform the In-Call app that it is waiting for the end-user
     * to send an {@link #onPostDialContinue(boolean)} signal.
     *
     * @param remaining The DTMF character sequence remaining to be emitted once the
     *         {@link #onPostDialContinue(boolean)} is received, including any "wait" characters
     *         that remaining sequence may contain.
     */
    public final void setPostDialWait(String remaining) {
        checkImmutable();
        for (Listener l : mListeners) {
            l.onPostDialWait(this, remaining);
        }
    }

    /**
     * Informs listeners that this {@code Connection} has processed a character in the post-dial
     * started state. This is done when (a) the {@code Connection} is issuing a DTMF sequence;
     * (b) it has encountered a "wait" character; and (c) it wishes to signal Telecom to play
     * the corresponding DTMF tone locally.
     *
     * @param nextChar The DTMF character that was just processed by the {@code Connection}.
     *
     * @hide
     */
    public final void setNextPostDialWaitChar(char nextChar) {
        checkImmutable();
        for (Listener l : mListeners) {
            l.onPostDialChar(this, nextChar);
        }
    }

    /**
     * Requests that the framework play a ringback tone. This is to be invoked by implementations
     * that do not play a ringback tone themselves in the connection's audio stream.
     *
     * @param ringback Whether the ringback tone is to be played.
     */
    public final void setRingbackRequested(boolean ringback) {
        checkImmutable();
        if (mRingbackRequested != ringback) {
            mRingbackRequested = ringback;
            for (Listener l : mListeners) {
                l.onRingbackRequested(this, ringback);
            }
        }
    }

    /** @hide */
    @SystemApi @Deprecated public final void setCallCapabilities(int connectionCapabilities) {
        setConnectionCapabilities(connectionCapabilities);
    }

    /**
     * Sets the connection's capabilities as a bit mask of the {@code CAPABILITY_*} constants.
     *
     * @param connectionCapabilities The new connection capabilities.
     */
    public final void setConnectionCapabilities(int connectionCapabilities) {
        checkImmutable();
        if (mConnectionCapabilities != connectionCapabilities) {
            mConnectionCapabilities = connectionCapabilities;
            for (Listener l : mListeners) {
                l.onConnectionCapabilitiesChanged(this, mConnectionCapabilities);
            }
        }
    }

    /**
     * Sets the connection's {@link CallProperties}.
     *
     * @param callProperties The new call properties.
     */
    public final void setCallProperties(int callProperties) {
        if (mCallProperties != callProperties) {
            mCallProperties = callProperties;
            for (Listener l : mListeners) {
                l.onCallPropertiesChanged(this, mCallProperties);
            }
        }
    }

    /**
     * Sets the connection's {@link CallProperties}.
     *
     * @param callProperties The new call properties.
     */
    public final void setCallProperties(int callProperties) {
        if (mCallProperties != callProperties) {
            mCallProperties = callProperties;
            for (Listener l : mListeners) {
                l.onCallPropertiesChanged(this, mCallProperties);
            }
        }
    }

    /**
     * Tears down the Connection object.
     */
    public final void destroy() {
        for (Listener l : mListeners) {
            l.onDestroyed(this);
        }
    }

    /**
     * Requests that the framework use VOIP audio mode for this connection.
     *
     * @param isVoip True if the audio mode is VOIP.
     */
    public final void setAudioModeIsVoip(boolean isVoip) {
        checkImmutable();
        mAudioModeIsVoip = isVoip;
        for (Listener l : mListeners) {
            l.onAudioModeIsVoipChanged(this, isVoip);
        }
    }

    /**
     * Sets the label and icon status to display in the in-call UI.
     *
     * @param statusHints The status label and icon to set.
     */
    public final void setStatusHints(StatusHints statusHints) {
        checkImmutable();
        mStatusHints = statusHints;
        for (Listener l : mListeners) {
            l.onStatusHintsChanged(this, statusHints);
        }
    }

    /**
     * Sets the connections with which this connection can be conferenced.
     *
     * @param conferenceableConnections The set of connections this connection can conference with.
     */
    public final void setConferenceableConnections(List<Connection> conferenceableConnections) {
        checkImmutable();
        clearConferenceableList();
        for (Connection c : conferenceableConnections) {
            // If statement checks for duplicates in input. It makes it N^2 but we're dealing with a
            // small amount of items here.
            if (!mConferenceables.contains(c)) {
                c.addConnectionListener(mConnectionDeathListener);
                mConferenceables.add(c);
<<<<<<< HEAD
            }
        }
        fireOnConferenceableConnectionsChanged();
    }

    /**
     * Similar to {@link #setConferenceableConnections(java.util.List)}, sets a list of connections
     * or conferences with which this connection can be conferenced.
     *
     * @param conferenceables The conferenceables.
     */
    public final void setConferenceables(List<IConferenceable> conferenceables) {
        clearConferenceableList();
        for (IConferenceable c : conferenceables) {
            // If statement checks for duplicates in input. It makes it N^2 but we're dealing with a
            // small amount of items here.
            if (!mConferenceables.contains(c)) {
                if (c instanceof Connection) {
                    Connection connection = (Connection) c;
                    connection.addConnectionListener(mConnectionDeathListener);
                } else if (c instanceof Conference) {
                    Conference conference = (Conference) c;
                    conference.addListener(mConferenceDeathListener);
                }
                mConferenceables.add(c);
=======
>>>>>>> 073b8a01
            }
        }
        fireOnConferenceableConnectionsChanged();
    }

    /**
<<<<<<< HEAD
     * Resets the cdma connection time.
     */
=======
     * Similar to {@link #setConferenceableConnections(java.util.List)}, sets a list of connections
     * or conferences with which this connection can be conferenced.
     *
     * @param conferenceables The conferenceables.
     */
    public final void setConferenceables(List<IConferenceable> conferenceables) {
        clearConferenceableList();
        for (IConferenceable c : conferenceables) {
            // If statement checks for duplicates in input. It makes it N^2 but we're dealing with a
            // small amount of items here.
            if (!mConferenceables.contains(c)) {
                if (c instanceof Connection) {
                    Connection connection = (Connection) c;
                    connection.addConnectionListener(mConnectionDeathListener);
                } else if (c instanceof Conference) {
                    Conference conference = (Conference) c;
                    conference.addListener(mConferenceDeathListener);
                }
                mConferenceables.add(c);
            }
        }
        fireOnConferenceableConnectionsChanged();
    }

    /**
     * Resets the cdma connection time.
     */
>>>>>>> 073b8a01
    public final void resetCdmaConnectionTime() {
        for (Listener l : mListeners) {
            l.onCdmaConnectionTimeReset(this);
        }
    }

    /**
     * Returns the connections or conferences with which this connection can be conferenced.
     */
    public final List<IConferenceable> getConferenceables() {
        return mUnmodifiableConferenceables;
<<<<<<< HEAD
    }

    /**
     * @hide.
     */
    public final void setPhoneAccountHandle(PhoneAccountHandle pHandle) {
        mPhoneAccountHandle = pHandle;
        for (Listener l : mListeners) {
            l.onPhoneAccountChanged(this, pHandle);
        }
=======
>>>>>>> 073b8a01
    }

    /**
     * @hide.
     */
<<<<<<< HEAD
=======
    public final void setPhoneAccountHandle(PhoneAccountHandle pHandle) {
        mPhoneAccountHandle = pHandle;
        for (Listener l : mListeners) {
            l.onPhoneAccountChanged(this, pHandle);
        }
    }

    /**
     * @hide.
     */
>>>>>>> 073b8a01
    public final PhoneAccountHandle getPhoneAccountHandle() {
        return mPhoneAccountHandle;
    }

    /*
     * @hide
     */
    public final void setConnectionService(ConnectionService connectionService) {
        checkImmutable();
        if (mConnectionService != null) {
            Log.e(this, new Exception(), "Trying to set ConnectionService on a connection " +
                    "which is already associated with another ConnectionService.");
        } else {
            mConnectionService = connectionService;
        }
    }

    /**
     * @hide
     */
    public final void unsetConnectionService(ConnectionService connectionService) {
        if (mConnectionService != connectionService) {
            Log.e(this, new Exception(), "Trying to remove ConnectionService from a Connection " +
                    "that does not belong to the ConnectionService.");
        } else {
            mConnectionService = null;
        }
    }

    /**
     * @hide
     */
    public final ConnectionService getConnectionService() {
        return mConnectionService;
    }

    /**
     * Sets the conference that this connection is a part of. This will fail if the connection is
     * already part of a conference. {@link #resetConference} to un-set the conference first.
     *
     * @param conference The conference.
     * @return {@code true} if the conference was successfully set.
     * @hide
     */
    public final boolean setConference(Conference conference) {
        checkImmutable();
        // We check to see if it is already part of another conference.
        if (mConference == null) {
            mConference = conference;
            if (mConnectionService != null && mConnectionService.containsConference(conference)) {
                fireConferenceChanged();
                onConferenceChanged();
            }
            return true;
        }
        return false;
    }

    /**
     * Resets the conference that this connection is a part of.
     * @hide
     */
    public final void resetConference() {
        if (mConference != null) {
            Log.d(this, "Conference reset");
            mConference = null;
            fireConferenceChanged();
        }
    }

    /**
     * Notifies this Connection that the {@link #getAudioState()} property has a new value.
     *
     * @param state The new connection audio state.
     */
    public void onAudioStateChanged(AudioState state) {}

    /**
     * Notifies this Connection of an internal state change. This method is called after the
     * state is changed.
     *
     * @param state The new state, one of the {@code STATE_*} constants.
     */
    public void onStateChanged(int state) {}

    /**
     * Notifies this Connection of a request to play a DTMF tone.
     *
     * @param c A DTMF character.
     */
    public void onPlayDtmfTone(char c) {}

    /**
     * Notifies this Connection of a request to stop any currently playing DTMF tones.
     */
    public void onStopDtmfTone() {}

    /**
     * Notifies this to set local call hold.
     * {@hide}
     */
    public void setLocalCallHold(int lchState) {}

    /**
     * Notifies this to set active subscription.
     * {@hide}
     */
    public void setActiveSubscription() {}

    /**
     * Notifies this Connection of a request to disconnect.
     */
    public void onDisconnect() {}

    /**
     * Notifies this Connection of a request to disconnect a participant of the conference managed
     * by the connection.
     *
     * @param endpoint the {@link Uri} of the participant to disconnect.
     * @hide
     */
    public void onDisconnectConferenceParticipant(Uri endpoint) {}

    /**
     * Notifies this Connection of a request to separate from its parent conference.
     */
    public void onSeparate() {}

    /**
     * Notifies this Connection of a request to abort.
     */
    public void onAbort() {}

    /**
     * Notifies this Connection of a request to hold.
     */
    public void onHold() {}

    /**
     * Notifies this Connection of a request to exit a hold state.
     */
    public void onUnhold() {}

    /**
     * Notifies this Connection, which is in {@link #STATE_RINGING}, of
     * a request to accept.
     *
     * @param videoState The video state in which to answer the connection.
     * @hide
     */
    public void onAnswer(int videoState) {}

    /**
     * Notifies this Connection, which is in {@link #STATE_RINGING}, of
     * a request to accept.
     */
    public void onAnswer() {
        onAnswer(VideoProfile.VideoState.AUDIO_ONLY);
    }

    /**
     * Notifies this Connection, which is in {@link #STATE_RINGING}, of
     * a request to deflect.
     */
    /** @hide */
    public void onDeflect(String number) {}

    /**
     * Notifies this Connection, which is in {@link State#RINGING}, of
     * a request to reject.
     */
    public void onReject() {}

    /**
     * Notifies this Connection whether the user wishes to proceed with the post-dial DTMF codes.
     */
    public void onPostDialContinue(boolean proceed) {}

    /**
     * Merge this connection and the specified connection into a conference call.  Once the
     * connections are merged, the calls should be added to the an existing or new
     * {@code Conference} instance. For new {@code Conference} instances, use
     * {@code ConnectionService#addConference}.
     *
     * @param otherConnection The connection with which this connection should be conferenced.
     */
    public void onConferenceWith(Connection otherConnection) {}

    /**
     * Notifies this Connection that the conference which is set on it has changed.
     */
    public void onConferenceChanged() {}

    static String toLogSafePhoneNumber(String number) {
        // For unknown number, log empty string.
        if (number == null) {
            return "";
        }

        if (PII_DEBUG) {
            // When PII_DEBUG is true we emit PII.
            return number;
        }

        // Do exactly same thing as Uri#toSafeString() does, which will enable us to compare
        // sanitized phone numbers.
        StringBuilder builder = new StringBuilder();
        for (int i = 0; i < number.length(); i++) {
            char c = number.charAt(i);
            if (c == '-' || c == '@' || c == '.') {
                builder.append(c);
            } else {
                builder.append('x');
            }
        }
        return builder.toString();
    }

    private void setState(int state) {
        checkImmutable();
        if (mState == STATE_DISCONNECTED && mState != state) {
            Log.d(this, "Connection already DISCONNECTED; cannot transition out of this state.");
            return;
        }
        if (mState != state) {
            Log.d(this, "setState: %s", stateToString(state));
            mState = state;
            onStateChanged(state);
            for (Listener l : mListeners) {
                l.onStateChanged(this, state);
            }
        }
    }

    private static class FailureSignalingConnection extends Connection {
        private boolean mImmutable = false;
        public FailureSignalingConnection(DisconnectCause disconnectCause) {
            setDisconnected(disconnectCause);
            mImmutable = true;
        }

        public void checkImmutable() {
            if (mImmutable) {
                throw new UnsupportedOperationException("Connection is immutable");
            }
        }
    }

    /**
     * Return a {@code Connection} which represents a failed connection attempt. The returned
     * {@code Connection} will have a {@link android.telecom.DisconnectCause} and as specified,
     * and a {@link #getState()} of {@link #STATE_DISCONNECTED}.
     * <p>
     * The returned {@code Connection} can be assumed to {@link #destroy()} itself when appropriate,
     * so users of this method need not maintain a reference to its return value to destroy it.
     *
     * @param disconnectCause The disconnect cause, ({@see android.telecomm.DisconnectCause}).
     * @return A {@code Connection} which indicates failure.
     */
    public static Connection createFailedConnection(DisconnectCause disconnectCause) {
        return new FailureSignalingConnection(disconnectCause);
    }

    /**
     * Override to throw an {@link UnsupportedOperationException} if this {@code Connection} is
     * not intended to be mutated, e.g., if it is a marker for failure. Only for framework use;
     * this should never be un-@hide-den.
     *
     * @hide
     */
    public void checkImmutable() {}

    /**
     * Return a {@code Connection} which represents a canceled connection attempt. The returned
     * {@code Connection} will have state {@link #STATE_DISCONNECTED}, and cannot be moved out of
     * that state. This connection should not be used for anything, and no other
     * {@code Connection}s should be attempted.
     * <p>
     * so users of this method need not maintain a reference to its return value to destroy it.
     *
     * @return A {@code Connection} which indicates that the underlying connection should
     * be canceled.
     */
    public static Connection createCanceledConnection() {
        return new FailureSignalingConnection(new DisconnectCause(DisconnectCause.CANCELED));
    }

    private final void fireOnConferenceableConnectionsChanged() {
        for (Listener l : mListeners) {
            l.onConferenceablesChanged(this, getConferenceables());
        }
    }

    private final void fireConferenceChanged() {
        for (Listener l : mListeners) {
            l.onConferenceChanged(this, mConference);
        }
    }

    private final void clearConferenceableList() {
        for (IConferenceable c : mConferenceables) {
            if (c instanceof Connection) {
                Connection connection = (Connection) c;
                connection.removeConnectionListener(mConnectionDeathListener);
            } else if (c instanceof Conference) {
                Conference conference = (Conference) c;
                conference.removeListener(mConferenceDeathListener);
            }
        }
        mConferenceables.clear();
    }

    /**
     * Notifies listeners of a change to conference participant(s).
     *
     * @param conferenceParticipants The participants.
     * @hide
     */
    protected final void updateConferenceParticipants(
            List<ConferenceParticipant> conferenceParticipants) {
        for (Listener l : mListeners) {
            l.onConferenceParticipantsChanged(this, conferenceParticipants);
        }
    }
}<|MERGE_RESOLUTION|>--- conflicted
+++ resolved
@@ -90,8 +90,6 @@
         CALL_SUBSTATE_VIDEO_CONNECTED_SUSPENDED | CALL_SUBSTATE_AVP_RETRY |
         CALL_SUBSTATE_MEDIA_PAUSED;
 
-<<<<<<< HEAD
-=======
     /** Connection can currently be put on hold or unheld. */
     public static final int CAPABILITY_HOLD = 0x00000001;
 
@@ -189,7 +187,6 @@
      */
     public static final int CALL_TYPE_MODIFIABLE = 0x00020000;
 
->>>>>>> 073b8a01
     // Flag controlling whether PII is emitted into the logs
     private static final boolean PII_DEBUG = Log.isLoggable(android.util.Log.DEBUG);
 
@@ -299,13 +296,8 @@
         public void onPostDialChar(Connection c, char nextChar) {}
         public void onRingbackRequested(Connection c, boolean ringback) {}
         public void onDestroyed(Connection c) {}
-<<<<<<< HEAD
-        public void onCallCapabilitiesChanged(Connection c, int callCapabilities) {}
-        public void onCallPropertiesChanged(Connection c, int callProperties) {}
-=======
         public void onCallPropertiesChanged(Connection c, int callProperties) {}
         public void onConnectionCapabilitiesChanged(Connection c, int capabilities) {}
->>>>>>> 073b8a01
         public void onVideoProviderChanged(
                 Connection c, VideoProvider videoProvider) {}
         public void onAudioModeIsVoipChanged(Connection c, boolean isVoip) {}
@@ -733,13 +725,8 @@
     private String mCallerDisplayName;
     private int mCallerDisplayNamePresentation;
     private boolean mRingbackRequested = false;
-<<<<<<< HEAD
-    private int mCallCapabilities;
-    private int mCallProperties;
-=======
     private int mCallProperties;
     private int mConnectionCapabilities;
->>>>>>> 073b8a01
     private VideoProvider mVideoProvider;
     private boolean mAudioModeIsVoip;
     private StatusHints mStatusHints;
@@ -822,11 +809,7 @@
     }
 
     /**
-<<<<<<< HEAD
-     * @return The audio state of the call, describing how its audio is currently
-=======
      * @return The audio state of the connection, describing how its audio is currently
->>>>>>> 073b8a01
      *         being routed by the system. This is {@code null} if this Connection
      *         does not directly know about its audio state.
      */
@@ -958,13 +941,6 @@
     }
 
     /**
-     * Returns the connection's {@link CallProperties}
-     */
-    public final int getCallProperties() {
-        return mCallProperties;
-    }
-
-    /**
      * Sets the value of the {@link #getAddress()} property.
      *
      * @param address The new address.
@@ -1037,11 +1013,7 @@
     }
 
     /**
-<<<<<<< HEAD
-     * Sets state to active (e.g., an ongoing call where two or more parties can actively
-=======
      * Sets state to active (e.g., an ongoing connection where two or more parties can actively
->>>>>>> 073b8a01
      * communicate).
      */
     public final void setActive() {
@@ -1064,11 +1036,7 @@
     }
 
     /**
-<<<<<<< HEAD
-     * Sets state to ringing (e.g., an inbound ringing call).
-=======
      * Sets state to ringing (e.g., an inbound ringing connection).
->>>>>>> 073b8a01
      */
     public final void setRinging() {
         checkImmutable();
@@ -1207,20 +1175,6 @@
             mConnectionCapabilities = connectionCapabilities;
             for (Listener l : mListeners) {
                 l.onConnectionCapabilitiesChanged(this, mConnectionCapabilities);
-            }
-        }
-    }
-
-    /**
-     * Sets the connection's {@link CallProperties}.
-     *
-     * @param callProperties The new call properties.
-     */
-    public final void setCallProperties(int callProperties) {
-        if (mCallProperties != callProperties) {
-            mCallProperties = callProperties;
-            for (Listener l : mListeners) {
-                l.onCallPropertiesChanged(this, mCallProperties);
             }
         }
     }
@@ -1288,7 +1242,6 @@
             if (!mConferenceables.contains(c)) {
                 c.addConnectionListener(mConnectionDeathListener);
                 mConferenceables.add(c);
-<<<<<<< HEAD
             }
         }
         fireOnConferenceableConnectionsChanged();
@@ -1314,46 +1267,14 @@
                     conference.addListener(mConferenceDeathListener);
                 }
                 mConferenceables.add(c);
-=======
->>>>>>> 073b8a01
             }
         }
         fireOnConferenceableConnectionsChanged();
     }
 
     /**
-<<<<<<< HEAD
      * Resets the cdma connection time.
      */
-=======
-     * Similar to {@link #setConferenceableConnections(java.util.List)}, sets a list of connections
-     * or conferences with which this connection can be conferenced.
-     *
-     * @param conferenceables The conferenceables.
-     */
-    public final void setConferenceables(List<IConferenceable> conferenceables) {
-        clearConferenceableList();
-        for (IConferenceable c : conferenceables) {
-            // If statement checks for duplicates in input. It makes it N^2 but we're dealing with a
-            // small amount of items here.
-            if (!mConferenceables.contains(c)) {
-                if (c instanceof Connection) {
-                    Connection connection = (Connection) c;
-                    connection.addConnectionListener(mConnectionDeathListener);
-                } else if (c instanceof Conference) {
-                    Conference conference = (Conference) c;
-                    conference.addListener(mConferenceDeathListener);
-                }
-                mConferenceables.add(c);
-            }
-        }
-        fireOnConferenceableConnectionsChanged();
-    }
-
-    /**
-     * Resets the cdma connection time.
-     */
->>>>>>> 073b8a01
     public final void resetCdmaConnectionTime() {
         for (Listener l : mListeners) {
             l.onCdmaConnectionTimeReset(this);
@@ -1365,7 +1286,6 @@
      */
     public final List<IConferenceable> getConferenceables() {
         return mUnmodifiableConferenceables;
-<<<<<<< HEAD
     }
 
     /**
@@ -1376,26 +1296,11 @@
         for (Listener l : mListeners) {
             l.onPhoneAccountChanged(this, pHandle);
         }
-=======
->>>>>>> 073b8a01
     }
 
     /**
      * @hide.
      */
-<<<<<<< HEAD
-=======
-    public final void setPhoneAccountHandle(PhoneAccountHandle pHandle) {
-        mPhoneAccountHandle = pHandle;
-        for (Listener l : mListeners) {
-            l.onPhoneAccountChanged(this, pHandle);
-        }
-    }
-
-    /**
-     * @hide.
-     */
->>>>>>> 073b8a01
     public final PhoneAccountHandle getPhoneAccountHandle() {
         return mPhoneAccountHandle;
     }
