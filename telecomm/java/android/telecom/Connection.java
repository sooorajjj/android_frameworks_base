/*
 * Copyright (C) 2014 The Android Open Source Project
 *
 * Licensed under the Apache License, Version 2.0 (the "License");
 * you may not use this file except in compliance with the License.
 * You may obtain a copy of the License at
 *
 *      http://www.apache.org/licenses/LICENSE-2.0
 *
 * Unless required by applicable law or agreed to in writing, software
 * distributed under the License is distributed on an "AS IS" BASIS,
 * WITHOUT WARRANTIES OR CONDITIONS OF ANY KIND, either express or implied.
 * See the License for the specific language governing permissions and
 * limitations under the License.
 */

package android.telecom;

import com.android.internal.telecom.IVideoCallback;
import com.android.internal.telecom.IVideoProvider;

import android.annotation.SystemApi;
import android.net.Uri;
import android.os.Bundle;
import android.os.Handler;
import android.os.IBinder;
import android.os.Message;
import android.os.RemoteException;
import android.view.Surface;

import java.util.ArrayList;
import java.util.Collections;
import java.util.List;
import java.util.Set;
import java.util.concurrent.ConcurrentHashMap;

/**
 * Represents a connection to a remote endpoint that carries voice traffic.
 * <p>
 * Implementations create a custom subclass of {@code Connection} and return it to the framework
 * as the return value of
 * {@link ConnectionService#onCreateIncomingConnection(PhoneAccountHandle, ConnectionRequest)}
 * or
 * {@link ConnectionService#onCreateOutgoingConnection(PhoneAccountHandle, ConnectionRequest)}.
 * Implementations are then responsible for updating the state of the {@code Connection}, and
 * must call {@link #destroy()} to signal to the framework that the {@code Connection} is no
 * longer used and associated resources may be recovered.
 * @hide
 */
@SystemApi
public abstract class Connection implements IConferenceable {

    private static final boolean DBG = false;

    public static final int STATE_INITIALIZING = 0;

    public static final int STATE_NEW = 1;

    public static final int STATE_RINGING = 2;

    public static final int STATE_DIALING = 3;

    public static final int STATE_ACTIVE = 4;

    public static final int STATE_HOLDING = 5;

    public static final int STATE_DISCONNECTED = 6;

    /**
     * Call substate bitmask values
     */

    /* Default case */

    /**
     * @hide
     */
    public static final int CALL_SUBSTATE_NONE = 0;

    /* Indicates that the call is connected but audio attribute is suspended */

    /**
     * @hide
     */
    public static final int CALL_SUBSTATE_AUDIO_CONNECTED_SUSPENDED = 0x1;

    /* Indicates that the call is connected but video attribute is suspended */

    /**
     * @hide
     */
    public static final int CALL_SUBSTATE_VIDEO_CONNECTED_SUSPENDED = 0x2;

    /* Indicates that the call is established but media retry is needed */

    /**
     * @hide
     */
    public static final int CALL_SUBSTATE_AVP_RETRY = 0x4;

    /* Indicates that the call is multitasking */

    /**
     * @hide
     */
    public static final int CALL_SUBSTATE_MEDIA_PAUSED = 0x8;

    /* Mask containing all the call substate bits set */

    /**
     * @hide
     */
    public static final int CALL_SUBSTATE_ALL = CALL_SUBSTATE_AUDIO_CONNECTED_SUSPENDED |
        CALL_SUBSTATE_VIDEO_CONNECTED_SUSPENDED | CALL_SUBSTATE_AVP_RETRY |
        CALL_SUBSTATE_MEDIA_PAUSED;

    /** Connection can currently be put on hold or unheld. */
    public static final int CAPABILITY_HOLD = 0x00000001;

    /** Connection supports the hold feature. */
    public static final int CAPABILITY_SUPPORT_HOLD = 0x00000002;

    /**
     * Connections within a conference can be merged. A {@link ConnectionService} has the option to
     * add a {@link Conference} before the child {@link Connection}s are merged. This is how
     * CDMA-based {@link Connection}s are implemented. For these unmerged {@link Conference}s, this
     * capability allows a merge button to be shown while the conference is in the foreground
     * of the in-call UI.
     * <p>
     * This is only intended for use by a {@link Conference}.
     */
    public static final int CAPABILITY_MERGE_CONFERENCE = 0x00000004;

    /**
     * Connections within a conference can be swapped between foreground and background.
     * See {@link #CAPABILITY_MERGE_CONFERENCE} for additional information.
     * <p>
     * This is only intended for use by a {@link Conference}.
     */
    public static final int CAPABILITY_SWAP_CONFERENCE = 0x00000008;

    /**
     * @hide
     */
    public static final int CAPABILITY_UNUSED = 0x00000010;

    /** Connection supports responding via text option. */
    public static final int CAPABILITY_RESPOND_VIA_TEXT = 0x00000020;

    /** Connection can be muted. */
    public static final int CAPABILITY_MUTE = 0x00000040;

    /**
     * Connection supports conference management. This capability only applies to
     * {@link Conference}s which can have {@link Connection}s as children.
     */
    public static final int CAPABILITY_MANAGE_CONFERENCE = 0x00000080;

    /**
     * Local device supports video telephony.
     * @hide
     */
    public static final int CAPABILITY_SUPPORTS_VT_LOCAL = 0x00000100;

    /**
     * Remote device supports video telephony.
     * @hide
     */
    public static final int CAPABILITY_SUPPORTS_VT_REMOTE = 0x00000200;

    /**
     * Connection is using high definition audio.
     * @hide
     */
    public static final int CAPABILITY_HIGH_DEF_AUDIO = 0x00000400;

    /**
     * Connection is using voice over WIFI.
     * @hide
     */
    public static final int CAPABILITY_VoWIFI = 0x00000800;

    /**
     * Connection is able to be separated from its parent {@code Conference}, if any.
     */
    public static final int CAPABILITY_SEPARATE_FROM_CONFERENCE = 0x00001000;

    /**
     * Connection is able to be individually disconnected when in a {@code Conference}.
     */
    public static final int CAPABILITY_DISCONNECT_FROM_CONFERENCE = 0x00002000;

    /**
     * Whether the call is a generic conference, where we do not know the precise state of
     * participants in the conference (eg. on CDMA).
     *
     * @hide
     */
    public static final int CAPABILITY_GENERIC_CONFERENCE = 0x00004000;

<<<<<<< HEAD

    /**
     * Add participant in an active or conference call option
     * @hide
     */
    public static final int ADD_PARTICIPANT = 0x00008000;

    /**
     * Call type can be modified for IMS call
     * @hide
     */
    public static final int CALL_TYPE_MODIFIABLE = 0x00020000;
=======
    /**
     * Speed up audio setup for MT call.
     * @hide
    */
    public static final int CAPABILITY_SPEED_UP_MT_AUDIO = 0x00008000;
>>>>>>> 51c23674

    // Flag controlling whether PII is emitted into the logs
    private static final boolean PII_DEBUG = Log.isLoggable(android.util.Log.DEBUG);

    /**
     * Whether the given capabilities support the specified capability.
     *
     * @param capabilities A capability bit field.
     * @param capability The capability to check capabilities for.
     * @return Whether the specified capability is supported.
     * @hide
     */
    public static boolean can(int capabilities, int capability) {
        return (capabilities & capability) != 0;
    }

    /**
     * Whether the capabilities of this {@code Connection} supports the specified capability.
     *
     * @param capability The capability to check capabilities for.
     * @return Whether the specified capability is supported.
     * @hide
     */
    public boolean can(int capability) {
        return can(mConnectionCapabilities, capability);
    }

    /**
     * Removes the specified capability from the set of capabilities of this {@code Connection}.
     *
     * @param capability The capability to remove from the set.
     * @hide
     */
    public void removeCapability(int capability) {
        mConnectionCapabilities &= ~capability;
    }

    /**
     * Adds the specified capability to the set of capabilities of this {@code Connection}.
     *
     * @param capability The capability to add to the set.
     * @hide
     */
    public void addCapability(int capability) {
        mConnectionCapabilities |= capability;
    }


    public static String capabilitiesToString(int capabilities) {
        StringBuilder builder = new StringBuilder();
        builder.append("[Capabilities:");
        if (can(capabilities, CAPABILITY_HOLD)) {
            builder.append(" CAPABILITY_HOLD");
        }
        if (can(capabilities, CAPABILITY_SUPPORT_HOLD)) {
            builder.append(" CAPABILITY_SUPPORT_HOLD");
        }
        if (can(capabilities, CAPABILITY_MERGE_CONFERENCE)) {
            builder.append(" CAPABILITY_MERGE_CONFERENCE");
        }
        if (can(capabilities, CAPABILITY_SWAP_CONFERENCE)) {
            builder.append(" CAPABILITY_SWAP_CONFERENCE");
        }
        if (can(capabilities, CAPABILITY_RESPOND_VIA_TEXT)) {
            builder.append(" CAPABILITY_RESPOND_VIA_TEXT");
        }
        if (can(capabilities, CAPABILITY_MUTE)) {
            builder.append(" CAPABILITY_MUTE");
        }
        if (can(capabilities, CAPABILITY_MANAGE_CONFERENCE)) {
            builder.append(" CAPABILITY_MANAGE_CONFERENCE");
        }
        if (can(capabilities, CAPABILITY_SUPPORTS_VT_LOCAL)) {
            builder.append(" CAPABILITY_SUPPORTS_VT_LOCAL");
        }
        if (can(capabilities, CAPABILITY_SUPPORTS_VT_REMOTE)) {
            builder.append(" CAPABILITY_SUPPORTS_VT_REMOTE");
        }
        if (can(capabilities, CAPABILITY_HIGH_DEF_AUDIO)) {
            builder.append(" CAPABILITY_HIGH_DEF_AUDIO");
        }
        if (can(capabilities, CAPABILITY_VoWIFI)) {
            builder.append(" CAPABILITY_VoWIFI");
        }
        if (can(capabilities, CAPABILITY_GENERIC_CONFERENCE)) {
            builder.append(" CAPABILITY_GENERIC_CONFERENCE");
        }
<<<<<<< HEAD
        if (can(capabilities, CALL_TYPE_MODIFIABLE)) {
            builder.append(" CALL_TYPE_MODIFIABLE");
        }
        if (can(capabilities, ADD_PARTICIPANT)) {
            builder.append(" ADD_PARTICIPANT");
=======
        if (can(capabilities, CAPABILITY_SPEED_UP_MT_AUDIO)) {
            builder.append(" CAPABILITY_SPEED_UP_IMS_MT_AUDIO");
>>>>>>> 51c23674
        }
        builder.append("]");
        return builder.toString();
    }

    /** @hide */
    public abstract static class Listener {
        public void onStateChanged(Connection c, int state) {}
        public void onAddressChanged(Connection c, Uri newAddress, int presentation) {}
        public void onExtrasUpdated(Connection c, Bundle extras) {}
        public void onCallerDisplayNameChanged(
                Connection c, String callerDisplayName, int presentation) {}
        public void onVideoStateChanged(Connection c, int videoState) {}
        public void onDisconnected(Connection c, DisconnectCause disconnectCause) {}
        public void onPostDialWait(Connection c, String remaining) {}
        public void onPostDialChar(Connection c, char nextChar) {}
        public void onRingbackRequested(Connection c, boolean ringback) {}
        public void onDestroyed(Connection c) {}
        public void onCallPropertiesChanged(Connection c, int callProperties) {}
        public void onConnectionCapabilitiesChanged(Connection c, int capabilities) {}
        public void onVideoProviderChanged(
                Connection c, VideoProvider videoProvider) {}
        public void onAudioModeIsVoipChanged(Connection c, boolean isVoip) {}
        public void onStatusHintsChanged(Connection c, StatusHints statusHints) {}
        public void onConferenceablesChanged(
                Connection c, List<IConferenceable> conferenceables) {}
        public void onConferenceChanged(Connection c, Conference conference) {}
        public void onPhoneAccountChanged(Connection c, PhoneAccountHandle pHandle) {}
        public void onCallSubstateChanged(Connection c, int substate) {}
        /** @hide */
        public void onConferenceParticipantsChanged(Connection c,
                List<ConferenceParticipant> participants) {}
    }

    /** @hide */
    public static abstract class VideoProvider {

        /**
         * Video is not being received (no protocol pause was issued).
         */
        public static final int SESSION_EVENT_RX_PAUSE = 1;

        /**
         * Video reception has resumed after a SESSION_EVENT_RX_PAUSE.
         */
        public static final int SESSION_EVENT_RX_RESUME = 2;

        /**
         * Video transmission has begun. This occurs after a negotiated start of video transmission
         * when the underlying protocol has actually begun transmitting video to the remote party.
         */
        public static final int SESSION_EVENT_TX_START = 3;

        /**
         * Video transmission has stopped. This occurs after a negotiated stop of video transmission
         * when the underlying protocol has actually stopped transmitting video to the remote party.
         */
        public static final int SESSION_EVENT_TX_STOP = 4;

        /**
         * A camera failure has occurred for the selected camera.  The In-Call UI can use this as a
         * cue to inform the user the camera is not available.
         */
        public static final int SESSION_EVENT_CAMERA_FAILURE = 5;

        /**
         * Issued after {@code SESSION_EVENT_CAMERA_FAILURE} when the camera is once again ready for
         * operation.  The In-Call UI can use this as a cue to inform the user that the camera has
         * become available again.
         */
        public static final int SESSION_EVENT_CAMERA_READY = 6;

        /**
         * Session modify request was successful.
         */
        public static final int SESSION_MODIFY_REQUEST_SUCCESS = 1;

        /**
         * Session modify request failed.
         */
        public static final int SESSION_MODIFY_REQUEST_FAIL = 2;

        /**
         * Session modify request ignored due to invalid parameters.
         */
        public static final int SESSION_MODIFY_REQUEST_INVALID = 3;

        /**
         * Session modify request ignored due to invalid parameters.
         */
        public static final int SESSION_MODIFY_REQUEST_TIMED_OUT = 4;

        private static final int MSG_SET_VIDEO_CALLBACK = 1;
        private static final int MSG_SET_CAMERA = 2;
        private static final int MSG_SET_PREVIEW_SURFACE = 3;
        private static final int MSG_SET_DISPLAY_SURFACE = 4;
        private static final int MSG_SET_DEVICE_ORIENTATION = 5;
        private static final int MSG_SET_ZOOM = 6;
        private static final int MSG_SEND_SESSION_MODIFY_REQUEST = 7;
        private static final int MSG_SEND_SESSION_MODIFY_RESPONSE = 8;
        private static final int MSG_REQUEST_CAMERA_CAPABILITIES = 9;
        private static final int MSG_REQUEST_CONNECTION_DATA_USAGE = 10;
        private static final int MSG_SET_PAUSE_IMAGE = 11;

        private final VideoProvider.VideoProviderHandler
                mMessageHandler = new VideoProvider.VideoProviderHandler();
        private final VideoProvider.VideoProviderBinder mBinder;
        private IVideoCallback mVideoCallback;

        /**
         * Default handler used to consolidate binder method calls onto a single thread.
         */
        private final class VideoProviderHandler extends Handler {
            @Override
            public void handleMessage(Message msg) {
                switch (msg.what) {
                    case MSG_SET_VIDEO_CALLBACK:
                        mVideoCallback = IVideoCallback.Stub.asInterface((IBinder) msg.obj);
                        break;
                    case MSG_SET_CAMERA:
                        onSetCamera((String) msg.obj);
                        break;
                    case MSG_SET_PREVIEW_SURFACE:
                        onSetPreviewSurface((Surface) msg.obj);
                        break;
                    case MSG_SET_DISPLAY_SURFACE:
                        onSetDisplaySurface((Surface) msg.obj);
                        break;
                    case MSG_SET_DEVICE_ORIENTATION:
                        onSetDeviceOrientation(msg.arg1);
                        break;
                    case MSG_SET_ZOOM:
                        onSetZoom((Float) msg.obj);
                        break;
                    case MSG_SEND_SESSION_MODIFY_REQUEST:
                        onSendSessionModifyRequest((VideoProfile) msg.obj);
                        break;
                    case MSG_SEND_SESSION_MODIFY_RESPONSE:
                        onSendSessionModifyResponse((VideoProfile) msg.obj);
                        break;
                    case MSG_REQUEST_CAMERA_CAPABILITIES:
                        onRequestCameraCapabilities();
                        break;
                    case MSG_REQUEST_CONNECTION_DATA_USAGE:
                        onRequestConnectionDataUsage();
                        break;
                    case MSG_SET_PAUSE_IMAGE:
                        onSetPauseImage((String) msg.obj);
                        break;
                    default:
                        break;
                }
            }
        }

        /**
         * IVideoProvider stub implementation.
         */
        private final class VideoProviderBinder extends IVideoProvider.Stub {
            public void setVideoCallback(IBinder videoCallbackBinder) {
                mMessageHandler.obtainMessage(
                        MSG_SET_VIDEO_CALLBACK, videoCallbackBinder).sendToTarget();
            }

            public void setCamera(String cameraId) {
                mMessageHandler.obtainMessage(MSG_SET_CAMERA, cameraId).sendToTarget();
            }

            public void setPreviewSurface(Surface surface) {
                mMessageHandler.obtainMessage(MSG_SET_PREVIEW_SURFACE, surface).sendToTarget();
            }

            public void setDisplaySurface(Surface surface) {
                mMessageHandler.obtainMessage(MSG_SET_DISPLAY_SURFACE, surface).sendToTarget();
            }

            public void setDeviceOrientation(int rotation) {
                mMessageHandler.obtainMessage(
                        MSG_SET_DEVICE_ORIENTATION, rotation, 0).sendToTarget();
            }

            public void setZoom(float value) {
                mMessageHandler.obtainMessage(MSG_SET_ZOOM, value).sendToTarget();
            }

            public void sendSessionModifyRequest(VideoProfile requestProfile) {
                mMessageHandler.obtainMessage(
                        MSG_SEND_SESSION_MODIFY_REQUEST, requestProfile).sendToTarget();
            }

            public void sendSessionModifyResponse(VideoProfile responseProfile) {
                mMessageHandler.obtainMessage(
                        MSG_SEND_SESSION_MODIFY_RESPONSE, responseProfile).sendToTarget();
            }

            public void requestCameraCapabilities() {
                mMessageHandler.obtainMessage(MSG_REQUEST_CAMERA_CAPABILITIES).sendToTarget();
            }

            public void requestCallDataUsage() {
                mMessageHandler.obtainMessage(MSG_REQUEST_CONNECTION_DATA_USAGE).sendToTarget();
            }

            public void setPauseImage(String uri) {
                mMessageHandler.obtainMessage(MSG_SET_PAUSE_IMAGE, uri).sendToTarget();
            }
        }

        public VideoProvider() {
            mBinder = new VideoProvider.VideoProviderBinder();
        }

        /**
         * Returns binder object which can be used across IPC methods.
         * @hide
         */
        public final IVideoProvider getInterface() {
            return mBinder;
        }

        /**
         * Sets the camera to be used for video recording in a video connection.
         *
         * @param cameraId The id of the camera.
         */
        public abstract void onSetCamera(String cameraId);

        /**
         * Sets the surface to be used for displaying a preview of what the user's camera is
         * currently capturing.  When video transmission is enabled, this is the video signal which
         * is sent to the remote device.
         *
         * @param surface The surface.
         */
        public abstract void onSetPreviewSurface(Surface surface);

        /**
         * Sets the surface to be used for displaying the video received from the remote device.
         *
         * @param surface The surface.
         */
        public abstract void onSetDisplaySurface(Surface surface);

        /**
         * Sets the device orientation, in degrees.  Assumes that a standard portrait orientation of
         * the device is 0 degrees.
         *
         * @param rotation The device orientation, in degrees.
         */
        public abstract void onSetDeviceOrientation(int rotation);

        /**
         * Sets camera zoom ratio.
         *
         * @param value The camera zoom ratio.
         */
        public abstract void onSetZoom(float value);

        /**
         * Issues a request to modify the properties of the current session.  The request is
         * sent to the remote device where it it handled by the In-Call UI.
         * Some examples of session modification requests: upgrade connection from audio to video,
         * downgrade connection from video to audio, pause video.
         *
         * @param requestProfile The requested connection video properties.
         */
        public abstract void onSendSessionModifyRequest(VideoProfile requestProfile);

        /**te
         * Provides a response to a request to change the current connection session video
         * properties.
         * This is in response to a request the InCall UI has received via the InCall UI.
         *
         * @param responseProfile The response connection video properties.
         */
        public abstract void onSendSessionModifyResponse(VideoProfile responseProfile);

        /**
         * Issues a request to the video provider to retrieve the camera capabilities.
         * Camera capabilities are reported back to the caller via the In-Call UI.
         */
        public abstract void onRequestCameraCapabilities();

        /**
         * Issues a request to the video telephony framework to retrieve the cumulative data usage
         * for the current connection.  Data usage is reported back to the caller via the
         * InCall UI.
         */
        public abstract void onRequestConnectionDataUsage();

        /**
         * Provides the video telephony framework with the URI of an image to be displayed to remote
         * devices when the video signal is paused.
         *
         * @param uri URI of image to display.
         */
        public abstract void onSetPauseImage(String uri);

        /**
         * Invokes callback method defined in In-Call UI.
         *
         * @param videoProfile The requested video connection profile.
         */
        public void receiveSessionModifyRequest(VideoProfile videoProfile) {
            if (mVideoCallback != null) {
                try {
                    mVideoCallback.receiveSessionModifyRequest(videoProfile);
                } catch (RemoteException ignored) {
                }
            }
        }

        /**
         * Invokes callback method defined in In-Call UI.
         *
         * @param status Status of the session modify request.  Valid values are
         *               {@link VideoProvider#SESSION_MODIFY_REQUEST_SUCCESS},
         *               {@link VideoProvider#SESSION_MODIFY_REQUEST_FAIL},
         *               {@link VideoProvider#SESSION_MODIFY_REQUEST_INVALID}
         * @param requestedProfile The original request which was sent to the remote device.
         * @param responseProfile The actual profile changes made by the remote device.
         */
        public void receiveSessionModifyResponse(int status,
                VideoProfile requestedProfile, VideoProfile responseProfile) {
            if (mVideoCallback != null) {
                try {
                    mVideoCallback.receiveSessionModifyResponse(
                            status, requestedProfile, responseProfile);
                } catch (RemoteException ignored) {
                }
            }
        }

        /**
         * Invokes callback method defined in In-Call UI.
         *
         * Valid values are: {@link VideoProvider#SESSION_EVENT_RX_PAUSE},
         * {@link VideoProvider#SESSION_EVENT_RX_RESUME},
         * {@link VideoProvider#SESSION_EVENT_TX_START},
         * {@link VideoProvider#SESSION_EVENT_TX_STOP}
         *
         * @param event The event.
         */
        public void handleCallSessionEvent(int event) {
            if (mVideoCallback != null) {
                try {
                    mVideoCallback.handleCallSessionEvent(event);
                } catch (RemoteException ignored) {
                }
            }
        }

        /**
         * Invokes callback method defined in In-Call UI.
         *
         * @param width  The updated peer video width.
         * @param height The updated peer video height.
         */
        public void changePeerDimensions(int width, int height) {
            if (mVideoCallback != null) {
                try {
                    mVideoCallback.changePeerDimensions(width, height);
                } catch (RemoteException ignored) {
                }
            }
        }

        /**
         * Invokes callback method defined in In-Call UI.
         *
         * @param dataUsage The updated data usage.
         */
        public void changeCallDataUsage(int dataUsage) {
            if (mVideoCallback != null) {
                try {
                    mVideoCallback.changeCallDataUsage(dataUsage);
                } catch (RemoteException ignored) {
                }
            }
        }

        /**
         * Invokes callback method defined in In-Call UI.
         *
         * @param cameraCapabilities The changed camera capabilities.
         */
        public void changeCameraCapabilities(CameraCapabilities cameraCapabilities) {
            if (mVideoCallback != null) {
                try {
                    mVideoCallback.changeCameraCapabilities(cameraCapabilities);
                } catch (RemoteException ignored) {
                }
            }
        }

        /**
         * Invokes callback method defined in In-Call UI.
         *
         * @param videoQuality The updated video quality.
         */
        public void changeVideoQuality(int videoQuality) {
            if (mVideoCallback != null) {
                try {
                    mVideoCallback.changeVideoQuality(videoQuality);
                } catch (RemoteException ignored) {
                }
            }
        }
    }

    private final Listener mConnectionDeathListener = new Listener() {
        @Override
        public void onDestroyed(Connection c) {
            if (mConferenceables.remove(c)) {
                fireOnConferenceableConnectionsChanged();
            }
        }
    };

    private final Conference.Listener mConferenceDeathListener = new Conference.Listener() {
        @Override
        public void onDestroyed(Conference c) {
            if (mConferenceables.remove(c)) {
                fireOnConferenceableConnectionsChanged();
            }
        }
    };

    /**
     * ConcurrentHashMap constructor params: 8 is initial table size, 0.9f is
     * load factor before resizing, 1 means we only expect a single thread to
     * access the map so make only a single shard
     */
    private final Set<Listener> mListeners = Collections.newSetFromMap(
            new ConcurrentHashMap<Listener, Boolean>(8, 0.9f, 1));
    private final List<IConferenceable> mConferenceables = new ArrayList<>();
    private final List<IConferenceable> mUnmodifiableConferenceables =
            Collections.unmodifiableList(mConferenceables);

    private int mState = STATE_NEW;
    private AudioState mAudioState;
    private Uri mAddress;
    private int mAddressPresentation;
    private String mCallerDisplayName;
    private int mCallerDisplayNamePresentation;
    private boolean mRingbackRequested = false;
    private int mCallProperties;
    private int mConnectionCapabilities;
    private VideoProvider mVideoProvider;
    private boolean mAudioModeIsVoip;
    private StatusHints mStatusHints;
    private int mVideoState;
    private DisconnectCause mDisconnectCause;
    private Conference mConference;
    private ConnectionService mConnectionService;
    private PhoneAccountHandle mPhoneAccountHandle = null;
    private int mCallSubstate;

    /**
     * Create a new Connection.
     */
    public Connection() {}

    /**
     * @return The address (e.g., phone number) to which this Connection is currently communicating.
     */
    public final Uri getAddress() {
        return mAddress;
    }

    /**
     * @return The presentation requirements for the address.
     *         See {@link TelecomManager} for valid values.
     */
    public final int getAddressPresentation() {
        return mAddressPresentation;
    }

    /**
     * @return The caller display name (CNAP).
     */
    public final String getCallerDisplayName() {
        return mCallerDisplayName;
    }

    /**
     * @return The presentation requirements for the handle.
     *         See {@link TelecomManager} for valid values.
     */
    public final int getCallerDisplayNamePresentation() {
        return mCallerDisplayNamePresentation;
    }

    /**
     * @return The state of this Connection.
     */
    public final int getState() {
        return mState;
    }

    /**
     * Returns the video state of the connection.
     * Valid values: {@link VideoProfile.VideoState#AUDIO_ONLY},
     * {@link VideoProfile.VideoState#BIDIRECTIONAL},
     * {@link VideoProfile.VideoState#TX_ENABLED},
     * {@link VideoProfile.VideoState#RX_ENABLED}.
     *
     * @return The video state of the connection.
     * @hide
     */
    public final int getVideoState() {
        return mVideoState;
    }

    /**
     * Returns the call substate of the call.
     * Valid values: {@link Connection#CALL_SUBSTATE_NONE},
     * {@link Connection#CALL_SUBSTATE_AUDIO_CONNECTED_SUSPENDED},
     * {@link Connection#CALL_SUBSTATE_VIDEO_CONNECTED_SUSPENDED},
     * {@link Connection#CALL_SUBSTATE_AVP_RETRY},
     * {@link Connection#CALL_SUBSTATE_MEDIA_PAUSED}.
     *
     * @param callSubstate The new call substate.
     * @hide
     */
    public final int getCallSubstate() {
        return mCallSubstate;
    }

    /**
     * @return The audio state of the connection, describing how its audio is currently
     *         being routed by the system. This is {@code null} if this Connection
     *         does not directly know about its audio state.
     */
    public final AudioState getAudioState() {
        return mAudioState;
    }

    /**
     * @return The conference that this connection is a part of.  Null if it is not part of any
     *         conference.
     */
    public final Conference getConference() {
        return mConference;
    }

    /**
     * Returns whether this connection is requesting that the system play a ringback tone
     * on its behalf.
     */
    public final boolean isRingbackRequested() {
        return mRingbackRequested;
    }

    /**
     * @return True if the connection's audio mode is VOIP.
     */
    public final boolean getAudioModeIsVoip() {
        return mAudioModeIsVoip;
    }

    /**
     * @return The status hints for this connection.
     */
    public final StatusHints getStatusHints() {
        return mStatusHints;
    }

    /**
     * Assign a listener to be notified of state changes.
     *
     * @param l A listener.
     * @return This Connection.
     *
     * @hide
     */
    public final Connection addConnectionListener(Listener l) {
        mListeners.add(l);
        return this;
    }

    /**
     * Remove a previously assigned listener that was being notified of state changes.
     *
     * @param l A Listener.
     * @return This Connection.
     *
     * @hide
     */
    public final Connection removeConnectionListener(Listener l) {
        if (l != null) {
            mListeners.remove(l);
        }
        return this;
    }

    /**
     * @return The {@link DisconnectCause} for this connection.
     */
    public final DisconnectCause getDisconnectCause() {
        return mDisconnectCause;
    }

    /**
     * Inform this Connection that the state of its audio output has been changed externally.
     *
     * @param state The new audio state.
     * @hide
     */
    final void setAudioState(AudioState state) {
        checkImmutable();
        Log.d(this, "setAudioState %s", state);
        mAudioState = state;
        onAudioStateChanged(state);
    }

    /**
     * @param state An integer value of a {@code STATE_*} constant.
     * @return A string representation of the value.
     */
    public static String stateToString(int state) {
        switch (state) {
            case STATE_INITIALIZING:
                return "STATE_INITIALIZING";
            case STATE_NEW:
                return "STATE_NEW";
            case STATE_RINGING:
                return "STATE_RINGING";
            case STATE_DIALING:
                return "STATE_DIALING";
            case STATE_ACTIVE:
                return "STATE_ACTIVE";
            case STATE_HOLDING:
                return "STATE_HOLDING";
            case STATE_DISCONNECTED:
                return "DISCONNECTED";
            default:
                Log.wtf(Connection.class, "Unknown state %d", state);
                return "UNKNOWN";
        }
    }

    /**
     * Returns the connection's capabilities, as a bit mask of the {@code CAPABILITY_*} constants.
     */
    public final int getConnectionCapabilities() {
        return mConnectionCapabilities;
    }

    /** @hide */
    @SystemApi @Deprecated public final int getCallCapabilities() {
        return getConnectionCapabilities();
    }

    /**
     * Returns the connection's {@link CallProperties}
     * @hide
     */
    public final int getCallProperties() {
        return mCallProperties;
    }

    /**
     * Sets the value of the {@link #getAddress()} property.
     *
     * @param address The new address.
     * @param presentation The presentation requirements for the address.
     *        See {@link TelecomManager} for valid values.
     */
    public final void setAddress(Uri address, int presentation) {
        checkImmutable();
        Log.d(this, "setAddress %s", address);
        mAddress = address;
        mAddressPresentation = presentation;
        for (Listener l : mListeners) {
            l.onAddressChanged(this, address, presentation);
        }
    }

    /**
     * Sets the caller display name (CNAP).
     *
     * @param callerDisplayName The new display name.
     * @param presentation The presentation requirements for the handle.
     *        See {@link TelecomManager} for valid values.
     */
    public final void setCallerDisplayName(String callerDisplayName, int presentation) {
        checkImmutable();
        Log.d(this, "setCallerDisplayName %s", callerDisplayName);
        mCallerDisplayName = callerDisplayName;
        mCallerDisplayNamePresentation = presentation;
        for (Listener l : mListeners) {
            l.onCallerDisplayNameChanged(this, callerDisplayName, presentation);
        }
    }

    /**
     * Set the video state for the connection.
     * Valid values: {@link VideoProfile.VideoState#AUDIO_ONLY},
     * {@link VideoProfile.VideoState#BIDIRECTIONAL},
     * {@link VideoProfile.VideoState#TX_ENABLED},
     * {@link VideoProfile.VideoState#RX_ENABLED}.
     *
     * @param videoState The new video state.
     * @hide
     */
    public final void setVideoState(int videoState) {
        checkImmutable();
        Log.d(this, "setVideoState %d", videoState);
        mVideoState = videoState;
        for (Listener l : mListeners) {
            l.onVideoStateChanged(this, mVideoState);
        }
    }

    /**
     * Set the call substate for the connection.
     * Valid values: {@link Connection#CALL_SUBSTATE_NONE},
     * {@link Connection#CALL_SUBSTATE_AUDIO_CONNECTED_SUSPENDED},
     * {@link Connection#CALL_SUBSTATE_VIDEO_CONNECTED_SUSPENDED},
     * {@link Connection#CALL_SUBSTATE_AVP_RETRY},
     * {@link Connection#CALL_SUBSTATE_MEDIA_PAUSED}.
     *
     * @param callSubstate The new call substate.
     * @hide
     */
    public final void setCallSubstate(int callSubstate) {
        Log.d(this, "setCallSubstate %d", callSubstate);
        mCallSubstate = callSubstate;
        for (Listener l : mListeners) {
            l.onCallSubstateChanged(this, mCallSubstate);
        }
    }

    /**
     * Sets state to active (e.g., an ongoing connection where two or more parties can actively
     * communicate).
     */
    public final void setActive() {
        checkImmutable();
        setRingbackRequested(false);
        setState(STATE_ACTIVE);
    }

    /**
     * Updates the call extras for the connection.
     * @hide
     */
    public final void setExtras(Bundle extras) {
        if (DBG) {
            Log.d(this, "setExtras extras size= " + extras.size());
        }

        for (Listener l : mListeners) {
            l.onExtrasUpdated(this, extras);
        }
    }

    /**
     * Sets state to ringing (e.g., an inbound ringing connection).
     */
    public final void setRinging() {
        checkImmutable();
        setState(STATE_RINGING);
    }

    /**
     * Sets state to initializing (this Connection is not yet ready to be used).
     */
    public final void setInitializing() {
        checkImmutable();
        setState(STATE_INITIALIZING);
    }

    /**
     * Sets state to initialized (the Connection has been set up and is now ready to be used).
     */
    public final void setInitialized() {
        checkImmutable();
        setState(STATE_NEW);
    }

    /**
     * Sets state to dialing (e.g., dialing an outbound connection).
     */
    public final void setDialing() {
        checkImmutable();
        setState(STATE_DIALING);
    }

    /**
     * Sets state to be on hold.
     */
    public final void setOnHold() {
        checkImmutable();
        setState(STATE_HOLDING);
    }

    /**
     * Sets the video connection provider.
     * @param videoProvider The video provider.
     * @hide
     */
    public final void setVideoProvider(VideoProvider videoProvider) {
        checkImmutable();
        mVideoProvider = videoProvider;
        for (Listener l : mListeners) {
            l.onVideoProviderChanged(this, videoProvider);
        }
    }

    /** @hide */
    public final VideoProvider getVideoProvider() {
        return mVideoProvider;
    }

    /**
     * Sets state to disconnected.
     *
     * @param disconnectCause The reason for the disconnection, as specified by
     *         {@link DisconnectCause}.
     */
    public final void setDisconnected(DisconnectCause disconnectCause) {
        checkImmutable();
        mDisconnectCause = disconnectCause;
        setState(STATE_DISCONNECTED);
        Log.d(this, "Disconnected with cause %s", disconnectCause);
        for (Listener l : mListeners) {
            l.onDisconnected(this, disconnectCause);
        }
    }

    /**
     * Informs listeners that this {@code Connection} is in a post-dial wait state. This is done
     * when (a) the {@code Connection} is issuing a DTMF sequence; (b) it has encountered a "wait"
     * character; and (c) it wishes to inform the In-Call app that it is waiting for the end-user
     * to send an {@link #onPostDialContinue(boolean)} signal.
     *
     * @param remaining The DTMF character sequence remaining to be emitted once the
     *         {@link #onPostDialContinue(boolean)} is received, including any "wait" characters
     *         that remaining sequence may contain.
     */
    public final void setPostDialWait(String remaining) {
        checkImmutable();
        for (Listener l : mListeners) {
            l.onPostDialWait(this, remaining);
        }
    }

    /**
     * Informs listeners that this {@code Connection} has processed a character in the post-dial
     * started state. This is done when (a) the {@code Connection} is issuing a DTMF sequence;
     * (b) it has encountered a "wait" character; and (c) it wishes to signal Telecom to play
     * the corresponding DTMF tone locally.
     *
     * @param nextChar The DTMF character that was just processed by the {@code Connection}.
     *
     * @hide
     */
    public final void setNextPostDialWaitChar(char nextChar) {
        checkImmutable();
        for (Listener l : mListeners) {
            l.onPostDialChar(this, nextChar);
        }
    }

    /**
     * Requests that the framework play a ringback tone. This is to be invoked by implementations
     * that do not play a ringback tone themselves in the connection's audio stream.
     *
     * @param ringback Whether the ringback tone is to be played.
     */
    public final void setRingbackRequested(boolean ringback) {
        checkImmutable();
        if (mRingbackRequested != ringback) {
            mRingbackRequested = ringback;
            for (Listener l : mListeners) {
                l.onRingbackRequested(this, ringback);
            }
        }
    }

    /** @hide */
    @SystemApi @Deprecated public final void setCallCapabilities(int connectionCapabilities) {
        setConnectionCapabilities(connectionCapabilities);
    }

    /**
     * Sets the connection's capabilities as a bit mask of the {@code CAPABILITY_*} constants.
     *
     * @param connectionCapabilities The new connection capabilities.
     */
    public final void setConnectionCapabilities(int connectionCapabilities) {
        checkImmutable();
        if (mConnectionCapabilities != connectionCapabilities) {
            mConnectionCapabilities = connectionCapabilities;
            for (Listener l : mListeners) {
                l.onConnectionCapabilitiesChanged(this, mConnectionCapabilities);
            }
        }
    }

    /**
     * Sets the connection's {@link CallProperties}.
     *
     * @param callProperties The new call properties.
     * @hide
     */
    public final void setCallProperties(int callProperties) {
        if (mCallProperties != callProperties) {
            mCallProperties = callProperties;
            for (Listener l : mListeners) {
                l.onCallPropertiesChanged(this, mCallProperties);
            }
        }
    }

    /**
     * Tears down the Connection object.
     */
    public final void destroy() {
        for (Listener l : mListeners) {
            l.onDestroyed(this);
        }
    }

    /**
     * Requests that the framework use VOIP audio mode for this connection.
     *
     * @param isVoip True if the audio mode is VOIP.
     */
    public final void setAudioModeIsVoip(boolean isVoip) {
        checkImmutable();
        mAudioModeIsVoip = isVoip;
        for (Listener l : mListeners) {
            l.onAudioModeIsVoipChanged(this, isVoip);
        }
    }

    /**
     * Sets the label and icon status to display in the in-call UI.
     *
     * @param statusHints The status label and icon to set.
     */
    public final void setStatusHints(StatusHints statusHints) {
        checkImmutable();
        mStatusHints = statusHints;
        for (Listener l : mListeners) {
            l.onStatusHintsChanged(this, statusHints);
        }
    }

    /**
     * Sets the connections with which this connection can be conferenced.
     *
     * @param conferenceableConnections The set of connections this connection can conference with.
     */
    public final void setConferenceableConnections(List<Connection> conferenceableConnections) {
        checkImmutable();
        clearConferenceableList();
        for (Connection c : conferenceableConnections) {
            // If statement checks for duplicates in input. It makes it N^2 but we're dealing with a
            // small amount of items here.
            if (!mConferenceables.contains(c)) {
                c.addConnectionListener(mConnectionDeathListener);
                mConferenceables.add(c);
            }
        }
        fireOnConferenceableConnectionsChanged();
    }

    /**
     * Similar to {@link #setConferenceableConnections(java.util.List)}, sets a list of connections
     * or conferences with which this connection can be conferenced.
     *
     * @param conferenceables The conferenceables.
     */
    public final void setConferenceables(List<IConferenceable> conferenceables) {
        clearConferenceableList();
        for (IConferenceable c : conferenceables) {
            // If statement checks for duplicates in input. It makes it N^2 but we're dealing with a
            // small amount of items here.
            if (!mConferenceables.contains(c)) {
                if (c instanceof Connection) {
                    Connection connection = (Connection) c;
                    connection.addConnectionListener(mConnectionDeathListener);
                } else if (c instanceof Conference) {
                    Conference conference = (Conference) c;
                    conference.addListener(mConferenceDeathListener);
                }
                mConferenceables.add(c);
            }
        }
        fireOnConferenceableConnectionsChanged();
    }

    /**
     * Returns the connections or conferences with which this connection can be conferenced.
     */
    public final List<IConferenceable> getConferenceables() {
        return mUnmodifiableConferenceables;
    }

    /**
     * @hide.
     */
    public final void setPhoneAccountHandle(PhoneAccountHandle pHandle) {
        mPhoneAccountHandle = pHandle;
        for (Listener l : mListeners) {
            l.onPhoneAccountChanged(this, pHandle);
        }
    }

    /**
     * @hide.
     */
    public final PhoneAccountHandle getPhoneAccountHandle() {
        return mPhoneAccountHandle;
    }

    /*
     * @hide
     */
    public final void setConnectionService(ConnectionService connectionService) {
        checkImmutable();
        if (mConnectionService != null) {
            Log.e(this, new Exception(), "Trying to set ConnectionService on a connection " +
                    "which is already associated with another ConnectionService.");
        } else {
            mConnectionService = connectionService;
        }
    }

    /**
     * @hide
     */
    public final void unsetConnectionService(ConnectionService connectionService) {
        if (mConnectionService != connectionService) {
            Log.e(this, new Exception(), "Trying to remove ConnectionService from a Connection " +
                    "that does not belong to the ConnectionService.");
        } else {
            mConnectionService = null;
        }
    }

    /**
     * @hide
     */
    public final ConnectionService getConnectionService() {
        return mConnectionService;
    }

    /**
     * Sets the conference that this connection is a part of. This will fail if the connection is
     * already part of a conference. {@link #resetConference} to un-set the conference first.
     *
     * @param conference The conference.
     * @return {@code true} if the conference was successfully set.
     * @hide
     */
    public final boolean setConference(Conference conference) {
        checkImmutable();
        // We check to see if it is already part of another conference.
        if (mConference == null) {
            mConference = conference;
            if (mConnectionService != null && mConnectionService.containsConference(conference)) {
                fireConferenceChanged();
                onConferenceChanged();
            }
            return true;
        }
        return false;
    }

    /**
     * Resets the conference that this connection is a part of.
     * @hide
     */
    public final void resetConference() {
        if (mConference != null) {
            Log.d(this, "Conference reset");
            mConference = null;
            fireConferenceChanged();
        }
    }

    /**
     * Notifies this Connection that the {@link #getAudioState()} property has a new value.
     *
     * @param state The new connection audio state.
     */
    public void onAudioStateChanged(AudioState state) {}

    /**
     * Notifies this Connection of an internal state change. This method is called after the
     * state is changed.
     *
     * @param state The new state, one of the {@code STATE_*} constants.
     */
    public void onStateChanged(int state) {}

    /**
     * Notifies this Connection of a request to play a DTMF tone.
     *
     * @param c A DTMF character.
     */
    public void onPlayDtmfTone(char c) {}

    /**
     * Notifies this Connection of a request to stop any currently playing DTMF tones.
     */
    public void onStopDtmfTone() {}

    /**
     * Notifies this to set local call hold.
     * {@hide}
     */
    public void setLocalCallHold(int lchState) {}

    /**
     * Notifies this to set active subscription.
     * {@hide}
     */
    public void setActiveSubscription() {}

    /**
     * Notifies this Connection of a request to disconnect.
     */
    public void onDisconnect() {}

    /**
     * Notifies this Connection of a request to disconnect a participant of the conference managed
     * by the connection.
     *
     * @param endpoint the {@link Uri} of the participant to disconnect.
     * @hide
     */
    public void onDisconnectConferenceParticipant(Uri endpoint) {}

    /**
     * Notifies this Connection of a request to separate from its parent conference.
     */
    public void onSeparate() {}

    /**
     * Notifies this Connection of a request to abort.
     */
    public void onAbort() {}

    /**
     * Notifies this Connection of a request to hold.
     */
    public void onHold() {}

    /**
     * Notifies this Connection of a request to exit a hold state.
     */
    public void onUnhold() {}

    /**
     * Notifies this Connection, which is in {@link #STATE_RINGING}, of
     * a request to accept.
     *
     * @param videoState The video state in which to answer the connection.
     * @hide
     */
    public void onAnswer(int videoState) {}

    /**
     * Notifies this Connection, which is in {@link #STATE_RINGING}, of
     * a request to accept.
     */
    public void onAnswer() {
        onAnswer(VideoProfile.VideoState.AUDIO_ONLY);
    }

    /**
     * Notifies this Connection, which is in {@link #STATE_RINGING}, of
     * a request to deflect.
     */
    /** @hide */
    public void onDeflect(String number) {}

    /**
     * Notifies this Connection, which is in {@link State#RINGING}, of
     * a request to reject.
     */
    public void onReject() {}

    /**
     * Notifies this Connection whether the user wishes to proceed with the post-dial DTMF codes.
     */
    public void onPostDialContinue(boolean proceed) {}

    /**
     * Merge this connection and the specified connection into a conference call.  Once the
     * connections are merged, the calls should be added to the an existing or new
     * {@code Conference} instance. For new {@code Conference} instances, use
     * {@code ConnectionService#addConference}.
     *
     * @param otherConnection The connection with which this connection should be conferenced.
     * @hide
     */
    public void onConferenceWith(Connection otherConnection) {}

    /**
     * Notifies this Connection that the conference which is set on it has changed.
     * @hide
     */
    public void onConferenceChanged() {}

    static String toLogSafePhoneNumber(String number) {
        // For unknown number, log empty string.
        if (number == null) {
            return "";
        }

        if (PII_DEBUG) {
            // When PII_DEBUG is true we emit PII.
            return number;
        }

        // Do exactly same thing as Uri#toSafeString() does, which will enable us to compare
        // sanitized phone numbers.
        StringBuilder builder = new StringBuilder();
        for (int i = 0; i < number.length(); i++) {
            char c = number.charAt(i);
            if (c == '-' || c == '@' || c == '.') {
                builder.append(c);
            } else {
                builder.append('x');
            }
        }
        return builder.toString();
    }

    private void setState(int state) {
        checkImmutable();
        if (mState == STATE_DISCONNECTED && mState != state) {
            Log.d(this, "Connection already DISCONNECTED; cannot transition out of this state.");
            return;
        }
        if (mState != state) {
            Log.d(this, "setState: %s", stateToString(state));
            mState = state;
            onStateChanged(state);
            for (Listener l : mListeners) {
                l.onStateChanged(this, state);
            }
        }
    }

    private static class FailureSignalingConnection extends Connection {
        private boolean mImmutable = false;
        public FailureSignalingConnection(DisconnectCause disconnectCause) {
            setDisconnected(disconnectCause);
            mImmutable = true;
        }

        public void checkImmutable() {
            if (mImmutable) {
                throw new UnsupportedOperationException("Connection is immutable");
            }
        }
    }

    /**
     * Return a {@code Connection} which represents a failed connection attempt. The returned
     * {@code Connection} will have a {@link android.telecom.DisconnectCause} and as specified,
     * and a {@link #getState()} of {@link #STATE_DISCONNECTED}.
     * <p>
     * The returned {@code Connection} can be assumed to {@link #destroy()} itself when appropriate,
     * so users of this method need not maintain a reference to its return value to destroy it.
     *
     * @param disconnectCause The disconnect cause, ({@see android.telecomm.DisconnectCause}).
     * @return A {@code Connection} which indicates failure.
     */
    public static Connection createFailedConnection(DisconnectCause disconnectCause) {
        return new FailureSignalingConnection(disconnectCause);
    }

    /**
     * Override to throw an {@link UnsupportedOperationException} if this {@code Connection} is
     * not intended to be mutated, e.g., if it is a marker for failure. Only for framework use;
     * this should never be un-@hide-den.
     *
     * @hide
     */
    public void checkImmutable() {}

    /**
     * Return a {@code Connection} which represents a canceled connection attempt. The returned
     * {@code Connection} will have state {@link #STATE_DISCONNECTED}, and cannot be moved out of
     * that state. This connection should not be used for anything, and no other
     * {@code Connection}s should be attempted.
     * <p>
     * so users of this method need not maintain a reference to its return value to destroy it.
     *
     * @return A {@code Connection} which indicates that the underlying connection should
     * be canceled.
     */
    public static Connection createCanceledConnection() {
        return new FailureSignalingConnection(new DisconnectCause(DisconnectCause.CANCELED));
    }

    private final void fireOnConferenceableConnectionsChanged() {
        for (Listener l : mListeners) {
            l.onConferenceablesChanged(this, getConferenceables());
        }
    }

    private final void fireConferenceChanged() {
        for (Listener l : mListeners) {
            l.onConferenceChanged(this, mConference);
        }
    }

    private final void clearConferenceableList() {
        for (IConferenceable c : mConferenceables) {
            if (c instanceof Connection) {
                Connection connection = (Connection) c;
                connection.removeConnectionListener(mConnectionDeathListener);
            } else if (c instanceof Conference) {
                Conference conference = (Conference) c;
                conference.removeListener(mConferenceDeathListener);
            }
        }
        mConferenceables.clear();
    }

    /**
     * Notifies listeners of a change to conference participant(s).
     *
     * @param conferenceParticipants The participants.
     * @hide
     */
    protected final void updateConferenceParticipants(
            List<ConferenceParticipant> conferenceParticipants) {
        for (Listener l : mListeners) {
            l.onConferenceParticipantsChanged(this, conferenceParticipants);
        }
    }
}<|MERGE_RESOLUTION|>--- conflicted
+++ resolved
@@ -198,8 +198,6 @@
      */
     public static final int CAPABILITY_GENERIC_CONFERENCE = 0x00004000;
 
-<<<<<<< HEAD
-
     /**
      * Add participant in an active or conference call option
      * @hide
@@ -211,13 +209,12 @@
      * @hide
      */
     public static final int CALL_TYPE_MODIFIABLE = 0x00020000;
-=======
+
     /**
      * Speed up audio setup for MT call.
      * @hide
     */
-    public static final int CAPABILITY_SPEED_UP_MT_AUDIO = 0x00008000;
->>>>>>> 51c23674
+    public static final int CAPABILITY_SPEED_UP_MT_AUDIO = 0x00040000;
 
     // Flag controlling whether PII is emitted into the logs
     private static final boolean PII_DEBUG = Log.isLoggable(android.util.Log.DEBUG);
@@ -305,16 +302,14 @@
         if (can(capabilities, CAPABILITY_GENERIC_CONFERENCE)) {
             builder.append(" CAPABILITY_GENERIC_CONFERENCE");
         }
-<<<<<<< HEAD
         if (can(capabilities, CALL_TYPE_MODIFIABLE)) {
             builder.append(" CALL_TYPE_MODIFIABLE");
         }
         if (can(capabilities, ADD_PARTICIPANT)) {
             builder.append(" ADD_PARTICIPANT");
-=======
+        }
         if (can(capabilities, CAPABILITY_SPEED_UP_MT_AUDIO)) {
             builder.append(" CAPABILITY_SPEED_UP_IMS_MT_AUDIO");
->>>>>>> 51c23674
         }
         builder.append("]");
         return builder.toString();
