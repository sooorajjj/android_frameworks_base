--- conflicted
+++ resolved
@@ -349,15 +349,9 @@
         }
 
         @Override
-<<<<<<< HEAD
-        public void addExistingConnection(final String callId, ParcelableConnection connection) {
+        public void addExistingConnection(String callId, ParcelableConnection connection,
+                Session.Info sessionInfo) {
             RemoteConnection remoteConnection = new RemoteConnection(callId,
-=======
-        public void addExistingConnection(String callId, ParcelableConnection connection,
-                Session.Info sessionInfo) {
-            // TODO: add contents of this method
-            RemoteConnection remoteConnction = new RemoteConnection(callId,
->>>>>>> 4d75bee9
                     mOutgoingConnectionServiceRpc, connection);
             mConnectionById.put(callId, remoteConnection);
             remoteConnection.registerCallback(new RemoteConnection.Callback() {
