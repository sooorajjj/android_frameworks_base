/*
 * Copyright (C) 2014 The Android Open Source Project
 *
 * Licensed under the Apache License, Version 2.0 (the "License");
 * you may not use this file except in compliance with the License.
 * You may obtain a copy of the License at
 *
 *      http://www.apache.org/licenses/LICENSE-2.0
 *
 * Unless required by applicable law or agreed to in writing, software
 * distributed under the License is distributed on an "AS IS" BASIS,
 * WITHOUT WARRANTIES OR CONDITIONS OF ANY KIND, either express or implied.
 * See the License for the specific language governing permissions and
 * limitations under the License
 */

package android.telecom;

import android.os.Handler;
import android.os.IBinder;
import android.os.Looper;
import android.os.Message;
import android.os.RemoteException;
import android.telecom.InCallService.VideoCall;
import android.view.Surface;

import com.android.internal.os.SomeArgs;
import com.android.internal.telecom.IVideoCallback;
import com.android.internal.telecom.IVideoProvider;

/**
 * Implementation of a Video Call, which allows InCallUi to communicate commands to the underlying
 * {@link Connection.VideoProvider}, and direct callbacks from the
 * {@link Connection.VideoProvider} to the appropriate {@link VideoCall.Listener}.
 *
 * {@hide}
 */
public class VideoCallImpl extends VideoCall {
    private static final int MSG_RECEIVE_SESSION_MODIFY_REQUEST = 1;
    private static final int MSG_RECEIVE_SESSION_MODIFY_RESPONSE = 2;
    private static final int MSG_HANDLE_CALL_SESSION_EVENT = 3;
    private static final int MSG_CHANGE_PEER_DIMENSIONS = 4;
    private static final int MSG_CHANGE_CALL_DATA_USAGE = 5;
    private static final int MSG_CHANGE_CAMERA_CAPABILITIES = 6;
    private static final int MSG_CHANGE_VIDEO_QUALITY = 7;

    private final IVideoProvider mVideoProvider;
    private final VideoCallListenerBinder mBinder;
    private VideoCall.Listener mVideoCallListener;

    private IBinder.DeathRecipient mDeathRecipient = new IBinder.DeathRecipient() {
        @Override
        public void binderDied() {
            mVideoProvider.asBinder().unlinkToDeath(this, 0);
        }
    };

    /**
     * IVideoCallback stub implementation.
     */
    private final class VideoCallListenerBinder extends IVideoCallback.Stub {
        @Override
        public void receiveSessionModifyRequest(VideoProfile videoProfile) {
            mHandler.obtainMessage(MSG_RECEIVE_SESSION_MODIFY_REQUEST,
                    videoProfile).sendToTarget();
        }

        @Override
        public void receiveSessionModifyResponse(int status, VideoProfile requestProfile,
                VideoProfile responseProfile) {
            SomeArgs args = SomeArgs.obtain();
            args.arg1 = status;
            args.arg2 = requestProfile;
            args.arg3 = responseProfile;
            mHandler.obtainMessage(MSG_RECEIVE_SESSION_MODIFY_RESPONSE, args).sendToTarget();
        }

        @Override
        public void handleCallSessionEvent(int event) {
            mHandler.obtainMessage(MSG_HANDLE_CALL_SESSION_EVENT, event).sendToTarget();
        }

        @Override
        public void changePeerDimensions(int width, int height) {
            SomeArgs args = SomeArgs.obtain();
            args.arg1 = width;
            args.arg2 = height;
            mHandler.obtainMessage(MSG_CHANGE_PEER_DIMENSIONS, args).sendToTarget();
        }

        @Override
        public void changeVideoQuality(int videoQuality) {
            mHandler.obtainMessage(MSG_CHANGE_VIDEO_QUALITY, videoQuality, 0).sendToTarget();
        }

        @Override
<<<<<<< HEAD
        public void changeCallDataUsage(long dataUsage) {
=======
        public void changeCallDataUsage(int dataUsage) {
>>>>>>> 23a90283
            mHandler.obtainMessage(MSG_CHANGE_CALL_DATA_USAGE, dataUsage).sendToTarget();
        }

        @Override
        public void changeCameraCapabilities(CameraCapabilities cameraCapabilities) {
            mHandler.obtainMessage(MSG_CHANGE_CAMERA_CAPABILITIES,
                    cameraCapabilities).sendToTarget();
        }
    }

    /** Default handler used to consolidate binder method calls onto a single thread. */
    private final Handler mHandler = new Handler(Looper.getMainLooper()) {
        @Override
        public void handleMessage(Message msg) {
            if (mVideoCallListener == null) {
                return;
            }

            SomeArgs args;
            switch (msg.what) {
                case MSG_RECEIVE_SESSION_MODIFY_REQUEST:
                    mVideoCallListener.onSessionModifyRequestReceived((VideoProfile) msg.obj);
                    break;
                case MSG_RECEIVE_SESSION_MODIFY_RESPONSE:
                    args = (SomeArgs) msg.obj;
                    try {
                        int status = (int) args.arg1;
                        VideoProfile requestProfile = (VideoProfile) args.arg2;
                        VideoProfile responseProfile = (VideoProfile) args.arg3;

                        mVideoCallListener.onSessionModifyResponseReceived(
                                status, requestProfile, responseProfile);
                    } finally {
                        args.recycle();
                    }
                    break;
                case MSG_HANDLE_CALL_SESSION_EVENT:
                    mVideoCallListener.onCallSessionEvent((int) msg.obj);
                    break;
                case MSG_CHANGE_PEER_DIMENSIONS:
                    args = (SomeArgs) msg.obj;
                    try {
                        int width = (int) args.arg1;
                        int height = (int) args.arg2;
                        mVideoCallListener.onPeerDimensionsChanged(width, height);
                    } finally {
                        args.recycle();
                    }
                    break;
                case MSG_CHANGE_CALL_DATA_USAGE:
                    mVideoCallListener.onCallDataUsageChanged((long) msg.obj);
                    break;
                case MSG_CHANGE_CAMERA_CAPABILITIES:
                    mVideoCallListener.onCameraCapabilitiesChanged(
                            (CameraCapabilities) msg.obj);
                    break;
                case MSG_CHANGE_VIDEO_QUALITY:
                    mVideoCallListener.onVideoQualityChanged(msg.arg1);
                    break;
                default:
                    break;
            }
        }
    };

    /** {@hide} */
    VideoCallImpl(IVideoProvider videoProvider) throws RemoteException {
        mVideoProvider = videoProvider;
        mVideoProvider.asBinder().linkToDeath(mDeathRecipient, 0);

        mBinder = new VideoCallListenerBinder();
        mVideoProvider.setVideoCallback(mBinder);
    }

    /** {@inheritDoc} */
    public void setVideoCallListener(VideoCall.Listener videoCallListener) {
        mVideoCallListener = videoCallListener;
    }

    /** {@inheritDoc} */
    public void setCamera(String cameraId) {
        try {
            mVideoProvider.setCamera(cameraId);
        } catch (RemoteException e) {
        }
    }

    /** {@inheritDoc} */
    public void setPreviewSurface(Surface surface) {
        try {
            mVideoProvider.setPreviewSurface(surface);
        } catch (RemoteException e) {
        }
    }

    /** {@inheritDoc} */
    public void setDisplaySurface(Surface surface) {
        try {
            mVideoProvider.setDisplaySurface(surface);
        } catch (RemoteException e) {
        }
    }

    /** {@inheritDoc} */
    public void setDeviceOrientation(int rotation) {
        try {
            mVideoProvider.setDeviceOrientation(rotation);
        } catch (RemoteException e) {
        }
    }

    /** {@inheritDoc} */
    public void setZoom(float value) {
        try {
            mVideoProvider.setZoom(value);
        } catch (RemoteException e) {
        }
    }

    /** {@inheritDoc} */
    public void sendSessionModifyRequest(VideoProfile requestProfile) {
        try {
            mVideoProvider.sendSessionModifyRequest(requestProfile);
        } catch (RemoteException e) {
        }
    }

    /** {@inheritDoc} */
    public void sendSessionModifyResponse(VideoProfile responseProfile) {
        try {
            mVideoProvider.sendSessionModifyResponse(responseProfile);
        } catch (RemoteException e) {
        }
    }

    /** {@inheritDoc} */
    public void requestCameraCapabilities() {
        try {
            mVideoProvider.requestCameraCapabilities();
        } catch (RemoteException e) {
        }
    }

    /** {@inheritDoc} */
    public void requestCallDataUsage() {
        try {
            mVideoProvider.requestCallDataUsage();
        } catch (RemoteException e) {
        }
    }

    /** {@inheritDoc} */
    public void setPauseImage(String uri) {
        try {
            mVideoProvider.setPauseImage(uri);
        } catch (RemoteException e) {
        }
    }
}<|MERGE_RESOLUTION|>--- conflicted
+++ resolved
@@ -94,11 +94,7 @@
         }
 
         @Override
-<<<<<<< HEAD
-        public void changeCallDataUsage(long dataUsage) {
-=======
         public void changeCallDataUsage(int dataUsage) {
->>>>>>> 23a90283
             mHandler.obtainMessage(MSG_CHANGE_CALL_DATA_USAGE, dataUsage).sendToTarget();
         }
 
@@ -149,7 +145,7 @@
                     }
                     break;
                 case MSG_CHANGE_CALL_DATA_USAGE:
-                    mVideoCallListener.onCallDataUsageChanged((long) msg.obj);
+                    mVideoCallListener.onCallDataUsageChanged(msg.arg1);
                     break;
                 case MSG_CHANGE_CAMERA_CAPABILITIES:
                     mVideoCallListener.onCameraCapabilitiesChanged(
