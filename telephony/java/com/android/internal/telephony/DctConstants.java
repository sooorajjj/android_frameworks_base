--- conflicted
+++ resolved
@@ -96,12 +96,9 @@
     public static final int EVENT_ICC_CHANGED = BASE + 33;
     public static final int EVENT_DISCONNECT_DC_RETRYING = BASE + 34;
     public static final int EVENT_DATA_SETUP_COMPLETE_ERROR = BASE + 35;
-<<<<<<< HEAD
     public static final int EVENT_TETHERED_MODE_STATE_CHANGED = BASE + 36;
     public static final int EVENT_MODEM_DATA_PROFILE_READY= BASE + 37;
-=======
-    public static final int CMD_SET_ENABLE_FAIL_FAST_MOBILE_DATA = BASE + 36;
->>>>>>> a34a64d2
+    public static final int CMD_SET_ENABLE_FAIL_FAST_MOBILE_DATA = BASE + 38;
 
     /***** Constants *****/
 
