--- conflicted
+++ resolved
@@ -172,7 +172,6 @@
     boolean disableCellBroadcast(int messageIdentifier);
 
     /**
-<<<<<<< HEAD
      * Enable reception of cdma broadcast messages with the given
      * message identifier. Note that if two different clients enable the same
      * message identifier, they must both disable it for the device to stop
@@ -201,7 +200,8 @@
      * @see #enableCdmaBroadcast(int)
      */
     boolean disableCdmaBroadcast(int messageIdentifier);
-=======
+
+    /** 
      * Enable reception of cell broadcast (SMS-CB) messages with the given
      * message identifier range. Note that if two different clients enable
      * a message identifier range, they must both disable it for the device
@@ -229,5 +229,4 @@
      */
     boolean disableCellBroadcastRange(int startMessageId, int endMessageId);
 
->>>>>>> 7336486c
 }