--- conflicted
+++ resolved
@@ -254,7 +254,6 @@
      * @see #disableCellBroadcast(int)
      */
     boolean enableCellBroadcast(int messageIdentifier);
-<<<<<<< HEAD
     /**
      * Enable reception of cell broadcast (SMS-CB) messages with the given
      * message identifier and subscription. Note that if two different clients enable the same
@@ -269,8 +268,6 @@
      */
 
     boolean enableCellBroadcastOnSubscription(int messageIdentifier, int subscription);
-=======
->>>>>>> 7336486c
 
     /**
      * Disable reception of cell broadcast (SMS-CB) messages with the given
@@ -286,7 +283,6 @@
     boolean disableCellBroadcast(int messageIdentifier);
 
     /**
-<<<<<<< HEAD
      * Disable reception of cell broadcast (SMS-CB) messages with the given
      * message identifier and subscription. Note that if two different clients enable the same
      * message identifier, they must both disable it for the device to stop
@@ -362,7 +358,8 @@
      * @return subscription id
      */
     int getPreferredSmsSubscription();
-=======
+
+    /**
      * Enable reception of cell broadcast (SMS-CB) messages with the given
      * message identifier range. Note that if two different clients enable
      * a message identifier range, they must both disable it for the device
@@ -390,5 +387,4 @@
      */
     boolean disableCellBroadcastRange(int startMessageId, int endMessageId);
 
->>>>>>> 7336486c
 }