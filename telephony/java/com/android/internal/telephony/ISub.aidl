--- conflicted
+++ resolved
@@ -164,11 +164,6 @@
 
     void clearDefaultsForInactiveSubIds();
 
-<<<<<<< HEAD
-    long[] getActiveSubIdList();
-
-=======
->>>>>>> 073b8a01
     boolean isSMSPromptEnabled();
 
     void setSMSPromptEnabled(boolean enabled);
@@ -177,17 +172,6 @@
 
     void setVoicePromptEnabled(boolean enabled);
 
-<<<<<<< HEAD
-    void activateSubId(long subId);
-
-    void deactivateSubId(long subId);
-
-    int setSubState(long subId, int subStatus);
-
-    int getSubState(long subId);
-
-    long getOnDemandDataSubId();
-=======
     void activateSubId(int subId);
 
     void deactivateSubId(int subId);
@@ -206,5 +190,4 @@
      */
     int getSimStateForSubscriber(int subId);
 
->>>>>>> 073b8a01
 }