/*
 * Copyright (C) 2011 The CyanogenMod Project
 *
 * Licensed under the Apache License, Version 2.0 (the "License");
 * you may not use this file except in compliance with the License.
 * You may obtain a copy of the License at
 *
 *      http://www.apache.org/licenses/LICENSE-2.0
 *
 * Unless required by applicable law or agreed to in writing, software
 * distributed under the License is distributed on an "AS IS" BASIS,
 * WITHOUT WARRANTIES OR CONDITIONS OF ANY KIND, either express or implied.
 * See the License for the specific language governing permissions and
 * limitations under the License.
 */

package com.android.internal.telephony;

import static com.android.internal.telephony.RILConstants.*;

import android.content.Context;
import android.os.AsyncResult;
import android.os.Handler;
import android.os.HandlerThread;
import android.os.Looper;
import android.os.Message;
import android.os.Parcel;
import android.telephony.SmsMessage;
import android.os.SystemProperties;
import android.text.TextUtils;
import android.util.Log;

import com.android.internal.telephony.RILConstants;
import com.android.internal.telephony.gsm.SmsBroadcastConfigInfo;
import com.android.internal.telephony.cdma.CdmaInformationRecords;

import java.util.ArrayList;

/**
 * Qualcomm RIL class for basebands that do not send the SIM status
 * piggybacked in RIL_UNSOL_RESPONSE_RADIO_STATE_CHANGED. Instead,
 * these radios will send radio state and we have to query for SIM
 * status separately.
 * Custom Qualcomm No SimReady RIL for LGE
 *
 * {@hide}
 */

public class LGEQualcommRIL extends RIL implements CommandsInterface {
    protected HandlerThread mIccThread;
    protected IccHandler mIccHandler;
    protected String mAid;
    protected int mPinState;
    boolean RILJ_LOGV = true;
    boolean RILJ_LOGD = true;

    private final int RIL_INT_RADIO_OFF = 0;
    private final int RIL_INT_RADIO_UNAVALIABLE = 1;
    private final int RIL_INT_RADIO_ON = 2;
    private final int RIL_INT_RADIO_ON_NG = 10;


    public LGEQualcommRIL(Context context, int networkMode, int cdmaSubscription) {
        super(context, networkMode, cdmaSubscription);
    }

    @Override
    protected void
    processSolicited (Parcel p) {
        int serial, error;
        boolean found = false;

        serial = p.readInt();
        error = p.readInt();

        RILRequest rr;

        rr = findAndRemoveRequestFromList(serial);

        if (rr == null) {
            Log.w(LOG_TAG, "Unexpected solicited response! sn: "
                            + serial + " error: " + error);
            return;
        }

        Object ret = null;

        if (error == 0 || p.dataAvail() > 0) {

            /* Convert RIL_REQUEST_GET_MODEM_VERSION back */
            if (SystemProperties.get("ro.cm.device").indexOf("e73") == 0 &&
                  rr.mRequest == 220) {
                rr.mRequest = RIL_REQUEST_BASEBAND_VERSION;
            }

            // either command succeeds or command fails but with data payload
            try {switch (rr.mRequest) {
            /*
 cat libs/telephony/ril_commands.h \
 | egrep "^ *{RIL_" \
 | sed -re 's/\{([^,]+),[^,]+,([^}]+).+/case \1: ret = \2(p); break;/'
             */
            case RIL_REQUEST_GET_SIM_STATUS: ret =  responseIccCardStatus(p); break;
            case RIL_REQUEST_ENTER_SIM_PIN: ret =  responseInts(p); break;
            case RIL_REQUEST_ENTER_SIM_PUK: ret =  responseInts(p); break;
            case RIL_REQUEST_ENTER_SIM_PIN2: ret =  responseInts(p); break;
            case RIL_REQUEST_ENTER_SIM_PUK2: ret =  responseInts(p); break;
            case RIL_REQUEST_CHANGE_SIM_PIN: ret =  responseInts(p); break;
            case RIL_REQUEST_CHANGE_SIM_PIN2: ret =  responseInts(p); break;
            case RIL_REQUEST_ENTER_NETWORK_DEPERSONALIZATION: ret =  responseInts(p); break;
            case RIL_REQUEST_GET_CURRENT_CALLS: ret =  responseCallList(p); break;
            case RIL_REQUEST_DIAL: ret =  responseVoid(p); break;
            case RIL_REQUEST_GET_IMSI: ret =  responseString(p); break;
            case RIL_REQUEST_HANGUP: ret =  responseVoid(p); break;
            case RIL_REQUEST_HANGUP_WAITING_OR_BACKGROUND: ret =  responseVoid(p); break;
            case RIL_REQUEST_HANGUP_FOREGROUND_RESUME_BACKGROUND: ret =  responseVoid(p); break;
            case RIL_REQUEST_SWITCH_WAITING_OR_HOLDING_AND_ACTIVE: ret =  responseVoid(p); break;
            case RIL_REQUEST_CONFERENCE: ret =  responseVoid(p); break;
            case RIL_REQUEST_UDUB: ret =  responseVoid(p); break;
            case RIL_REQUEST_LAST_CALL_FAIL_CAUSE: ret =  responseInts(p); break;
            case RIL_REQUEST_SIGNAL_STRENGTH: ret =  responseSignalStrength(p); break;
            case RIL_REQUEST_VOICE_REGISTRATION_STATE: ret =  responseStrings(p); break;
            case RIL_REQUEST_DATA_REGISTRATION_STATE: ret =  responseStrings(p); break;
            case RIL_REQUEST_OPERATOR: ret =  responseStrings(p); break;
            case RIL_REQUEST_RADIO_POWER: ret =  responseVoid(p); break;
            case RIL_REQUEST_DTMF: ret =  responseVoid(p); break;
            case RIL_REQUEST_SEND_SMS: ret =  responseSMS(p); break;
            case RIL_REQUEST_SEND_SMS_EXPECT_MORE: ret =  responseSMS(p); break;
            case RIL_REQUEST_SETUP_DATA_CALL: ret =  responseSetupDataCall(p); break;
            case RIL_REQUEST_SIM_IO: ret =  responseICC_IO(p); break;
            case RIL_REQUEST_SEND_USSD: ret =  responseVoid(p); break;
            case RIL_REQUEST_CANCEL_USSD: ret =  responseVoid(p); break;
            case RIL_REQUEST_GET_CLIR: ret =  responseInts(p); break;
            case RIL_REQUEST_SET_CLIR: ret =  responseVoid(p); break;
            case RIL_REQUEST_QUERY_CALL_FORWARD_STATUS: ret =  responseCallForward(p); break;
            case RIL_REQUEST_SET_CALL_FORWARD: ret =  responseVoid(p); break;
            case RIL_REQUEST_QUERY_CALL_WAITING: ret =  responseInts(p); break;
            case RIL_REQUEST_SET_CALL_WAITING: ret =  responseVoid(p); break;
            case RIL_REQUEST_SMS_ACKNOWLEDGE: ret =  responseVoid(p); break;
            case RIL_REQUEST_GET_IMEI: ret =  responseString(p); break;
            case RIL_REQUEST_GET_IMEISV: ret =  responseString(p); break;
            case RIL_REQUEST_ANSWER: ret =  responseVoid(p); break;
            case RIL_REQUEST_DEACTIVATE_DATA_CALL: ret =  responseVoid(p); break;
            case RIL_REQUEST_QUERY_FACILITY_LOCK: ret =  responseInts(p); break;
            case RIL_REQUEST_SET_FACILITY_LOCK: ret =  responseInts(p); break;
            case RIL_REQUEST_CHANGE_BARRING_PASSWORD: ret =  responseVoid(p); break;
            case RIL_REQUEST_QUERY_NETWORK_SELECTION_MODE: ret =  responseInts(p); break;
            case RIL_REQUEST_SET_NETWORK_SELECTION_AUTOMATIC: ret =  responseVoid(p); break;
            case RIL_REQUEST_SET_NETWORK_SELECTION_MANUAL: ret =  responseVoid(p); break;
            case RIL_REQUEST_QUERY_AVAILABLE_NETWORKS : ret =  responseOperatorInfos(p); break;
            case RIL_REQUEST_DTMF_START: ret =  responseVoid(p); break;
            case RIL_REQUEST_DTMF_STOP: ret =  responseVoid(p); break;
            case RIL_REQUEST_BASEBAND_VERSION: ret =  responseString(p); break;
            case RIL_REQUEST_SEPARATE_CONNECTION: ret =  responseVoid(p); break;
            case RIL_REQUEST_SET_MUTE: ret =  responseVoid(p); break;
            case RIL_REQUEST_GET_MUTE: ret =  responseInts(p); break;
            case RIL_REQUEST_QUERY_CLIP: ret =  responseInts(p); break;
            case RIL_REQUEST_LAST_DATA_CALL_FAIL_CAUSE: ret =  responseInts(p); break;
            case RIL_REQUEST_DATA_CALL_LIST: ret =  responseDataCallList(p); break;
            case RIL_REQUEST_RESET_RADIO: ret =  responseVoid(p); break;
            case RIL_REQUEST_OEM_HOOK_RAW: ret =  responseRaw(p); break;
            case RIL_REQUEST_OEM_HOOK_STRINGS: ret =  responseStrings(p); break;
            case RIL_REQUEST_SCREEN_STATE: ret =  responseVoid(p); break;
            case RIL_REQUEST_SET_SUPP_SVC_NOTIFICATION: ret =  responseVoid(p); break;
            case RIL_REQUEST_WRITE_SMS_TO_SIM: ret =  responseInts(p); break;
            case RIL_REQUEST_DELETE_SMS_ON_SIM: ret =  responseVoid(p); break;
            case RIL_REQUEST_SET_BAND_MODE: ret =  responseVoid(p); break;
            case RIL_REQUEST_QUERY_AVAILABLE_BAND_MODE: ret =  responseInts(p); break;
            case RIL_REQUEST_STK_GET_PROFILE: ret =  responseString(p); break;
            case RIL_REQUEST_STK_SET_PROFILE: ret =  responseVoid(p); break;
            case RIL_REQUEST_STK_SEND_ENVELOPE_COMMAND: ret =  responseString(p); break;
            case RIL_REQUEST_STK_SEND_TERMINAL_RESPONSE: ret =  responseVoid(p); break;
            case RIL_REQUEST_STK_HANDLE_CALL_SETUP_REQUESTED_FROM_SIM: ret =  responseInts(p); break;
            case RIL_REQUEST_EXPLICIT_CALL_TRANSFER: ret =  responseVoid(p); break;
            case RIL_REQUEST_SET_PREFERRED_NETWORK_TYPE: ret =  responseVoid(p); break;
            case RIL_REQUEST_GET_PREFERRED_NETWORK_TYPE: ret =  responseGetPreferredNetworkType(p); break;
            case RIL_REQUEST_GET_NEIGHBORING_CELL_IDS: ret = responseCellList(p); break;
            case RIL_REQUEST_SET_LOCATION_UPDATES: ret =  responseVoid(p); break;
            case RIL_REQUEST_CDMA_SET_SUBSCRIPTION_SOURCE: ret =  responseVoid(p); break;
            case RIL_REQUEST_CDMA_SET_ROAMING_PREFERENCE: ret =  responseVoid(p); break;
            case RIL_REQUEST_CDMA_QUERY_ROAMING_PREFERENCE: ret =  responseInts(p); break;
            case RIL_REQUEST_SET_TTY_MODE: ret =  responseVoid(p); break;
            case RIL_REQUEST_QUERY_TTY_MODE: ret =  responseInts(p); break;
            case RIL_REQUEST_CDMA_SET_PREFERRED_VOICE_PRIVACY_MODE: ret =  responseVoid(p); break;
            case RIL_REQUEST_CDMA_QUERY_PREFERRED_VOICE_PRIVACY_MODE: ret =  responseInts(p); break;
            case RIL_REQUEST_CDMA_FLASH: ret =  responseVoid(p); break;
            case RIL_REQUEST_CDMA_BURST_DTMF: ret =  responseVoid(p); break;
            case RIL_REQUEST_CDMA_SEND_SMS: ret =  responseSMS(p); break;
            case RIL_REQUEST_CDMA_SMS_ACKNOWLEDGE: ret =  responseVoid(p); break;
            case RIL_REQUEST_GSM_GET_BROADCAST_CONFIG: ret =  responseGmsBroadcastConfig(p); break;
            case RIL_REQUEST_GSM_SET_BROADCAST_CONFIG: ret =  responseVoid(p); break;
            case RIL_REQUEST_GSM_BROADCAST_ACTIVATION: ret =  responseVoid(p); break;
            case RIL_REQUEST_CDMA_GET_BROADCAST_CONFIG: ret =  responseCdmaBroadcastConfig(p); break;
            case RIL_REQUEST_CDMA_SET_BROADCAST_CONFIG: ret =  responseVoid(p); break;
            case RIL_REQUEST_CDMA_BROADCAST_ACTIVATION: ret =  responseVoid(p); break;
            case RIL_REQUEST_CDMA_VALIDATE_AND_WRITE_AKEY: ret =  responseVoid(p); break;
            case RIL_REQUEST_CDMA_SUBSCRIPTION: ret =  responseStrings(p); break;
            case RIL_REQUEST_CDMA_WRITE_SMS_TO_RUIM: ret =  responseInts(p); break;
            case RIL_REQUEST_CDMA_DELETE_SMS_ON_RUIM: ret =  responseVoid(p); break;
            case RIL_REQUEST_DEVICE_IDENTITY: ret =  responseStrings(p); break;
            case RIL_REQUEST_GET_SMSC_ADDRESS: ret = responseString(p); break;
            case RIL_REQUEST_SET_SMSC_ADDRESS: ret = responseVoid(p); break;
            case RIL_REQUEST_EXIT_EMERGENCY_CALLBACK_MODE: ret = responseVoid(p); break;
            case RIL_REQUEST_REPORT_SMS_MEMORY_STATUS: ret = responseVoid(p); break;
            case RIL_REQUEST_REPORT_STK_SERVICE_IS_RUNNING: ret = responseVoid(p); break;
            case 104: ret = responseInts(p); break; // RIL_REQUEST_VOICE_RADIO_TECH
            case 105: ret = responseInts(p); break; // RIL_REQUEST_CDMA_GET_SUBSCRIPTION_SOURCE
            case 106: ret = responseStrings(p); break; // RIL_REQUEST_CDMA_PRL_VERSION
            case 107: ret = responseInts(p);  break; // RIL_REQUEST_IMS_REGISTRATION_STATE
            case 108: ret = responseSMS(p);  break; // RIL_REQUEST_IMS_SEND_SMS

            default:
                throw new RuntimeException("Unrecognized solicited response: " + rr.mRequest);
            //break;
            }} catch (Throwable tr) {
                // Exceptions here usually mean invalid RIL responses

                Log.w(LOG_TAG, rr.serialString() + "< "
                        + requestToString(rr.mRequest)
                        + " exception, possible invalid RIL response", tr);

                if (rr.mResult != null) {
                    AsyncResult.forMessage(rr.mResult, null, tr);
                    rr.mResult.sendToTarget();
                }
                rr.release();
                return;
            }
        }

        if (error != 0) {
            rr.onError(error, ret);
            rr.release();
            return;
        }

        if (RILJ_LOGD) riljLog(rr.serialString() + "< " + requestToString(rr.mRequest)
            + " " + retToString(rr.mRequest, ret));

        if (rr.mResult != null) {
            AsyncResult.forMessage(rr.mResult, ret, null);
            rr.mResult.sendToTarget();
        }

        rr.release();
    }

    @Override
    protected void
    processUnsolicited (Parcel p) {
        Object ret;
        int dataPosition = p.dataPosition(); // save off position within the Parcel
        int response = p.readInt();

        switch(response) {
<<<<<<< HEAD
=======
            case RIL_UNSOL_RESPONSE_RADIO_STATE_CHANGED: ret =  responseVoid(p);
>>>>>>> 75b2e6d7
            case 1031: ret = responseVoid(p); break; // RIL_UNSOL_VOICE_RADIO_TECH_CHANGED
            case 1032: ret = responseInts(p); break; // RIL_UNSOL_TETHERED_MODE_STATE_CHANGED
            case 1033: ret = responseVoid(p); break; // RIL_UNSOL_RESPONSE_DATA_NETWORK_STATE_CHANGED
            case 1034: ret = responseVoid(p); break; // RIL_UNSOL_CDMA_SUBSCRIPTION_SOURCE_CHANGED
            case 1035: ret = responseVoid(p); break; // RIL_UNSOL_CDMA_PRL_CHANGED
            case 1036: ret = responseVoid(p); break; // RIL_UNSOL_RESPONSE_IMS_NETWORK_STATE_CHANGED
            case 1037: ret = responseVoid(p); break; // RIL_UNSOL_EXIT_EMERGENCY_CALLBACK_MODE

            default:
                // Rewind the Parcel
                p.setDataPosition(dataPosition);
 
                // Forward responses that we are not overriding to the super class
                super.processUnsolicited(p);
                return;
	}

        switch(response) {
<<<<<<< HEAD
=======
            case RIL_UNSOL_RESPONSE_RADIO_STATE_CHANGED:
                int state = p.readInt();
                setRadioStateFromRILInt(state);
            break;
>>>>>>> 75b2e6d7
            case 1031:
            case 1032:
            case 1033:
            case 1034:
            case 1035:
            case 1036:
                break;
            case 1037: // RIL_UNSOL_EXIT_EMERGENCY_CALLBACK_MODE
                if (RILJ_LOGD) unsljLogRet(response, ret);

                if (mExitEmergencyCallbackModeRegistrants != null) {
                    mExitEmergencyCallbackModeRegistrants.notifyRegistrants(
                                        new AsyncResult (null, null, null));
                }
                break;
        }
    }

    private void setRadioStateFromRILInt (int stateCode) {
        CommandsInterface.RadioState radioState;
        HandlerThread handlerThread;
        Looper looper;
        IccHandler iccHandler;

        switch (stateCode) {
            case RIL_INT_RADIO_OFF:
                radioState = CommandsInterface.RadioState.RADIO_OFF;
                if (mIccHandler != null) {
                    mIccThread = null;
                    mIccHandler = null;
                }
                break;
            case RIL_INT_RADIO_UNAVALIABLE:
                radioState = CommandsInterface.RadioState.RADIO_UNAVAILABLE;
                break;
            case RIL_INT_RADIO_ON:
            case RIL_INT_RADIO_ON_NG:
                if (mIccHandler == null) {
                    handlerThread = new HandlerThread("IccHandler");
                    mIccThread = handlerThread;

                    mIccThread.start();

                    looper = mIccThread.getLooper();
                    mIccHandler = new IccHandler(this,looper);
                    mIccHandler.run();
                }
                if (mPhoneType == RILConstants.CDMA_PHONE) {
                    radioState = CommandsInterface.RadioState.RUIM_NOT_READY;
                } else {
                    radioState = CommandsInterface.RadioState.SIM_NOT_READY;
                }
                setRadioState(radioState);
                break;
            default:
                throw new RuntimeException("Unrecognized RIL_RadioState: " + stateCode);
        }

        setRadioState (radioState);
    }

    class IccHandler extends Handler implements Runnable {
        private static final int EVENT_RADIO_ON = 1;
        private static final int EVENT_ICC_STATUS_CHANGED = 2;
        private static final int EVENT_GET_ICC_STATUS_DONE = 3;
        private static final int EVENT_RADIO_OFF_OR_UNAVAILABLE = 4;

        private RIL mRil;
        private boolean mRadioOn = false;

        public IccHandler (RIL ril, Looper looper) {
            super (looper);
            mRil = ril;
        }

        public void handleMessage (Message paramMessage) {
            switch (paramMessage.what) {
                case EVENT_RADIO_ON:
                    mRadioOn = true;
                    Log.d(LOG_TAG, "Radio on -> Forcing sim status update");
                    sendMessage(obtainMessage(EVENT_ICC_STATUS_CHANGED));
                    break;
                case EVENT_GET_ICC_STATUS_DONE:
                    AsyncResult asyncResult = (AsyncResult) paramMessage.obj;
                    if (asyncResult.exception != null) {
                        Log.e (LOG_TAG, "IccCardStatusDone shouldn't return exceptions!", asyncResult.exception);
                        break;
                    }
                    IccCardStatus status = (IccCardStatus) asyncResult.result;
                    if (status.getNumApplications() == 0) {
                        if (!mRil.getRadioState().isOn()) {
                            break;
                        }

                        if (mPhoneType == RILConstants.CDMA_PHONE) {
                            mRil.setRadioState(CommandsInterface.RadioState.RUIM_LOCKED_OR_ABSENT);
                        } else {
                            mRil.setRadioState(CommandsInterface.RadioState.SIM_LOCKED_OR_ABSENT);
                        }
                    } else {
                        int appIndex = -1;
                        if (mPhoneType == RILConstants.CDMA_PHONE) {
                            appIndex = status.getCdmaSubscriptionAppIndex();
                            Log.d(LOG_TAG, "This is a CDMA PHONE " + appIndex);
                        } else {
                            appIndex = status.getGsmUmtsSubscriptionAppIndex();
                            Log.d(LOG_TAG, "This is a GSM PHONE " + appIndex);
                        }

                        IccCardApplication application = status.getApplication(appIndex);
                        IccCardApplication.AppState app_state = application.app_state;
                        IccCardApplication.AppType app_type = application.app_type;

                        switch (app_state) {
                            case APPSTATE_PIN:
                            case APPSTATE_PUK:
                                switch (app_type) {
                                    case APPTYPE_SIM:
                                    case APPTYPE_USIM:
                                        mRil.setRadioState(CommandsInterface.RadioState.SIM_LOCKED_OR_ABSENT);
                                        break;
                                    case APPTYPE_RUIM:
                                        mRil.setRadioState(CommandsInterface.RadioState.RUIM_LOCKED_OR_ABSENT);
                                        break;
                                    default:
                                        Log.e(LOG_TAG, "Currently we don't handle SIMs of type: " + app_type);
                                        return;
                                }
                                break;
                            case APPSTATE_READY:
                                switch (app_type) {
                                    case APPTYPE_SIM:
                                    case APPTYPE_USIM:
                                        mRil.setRadioState(CommandsInterface.RadioState.SIM_READY);
                                        break;
                                    case APPTYPE_RUIM:
                                        mRil.setRadioState(CommandsInterface.RadioState.RUIM_READY);
                                        break;
                                    default:
                                        Log.e(LOG_TAG, "Currently we don't handle SIMs of type: " + app_type);
                                        return;
                                }
                                break;
                            default:
                                return;
                        }
                    }
                    break;
                case EVENT_ICC_STATUS_CHANGED:
                    if (mRadioOn) {
                        Log.d(LOG_TAG, "Received EVENT_ICC_STATUS_CHANGED, calling getIccCardStatus");
                         mRil.getIccCardStatus(obtainMessage(EVENT_GET_ICC_STATUS_DONE, paramMessage.obj));
                    } else {
                         Log.d(LOG_TAG, "Received EVENT_ICC_STATUS_CHANGED while radio is not ON. Ignoring");
                    }
                    break;
                case EVENT_RADIO_OFF_OR_UNAVAILABLE:
                    mRadioOn = false;
                    // disposeCards(); // to be verified;
                default:
                    Log.e(LOG_TAG, " Unknown Event " + paramMessage.what);
                    break;
            }
        }

        public void run () {
            mRil.registerForIccStatusChanged(this, EVENT_ICC_STATUS_CHANGED, null);
            Message msg = obtainMessage(EVENT_RADIO_ON);
            mRil.getIccCardStatus(msg);
        }
    }


    @Override
    public void
    supplyIccPin(String pin, Message result) {
        //Note: This RIL request has not been renamed to ICC,
        //       but this request is also valid for SIM and RUIM
        RILRequest rr = RILRequest.obtain(RIL_REQUEST_ENTER_SIM_PIN, result);


        if (RILJ_LOGD) riljLog(rr.serialString() + "> " + requestToString(rr.mRequest));

        rr.mp.writeString(mAid);
        rr.mp.writeString(pin);

        send(rr);
    }

    @Override
    public void
    supplyIccPuk(String puk, String newPin, Message result) {
        //Note: This RIL request has not been renamed to ICC,
        //       but this request is also valid for SIM and RUIM
        RILRequest rr = RILRequest.obtain(RIL_REQUEST_ENTER_SIM_PUK, result);

        if (RILJ_LOGD) riljLog(rr.serialString() + "> " + requestToString(rr.mRequest));

        rr.mp.writeString(mAid);
        rr.mp.writeString(puk);
        rr.mp.writeString(newPin);

        send(rr);
    }

    @Override
    public void
    supplyIccPin2(String pin, Message result) {
        //Note: This RIL request has not been renamed to ICC,
        //       but this request is also valid for SIM and RUIM
        RILRequest rr = RILRequest.obtain(RIL_REQUEST_ENTER_SIM_PIN2, result);

        if (RILJ_LOGD) riljLog(rr.serialString() + "> " + requestToString(rr.mRequest));

        rr.mp.writeString(mAid);
        rr.mp.writeString(pin);

        send(rr);
    }

    @Override
    public void
    supplyIccPuk2(String puk, String newPin2, Message result) {
        //Note: This RIL request has not been renamed to ICC,
        //       but this request is also valid for SIM and RUIM
        RILRequest rr = RILRequest.obtain(RIL_REQUEST_ENTER_SIM_PUK2, result);

        if (RILJ_LOGD) riljLog(rr.serialString() + "> " + requestToString(rr.mRequest));

        rr.mp.writeString(mAid);
        rr.mp.writeString(puk);
        rr.mp.writeString(newPin2);

        send(rr);
    }

    @Override
    public void
    changeIccPin(String oldPin, String newPin, Message result) {
        //Note: This RIL request has not been renamed to ICC,
        //       but this request is also valid for SIM and RUIM
        RILRequest rr = RILRequest.obtain(RIL_REQUEST_CHANGE_SIM_PIN, result);

        if (RILJ_LOGD) riljLog(rr.serialString() + "> " + requestToString(rr.mRequest));

        rr.mp.writeString(mAid);
        rr.mp.writeString(oldPin);
        rr.mp.writeString(newPin);

        send(rr);
    }

    @Override
    public void
    changeIccPin2(String oldPin2, String newPin2, Message result) {
        //Note: This RIL request has not been renamed to ICC,
        //       but this request is also valid for SIM and RUIM
        RILRequest rr = RILRequest.obtain(RIL_REQUEST_CHANGE_SIM_PIN2, result);

        if (RILJ_LOGD) riljLog(rr.serialString() + "> " + requestToString(rr.mRequest));

        rr.mp.writeString(mAid);
        rr.mp.writeString(oldPin2);
        rr.mp.writeString(newPin2);

        send(rr);
    }

    @Override
    public void
    supplyNetworkDepersonalization(String netpin, Message result) {
        RILRequest rr = RILRequest.obtain(RIL_REQUEST_ENTER_NETWORK_DEPERSONALIZATION, result);

        if (RILJ_LOGD) riljLog(rr.serialString() + "> " + requestToString(rr.mRequest));

        rr.mp.writeInt(3);
        rr.mp.writeString(netpin);

        send(rr);
    }

    @Override
    public void
    getIMSI(Message result) {
        RILRequest rr = RILRequest.obtain(RIL_REQUEST_GET_IMSI, result);

        rr.mp.writeString(mAid);

        if (RILJ_LOGD) riljLog(rr.serialString() +
                              "> getIMSI:RIL_REQUEST_GET_IMSI " +
                              RIL_REQUEST_GET_IMSI +
                              " aid: " + mAid +
                              " " + requestToString(rr.mRequest));

        send(rr);
    }

    @Override
    public void
    setupDataCall(String radioTechnology, String profile, String apn,
            String user, String password, String authType, String ipVersion,
            Message result) {
        RILRequest rr
                = RILRequest.obtain(RIL_REQUEST_SETUP_DATA_CALL, result);

        rr.mp.writeInt(7);

        rr.mp.writeString(radioTechnology);
        rr.mp.writeString(profile);
        rr.mp.writeString(apn);
        rr.mp.writeString(user);
        rr.mp.writeString(password);
        rr.mp.writeString(authType);
        rr.mp.writeString("IP"); // ipVersion

        if (RILJ_LOGD) riljLog(rr.serialString() + "> "
                + requestToString(rr.mRequest) + " " + radioTechnology + " "
                + profile + " " + apn + " " + user + " "
                + password + " " + authType + " " + ipVersion);

        send(rr);
    }

    @Override
    public void
    iccIO (int command, int fileid, String path, int p1, int p2, int p3,
            String data, String pin2, Message result) {
        //Note: This RIL request has not been renamed to ICC,
        //       but this request is also valid for SIM and RUIM
        RILRequest rr
                = RILRequest.obtain(RIL_REQUEST_SIM_IO, result);

        rr.mp.writeString(mAid);
        rr.mp.writeInt(command);
        rr.mp.writeInt(fileid);
        rr.mp.writeString(path);
        rr.mp.writeInt(p1);
        rr.mp.writeInt(p2);
        rr.mp.writeInt(p3);
        rr.mp.writeString(data);
        rr.mp.writeString(pin2);

        if (RILJ_LOGD) riljLog(rr.serialString() + "> iccIO: "
                    + " aid: " + mAid + " "
                    + requestToString(rr.mRequest)
                    + " 0x" + Integer.toHexString(command)
                    + " 0x" + Integer.toHexString(fileid) + " "
                    + " path: " + path + ","
                    + p1 + "," + p2 + "," + p3);

        send(rr);
    }

    @Override
    public void
    setNetworkSelectionModeManual(String operatorNumeric, Message response) {
        RILRequest rr
                = RILRequest.obtain(RIL_REQUEST_SET_NETWORK_SELECTION_MANUAL,
                                    response);

        if (RILJ_LOGD) riljLog(rr.serialString() + "> " + requestToString(rr.mRequest)
                    + " " + operatorNumeric);

        rr.mp.writeInt(2);
        rr.mp.writeString(operatorNumeric);
        rr.mp.writeString("NOCHANGE");

        send(rr);
    }

    @Override
    public void
    queryFacilityLock (String facility, String password, int serviceClass,
                            Message response) {
        RILRequest rr = RILRequest.obtain(RIL_REQUEST_QUERY_FACILITY_LOCK, response);

        if (RILJ_LOGD) riljLog(rr.serialString() + "> " + requestToString(rr.mRequest)
                    + " aid: " + mAid + " facility: " + facility);

        if (facility.equals("SC") &&
               SystemProperties.get("ro.cm.device").indexOf("e73") == 0) {
            int [] iccstatus = new int[1];
            iccstatus[0] = mPinState;
            AsyncResult.forMessage(response, iccstatus, null);
            response.sendToTarget();
        } else {
            // count strings
            rr.mp.writeInt(4);

            rr.mp.writeString(mAid);
            rr.mp.writeString(facility);
            rr.mp.writeString(password);

            rr.mp.writeString(Integer.toString(serviceClass));

            send(rr);
        }
    }

    @Override
    public void
    setFacilityLock (String facility, boolean lockState, String password,
                        int serviceClass, Message response) {
        String lockString;
        RILRequest rr
                = RILRequest.obtain(RIL_REQUEST_SET_FACILITY_LOCK, response);

        if (RILJ_LOGD) riljLog(rr.serialString() + "> " + requestToString(rr.mRequest)
                    + " aid: " + mAid + " facility: " + facility
                    + " lockstate: " + lockState);

        // count strings
        rr.mp.writeInt(5);

        rr.mp.writeString(mAid);
        rr.mp.writeString(facility);
        lockString = (lockState)?"1":"0";
        rr.mp.writeString(lockString);
        rr.mp.writeString(password);
        rr.mp.writeString(Integer.toString(serviceClass));

        send(rr);
    }

    @Override
    protected Object
    responseIccCardStatus(Parcel p) {
        IccCardApplication ca;

        IccCardStatus status = new IccCardStatus();
        status.setCardState(p.readInt());
        status.setUniversalPinState(p.readInt());
        int gsmUmtsSubscriptionAppCount = p.readInt();
        for (int i = 0; i < gsmUmtsSubscriptionAppCount; i++) {
            if (i == 0)
                status.setGsmUmtsSubscriptionAppIndex(p.readInt());
            else
                p.readInt();
        }

        int cdmaSubscriptionAppCount = p.readInt();
        for (int i = 0; i < cdmaSubscriptionAppCount; i++) {
            if (i == 0)
                status.setCdmaSubscriptionAppIndex(p.readInt());
            else
                p.readInt();
        }
        int numApplications = p.readInt();

        // limit to maximum allowed applications
        if (numApplications > IccCardStatus.CARD_MAX_APPS) {
            numApplications = IccCardStatus.CARD_MAX_APPS;
        }
        status.setNumApplications(numApplications);

        for (int i = 0 ; i < numApplications ; i++) {
            ca = new IccCardApplication();
            ca.app_type       = ca.AppTypeFromRILInt(p.readInt());
            ca.app_state      = ca.AppStateFromRILInt(p.readInt());
            ca.perso_substate = ca.PersoSubstateFromRILInt(p.readInt());
            ca.aid            = p.readString();
            ca.app_label      = p.readString();
            ca.pin1_replaced  = p.readInt();
            ca.pin1           = ca.PinStateFromRILInt(p.readInt());
            ca.pin2           = ca.PinStateFromRILInt(p.readInt());
            status.addApplication(ca);
            p.readInt();
            p.readInt();
            p.readInt();
            p.readInt();
        }

        int appIndex = -1;
        if (mPhoneType == RILConstants.CDMA_PHONE) {
            appIndex = status.getCdmaSubscriptionAppIndex();
            Log.d(LOG_TAG, "This is a CDMA PHONE " + appIndex);
        } else {
            appIndex = status.getGsmUmtsSubscriptionAppIndex();
            Log.d(LOG_TAG, "This is a GSM PHONE " + appIndex);
        }

        IccCardApplication application = status.getApplication(appIndex);
        mAid = application.aid;
        mPinState = (application.pin1 == IccCardStatus.PinState.PINSTATE_DISABLED || 
                     application.pin1 == IccCardStatus.PinState.PINSTATE_UNKNOWN) ? 0 : 1;

        return status;
    }

    @Override
    protected DataCallState getDataCallState(Parcel p, int version) {
        DataCallState dataCall = new DataCallState();

        boolean oldRil = needsOldRilFeature("datacall");

        if (!oldRil)
           return super.getDataCallState(p, version);

        dataCall.version = 3; // was dataCall.version = version;
        dataCall.cid = p.readInt();
        dataCall.active = p.readInt();
        dataCall.type = p.readString();
        p.readString(); // apn
        String addresses = p.readString();
        if (!TextUtils.isEmpty(addresses)) {
            dataCall.addresses = addresses.split(" ");
        }
        dataCall.ifname = "rmnet0";
        p.readInt(); // RadioTechnology
        p.readInt(); // inactiveReason

        dataCall.dnses = new String[2];
        dataCall.dnses[0] = SystemProperties.get("net."+dataCall.ifname+".dns1");
        dataCall.dnses[1] = SystemProperties.get("net."+dataCall.ifname+".dns2");

        return dataCall;
    }

    @Override
    protected Object
    responseSetupDataCall(Parcel p) {
        DataCallState dataCall;

        boolean oldRil = needsOldRilFeature("datacall");

        if (!oldRil)
           return super.responseSetupDataCall(p);

        dataCall = new DataCallState();
        dataCall.version = 3;
        dataCall.cid = 0; // Integer.parseInt(p.readString());
        p.readString();
        dataCall.ifname = p.readString();
        if (TextUtils.isEmpty(dataCall.ifname)) {
            throw new RuntimeException(
                    "RIL_REQUEST_SETUP_DATA_CALL response, no ifname");
        }
        String addresses = p.readString();
        if (!TextUtils.isEmpty(addresses)) {
          dataCall.addresses = addresses.split(" ");
        }

        dataCall.dnses = new String[2];
        dataCall.dnses[0] = SystemProperties.get("net."+dataCall.ifname+".dns1");
        dataCall.dnses[1] = SystemProperties.get("net."+dataCall.ifname+".dns2");
        dataCall.active = 1;
        dataCall.status = 0;

        return dataCall;
    }

    @Override
    protected Object
    responseOperatorInfos(Parcel p) {
        String strings[] = (String [])responseStrings(p);
        ArrayList<OperatorInfo> ret;

        if (strings.length % 5 != 0) {
            throw new RuntimeException(
                "RIL_REQUEST_QUERY_AVAILABLE_NETWORKS: invalid response. Got "
                + strings.length + " strings, expected multiple of 5");
        }

        ret = new ArrayList<OperatorInfo>(strings.length / 5);

        for (int i = 0 ; i < strings.length ; i += 5) {
            ret.add (
                new OperatorInfo(
                    strings[i+0],
                    strings[i+1],
                    strings[i+2],
                    strings[i+3]));
        }

        return ret;
    }

    @Override
    public void
    getBasebandVersion (Message response) {
        if (SystemProperties.get("ro.cm.device").indexOf("e73") == 0) {
            /* This model wants a RIL_REQUEST_GET_MODEM_VERSION */
            RILRequest rr
                = RILRequest.obtain(220, response);

            if (RILJ_LOGD) riljLog(rr.serialString() + "> " + requestToString(rr.mRequest));

            send(rr);
        } else {
            super.getBasebandVersion(response);
        }
    }

}<|MERGE_RESOLUTION|>--- conflicted
+++ resolved
@@ -253,10 +253,7 @@
         int response = p.readInt();
 
         switch(response) {
-<<<<<<< HEAD
-=======
             case RIL_UNSOL_RESPONSE_RADIO_STATE_CHANGED: ret =  responseVoid(p);
->>>>>>> 75b2e6d7
             case 1031: ret = responseVoid(p); break; // RIL_UNSOL_VOICE_RADIO_TECH_CHANGED
             case 1032: ret = responseInts(p); break; // RIL_UNSOL_TETHERED_MODE_STATE_CHANGED
             case 1033: ret = responseVoid(p); break; // RIL_UNSOL_RESPONSE_DATA_NETWORK_STATE_CHANGED
@@ -275,13 +272,10 @@
 	}
 
         switch(response) {
-<<<<<<< HEAD
-=======
             case RIL_UNSOL_RESPONSE_RADIO_STATE_CHANGED:
                 int state = p.readInt();
                 setRadioStateFromRILInt(state);
             break;
->>>>>>> 75b2e6d7
             case 1031:
             case 1032:
             case 1033:
