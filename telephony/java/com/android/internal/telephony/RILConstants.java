--- conflicted
+++ resolved
@@ -295,10 +295,7 @@
     int RIL_REQUEST_SET_UNSOL_CELL_INFO_LIST_RATE = 110;
     int RIL_REQUEST_IMS_REGISTRATION_STATE = 111;
     int RIL_REQUEST_IMS_SEND_SMS = 112;
-<<<<<<< HEAD
-=======
     int RIL_REQUEST_GET_DATA_CALL_PROFILE = 113;
->>>>>>> 15eb427e
     int RIL_REQUEST_SET_UICC_SUBSCRIPTION = 114;
     int RIL_REQUEST_SET_DATA_SUBSCRIPTION = 115;
     int RIL_REQUEST_GET_UICC_SUBSCRIPTION = 116;
