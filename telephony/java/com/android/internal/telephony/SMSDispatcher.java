/*
 * Copyright (C) 2006 The Android Open Source Project
 * Copyright (c) 2011, Code Aurora Forum. All rights reserved.
 *
 * Licensed under the Apache License, Version 2.0 (the "License");
 * you may not use this file except in compliance with the License.
 * You may obtain a copy of the License at
 *
 *      http://www.apache.org/licenses/LICENSE-2.0
 *
 * Unless required by applicable law or agreed to in writing, software
 * distributed under the License is distributed on an "AS IS" BASIS,
 * WITHOUT WARRANTIES OR CONDITIONS OF ANY KIND, either express or implied.
 * See the License for the specific language governing permissions and
 * limitations under the License.
 */

package com.android.internal.telephony;

import android.app.Activity;
import android.app.PendingIntent;
import android.app.AlertDialog;
import android.app.PendingIntent.CanceledException;
import android.content.BroadcastReceiver;
import android.content.ContentResolver;
import android.content.ContentValues;
import android.content.Context;
import android.content.Intent;
import android.content.DialogInterface;
import android.content.IntentFilter;
import android.content.SharedPreferences;
import android.content.res.Resources;
import android.database.Cursor;
import android.database.SQLException;
import android.net.Uri;
import android.os.AsyncResult;
import android.os.Handler;
import android.os.Message;
import android.os.PowerManager;
<<<<<<< HEAD
import android.os.StatFs;
import android.os.Registrant;
import android.preference.PreferenceManager;
=======
>>>>>>> 7336486c
import android.provider.Telephony;
import android.provider.Telephony.Sms.Intents;
import android.provider.Settings;
import android.telephony.SmsMessage;
import android.telephony.ServiceState;
import android.util.Config;
import android.util.Log;
import android.view.WindowManager;

import com.android.internal.telephony.CommandsInterface.RadioTechnologyFamily;
import com.android.internal.util.HexDump;

import java.io.ByteArrayOutputStream;
import java.util.ArrayList;
import java.util.HashMap;
import java.util.Random;

import com.android.internal.R;

import static android.telephony.SmsManager.RESULT_ERROR_GENERIC_FAILURE;
import static android.telephony.SmsManager.RESULT_ERROR_NO_SERVICE;
import static android.telephony.SmsManager.RESULT_ERROR_NULL_PDU;
import static android.telephony.SmsManager.RESULT_ERROR_RADIO_OFF;
import static android.telephony.SmsManager.RESULT_ERROR_LIMIT_EXCEEDED;
import static android.telephony.SmsManager.RESULT_ERROR_FDN_CHECK_FAILURE;


public abstract class SMSDispatcher extends Handler {
    private static final String TAG = "SMS";
    private static final String SEND_NEXT_MSG_EXTRA = "SendNextMsg";

    /** Default checking period for SMS sent without user permit */
    private static final int DEFAULT_SMS_CHECK_PERIOD = 3600000;

    /** Default number of SMS sent in checking period without user permit */
    private static final int DEFAULT_SMS_MAX_COUNT = 100;

    /** Default timeout for SMS sent query */
    private static final int DEFAULT_SMS_TIMEOUT = 6000;

    protected static final String[] RAW_PROJECTION = new String[] {
        "pdu",
        "sequence",
        "destination_port",
    };

    static final protected int EVENT_NEW_SMS = 1;

    static final protected int EVENT_SEND_SMS_COMPLETE = 2;

    /** Retry sending a previously failed SMS message */
    static final protected int EVENT_SEND_RETRY = 3;

    /** Status report received */
    static final protected int EVENT_NEW_SMS_STATUS_REPORT = 5;

    /** SIM/RUIM storage is full */
    static final protected int EVENT_ICC_FULL = 6;

    /** SMS confirm required */
    static final protected int EVENT_POST_ALERT = 7;

    /** Send the user confirmed SMS */
    static final protected int EVENT_SEND_CONFIRMED_SMS = 8;

    /** Alert is timeout */
    static final protected int EVENT_ALERT_TIMEOUT = 9;

    /** Stop the sending */
    static final protected int EVENT_STOP_SENDING = 10;

    /** Memory status reporting is acknowledged by RIL */
    static final protected int EVENT_REPORT_MEMORY_STATUS_DONE = 11;

    /** Radio is ON */
    static final protected int EVENT_RADIO_ON = 12;

<<<<<<< HEAD
    /** IMS registration/SMS encoding changed */
    static final protected int EVENT_IMS_STATE_CHANGED = 13;

    /** Callback from RIL_REQUEST_IMS_REGISTRATION_STATE */
    static final protected int EVENT_IMS_STATE_DONE = 14;

    /** Retry sending a previously failed SMS message */
    static final protected int EVENT_PROCESS_SEND_RETRY = 15;

    /** Uicc Event */
    static final protected int EVENT_ICC_CHANGED = 16;

    static final protected int EVENT_NEW_ICC_SMS = 17;

    static final protected int EVENT_UPDATE_ICC_MWI = 18;

    /** Must be static as they are referenced by 3 derived instances, Ims/Cdma/GsmSMSDispatcher */
    /** true if IMS is registered, false otherwise.*/
    static protected boolean mIms = false;
    static protected RadioTechnologyFamily mImsSmsEncoding = RadioTechnologyFamily.RADIO_TECH_UNKNOWN;
    static protected Registrant mSendRetryRegistrant;
    static protected Phone mPhone;

    /** New broadcast SMS */
    static final protected int EVENT_NEW_BROADCAST_SMS = 13;

=======
    /** New broadcast SMS */
    static final protected int EVENT_NEW_BROADCAST_SMS = 13;

    protected Phone mPhone;
>>>>>>> 7336486c
    protected Context mContext;
    protected ContentResolver mResolver;
    protected CommandsInterface mCm;

    /** icc stuff */
    protected UiccManager mUiccManager = null;
    protected UiccCardApplication mApplication = null;
    protected UiccApplicationRecords mRecords = null;

    protected final WapPushOverSms mWapPush;

    protected final Uri mRawUri = Uri.withAppendedPath(Telephony.Sms.CONTENT_URI, "raw");

    /** Maximum number of times to retry sending a failed SMS. */
    private static final int MAX_SEND_RETRIES = 3;
    /** Delay before next send attempt on a failed SMS, in milliseconds. */
    private static final int SEND_RETRY_DELAY = 2000;
    /** single part SMS */
    private static final int SINGLE_PART_SMS = 1;
    /** Message sending queue limit */
    private static final int MO_MSG_QUEUE_LIMIT = 5;

    /**
     * Message reference for a CONCATENATED_8_BIT_REFERENCE or
     * CONCATENATED_16_BIT_REFERENCE message set.  Should be
     * incremented for each set of concatenated messages.
     */
    private static int sConcatenatedRef;  //TODO fusion - should this be non static?

    private SmsCounter mCounter;

    private ArrayList<SmsTracker> mSTrackers = new ArrayList<SmsTracker>(MO_MSG_QUEUE_LIMIT);

    /** Wake lock to ensure device stays awake while dispatching the SMS intent. */
    private PowerManager.WakeLock mWakeLock;

    /**
     * Hold the wake lock for 5 seconds, which should be enough time for
     * any receiver(s) to grab its own wake lock.
     */
    private final int WAKE_LOCK_TIMEOUT = 5000;

    protected static boolean mStorageAvailable = true;
    protected static boolean mReportMemoryStatusPending = false;

    protected static int mRemainingMessages = -1;

    protected static int getNextConcatenatedRef() {
        sConcatenatedRef += 1;
        return sConcatenatedRef;
    }

    /**
     *  Implement the per-application based SMS control, which only allows
     *  a limit on the number of SMS/MMS messages an app can send in checking
     *  period.
     */
    private class SmsCounter {
        private int mCheckPeriod;
        private int mMaxAllowed;
        private HashMap<String, ArrayList<Long>> mSmsStamp;

        /**
         * Create SmsCounter
         * @param mMax is the number of SMS allowed without user permit
         * @param mPeriod is the checking period
         */
        SmsCounter(int mMax, int mPeriod) {
            mMaxAllowed = mMax;
            mCheckPeriod = mPeriod;
            mSmsStamp = new HashMap<String, ArrayList<Long>> ();
        }

        /**
         * Check to see if an application allow to send new SMS messages
         *
         * @param appName is the application sending sms
         * @param smsWaiting is the number of new sms wants to be sent
         * @return true if application is allowed to send the requested number
         *         of new sms messages
         */
        boolean check(String appName, int smsWaiting) {
            if (!mSmsStamp.containsKey(appName)) {
                mSmsStamp.put(appName, new ArrayList<Long>());
            }

            return isUnderLimit(mSmsStamp.get(appName), smsWaiting);
        }

        private boolean isUnderLimit(ArrayList<Long> sent, int smsWaiting) {
            Long ct =  System.currentTimeMillis();

            Log.d(TAG, "SMS send size=" + sent.size() + "time=" + ct);

            while (sent.size() > 0 && (ct - sent.get(0)) > mCheckPeriod ) {
                    sent.remove(0);
            }


            if ( (sent.size() + smsWaiting) <= mMaxAllowed) {
                for (int i = 0; i < smsWaiting; i++ ) {
                    sent.add(ct);
                }
                return true;
            }
            return false;
        }
    }

    protected SMSDispatcher(Phone phone, CommandsInterface cm) {
        mPhone = phone;
        mWapPush = new WapPushOverSms(phone.getContext(), this);
        mContext = phone.getContext();
        mResolver = mContext.getContentResolver();
        mCm = cm;

        createWakelock();

        int check_period = Settings.Secure.getInt(mResolver,
                Settings.Secure.SMS_OUTGOING_CHECK_INTERVAL_MS,
                DEFAULT_SMS_CHECK_PERIOD);
        int max_count = Settings.Secure.getInt(mResolver,
                Settings.Secure.SMS_OUTGOING_CHECK_MAX_COUNT,
                DEFAULT_SMS_MAX_COUNT);
        mCounter = new SmsCounter(max_count, check_period);

        // Don't always start message ref at 0.
        sConcatenatedRef = new Random().nextInt(256);

        // Register for device storage intents.  Use these to notify the RIL
        // that storage for SMS is or is not available.
        IntentFilter filter = new IntentFilter();
        filter.addAction(Intent.ACTION_DEVICE_STORAGE_FULL);
        filter.addAction(Intent.ACTION_DEVICE_STORAGE_NOT_FULL);
        mContext.registerReceiver(mResultReceiver, filter);

        mUiccManager = UiccManager.getInstance(mContext, mCm);
        mUiccManager.registerForIccChanged(this, EVENT_ICC_CHANGED, null);
    }

    protected void updatePhoneObject(Phone phone) {
        mPhone = phone;
        String phoneType =
            (phone instanceof com.android.internal.telephony.cdma.CDMAPhone ) ?
                    "CDMA" : "GSM";
        Log.d(TAG, "Active phone changed to " + phoneType );
    }

    public void dispose() {
        //cleanup icc stuff
        mUiccManager.unregisterForIccChanged(this);
    }

    protected void finalize() {
        Log.d(TAG, "SMSDispatcher finalized");
    }


    /* TODO: Need to figure out how to keep track of status report routing in a
     *       persistent manner. If the phone process restarts (reboot or crash),
     *       we will lose this list and any status reports that come in after
     *       will be dropped.
     */
    /** Sent messages awaiting a delivery status report. */
    protected final ArrayList<SmsTracker> deliveryPendingList = new ArrayList<SmsTracker>();

    /**
     * Handles events coming from the phone stack. Overridden from handler.
     *
     * @param msg the message to handle
     */
    @Override
    public void handleMessage(Message msg) {
        AsyncResult ar;

        switch (msg.what) {
        case EVENT_NEW_SMS:
            // A new SMS has been received by the device
            if (Config.LOGD) {
                Log.d(TAG, "New SMS Message Received");
            }

            SmsMessage sms;

            ar = (AsyncResult) msg.obj;

            if (ar.exception != null) {
                Log.e(TAG, "Exception processing incoming SMS. Exception:" + ar.exception);
                return;
            }

            sms = (SmsMessage) ar.result;
            try {
                int result = dispatchMessage(sms.mWrappedSmsMessage);
                if (result != Activity.RESULT_OK) {
                    // RESULT_OK means that message was broadcast for app(s) to handle.
                    // Any other result, we should ack here.
                    boolean handled = (result == Intents.RESULT_SMS_HANDLED);
                    notifyAndAcknowledgeLastIncomingSms(handled, result, null);
                }
            } catch (RuntimeException ex) {
                Log.e(TAG, "Exception dispatching message", ex);
                notifyAndAcknowledgeLastIncomingSms(false, Intents.RESULT_SMS_GENERIC_ERROR, null);
            }

            break;

        case EVENT_SEND_SMS_COMPLETE:
            // An outbound SMS has been successfully transferred, or failed.
            handleSendComplete((AsyncResult) msg.obj);
            break;

        case EVENT_SEND_RETRY:
            //re-routing to ImsSMSDispatcher
            if (mSendRetryRegistrant != null) {
                mSendRetryRegistrant
                    .notifyRegistrant(new AsyncResult(null, (SmsTracker) msg.obj, null));
            }
            break;

        case EVENT_NEW_SMS_STATUS_REPORT:
            handleStatusReport((AsyncResult)msg.obj);
            break;

        case EVENT_ICC_FULL:
            handleIccFull();
            break;

        case EVENT_POST_ALERT:
            handleReachSentLimit((SmsTracker)(msg.obj));
            break;

        case EVENT_ALERT_TIMEOUT:
            ((AlertDialog)(msg.obj)).dismiss();
            msg.obj = null;
            if (mSTrackers.isEmpty() == false) {
                try {
                    SmsTracker sTracker = mSTrackers.remove(0);
                    sTracker.mSentIntent.send(RESULT_ERROR_LIMIT_EXCEEDED);
                } catch (CanceledException ex) {
                    Log.e(TAG, "failed to send back RESULT_ERROR_LIMIT_EXCEEDED");
                }
            }
            if (Config.LOGD) {
                Log.d(TAG, "EVENT_ALERT_TIMEOUT, message stop sending");
            }
            break;

        case EVENT_SEND_CONFIRMED_SMS:
            if (mSTrackers.isEmpty() == false) {
                SmsTracker sTracker = mSTrackers.remove(mSTrackers.size() - 1);
                if (isMultipartTracker(sTracker)) {
                    sendMultipartSms(sTracker);
                } else {
                    sendSms(sTracker);
                }
                removeMessages(EVENT_ALERT_TIMEOUT, msg.obj);
            }
            break;

        case EVENT_STOP_SENDING:
            if (mSTrackers.isEmpty() == false) {
                // Remove the latest one.
                try {
                    SmsTracker sTracker = mSTrackers.remove(mSTrackers.size() - 1);
                    sTracker.mSentIntent.send(RESULT_ERROR_LIMIT_EXCEEDED);
                } catch (CanceledException ex) {
                    Log.e(TAG, "failed to send back RESULT_ERROR_LIMIT_EXCEEDED");
                }
                removeMessages(EVENT_ALERT_TIMEOUT, msg.obj);
            }
            break;

        case EVENT_REPORT_MEMORY_STATUS_DONE:
            ar = (AsyncResult)msg.obj;
            if (ar.exception != null) {
                mReportMemoryStatusPending = true;
                Log.v(TAG, "Memory status report to modem pending : mStorageAvailable = "
                        + mStorageAvailable);
            } else {
                mReportMemoryStatusPending = false;
            }
            break;

        case EVENT_RADIO_ON:
            if (mReportMemoryStatusPending) {
                Log.v(TAG, "Sending pending memory status report : mStorageAvailable = "
                        + mStorageAvailable);
                mCm.reportSmsMemoryStatus(mStorageAvailable,
                        obtainMessage(EVENT_REPORT_MEMORY_STATUS_DONE));
            }
            break;

        case EVENT_NEW_BROADCAST_SMS:
            handleBroadcastSms((AsyncResult)msg.obj);
            break;
<<<<<<< HEAD

        case EVENT_ICC_CHANGED:
            updateIccAvailability();
            break;

        case EVENT_NEW_ICC_SMS:
            ar = (AsyncResult)msg.obj;
            dispatchMessage((SmsMessageBase)ar.result);
            break;

        case EVENT_UPDATE_ICC_MWI:
            ar = (AsyncResult) msg.obj;
            if ( ar == null)
                break;
            if (ar.exception != null) {
                Log.v(TAG, " MWI update on card failed " + ar.exception );
                storeVoiceMailCount();
            }
            break;
=======
>>>>>>> 7336486c
        }
    }

    private void createWakelock() {
        PowerManager pm = (PowerManager)mContext.getSystemService(Context.POWER_SERVICE);
        mWakeLock = pm.newWakeLock(PowerManager.PARTIAL_WAKE_LOCK, "SMSDispatcher");
        mWakeLock.setReferenceCounted(true);
    }

    /**
     * Grabs a wake lock and sends intent as an ordered broadcast.
     * The resultReceiver will check for errors and ACK/NACK back
     * to the RIL.
     *
     * @param intent intent to broadcast
     * @param permission Receivers are required to have this permission
     */
    void dispatch(Intent intent, String permission) {
        // Hold a wake lock for WAKE_LOCK_TIMEOUT seconds, enough to give any
        // receivers time to take their own wake locks.
        mWakeLock.acquire(WAKE_LOCK_TIMEOUT);
        mContext.sendOrderedBroadcast(intent, permission, mResultReceiver,
                this, Activity.RESULT_OK, null, null);
    }

    /**
     * Called when SIM_FULL message is received from the RIL.  Notifies interested
     * parties that SIM storage for SMS messages is full.
     */
    private void handleIccFull(){
        // broadcast SIM_FULL intent
        Intent intent = new Intent(Intents.SIM_FULL_ACTION);
        mWakeLock.acquire(WAKE_LOCK_TIMEOUT);
        mContext.sendBroadcast(intent, "android.permission.RECEIVE_SMS");
    }

    /**
     * Called when a status report is received.  This should correspond to
     * a previously successful SEND.
     *
     * @param ar AsyncResult passed into the message handler.  ar.result should
     *           be a String representing the status report PDU, as ASCII hex.
     */
    protected abstract void handleStatusReport(AsyncResult ar);

    /**
     * Called when SMS send completes. Broadcasts a sentIntent on success.
     * On failure, either sets up retries or broadcasts a sentIntent with
     * the failure in the result code.
     *
     * @param ar AsyncResult passed into the message handler.  ar.result should
     *           an SmsResponse instance if send was successful.  ar.userObj
     *           should be an SmsTracker instance.
     */
    protected void handleSendComplete(AsyncResult ar) {
        SmsTracker tracker = (SmsTracker) ar.userObj;
        PendingIntent sentIntent = tracker.mSentIntent;

        if (ar.exception == null) {
            if (Config.LOGD) {
                Log.d(TAG, "SMS send complete. Broadcasting "
                        + "intent: " + sentIntent);
            }

            if (tracker.mDeliveryIntent != null) {
                // Expecting a status report.  Add it to the list.
                int messageRef = ((SmsResponse)ar.result).messageRef;
                tracker.mMessageRef = messageRef;
                deliveryPendingList.add(tracker);
            }

            if (sentIntent != null) {
                try {
                    if (mRemainingMessages > -1) {
                        mRemainingMessages--;
                    }

                    if (mRemainingMessages == 0) {
                        Intent sendNext = new Intent();
                        sendNext.putExtra(SEND_NEXT_MSG_EXTRA, true);
                        sentIntent.send(mContext, Activity.RESULT_OK, sendNext);
                    } else {
                        sentIntent.send(Activity.RESULT_OK);
                    }
                } catch (CanceledException ex) {}
            }
        } else {
            if (Config.LOGD) {
                Log.d(TAG, "SMS send failed");
            }

            int ss = mPhone.getServiceState().getState();

            // if IMS not registered on data and voice is not available...
            if (!isIms() && ss != ServiceState.STATE_IN_SERVICE) {
                handleNotInService(ss, tracker);
            } else if ((((CommandException)(ar.exception)).getCommandError()
                    == CommandException.Error.SMS_FAIL_RETRY) &&
                   tracker.mRetryCount < MAX_SEND_RETRIES) {
                // Retry after a delay if needed.
                // TODO: According to TS 23.040, 9.2.3.6, we should resend
                //       with the same TP-MR as the failed message, and
                //       TP-RD set to 1.  However, we don't have a means of
                //       knowing the MR for the failed message (EF_SMSstatus
                //       may or may not have the MR corresponding to this
                //       message, depending on the failure).  Also, in some
                //       implementations this retry is handled by the baseband.
                tracker.mRetryCount++;
                Message retryMsg = obtainMessage(EVENT_SEND_RETRY, tracker);
                sendMessageDelayed(retryMsg, SEND_RETRY_DELAY);
            } else if (tracker.mSentIntent != null) {
                int error = RESULT_ERROR_GENERIC_FAILURE;

                if (((CommandException)(ar.exception)).getCommandError()
                        == CommandException.Error.FDN_CHECK_FAILURE) {
                    error = RESULT_ERROR_FDN_CHECK_FAILURE;
                }
                // Done retrying; return an error to the app.
                try {
                    Intent fillIn = new Intent();
                    if (ar.result != null) {
                        fillIn.putExtra("errorCode", ((SmsResponse)ar.result).errorCode);
                    }
                    if (mRemainingMessages > -1) {
                        mRemainingMessages--;
                    }

                    if (mRemainingMessages == 0) {
                        fillIn.putExtra(SEND_NEXT_MSG_EXTRA, true);
                    }

                    tracker.mSentIntent.send(mContext, error, fillIn);
                } catch (CanceledException ex) {}
            }
        }
    }

    /**
     * Handles outbound message when the phone is not in service.
     *
     * @param ss     Current service state.  Valid values are:
     *                  OUT_OF_SERVICE
     *                  EMERGENCY_ONLY
     *                  POWER_OFF
     * @param tracker   An SmsTracker for the current message.
     */
    protected void handleNotInService(int ss, SmsTracker tracker) {
        if (tracker.mSentIntent != null) {
            try {
                if (ss == ServiceState.STATE_POWER_OFF) {
                    tracker.mSentIntent.send(RESULT_ERROR_RADIO_OFF);
                } else {
                    tracker.mSentIntent.send(RESULT_ERROR_NO_SERVICE);
                }
            } catch (CanceledException ex) {}
        }
    }

    /**
     * Dispatches an incoming SMS messages.
     *
     * @param sms the incoming message from the phone
     * @return a result code from {@link Telephony.Sms.Intents}, or
     *         {@link Activity#RESULT_OK} if the message has been broadcast
     *         to applications
     */
    protected abstract int dispatchMessage(SmsMessageBase sms);


    /**
     * If this is the last part send the parts out to the application, otherwise
     * the part is stored for later processing.
     *
     * NOTE: concatRef (naturally) needs to be non-null, but portAddrs can be null.
     * @return a result code from {@link Telephony.Sms.Intents}, or
     *         {@link Activity#RESULT_OK} if the message has been broadcast
     *         to applications
     */
    protected int processMessagePart(SmsMessageBase sms,
            SmsHeader.ConcatRef concatRef, SmsHeader.PortAddrs portAddrs) {

        // Lookup all other related parts
        StringBuilder where = new StringBuilder("reference_number =");
        where.append(concatRef.refNumber);
        where.append(" AND address = ?");
        String[] whereArgs = new String[] {sms.getOriginatingAddress()};

        byte[][] pdus = null;
        Cursor cursor = null;
        try {
            cursor = mResolver.query(mRawUri, RAW_PROJECTION, where.toString(), whereArgs, null);
            int cursorCount = cursor.getCount();
            if (cursorCount != concatRef.msgCount - 1) {
                // We don't have all the parts yet, store this one away
                ContentValues values = new ContentValues();
                values.put("date", new Long(sms.getTimestampMillis()));
                values.put("pdu", HexDump.toHexString(sms.getPdu()));
                values.put("address", sms.getOriginatingAddress());
                values.put("reference_number", concatRef.refNumber);
                values.put("count", concatRef.msgCount);
                values.put("sequence", concatRef.seqNumber);
                if (portAddrs != null) {
                    values.put("destination_port", portAddrs.destPort);
                }
                mResolver.insert(mRawUri, values);
                return Intents.RESULT_SMS_HANDLED;
            }

            // All the parts are in place, deal with them
            int pduColumn = cursor.getColumnIndex("pdu");
            int sequenceColumn = cursor.getColumnIndex("sequence");

            pdus = new byte[concatRef.msgCount][];
            for (int i = 0; i < cursorCount; i++) {
                cursor.moveToNext();
                int cursorSequence = (int)cursor.getLong(sequenceColumn);
                pdus[cursorSequence - 1] = HexDump.hexStringToByteArray(
                        cursor.getString(pduColumn));
            }
            // This one isn't in the DB, so add it
            pdus[concatRef.seqNumber - 1] = sms.getPdu();

            // Remove the parts from the database
            mResolver.delete(mRawUri, where.toString(), whereArgs);
        } catch (SQLException e) {
            Log.e(TAG, "Can't access multipart SMS database", e);
            // TODO:  Would OUT_OF_MEMORY be more appropriate?
            return Intents.RESULT_SMS_GENERIC_ERROR;
        } finally {
            if (cursor != null) cursor.close();
        }

        /**
         * TODO(cleanup): The following code has duplicated logic with
         * the radio-specific dispatchMessage code, which is fragile,
         * in addition to being redundant.  Instead, if this method
         * maybe returned the reassembled message (or just contents),
         * the following code (which is not really related to
         * reconstruction) could be better consolidated.
         */

        // Dispatch the PDUs to applications
        if (portAddrs != null) {
            if (portAddrs.destPort == SmsHeader.PORT_WAP_PUSH) {
                // figure out if call to this function was originated from gsm/cdma MT SMS
                int encoding =
                    (this instanceof CdmaSMSDispatcher) ?
                            Phone.PHONE_TYPE_CDMA :
                                Phone.PHONE_TYPE_GSM;
                // Build up the data stream
                ByteArrayOutputStream output = new ByteArrayOutputStream();
                for (int i = 0; i < concatRef.msgCount; i++) {
                    SmsMessage msg = SmsMessage.createFromPdu(pdus[i], encoding);
                    byte[] data = msg.getUserData();
                    output.write(data, 0, data.length);
                }
                // Handle the PUSH
                return mWapPush.dispatchWapPdu(output.toByteArray());
            } else {
                // The messages were sent to a port, so concoct a URI for it
                dispatchPortAddressedPdus(pdus, portAddrs.destPort);
            }
        } else {
            // The messages were not sent to a port
            dispatchPdus(pdus);
        }
        return Activity.RESULT_OK;
    }

    /**
     * get encoding info
     *
     */
    protected abstract int getEncoding();

    /**
     * Dispatches standard PDUs to interested applications
     *
     * @param pdus The raw PDUs making up the message
     */
    protected void dispatchPdus(byte[][] pdus) {
        Intent intent = new Intent(Intents.SMS_RECEIVED_ACTION);
        intent.putExtra("pdus", pdus);
        intent.putExtra("encoding", getEncoding());
        dispatch(intent, "android.permission.RECEIVE_SMS");
    }

    /**
     * Dispatches port addressed PDUs to interested applications
     *
     * @param pdus The raw PDUs making up the message
     * @param port The destination port of the messages
     */
    protected void dispatchPortAddressedPdus(byte[][] pdus, int port) {
        Uri uri = Uri.parse("sms://localhost:" + port);
        Intent intent = new Intent(Intents.DATA_SMS_RECEIVED_ACTION, uri);
        intent.putExtra("pdus", pdus);
        intent.putExtra("encoding", getEncoding());
        dispatch(intent, "android.permission.RECEIVE_SMS");
    }

    /**
     * Send a data based SMS to a specific application port.
     *
     * @param destAddr the address to send the message to
     * @param scAddr is the service center address or null to use
     *  the current default SMSC
     * @param destPort the port to deliver the message to
     * @param data the body of the message to send
     * @param sentIntent if not NULL this <code>PendingIntent</code> is
     *  broadcast when the message is successfully sent, or failed.
     *  The result code will be <code>Activity.RESULT_OK<code> for success,
     *  or one of these errors:<br>
     *  <code>RESULT_ERROR_GENERIC_FAILURE</code><br>
     *  <code>RESULT_ERROR_RADIO_OFF</code><br>
     *  <code>RESULT_ERROR_NULL_PDU</code><br>
     *  For <code>RESULT_ERROR_GENERIC_FAILURE</code> the sentIntent may include
     *  the extra "errorCode" containing a radio technology specific value,
     *  generally only useful for troubleshooting.<br>
     *  The per-application based SMS control checks sentIntent. If sentIntent
     *  is NULL the caller will be checked against all unknown applications,
     *  which cause smaller number of SMS to be sent in checking period.
     * @param deliveryIntent if not NULL this <code>PendingIntent</code> is
     *  broadcast when the message is delivered to the recipient.  The
     *  raw pdu of the status report is in the extended data ("pdu").
     */
    protected abstract void sendData(String destAddr, String scAddr, int destPort,
            byte[] data, PendingIntent sentIntent, PendingIntent deliveryIntent);

    /**
     * Send a text based SMS.
     *
     * @param destAddr the address to send the message to
     * @param scAddr is the service center address or null to use
     *  the current default SMSC
     * @param text the body of the message to send
     * @param sentIntent if not NULL this <code>PendingIntent</code> is
     *  broadcast when the message is successfully sent, or failed.
     *  The result code will be <code>Activity.RESULT_OK<code> for success,
     *  or one of these errors:<br>
     *  <code>RESULT_ERROR_GENERIC_FAILURE</code><br>
     *  <code>RESULT_ERROR_RADIO_OFF</code><br>
     *  <code>RESULT_ERROR_NULL_PDU</code><br>
     *  For <code>RESULT_ERROR_GENERIC_FAILURE</code> the sentIntent may include
     *  the extra "errorCode" containing a radio technology specific value,
     *  generally only useful for troubleshooting.<br>
     *  The per-application based SMS control checks sentIntent. If sentIntent
     *  is NULL the caller will be checked against all unknown applications,
     *  which cause smaller number of SMS to be sent in checking period.
     * @param deliveryIntent if not NULL this <code>PendingIntent</code> is
     *  broadcast when the message is delivered to the recipient.  The
     *  raw pdu of the status report is in the extended data ("pdu").
     */
    protected abstract void sendText(String destAddr, String scAddr,
            String text, PendingIntent sentIntent, PendingIntent deliveryIntent);

    /**
     * Send a multi-part text based SMS.
     *
     * @param destAddr the address to send the message to
     * @param scAddr is the service center address or null to use
     *   the current default SMSC
     * @param parts an <code>ArrayList</code> of strings that, in order,
     *   comprise the original message
     * @param sentIntents if not null, an <code>ArrayList</code> of
     *   <code>PendingIntent</code>s (one for each message part) that is
     *   broadcast when the corresponding message part has been sent.
     *   The result code will be <code>Activity.RESULT_OK<code> for success,
     *   or one of these errors:
     *   <code>RESULT_ERROR_GENERIC_FAILURE</code>
     *   <code>RESULT_ERROR_RADIO_OFF</code>
     *   <code>RESULT_ERROR_NULL_PDU</code>.
     *  The per-application based SMS control checks sentIntent. If sentIntent
     *  is NULL the caller will be checked against all unknown applications,
     *  which cause smaller number of SMS to be sent in checking period.
     * @param deliveryIntents if not null, an <code>ArrayList</code> of
     *   <code>PendingIntent</code>s (one for each message part) that is
     *   broadcast when the corresponding message part has been delivered
     *   to the recipient.  The raw pdu of the status report is in the
     *   extended data ("pdu").
     */
    protected abstract void sendMultipartText(String destAddr, String scAddr,
            ArrayList<String> parts, ArrayList<PendingIntent> sentIntents,
            ArrayList<PendingIntent> deliveryIntents);

    /**
     * Send a SMS
     *
     * @param smsc the SMSC to send the message through, or NULL for the
     *  default SMSC
     * @param pdu the raw PDU to send
     * @param sentIntent if not NULL this <code>Intent</code> is
     *  broadcast when the message is successfully sent, or failed.
     *  The result code will be <code>Activity.RESULT_OK<code> for success,
     *  or one of these errors:
     *  <code>RESULT_ERROR_GENERIC_FAILURE</code>
     *  <code>RESULT_ERROR_RADIO_OFF</code>
     *  <code>RESULT_ERROR_NULL_PDU</code>.
     *  The per-application based SMS control checks sentIntent. If sentIntent
     *  is NULL the caller will be checked against all unknown applications,
     *  which cause smaller number of SMS to be sent in checking period.
     * -deliveryIntent if not NULL this <code>Intent</code> is
     *  broadcast when the message is delivered to the recipient.  The
     *  raw pdu of the status report is in the extended data ("pdu").
     */
    protected void sendRawPdu(SmsTracker tracker) {
        HashMap map = tracker.mData;
        byte pdu[] = (byte[]) map.get("pdu");

        PendingIntent sentIntent = tracker.mSentIntent;
        if (pdu == null) {
            if (sentIntent != null) {
                try {
                    sentIntent.send(RESULT_ERROR_NULL_PDU);
                } catch (CanceledException ex) {}
            }
            return;
        }

        int ss = mPhone.getServiceState().getState();

        // if IMS not registered on data and voice is not available...
        if (!isIms() && ss != ServiceState.STATE_IN_SERVICE) {
            handleNotInService(ss, tracker);
        } else {
            String appName = getAppNameByIntent(sentIntent);
            if (mCounter.check(appName, SINGLE_PART_SMS)) {
                sendSms(tracker);
            } else {
                sendMessage(obtainMessage(EVENT_POST_ALERT, tracker));
            }
        }
    }

    /**
     * Post an alert while SMS needs user confirm.
     *
     * An SmsTracker for the current message.
     */
    protected void handleReachSentLimit(SmsTracker tracker) {
        if (mSTrackers.size() >= MO_MSG_QUEUE_LIMIT) {
            // Deny the sending when the queue limit is reached.
            try {
                tracker.mSentIntent.send(RESULT_ERROR_LIMIT_EXCEEDED);
            } catch (CanceledException ex) {
                Log.e(TAG, "failed to send back RESULT_ERROR_LIMIT_EXCEEDED");
            }
            return;
        }

        Resources r = Resources.getSystem();

        String appName = getAppNameByIntent(tracker.mSentIntent);

        AlertDialog d = new AlertDialog.Builder(mContext)
                .setTitle(r.getString(R.string.sms_control_title))
                .setMessage(appName + " " + r.getString(R.string.sms_control_message))
                .setPositiveButton(r.getString(R.string.sms_control_yes), mListener)
                .setNegativeButton(r.getString(R.string.sms_control_no), mListener)
                .create();

        d.getWindow().setType(WindowManager.LayoutParams.TYPE_SYSTEM_ALERT);
        d.show();

        mSTrackers.add(tracker);
        sendMessageDelayed ( obtainMessage(EVENT_ALERT_TIMEOUT, d),
                DEFAULT_SMS_TIMEOUT);
    }

    protected String getAppNameByIntent(PendingIntent intent) {
        Resources r = Resources.getSystem();
        return (intent != null) ? intent.getTargetPackage()
            : r.getString(R.string.sms_control_default_app_name);
    }

    /**
     * Send the message along to the radio.
     *
     * @param tracker holds the SMS message to send
     */
    protected abstract void sendSms(SmsTracker tracker);

    /**
     * Send the multi-part SMS based on multipart Sms tracker
     *
     * @param tracker holds the multipart Sms tracker ready to be sent
     */
    protected abstract void sendMultipartSms (SmsTracker tracker);

    /**
     * Send an acknowledge message.
     * @param success indicates that last message was successfully received.
     * @param result result code indicating any error
     * @param response callback message sent when operation completes.
     */
    protected abstract void acknowledgeLastIncomingSms(boolean success,
            int result, Message response);

    /**
     * Notify interested apps if the framework has rejected an incoming SMS,
     * and send an acknowledge message to the network.
     * @param success indicates that last message was successfully received.
     * @param result result code indicating any error
     * @param response callback message sent when operation completes.
     */
    private void notifyAndAcknowledgeLastIncomingSms(boolean success,
            int result, Message response) {
        if (!success) {
            // broadcast SMS_REJECTED_ACTION intent
            Intent intent = new Intent(Intents.SMS_REJECTED_ACTION);
            intent.putExtra("result", result);
            mWakeLock.acquire(WAKE_LOCK_TIMEOUT);
            mContext.sendBroadcast(intent, "android.permission.RECEIVE_SMS");
        }
        acknowledgeLastIncomingSms(success, result, response);
    }

    /**
     * Check if a SmsTracker holds multi-part Sms
     *
     * @param tracker a SmsTracker could hold a multi-part Sms
     * @return true for tracker holds Multi-parts Sms
     */
    private boolean isMultipartTracker (SmsTracker tracker) {
        HashMap map = tracker.mData;
        return ( map.get("parts") != null);
    }

    /**
     * Keeps track of an SMS that has been sent to the RIL, until it has
     * successfully been sent, or we're done trying.
     *
     */
    static protected class SmsTracker {
        // fields need to be public for derived SmsDispatchers
        public HashMap mData;
        public int mRetryCount;
        public int mMessageRef;
        public RadioTechnologyFamily mEncoding;

        public PendingIntent mSentIntent;
        public PendingIntent mDeliveryIntent;

        private SmsTracker(HashMap data, PendingIntent sentIntent,
                PendingIntent deliveryIntent, RadioTechnologyFamily encoding) {
            mData = data;
            mSentIntent = sentIntent;
            mDeliveryIntent = deliveryIntent;
            mRetryCount = 0;
            mEncoding = encoding;
        }
    }

    protected SmsTracker SmsTrackerFactory(HashMap data, PendingIntent sentIntent,
            PendingIntent deliveryIntent, RadioTechnologyFamily encoding) {
        return new SmsTracker(data, sentIntent, deliveryIntent, encoding);
    }

    protected HashMap SmsTrackerMapFactory(String destAddr, String scAddr,
            String text, SmsMessageBase.SubmitPduBase pdu) {
        HashMap<String, Object> map = new HashMap<String, Object>();
        map.put("destAddr", destAddr);
        map.put("scAddr", scAddr);
        map.put("text", text);
        map.put("smsc", pdu.encodedScAddress);
        map.put("pdu", pdu.encodedMessage);
        return map;
    }

    protected HashMap SmsTrackerMapFactory(String destAddr, String scAddr,
            int destPort, byte[] data, SmsMessageBase.SubmitPduBase pdu) {
        HashMap<String, Object> map = new HashMap<String, Object>();
        map.put("destAddr", destAddr);
        map.put("scAddr", scAddr);
        map.put("destPort", Integer.valueOf(destPort));
        map.put("data", data);
        map.put("smsc", pdu.encodedScAddress);
        map.put("pdu", pdu.encodedMessage);
        return map;
    }

    private DialogInterface.OnClickListener mListener =
        new DialogInterface.OnClickListener() {

            public void onClick(DialogInterface dialog, int which) {
                if (which == DialogInterface.BUTTON_POSITIVE) {
                    Log.d(TAG, "click YES to send out sms");
                    sendMessage(obtainMessage(EVENT_SEND_CONFIRMED_SMS));
                } else if (which == DialogInterface.BUTTON_NEGATIVE) {
                    Log.d(TAG, "click NO to stop sending");
                    sendMessage(obtainMessage(EVENT_STOP_SENDING));
                }
            }
        };

    private BroadcastReceiver mResultReceiver = new BroadcastReceiver() {
        @Override
        public void onReceive(Context context, Intent intent) {
            if (intent.getAction().equals(Intent.ACTION_DEVICE_STORAGE_FULL)) {
                mStorageAvailable = false;
                mCm.reportSmsMemoryStatus(false, obtainMessage(EVENT_REPORT_MEMORY_STATUS_DONE));
            } else if (intent.getAction().equals(Intent.ACTION_DEVICE_STORAGE_NOT_FULL)) {
                mStorageAvailable = true;
                mCm.reportSmsMemoryStatus(true, obtainMessage(EVENT_REPORT_MEMORY_STATUS_DONE));
            } else if (intent.getAction().equals(Intents.CB_SMS_RECEIVED_ACTION)) {
                // Ignore this intent. Apps will process it.
            } else {
                // Assume the intent is one of the SMS receive intents that
                // was sent as an ordered broadcast.  Check result and ACK.
                int rc = getResultCode();
                boolean success = (rc == Activity.RESULT_OK)
                        || (rc == Intents.RESULT_SMS_HANDLED);

                // For a multi-part message, this only ACKs the last part.
                // Previous parts were ACK'd as they were received.
                acknowledgeLastIncomingSms(success, rc, null);
            }
        }
    };

<<<<<<< HEAD
    static public boolean isIms() {
        return mIms;
    }

    static public boolean isImsSmsEncodingCdma() {
        return mImsSmsEncoding.isCdma();
    }

    /**
     * Determines whether or not to use CDMA encoding for MO SMS.
     *
     * @return true if Cdma encoding should be used for MO SMS, false otherwise.
     */
    protected boolean isCdmaMo() {
        if (!isIms()) {
            // IMS is not registered, use Voice technology to determine SMS encoding.
            return (Phone.PHONE_TYPE_CDMA == mPhone.getPhoneType());
        }
        // IMS is registered
        return isImsSmsEncodingCdma();
    }

    protected void registerSendRetry(Handler h, int what, Object obj) {
        mSendRetryRegistrant = new Registrant (h, what, obj);
    }

    protected void unregisterSendRetry(Handler h) {
        mSendRetryRegistrant.clear();
    }

    protected abstract void updateIccAvailability();

    IccFileHandler getIccFileHandler() {
        if (mApplication != null) {
            return mApplication.getIccFileHandler();
        }
        return null;
    }

    protected void storeVoiceMailCount() {
        // Store the voice mail count in persistent memory.
        String imsi = mPhone.getSubscriberId();
        int mwi = mPhone.getVoiceMessageCount();

        Log.d(TAG, " Storing Voice Mail Count = " + mwi
                    + " for imsi = " + imsi
                    + " in preferences.");

        SharedPreferences sp = PreferenceManager.getDefaultSharedPreferences(mContext);
        SharedPreferences.Editor editor = sp.edit();
        editor.putInt(((PhoneBase)mPhone).VM_COUNT, mwi);
        editor.putString(((PhoneBase)mPhone).VM_ID, imsi);
        editor.commit();

    }

    protected abstract void handleBroadcastSms(AsyncResult ar);

    protected void dispatchBroadcastPdus(String intent, byte[][] pdus) {
        Intent broadcastIntent = new Intent(intent);
        broadcastIntent.putExtra("pdus", pdus);

        if (Config.LOGD)
            Log.d(TAG, "Dispatching " + pdus.length + " pdus");

        dispatch(broadcastIntent, "android.permission.RECEIVE_SMS");
    }

=======
    protected abstract void handleBroadcastSms(AsyncResult ar);

    protected void dispatchBroadcastPdus(byte[][] pdus, boolean isEmergencyMessage) {
        if (isEmergencyMessage) {
            Intent intent = new Intent(Intents.SMS_EMERGENCY_CB_RECEIVED_ACTION);
            intent.putExtra("pdus", pdus);
            if (Config.LOGD)
                Log.d(TAG, "Dispatching " + pdus.length + " emergency SMS CB pdus");

            dispatch(intent, "android.permission.RECEIVE_EMERGENCY_BROADCAST");
        } else {
            Intent intent = new Intent(Intents.SMS_CB_RECEIVED_ACTION);
            intent.putExtra("pdus", pdus);
            if (Config.LOGD)
                Log.d(TAG, "Dispatching " + pdus.length + " SMS CB pdus");

            dispatch(intent, "android.permission.RECEIVE_SMS");
        }
    }
>>>>>>> 7336486c
}<|MERGE_RESOLUTION|>--- conflicted
+++ resolved
@@ -37,12 +37,9 @@
 import android.os.Handler;
 import android.os.Message;
 import android.os.PowerManager;
-<<<<<<< HEAD
 import android.os.StatFs;
 import android.os.Registrant;
 import android.preference.PreferenceManager;
-=======
->>>>>>> 7336486c
 import android.provider.Telephony;
 import android.provider.Telephony.Sms.Intents;
 import android.provider.Settings;
@@ -120,7 +117,6 @@
     /** Radio is ON */
     static final protected int EVENT_RADIO_ON = 12;
 
-<<<<<<< HEAD
     /** IMS registration/SMS encoding changed */
     static final protected int EVENT_IMS_STATE_CHANGED = 13;
 
@@ -145,14 +141,8 @@
     static protected Phone mPhone;
 
     /** New broadcast SMS */
-    static final protected int EVENT_NEW_BROADCAST_SMS = 13;
-
-=======
-    /** New broadcast SMS */
-    static final protected int EVENT_NEW_BROADCAST_SMS = 13;
-
-    protected Phone mPhone;
->>>>>>> 7336486c
+    static final protected int EVENT_NEW_BROADCAST_SMS = 20;
+
     protected Context mContext;
     protected ContentResolver mResolver;
     protected CommandsInterface mCm;
@@ -449,7 +439,6 @@
         case EVENT_NEW_BROADCAST_SMS:
             handleBroadcastSms((AsyncResult)msg.obj);
             break;
-<<<<<<< HEAD
 
         case EVENT_ICC_CHANGED:
             updateIccAvailability();
@@ -469,8 +458,6 @@
                 storeVoiceMailCount();
             }
             break;
-=======
->>>>>>> 7336486c
         }
     }
 
@@ -1091,7 +1078,6 @@
         }
     };
 
-<<<<<<< HEAD
     static public boolean isIms() {
         return mIms;
     }
@@ -1159,9 +1145,6 @@
 
         dispatch(broadcastIntent, "android.permission.RECEIVE_SMS");
     }
-
-=======
-    protected abstract void handleBroadcastSms(AsyncResult ar);
 
     protected void dispatchBroadcastPdus(byte[][] pdus, boolean isEmergencyMessage) {
         if (isEmergencyMessage) {
@@ -1180,5 +1163,4 @@
             dispatch(intent, "android.permission.RECEIVE_SMS");
         }
     }
->>>>>>> 7336486c
 }