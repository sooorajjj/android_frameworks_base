--- conflicted
+++ resolved
@@ -84,34 +84,6 @@
     private static final String INTENT_DATA_STALL_ALARM =
         "com.android.internal.telephony.cdma-data-stall";
 
-
-<<<<<<< HEAD
-=======
-    /**
-     * Constants for the data connection activity:
-     * physical link down/up
-     */
-     private static final int DATA_CONNECTION_ACTIVE_PH_LINK_INACTIVE = 0;
-     private static final int DATA_CONNECTION_ACTIVE_PH_LINK_DOWN = 1;
-     private static final int DATA_CONNECTION_ACTIVE_PH_LINK_UP = 2;
-
-    private static final String[] mSupportedApnTypes = {
-            Phone.APN_TYPE_DEFAULT,
-            Phone.APN_TYPE_MMS,
-            Phone.APN_TYPE_DUN,
-            Phone.APN_TYPE_HIPRI };
-
-    private static final String[] mDefaultApnTypes = {
-            Phone.APN_TYPE_DEFAULT,
-            Phone.APN_TYPE_MMS,
-            Phone.APN_TYPE_HIPRI };
-
-    private String[] mDunApnTypes = {
-            Phone.APN_TYPE_DUN };
-
-    private static final int mDefaultApnId = DataConnectionTracker.APN_DEFAULT_ID;
-
->>>>>>> df331873
     /* Constructor */
 
     CdmaDataConnectionTracker(CDMAPhone p) {
@@ -136,30 +108,11 @@
 
         createAllDataConnectionList();
         broadcastMessenger();
-
-        Context c = mCdmaPhone.getContext();
-        String[] t = c.getResources().getStringArray(
-                com.android.internal.R.array.config_cdma_dun_supported_types);
-        if (t != null && t.length > 0) {
-            ArrayList<String> temp = new ArrayList<String>();
-            for(int i=0; i< t.length; i++) {
-                if (!Phone.APN_TYPE_DUN.equalsIgnoreCase(t[i])) {
-                    temp.add(t[i]);
-                }
-            }
-            temp.add(0, Phone.APN_TYPE_DUN);
-            mDunApnTypes = temp.toArray(t);
-        }
-
     }
 
     @Override
     public void dispose() {
-<<<<<<< HEAD
-        cleanUpConnection(true, null);
-=======
-        cleanUpConnection(false, null, false);
->>>>>>> df331873
+        cleanUpConnection(true, null, false);
 
         super.dispose();
 
@@ -246,7 +199,6 @@
                     (mCdmaPhone.mSST.isConcurrentVoiceAndDataAllowed() ||
                             mPhone.getState() == Phone.State.IDLE) &&
                     !roaming &&
-<<<<<<< HEAD
                     internalDataEnabled;
         }
 
@@ -261,13 +213,6 @@
                 !mPendingRestartRadio &&
                 !mCdmaPhone.needsOtaServiceProvisioning();
 
-=======
-                    internalDataEnabled &&
-                    desiredPowerState &&
-                    !mPendingRestartRadio &&
-                    ((mPhone.getLteOnCdmaMode() == Phone.LTE_ON_CDMA_TRUE) ||
-                            !mCdmaPhone.needsOtaServiceProvisioning());
->>>>>>> df331873
         if (!allowed && DBG) {
             String reason = "";
             if (!((psState == ServiceState.STATE_IN_SERVICE) || mAutoAttachOnCreation)) {
@@ -333,11 +278,7 @@
      * @param tearDown true if the underlying DataConnection should be disconnected.
      * @param reason for the clean up.
      */
-<<<<<<< HEAD
-    protected void cleanUpConnection(boolean tearDown, String reason) {
-=======
     private void cleanUpConnection(boolean tearDown, String reason, boolean doAll) {
->>>>>>> df331873
         if (DBG) log("cleanUpConnection: reason: " + reason);
 
         // Clear the reconnect alarm, if set.
@@ -406,23 +347,12 @@
 
         /** TODO: We probably want the connection being setup to a parameter passed around */
         mPendingDataConnection = conn;
-<<<<<<< HEAD
 
         mActiveApn = mDpt.getDataProfile(mRequestedApnType);
 
         if (mActiveApn == null) {
             if (DBG) log("mActiveApn is null, unable to initiate data call");
             return false;
-=======
-        String[] types;
-        int apnId;
-        if (mRequestedApnType.equals(Phone.APN_TYPE_DUN)) {
-            types = mDunApnTypes;
-            apnId = DataConnectionTracker.APN_DUN_ID;
-        } else {
-            types = mDefaultApnTypes;
-            apnId = mDefaultApnId;
->>>>>>> df331873
         }
 
         if (DBG) log("call conn.bringUp mActiveApn=" + mActiveApn);
@@ -954,7 +884,7 @@
 
     private void onModemDataProfileReady() {
         if (mState == State.FAILED) {
-            cleanUpConnection(false, null);
+            cleanUpConnection(false, null, false);
         }
 
         Log.d(LOG_TAG, "OMH: onModemDataProfileReady(): Setting up data call");
