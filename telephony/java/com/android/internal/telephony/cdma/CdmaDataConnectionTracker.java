/*
 * Copyright (C) 2006 The Android Open Source Project
 * Copyright (c) 2011, Code Aurora Forum. All rights reserved.
 *
 * Licensed under the Apache License, Version 2.0 (the "License");
 * you may not use this file except in compliance with the License.
 * You may obtain a copy of the License at
 *
 *      http://www.apache.org/licenses/LICENSE-2.0
 *
 * Unless required by applicable law or agreed to in writing, software
 * distributed under the License is distributed on an "AS IS" BASIS,
 * WITHOUT WARRANTIES OR CONDITIONS OF ANY KIND, either express or implied.
 * See the License for the specific language governing permissions and
 * limitations under the License.
 */

package com.android.internal.telephony.cdma;

import android.app.AlarmManager;
import android.app.PendingIntent;
import android.content.Context;
import android.content.Intent;
import android.net.TrafficStats;
import android.os.AsyncResult;
import android.os.Message;
import android.os.SystemClock;
import android.os.SystemProperties;
import android.telephony.ServiceState;
import android.telephony.TelephonyManager;
import android.telephony.cdma.CdmaCellLocation;
import android.text.TextUtils;
import android.util.EventLog;
import android.util.Log;

import com.android.internal.telephony.DataProfile;
import com.android.internal.telephony.CommandsInterface;
import com.android.internal.telephony.DataCallState;
import com.android.internal.telephony.DataConnection.FailCause;
import com.android.internal.telephony.UiccManager.AppFamily;
import com.android.internal.telephony.ApnContext;
import com.android.internal.telephony.DataConnection;
import com.android.internal.telephony.DataConnectionAc;
import com.android.internal.telephony.DataConnectionTracker;
import com.android.internal.telephony.EventLogTags;
import com.android.internal.telephony.IccRecords;
import com.android.internal.telephony.RetryManager;
import com.android.internal.telephony.RILConstants;
import com.android.internal.telephony.Phone;
import com.android.internal.telephony.UiccCard;
import com.android.internal.util.AsyncChannel;
import com.android.internal.telephony.DataProfile;
import com.android.internal.telephony.cdma.CdmaDataProfileTracker;
import com.android.internal.telephony.RILConstants;

import java.util.ArrayList;

/**
 * {@hide}
 */
public class CdmaDataConnectionTracker extends DataConnectionTracker {
    protected final String LOG_TAG = "CDMA";

    private CDMAPhone mCdmaPhone;
    private CdmaSubscriptionSourceManager mCdmaSSM;

    /** The DataConnection being setup */
    private CdmaDataConnection mPendingDataConnection;

    private boolean mPendingRestartRadio = false;
    private static final int TIME_DELAYED_TO_RESTART_RADIO =
            SystemProperties.getInt("ro.cdma.timetoradiorestart", 60000);

    private CdmaDataProfileTracker mDpt = null;

    /**
     * Pool size of CdmaDataConnection objects.
     */
    private static final int DATA_CONNECTION_POOL_SIZE = 1;

    private static final String INTENT_RECONNECT_ALARM =
        "com.android.internal.telephony.cdma-reconnect";

    private static final String INTENT_DATA_STALL_ALARM =
        "com.android.internal.telephony.cdma-data-stall";


<<<<<<< HEAD
=======
    /**
     * Constants for the data connection activity:
     * physical link down/up
     */
     private static final int DATA_CONNECTION_ACTIVE_PH_LINK_INACTIVE = 0;
     private static final int DATA_CONNECTION_ACTIVE_PH_LINK_DOWN = 1;
     private static final int DATA_CONNECTION_ACTIVE_PH_LINK_UP = 2;

    private static final String[] mSupportedApnTypes = {
            Phone.APN_TYPE_DEFAULT,
            Phone.APN_TYPE_MMS,
            Phone.APN_TYPE_DUN,
            Phone.APN_TYPE_HIPRI };

    private static final String[] mDefaultApnTypes = {
            Phone.APN_TYPE_DEFAULT,
            Phone.APN_TYPE_MMS,
            Phone.APN_TYPE_HIPRI };

    private String[] mDunApnTypes = {
            Phone.APN_TYPE_DUN };

    private static final int mDefaultApnId = DataConnectionTracker.APN_DEFAULT_ID;

>>>>>>> df331873
    /* Constructor */

    CdmaDataConnectionTracker(CDMAPhone p) {
        super(p);
        mCdmaPhone = p;

        p.mCM.registerForAvailable (this, EVENT_RADIO_AVAILABLE, null);
        p.mCM.registerForOffOrNotAvailable(this, EVENT_RADIO_OFF_OR_NOT_AVAILABLE, null);
        p.mCM.registerForDataCallListChanged (this, EVENT_DATA_STATE_CHANGED, null);
        p.mCT.registerForVoiceCallEnded (this, EVENT_VOICE_CALL_ENDED, null);
        p.mCT.registerForVoiceCallStarted (this, EVENT_VOICE_CALL_STARTED, null);
        p.mSST.registerForDataConnectionAttached(this, EVENT_TRY_SETUP_DATA, null);
        p.mSST.registerForDataConnectionDetached(this, EVENT_CDMA_DATA_DETACHED, null);
        p.mSST.registerForRoamingOn(this, EVENT_ROAMING_ON, null);
        p.mSST.registerForRoamingOff(this, EVENT_ROAMING_OFF, null);
        p.mCM.registerForCdmaOtaProvision(this, EVENT_CDMA_OTA_PROVISION, null);
        mCdmaSSM = CdmaSubscriptionSourceManager.getInstance (p.getContext(), p.mCM, this,
                EVENT_CDMA_SUBSCRIPTION_SOURCE_CHANGED, null);

        mDpt = new CdmaDataProfileTracker(p);
        mDpt.registerForModemProfileReady(this, EVENT_MODEM_DATA_PROFILE_READY, null);

        createAllDataConnectionList();
        broadcastMessenger();

        Context c = mCdmaPhone.getContext();
        String[] t = c.getResources().getStringArray(
                com.android.internal.R.array.config_cdma_dun_supported_types);
        if (t != null && t.length > 0) {
            ArrayList<String> temp = new ArrayList<String>();
            for(int i=0; i< t.length; i++) {
                if (!Phone.APN_TYPE_DUN.equalsIgnoreCase(t[i])) {
                    temp.add(t[i]);
                }
            }
            temp.add(0, Phone.APN_TYPE_DUN);
            mDunApnTypes = temp.toArray(t);
        }

    }

    @Override
    public void dispose() {
<<<<<<< HEAD
        cleanUpConnection(true, null);
=======
        cleanUpConnection(false, null, false);
>>>>>>> df331873

        super.dispose();

        // Unregister from all events
        mPhone.mCM.unregisterForAvailable(this);
        mPhone.mCM.unregisterForOffOrNotAvailable(this);
        mPhone.mCM.unregisterForDataCallListChanged(this);
        if (mIccRecords != null) { mIccRecords.unregisterForRecordsLoaded(this);}
        mCdmaPhone.mCT.unregisterForVoiceCallEnded(this);
        mCdmaPhone.mCT.unregisterForVoiceCallStarted(this);
        mCdmaPhone.mSST.unregisterForDataConnectionAttached(this);
        mCdmaPhone.mSST.unregisterForDataConnectionDetached(this);
        mCdmaPhone.mSST.unregisterForRoamingOn(this);
        mCdmaPhone.mSST.unregisterForRoamingOff(this);
        mCdmaSSM.dispose(this);
        mPhone.mCM.unregisterForCdmaOtaProvision(this);
        mDpt.unregisterForModemProfileReady(this);

        destroyAllDataConnectionList();
    }

    @Override
    protected void finalize() {
        if(DBG) log("CdmaDataConnectionTracker finalized");
    }

    @Override
    protected String getActionIntentReconnectAlarm() {
        return INTENT_RECONNECT_ALARM;
    }

    @Override
    protected String getActionIntentDataStallAlarm() {
        return INTENT_DATA_STALL_ALARM;
    }

    @Override
    protected void restartDataStallAlarm() {}

    @Override
    protected void setState(State s) {
        if (DBG) log ("setState: " + s);
        if (mState != s) {
            EventLog.writeEvent(EventLogTags.CDMA_DATA_STATE_CHANGE,
                    mState.toString(), s.toString());
            mState = s;
        }
    }

    /* API provided for CdmaDataProfileTracker */
    public int apnTypeToId(String apnType) {
        return super.apnTypeToId(apnType);
    }

    @Override
    public synchronized State getState(String apnType) {
        return mState;
    }

    @Override
    protected boolean isApnTypeAvailable(String type) {
        return mDpt.isApnTypeAvailable(type);
    }

    @Override
    protected boolean isDataAllowed() {
        final boolean internalDataEnabled;
        synchronized (mDataEnabledLock) {
            internalDataEnabled = mInternalDataEnabled;
        }

        int psState = mCdmaPhone.mSST.getCurrentDataConnectionState();
        boolean roaming = (mPhone.getServiceState().getRoaming() && !getDataOnRoamingEnabled());
        boolean desiredPowerState = mCdmaPhone.mSST.getDesiredPowerState();
        boolean subscriptionFromNv = (mCdmaSSM.getCdmaSubscriptionSource()
                                       == CdmaSubscriptionSourceManager.SUBSCRIPTION_FROM_NV);

        boolean allowed = true;

        if (mCheckForConnectivity) {
            allowed = allowed &&
                    (psState == ServiceState.STATE_IN_SERVICE ||
                            mAutoAttachOnCreation) &&
                    (mCdmaPhone.mSST.isConcurrentVoiceAndDataAllowed() ||
                            mPhone.getState() == Phone.State.IDLE) &&
                    !roaming &&
<<<<<<< HEAD
                    internalDataEnabled;
        }

        if (mCheckForSubscription) {
            allowed = allowed &&
                (subscriptionFromNv ||
                mIccRecords != null && mIccRecords.getRecordsLoaded());
        }

        allowed = allowed &&
                desiredPowerState &&
                !mPendingRestartRadio &&
                !mCdmaPhone.needsOtaServiceProvisioning();

=======
                    internalDataEnabled &&
                    desiredPowerState &&
                    !mPendingRestartRadio &&
                    ((mPhone.getLteOnCdmaMode() == Phone.LTE_ON_CDMA_TRUE) ||
                            !mCdmaPhone.needsOtaServiceProvisioning());
>>>>>>> df331873
        if (!allowed && DBG) {
            String reason = "";
            if (!((psState == ServiceState.STATE_IN_SERVICE) || mAutoAttachOnCreation)) {
                reason += " - psState= " + psState;
            }
            if (!subscriptionFromNv &&
                    !(mIccRecords != null && mIccRecords.getRecordsLoaded())) {
                reason += " - RUIM not loaded";
            }
            if (!(mCdmaPhone.mSST.isConcurrentVoiceAndDataAllowed() ||
                    mPhone.getState() == Phone.State.IDLE)) {
                reason += " - concurrentVoiceAndData not allowed and state= " + mPhone.getState();
            }
            if (roaming) reason += " - Roaming";
            if (!internalDataEnabled) reason += " - mInternalDataEnabled= false";
            if (!desiredPowerState) reason += " - desiredPowerState= false";
            if (mPendingRestartRadio) reason += " - mPendingRestartRadio= true";
            if (mCdmaPhone.needsOtaServiceProvisioning()) reason += " - needs Provisioning";
            log("Data not allowed due to" + reason);
        }

        return allowed;
    }

    @Override
    protected boolean isDataPossible(String apnType) {
        boolean possible = isDataAllowed() && !(getAnyDataEnabled() &&
                (mState == State.FAILED || mState == State.IDLE));
        if (!possible && DBG && isDataAllowed()) {
            log("Data not possible.  No coverage: dataState = " + mState);
        }
        return possible;
    }

    private boolean trySetupData(String reason) {
        if (DBG) log("***trySetupData due to " + (reason == null ? "(unspecified)" : reason));

        if (mPhone.getSimulatedRadioControl() != null) {
            // Assume data is connected on the simulator
            // FIXME  this can be improved
            setState(State.CONNECTED);
            notifyDataConnection(reason);
            notifyOffApnsOfAvailability(reason);

            log("(fix?) We're on the simulator; assuming data is connected");
            return true;
        }

        if ((mState == State.IDLE || mState == State.SCANNING) &&
                isDataAllowed() && getAnyDataEnabled() && !isEmergency()) {
            boolean retValue = setupData(reason);
            notifyOffApnsOfAvailability(reason);
            return retValue;
        } else {
            notifyOffApnsOfAvailability(reason);
            return false;
        }
    }

    /**
     * Cleanup the CDMA data connection (only one is supported)
     *
     * @param tearDown true if the underlying DataConnection should be disconnected.
     * @param reason for the clean up.
     */
<<<<<<< HEAD
    protected void cleanUpConnection(boolean tearDown, String reason) {
=======
    private void cleanUpConnection(boolean tearDown, String reason, boolean doAll) {
>>>>>>> df331873
        if (DBG) log("cleanUpConnection: reason: " + reason);

        // Clear the reconnect alarm, if set.
        if (mReconnectIntent != null) {
            AlarmManager am =
                (AlarmManager) mPhone.getContext().getSystemService(Context.ALARM_SERVICE);
            am.cancel(mReconnectIntent);
            mReconnectIntent = null;
        }

        setState(State.DISCONNECTING);
        notifyOffApnsOfAvailability(reason);

        boolean notificationDeferred = false;
        for (DataConnection conn : mDataConnections.values()) {
            if(conn != null) {
                DataConnectionAc dcac =
                    mDataConnectionAsyncChannels.get(conn.getDataConnectionId());
                if (tearDown) {
                    if (doAll) {
                        if (DBG) log("cleanUpConnection: teardown, conn.tearDownAll");
                        conn.tearDownAll(reason, obtainMessage(EVENT_DISCONNECT_DONE,
                                conn.getDataConnectionId(), 0, reason));
                    } else {
                        if (DBG) log("cleanUpConnection: teardown, conn.tearDown");
                        conn.tearDown(reason, obtainMessage(EVENT_DISCONNECT_DONE,
                                conn.getDataConnectionId(), 0, reason));
                    }
                    notificationDeferred = true;
                } else {
                    if (DBG) log("cleanUpConnection: !tearDown, call conn.resetSynchronously");
                    if (dcac != null) {
                        dcac.resetSync();
                    }
                    notificationDeferred = false;
                }
            }
        }

        stopNetStatPoll();

        if (!notificationDeferred) {
            if (DBG) log("cleanupConnection: !notificationDeferred");
            gotoIdleAndNotifyDataConnection(reason);
        }
    }

    private CdmaDataConnection findFreeDataConnection() {
        for (DataConnectionAc dcac : mDataConnectionAsyncChannels.values()) {
            if (dcac.isInactiveSync()) {
                log("found free CdmaDataConnection");
                return (CdmaDataConnection) dcac.dataConnection;
            }
        }
        log("NO free CdmaDataConnection");
        return null;
    }

    private boolean setupData(String reason) {
        CdmaDataConnection conn = findFreeDataConnection();

        if (conn == null) {
            if (DBG) log("setupData: No free CdmaDataConnection found!");
            return false;
        }

        /** TODO: We probably want the connection being setup to a parameter passed around */
        mPendingDataConnection = conn;
<<<<<<< HEAD

        mActiveApn = mDpt.getDataProfile(mRequestedApnType);

        if (mActiveApn == null) {
            if (DBG) log("mActiveApn is null, unable to initiate data call");
            return false;
=======
        String[] types;
        int apnId;
        if (mRequestedApnType.equals(Phone.APN_TYPE_DUN)) {
            types = mDunApnTypes;
            apnId = DataConnectionTracker.APN_DUN_ID;
        } else {
            types = mDefaultApnTypes;
            apnId = mDefaultApnId;
>>>>>>> df331873
        }

        if (DBG) log("call conn.bringUp mActiveApn=" + mActiveApn);

        Message msg = obtainMessage();
        msg.what = EVENT_DATA_SETUP_COMPLETE;
        msg.obj = reason;
        conn.bringUp(msg, mActiveApn);

        setState(State.INITING);
        notifyDataConnection(reason);
        return true;
    }

    private void notifyDefaultData(String reason) {
        setState(State.CONNECTED);
        notifyDataConnection(reason);
        startNetStatPoll();
        mDataConnections.get(0).resetRetryCount();
    }

    private void resetPollStats() {
        mTxPkts = -1;
        mRxPkts = -1;
        mSentSinceLastRecv = 0;
        mNetStatPollPeriod = POLL_NETSTAT_MILLIS;
        mNoRecvPollCount = 0;
    }

    @Override
    protected void startNetStatPoll() {
        if (mState == State.CONNECTED && mNetStatPollEnabled == false) {
            log("[DataConnection] Start poll NetStat");
            resetPollStats();
            mNetStatPollEnabled = true;
            mPollNetStat.run();
        }
    }

    @Override
    protected void stopNetStatPoll() {
        mNetStatPollEnabled = false;
        removeCallbacks(mPollNetStat);
        log("[DataConnection] Stop poll NetStat");
    }

    @Override
    protected void restartRadio() {
        if (DBG) log("Cleanup connection and wait " +
                (TIME_DELAYED_TO_RESTART_RADIO / 1000) + "s to restart radio");
        cleanUpAllConnections(null);
        sendEmptyMessageDelayed(EVENT_RESTART_RADIO, TIME_DELAYED_TO_RESTART_RADIO);
        mPendingRestartRadio = true;
    }

    private Runnable mPollNetStat = new Runnable() {

        public void run() {
            long sent, received;
            long preTxPkts = -1, preRxPkts = -1;

            Activity newActivity;

            preTxPkts = mTxPkts;
            preRxPkts = mRxPkts;

            mTxPkts = TrafficStats.getMobileTxPackets();
            mRxPkts = TrafficStats.getMobileRxPackets();

            //log("rx " + String.valueOf(rxPkts) + " tx " + String.valueOf(txPkts));

            if (mNetStatPollEnabled && (preTxPkts > 0 || preRxPkts > 0)) {
                sent = mTxPkts - preTxPkts;
                received = mRxPkts - preRxPkts;

                if ( sent > 0 && received > 0 ) {
                    mSentSinceLastRecv = 0;
                    newActivity = Activity.DATAINANDOUT;
                } else if (sent > 0 && received == 0) {
                    if (mPhone.getState()  == Phone.State.IDLE) {
                        mSentSinceLastRecv += sent;
                    } else {
                        mSentSinceLastRecv = 0;
                    }
                    newActivity = Activity.DATAOUT;
                } else if (sent == 0 && received > 0) {
                    mSentSinceLastRecv = 0;
                    newActivity = Activity.DATAIN;
                } else if (sent == 0 && received == 0) {
                    newActivity = (mActivity == Activity.DORMANT) ? mActivity : Activity.NONE;
                } else {
                    mSentSinceLastRecv = 0;
                    newActivity = (mActivity == Activity.DORMANT) ? mActivity : Activity.NONE;
                }

                if (mActivity != newActivity && mIsScreenOn) {
                    mActivity = newActivity;
                    mPhone.notifyDataActivity();
                }
            }

            if (mSentSinceLastRecv >= NUMBER_SENT_PACKETS_OF_HANG) {
                // Packets sent without ack exceeded threshold.

                if (mNoRecvPollCount == 0) {
                    EventLog.writeEvent(
                            EventLogTags.PDP_RADIO_RESET_COUNTDOWN_TRIGGERED,
                            mSentSinceLastRecv);
                }

                if (mNoRecvPollCount < NO_RECV_POLL_LIMIT) {
                    mNoRecvPollCount++;
                    // Slow down the poll interval to let things happen
                    mNetStatPollPeriod = POLL_NETSTAT_SLOW_MILLIS;
                } else {
                    if (DBG) log("Sent " + String.valueOf(mSentSinceLastRecv) +
                                        " pkts since last received");
                    // We've exceeded the threshold.  Restart the radio.
                    mNetStatPollEnabled = false;
                    stopNetStatPoll();
                    restartRadio();
                    EventLog.writeEvent(EventLogTags.PDP_RADIO_RESET, NO_RECV_POLL_LIMIT);
                }
            } else {
                mNoRecvPollCount = 0;
                mNetStatPollPeriod = POLL_NETSTAT_MILLIS;
            }

            if (mNetStatPollEnabled) {
                postDelayed(this, mNetStatPollPeriod);
            }
        }
    };

    /**
     * Returns true if the last fail cause is something that
     * seems like it deserves an error notification.
     * Transient errors are ignored
     */
    private boolean
    shouldPostNotification(FailCause cause) {
        return (cause != FailCause.UNKNOWN);
    }

    /**
     * Return true if data connection need to be setup after disconnected due to
     * reason.
     *
     * @param reason the reason why data is disconnected
     * @return true if try setup data connection is need for this reason
     */
    private boolean retryAfterDisconnected(String reason) {
        boolean retry = true;

        if ( Phone.REASON_RADIO_TURNED_OFF.equals(reason) ) {
            retry = false;
        }
        return retry;
    }

    private void reconnectAfterFail(FailCause lastFailCauseCode, String reason, int retryOverride) {
        if (mState == State.FAILED) {
            /**
             * For now With CDMA we never try to reconnect on
             * error and instead just continue to retry
             * at the last time until the state is changed.
             * TODO: Make this configurable?
             */
            int nextReconnectDelay = retryOverride;
            if (nextReconnectDelay < 0) {
                nextReconnectDelay = mDataConnections.get(0).getRetryTimer();
                mDataConnections.get(0).increaseRetryCount();
            }
            startAlarmForReconnect(nextReconnectDelay, reason);

            if (!shouldPostNotification(lastFailCauseCode)) {
                log("NOT Posting Data Connection Unavailable notification "
                                + "-- likely transient error");
            } else {
                notifyNoData(lastFailCauseCode);
            }
        }
    }

    private void startAlarmForReconnect(int delay, String reason) {

        log("Data Connection activate failed. Scheduling next attempt for "
                + (delay / 1000) + "s");

        AlarmManager am =
            (AlarmManager) mPhone.getContext().getSystemService(Context.ALARM_SERVICE);
        Intent intent = new Intent(INTENT_RECONNECT_ALARM);
        intent.putExtra(INTENT_RECONNECT_ALARM_EXTRA_REASON, reason);
        mReconnectIntent = PendingIntent.getBroadcast(
                mPhone.getContext(), 0, intent, 0);
        am.set(AlarmManager.ELAPSED_REALTIME_WAKEUP,
                SystemClock.elapsedRealtime() + delay, mReconnectIntent);

    }

    private void notifyNoData(FailCause lastFailCauseCode) {
        setState(State.FAILED);
        notifyOffApnsOfAvailability(null);
    }

    protected void gotoIdleAndNotifyDataConnection(String reason) {
        if (DBG) log("gotoIdleAndNotifyDataConnection: reason=" + reason);
        setState(State.IDLE);
        notifyDataConnection(reason);
        mActiveApn = null;
        mDpt.clearActiveDataProfile();
    }

    protected void onRecordsLoaded() {
        triggerDataSetup(Phone.REASON_SIM_LOADED);
    }

    protected void onNVReady() {
        triggerDataSetup(Phone.REASON_NV_READY);
    }

    /**
     * Handles changes to the Data profiles database.
     */
    @Override
    protected void onApnChanged() {
        triggerDataSetup(Phone.REASON_APN_CHANGED);
    }

    private void triggerDataSetup(String reason) {
        log("onRecordsLoaded(): calling readDataProfilesFromModem()");
        /* query for data profiles stored in the modem */
        mDpt.loadProfiles();

        if (mState == State.FAILED) {
            cleanUpAllConnections(null);
        }

        if (!mDpt.isOmhEnabled()) {
            log("onRecordsLoaded(): Profiles are ready - trigger setup_data with reason: " +
                    reason);
            sendMessage(obtainMessage(EVENT_TRY_SETUP_DATA, reason));
        }
    }

    /**
     * @override com.android.internal.telephony.DataConnectionTracker
     */
    @Override
    protected void onEnableNewApn() {
        // No mRequestedApnType check; only one connection is supported
        cleanUpConnection(true, Phone.REASON_APN_SWITCHED, false);
    }

    /**
     * @override com.android.internal.telephony.DataConnectionTracker
     */
    @Override
    protected boolean onTrySetupData(String reason) {
        return trySetupData(reason);
    }

    /**
     * @override com.android.internal.telephony.DataConnectionTracker
     */
    @Override
    protected void onRoamingOff() {
        if (getDataOnRoamingEnabled() == false) {
            notifyOffApnsOfAvailability(Phone.REASON_ROAMING_OFF);
            trySetupData(Phone.REASON_ROAMING_OFF);
        } else {
            notifyDataConnection(Phone.REASON_ROAMING_OFF);
        }
    }

    /**
     * @override com.android.internal.telephony.DataConnectionTracker
     */
    @Override
    protected void onRoamingOn() {
        if (getDataOnRoamingEnabled()) {
            trySetupData(Phone.REASON_ROAMING_ON);
            notifyDataConnection(Phone.REASON_ROAMING_ON);
        } else {
            if (DBG) log("Tear down data connection on roaming.");
            cleanUpAllConnections(null);
            notifyOffApnsOfAvailability(Phone.REASON_ROAMING_ON);
        }
    }

    /**
     * @override com.android.internal.telephony.DataConnectionTracker
     */
    @Override
    protected void onRadioAvailable() {
        if (mPhone.getSimulatedRadioControl() != null) {
            // Assume data is connected on the simulator
            // FIXME  this can be improved
            setState(State.CONNECTED);
            notifyDataConnection(null);

            log("We're on the simulator; assuming data is connected");
        }

        notifyOffApnsOfAvailability(null);

        if (mState != State.IDLE) {
            cleanUpAllConnections(null);
        }
    }

    /**
     * @override com.android.internal.telephony.DataConnectionTracker
     */
    @Override
    protected void onRadioOffOrNotAvailable() {
        mDataConnections.get(0).resetRetryCount();

        if (mPhone.getSimulatedRadioControl() != null) {
            // Assume data is connected on the simulator
            // FIXME  this can be improved
            log("We're on the simulator; assuming radio off is meaningless");
        } else {
            if (DBG) log("Radio is off and clean up all connection");
            cleanUpAllConnections(null);
        }
    }

    /**
     * @override com.android.internal.telephony.DataConnectionTracker
     */
    @Override
    protected void onDataSetupComplete(AsyncResult ar) {
        String reason = null;
        if (ar.userObj instanceof String) {
            reason = (String) ar.userObj;
        }

        if (isDataSetupCompleteOk(ar)) {
            // Everything is setup
            notifyDefaultData(reason);
        } else {
            FailCause cause = (FailCause) (ar.result);
            if(DBG) log("Data Connection setup failed " + cause);

            // No try for permanent failure
            if (cause.isPermanentFail()) {
                notifyNoData(cause);
                return;
            }

            int retryOverride = -1;
            if (ar.exception instanceof DataConnection.CallSetupException) {
                retryOverride =
                    ((DataConnection.CallSetupException)ar.exception).getRetryOverride();
            }
            if (retryOverride == RILConstants.MAX_INT) {
                if (DBG) log("No retry is suggested.");
            } else {
                startDelayedRetry(cause, reason, retryOverride);
            }
        }
    }

    /**
     * Called when EVENT_DISCONNECT_DONE is received.
     */
    @Override
    protected void onDisconnectDone(int connId, AsyncResult ar) {
        if(DBG) log("EVENT_DISCONNECT_DONE connId=" + connId);
        String reason = null;
        if (ar.userObj instanceof String) {
            reason = (String) ar.userObj;
        }
        setState(State.IDLE);

        // Since the pending request to turn off or restart radio will be processed here,
        // remove the pending event to restart radio from the message queue.
        if (mPendingRestartRadio) removeMessages(EVENT_RESTART_RADIO);

        // Process the pending request to turn off radio in ServiceStateTracker first.
        // If radio is turned off in ServiceStateTracker, ignore the pending event to restart radio.
        CdmaServiceStateTracker ssTracker = mCdmaPhone.mSST;
        if (ssTracker.processPendingRadioPowerOffAfterDataOff()) {
            mPendingRestartRadio = false;
        } else {
            onRestartRadio();
        }

        notifyDataConnection(reason);
        mActiveApn = null;
        mDpt.clearActiveDataProfile();
        if (retryAfterDisconnected(reason)) {
          // Wait a bit before trying, so we're not tying up RIL command channel.
          startAlarmForReconnect(APN_DELAY_MILLIS, reason);
      }
    }

    /**
     * @override com.android.internal.telephony.DataConnectionTracker
     */
    @Override
    protected void onVoiceCallStarted() {
        if (mState == State.CONNECTED && !mCdmaPhone.mSST.isConcurrentVoiceAndDataAllowed()) {
            stopNetStatPoll();
            notifyDataConnection(Phone.REASON_VOICE_CALL_STARTED);
            notifyOffApnsOfAvailability(Phone.REASON_VOICE_CALL_STARTED);
        }
    }

    /**
     * @override com.android.internal.telephony.DataConnectionTracker
     */
    @Override
    protected void onVoiceCallEnded() {
        if (mState == State.CONNECTED) {
            if (!mCdmaPhone.mSST.isConcurrentVoiceAndDataAllowed()) {
                startNetStatPoll();
                notifyDataConnection(Phone.REASON_VOICE_CALL_ENDED);
            } else {
                // clean slate after call end.
                resetPollStats();
            }
            notifyOffApnsOfAvailability(Phone.REASON_VOICE_CALL_ENDED);
        } else {
            mDataConnections.get(0).resetRetryCount();
            // in case data setup was attempted when we were on a voice call
            trySetupData(Phone.REASON_VOICE_CALL_ENDED);
        }
    }

    @Override
    protected void onCleanUpConnection(boolean tearDown, int apnId, String reason) {
        // No apnId check; only one connection is supported
        cleanUpConnection(tearDown, reason, (apnId == APN_DUN_ID));
    }

    @Override
    protected void onCleanUpAllConnections(String cause) {
        // Only one CDMA connection is supported
        cleanUpConnection(true, cause, false);
    }

    private void createAllDataConnectionList() {
        CdmaDataConnection dataConn;

        String retryConfig = SystemProperties.get("ro.cdma.data_retry_config");
        for (int i = 0; i < DATA_CONNECTION_POOL_SIZE; i++) {
            RetryManager rm = new RetryManager();
            if (!rm.configure(retryConfig)) {
                if (!rm.configure(DEFAULT_DATA_RETRY_CONFIG)) {
                    // Should never happen, log an error and default to a simple linear sequence.
                    log("Could not configure using DEFAULT_DATA_RETRY_CONFIG="
                            + DEFAULT_DATA_RETRY_CONFIG);
                    rm.configure(20, 2000, 1000);
                }
            }

            int id = mUniqueIdGenerator.getAndIncrement();
            dataConn = CdmaDataConnection.makeDataConnection(mCdmaPhone, id, rm, this);
            mDataConnections.put(id, dataConn);
            DataConnectionAc dcac = new DataConnectionAc(dataConn, LOG_TAG);
            int status = dcac.fullyConnectSync(mPhone.getContext(), this, dataConn.getHandler());
            if (status == AsyncChannel.STATUS_SUCCESSFUL) {
                log("Fully connected");
                mDataConnectionAsyncChannels.put(dcac.dataConnection.getDataConnectionId(), dcac);
            } else {
                log("Could not connect to dcac.dataConnection=" + dcac.dataConnection +
                        " status=" + status);
            }

        }
    }

    private void destroyAllDataConnectionList() {
        if(mDataConnections != null) {
            mDataConnections.clear();
        }
    }

    private void onCdmaDataDetached() {
        if (mState == State.CONNECTED) {
            startNetStatPoll();
            notifyDataConnection(Phone.REASON_CDMA_DATA_DETACHED);
        } else {
            if (mState == State.FAILED) {
                cleanUpConnection(false, Phone.REASON_CDMA_DATA_DETACHED, false);
                mDataConnections.get(0).resetRetryCount();

                CdmaCellLocation loc = (CdmaCellLocation)(mPhone.getCellLocation());
                EventLog.writeEvent(EventLogTags.CDMA_DATA_SETUP_FAILED,
                        loc != null ? loc.getBaseStationId() : -1,
                        TelephonyManager.getDefault().getNetworkType());
            }
            trySetupData(Phone.REASON_CDMA_DATA_DETACHED);
        }
    }

    private void onCdmaOtaProvision(AsyncResult ar) {
        if (ar.exception != null) {
            int [] otaPrivision = (int [])ar.result;
            if ((otaPrivision != null) && (otaPrivision.length > 1)) {
                switch (otaPrivision[0]) {
                case Phone.CDMA_OTA_PROVISION_STATUS_COMMITTED:
                case Phone.CDMA_OTA_PROVISION_STATUS_OTAPA_STOPPED:
                    mDataConnections.get(0).resetRetryCount();
                    break;
                default:
                    break;
                }
            }
        }
    }

    private void onRestartRadio() {
        if (mPendingRestartRadio) {
            log("************TURN OFF RADIO**************");
            mPhone.mCM.setRadioPower(false, null);
            /* Note: no need to call setRadioPower(true).  Assuming the desired
             * radio power state is still ON (as tracked by ServiceStateTracker),
             * ServiceStateTracker will call setRadioPower when it receives the
             * RADIO_STATE_CHANGED notification for the power off.  And if the
             * desired power state has changed in the interim, we don't want to
             * override it with an unconditional power on.
             */
            mPendingRestartRadio = false;
        }
    }

    private void onModemDataProfileReady() {
        if (mState == State.FAILED) {
            cleanUpConnection(false, null);
        }

        Log.d(LOG_TAG, "OMH: onModemDataProfileReady(): Setting up data call");
        sendMessage(obtainMessage(EVENT_TRY_SETUP_DATA));
    }

    private void writeEventLogCdmaDataDrop() {
        CdmaCellLocation loc = (CdmaCellLocation)(mPhone.getCellLocation());
        EventLog.writeEvent(EventLogTags.CDMA_DATA_DROP,
                loc != null ? loc.getBaseStationId() : -1,
                TelephonyManager.getDefault().getNetworkType());
    }

    protected void onDataStateChanged(AsyncResult ar) {
        ArrayList<DataCallState> dataCallStates = (ArrayList<DataCallState>)(ar.result);
        DataCallState dcState = null;

        if (ar.exception != null) {
            // This is probably "radio not available" or something
            // of that sort. If so, the whole connection is going
            // to come down soon anyway
            return;
        }

        if (mState == State.CONNECTED) {
            boolean isActiveOrDormantConnectionPresent = false;
            int connectionState = DATA_CONNECTION_ACTIVE_PH_LINK_INACTIVE;

            // Check for an active or dormant connection element in
            // the DATA_CALL_LIST array
            for (int index = 0; index < dataCallStates.size(); index++) {
                connectionState = dataCallStates.get(index).active;
                dcState = dataCallStates.get(index);
                if (connectionState != DATA_CONNECTION_ACTIVE_PH_LINK_INACTIVE) {
                    isActiveOrDormantConnectionPresent = true;
                    break;
                } else {
                    /* Check if this was brought down due to a tethered call */
                    if (FailCause.fromInt(dcState.status) == FailCause.TETHERED_CALL_ACTIVE) {
                        // Mark apn as busy in a tethered call
                        if (DBG) log("setTetheredCallOn for apn:" + mActiveApn.toString());
                        mActiveApn.setTetheredCallOn(true);
                    }
                }
            }

            if (!isActiveOrDormantConnectionPresent) {
                // No active or dormant connection
                log("onDataStateChanged: No active connection"
                        + "state is CONNECTED, disconnecting/cleanup");
                writeEventLogCdmaDataDrop();
                cleanUpConnection(true, null, false);
                return;
            }

            switch (connectionState) {
                case DATA_CONNECTION_ACTIVE_PH_LINK_UP:
                    log("onDataStateChanged: active=LINK_ACTIVE && CONNECTED, ignore");
                    mActivity = Activity.NONE;
                    mPhone.notifyDataActivity();
                    startNetStatPoll();
                    break;

                case DATA_CONNECTION_ACTIVE_PH_LINK_DOWN:
                    log("onDataStateChanged active=LINK_DOWN && CONNECTED, dormant");
                    mActivity = Activity.DORMANT;
                    mPhone.notifyDataActivity();
                    stopNetStatPoll();
                    break;

                default:
                    log("onDataStateChanged: IGNORE unexpected DataCallState.active="
                            + connectionState);
            }
        } else {
            // TODO: Do we need to do anything?
            log("onDataStateChanged: not connected, state=" + mState + " ignoring");
        }
    }

    private void startDelayedRetry(FailCause cause, String reason, int retryOverride) {
        notifyNoData(cause);
        reconnectAfterFail(cause, reason, retryOverride);
    }

    @Override
    public void handleMessage (Message msg) {
        if (DBG) log("CdmaDCT handleMessage msg=" + msg);

        if (!mPhone.mIsTheCurrentActivePhone || mIsDisposed) {
            log("Ignore CDMA msgs since CDMA phone is inactive");
            return;
        }

        switch (msg.what) {
            case EVENT_RECORDS_LOADED:
                onRecordsLoaded();
                break;

            case EVENT_CDMA_SUBSCRIPTION_SOURCE_CHANGED:
                if(mCdmaSSM.getCdmaSubscriptionSource() ==
                       CdmaSubscriptionSourceManager.SUBSCRIPTION_FROM_NV) {
                    onNVReady();
                }
                break;

            case EVENT_CDMA_DATA_DETACHED:
                onCdmaDataDetached();
                break;

            case EVENT_DATA_STATE_CHANGED:
                onDataStateChanged((AsyncResult) msg.obj);
                break;

            case EVENT_CDMA_OTA_PROVISION:
                onCdmaOtaProvision((AsyncResult) msg.obj);
                break;

            case EVENT_RESTART_RADIO:
                if (DBG) log("EVENT_RESTART_RADIO");
                onRestartRadio();
                break;

            case EVENT_MODEM_DATA_PROFILE_READY:
                onModemDataProfileReady();
                break;

            default:
                // handle the message in the super class DataConnectionTracker
                super.handleMessage(msg);
                break;
        }
    }

    @Override
    protected DataProfile fetchDunApn() {
        // TODO: TBD
        return null;
    }

    @Override
    protected boolean disconnectOneLowerPriorityCall(String apnType) {
        return false;
    }

    protected IccRecords getUiccCardApplication() {
        return  mUiccManager.getIccRecords(AppFamily.APP_FAM_3GPP2);
    }

    protected void updateIccAvailability() {
        if (mUiccManager == null ) {
            return;
        }

        IccRecords newIccRecords = getUiccCardApplication();
        if (newIccRecords == null) return;

        if (mIccRecords != newIccRecords) {
            if (mIccRecords != null) {
                log("Removing stale icc objects.");
                mIccRecords.unregisterForRecordsLoaded(this);
                mIccRecords = null;
            }
            if (newIccRecords != null) {
                log("New records found");
                mIccRecords = newIccRecords;
                mIccRecords.registerForRecordsLoaded(this, EVENT_RECORDS_LOADED, null);
            }
        }
    }

    protected void setDataReadinessChecks(
            boolean checkConnectivity, boolean checkSubscription, boolean tryDataCalls) {
        mCheckForConnectivity = checkConnectivity;
        mCheckForSubscription = checkSubscription;

        if (DBG) log("FMC: mCheckForConnectivity:" + mCheckForConnectivity +
                    " mCheckForSubscription:" + mCheckForSubscription);

        if (tryDataCalls) {
            sendMessage(obtainMessage(EVENT_TRY_SETUP_DATA,
                    Phone.REASON_DATA_READINESS_CHECKS_MODIFIED));
        }
    }

    @Override
    protected DataConnection getActiveDataConnection(String type) {
        return mState == State.CONNECTED ? mPendingDataConnection : null;
    }

    @Override
    protected void clearTetheredStateOnStatus() {
        if (DBG) log("clearTetheredStateOnStatus()");
        if (mActiveApn != null) mActiveApn.setTetheredCallOn(false);
    }

    @Override
    public boolean isDisconnected() {
        return ((mState == State.IDLE) || (mState == State.FAILED));
    }

    @Override
    protected void log(String s) {
        Log.d(LOG_TAG, "[CdmaDCT] " + s);
    }

    @Override
    protected void loge(String s) {
        Log.e(LOG_TAG, "[CdmaDCT] " + s);
    }
}<|MERGE_RESOLUTION|>--- conflicted
+++ resolved
@@ -85,8 +85,6 @@
         "com.android.internal.telephony.cdma-data-stall";
 
 
-<<<<<<< HEAD
-=======
     /**
      * Constants for the data connection activity:
      * physical link down/up
@@ -111,7 +109,6 @@
 
     private static final int mDefaultApnId = DataConnectionTracker.APN_DEFAULT_ID;
 
->>>>>>> df331873
     /* Constructor */
 
     CdmaDataConnectionTracker(CDMAPhone p) {
@@ -155,11 +152,7 @@
 
     @Override
     public void dispose() {
-<<<<<<< HEAD
-        cleanUpConnection(true, null);
-=======
         cleanUpConnection(false, null, false);
->>>>>>> df331873
 
         super.dispose();
 
@@ -246,7 +239,6 @@
                     (mCdmaPhone.mSST.isConcurrentVoiceAndDataAllowed() ||
                             mPhone.getState() == Phone.State.IDLE) &&
                     !roaming &&
-<<<<<<< HEAD
                     internalDataEnabled;
         }
 
@@ -261,13 +253,6 @@
                 !mPendingRestartRadio &&
                 !mCdmaPhone.needsOtaServiceProvisioning();
 
-=======
-                    internalDataEnabled &&
-                    desiredPowerState &&
-                    !mPendingRestartRadio &&
-                    ((mPhone.getLteOnCdmaMode() == Phone.LTE_ON_CDMA_TRUE) ||
-                            !mCdmaPhone.needsOtaServiceProvisioning());
->>>>>>> df331873
         if (!allowed && DBG) {
             String reason = "";
             if (!((psState == ServiceState.STATE_IN_SERVICE) || mAutoAttachOnCreation)) {
@@ -333,11 +318,7 @@
      * @param tearDown true if the underlying DataConnection should be disconnected.
      * @param reason for the clean up.
      */
-<<<<<<< HEAD
-    protected void cleanUpConnection(boolean tearDown, String reason) {
-=======
-    private void cleanUpConnection(boolean tearDown, String reason, boolean doAll) {
->>>>>>> df331873
+    protected void cleanUpConnection(boolean tearDown, String reason, boolean doAll) {
         if (DBG) log("cleanUpConnection: reason: " + reason);
 
         // Clear the reconnect alarm, if set.
@@ -406,23 +387,12 @@
 
         /** TODO: We probably want the connection being setup to a parameter passed around */
         mPendingDataConnection = conn;
-<<<<<<< HEAD
 
         mActiveApn = mDpt.getDataProfile(mRequestedApnType);
 
         if (mActiveApn == null) {
             if (DBG) log("mActiveApn is null, unable to initiate data call");
             return false;
-=======
-        String[] types;
-        int apnId;
-        if (mRequestedApnType.equals(Phone.APN_TYPE_DUN)) {
-            types = mDunApnTypes;
-            apnId = DataConnectionTracker.APN_DUN_ID;
-        } else {
-            types = mDefaultApnTypes;
-            apnId = mDefaultApnId;
->>>>>>> df331873
         }
 
         if (DBG) log("call conn.bringUp mActiveApn=" + mActiveApn);
@@ -954,7 +924,7 @@
 
     private void onModemDataProfileReady() {
         if (mState == State.FAILED) {
-            cleanUpConnection(false, null);
+            cleanUpConnection(false, null,false);
         }
 
         Log.d(LOG_TAG, "OMH: onModemDataProfileReady(): Setting up data call");
