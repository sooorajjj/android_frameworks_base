/*
 * Copyright (C) 2006 The Android Open Source Project
 * Copyright (c) 2010-2011, Code Aurora Forum. All rights reserved.
 *
 * Licensed under the Apache License, Version 2.0 (the "License");
 * you may not use this file except in compliance with the License.
 * You may obtain a copy of the License at
 *
 *      http://www.apache.org/licenses/LICENSE-2.0
 *
 * Unless required by applicable law or agreed to in writing, software
 * distributed under the License is distributed on an "AS IS" BASIS,
 * WITHOUT WARRANTIES OR CONDITIONS OF ANY KIND, either express or implied.
 * See the License for the specific language governing permissions and
 * limitations under the License.
 */

package com.android.internal.telephony.gsm;

import android.app.NotificationManager;
import android.content.Context;
import android.content.SharedPreferences;
import android.os.AsyncResult;
import android.os.Handler;
import android.os.Message;
import android.os.Registrant;
import android.os.RegistrantList;
import android.os.SystemProperties;
import android.preference.PreferenceManager;
import android.telephony.CellLocation;
import android.telephony.PhoneNumberUtils;
import android.telephony.ServiceState;
import android.telephony.SignalStrength;
import android.telephony.TelephonyManager;
import android.text.TextUtils;
import android.util.Log;

import static com.android.internal.telephony.CommandsInterface.CF_ACTION_DISABLE;
import static com.android.internal.telephony.CommandsInterface.CF_ACTION_ENABLE;
import static com.android.internal.telephony.CommandsInterface.CF_ACTION_ERASURE;
import static com.android.internal.telephony.CommandsInterface.CF_ACTION_REGISTRATION;
import static com.android.internal.telephony.CommandsInterface.CF_REASON_ALL;
import static com.android.internal.telephony.CommandsInterface.CF_REASON_ALL_CONDITIONAL;
import static com.android.internal.telephony.CommandsInterface.CF_REASON_NO_REPLY;
import static com.android.internal.telephony.CommandsInterface.CF_REASON_NOT_REACHABLE;
import static com.android.internal.telephony.CommandsInterface.CF_REASON_BUSY;
import static com.android.internal.telephony.CommandsInterface.CF_REASON_UNCONDITIONAL;
import static com.android.internal.telephony.CommandsInterface.SERVICE_CLASS_VOICE;
import static com.android.internal.telephony.TelephonyProperties.PROPERTY_BASEBAND_VERSION;
import static com.android.internal.telephony.TelephonyProperties.CURRENT_ACTIVE_PHONE;
import static com.android.internal.telephony.ProxyManager.SUB_DEACTIVATED;

import com.android.internal.telephony.cat.CatService;
import com.android.internal.telephony.Call;
import com.android.internal.telephony.CallForwardInfo;
import com.android.internal.telephony.CallStateException;
import com.android.internal.telephony.CommandsInterface;
import com.android.internal.telephony.Connection;
import com.android.internal.telephony.DataConnectionTracker;
import com.android.internal.telephony.IccFileHandler;
import com.android.internal.telephony.IccPhoneBookInterfaceManager;
import com.android.internal.telephony.MmiCode;
import com.android.internal.telephony.UiccCard;
import com.android.internal.telephony.UiccCardApplication;
import com.android.internal.telephony.UiccManager;
import com.android.internal.telephony.Phone;
import com.android.internal.telephony.PhoneBase;
import com.android.internal.telephony.PhoneNotifier;
import com.android.internal.telephony.PhoneProxy;
import com.android.internal.telephony.PhoneSubInfo;
import com.android.internal.telephony.TelephonyProperties;
import com.android.internal.telephony.UiccManager.AppFamily;
import com.android.internal.telephony.UUSInfo;
import com.android.internal.telephony.test.SimulatedRadioControl;
import com.android.internal.telephony.IccVmNotSupportedException;
import com.android.internal.telephony.ProxyManager.Subscription;
import com.android.internal.telephony.PhoneFactory;

import java.io.IOException;
import java.net.InetSocketAddress;
import java.net.ServerSocket;
import java.net.Socket;
import java.util.ArrayList;
import java.util.List;

/**
 * {@hide}
 */
public class GSMPhone extends PhoneBase {
    // NOTE that LOG_TAG here is "GSM", which means that log messages
    // from this file will go into the radio log rather than the main
    // log.  (Use "adb logcat -b radio" to see them.)
    static final String LOG_TAG = "GSM";
    private static final boolean LOCAL_DEBUG = true;

    // Key used to read/write current ciphering state
    public static final String CIPHERING_KEY = "ciphering_key";
    // Key used to read/write voice mail number
    public static final String VM_NUMBER = "vm_number_key";
    public String mVmNumGsmKey = null;
    public String mVmCountKey = null;
    // Key used to read/write the SIM IMSI used for storing the voice mail
    public static final String VM_SIM_IMSI = "vm_sim_imsi_key";
    public String mVmSimImsiKey = null;

    // Key used to read/write if Call Forwarding is enabled
    public static final String CF_ENABLED = "cf_enabled_key";
    public String mCfEnabledKey = null;

    // Event constant for checking if Call Forwarding is enabled
    private static final int CHECK_CALLFORWARDING_STATUS = 75;

    // Call Forward icons. Values have to be same as mentioned in
    // NotificationMgr.java
    private static final int CALL_FORWARD_NOTIFICATION = 6;
    private static final int CALL_FORWARD_NOTIFICATION_SUB2 = 9;

    Subscription mSubscriptionData = null; //to store subscription information
    int mSubscription = 0;
    NotificationManager notificationManager;

    // Instance Variables
    GsmCallTracker mCT;
    GsmServiceStateTracker mSST;

    ArrayList <GsmMmiCode> mPendingMMIs = new ArrayList<GsmMmiCode>();
    SimPhoneBookInterfaceManager mSimPhoneBookIntManager;
    PhoneSubInfo mSubInfo;

    /* icc stuff */
    UiccManager mUiccManager = null;
    UiccCardApplication m3gppApplication = null;
    UiccCard mSimCard = null;
    SIMRecords mSIMRecords = null;

    Registrant mPostDialHandler;

    /** List of Registrants to receive Supplementary Service Notifications. */
    RegistrantList mSsnRegistrants = new RegistrantList();

    Thread debugPortThread;
    ServerSocket debugSocket;

    private String mImei;
    private String mImeiSv;
    private String mVmNumber;
    private String mMdn;

    // Constructors

    public
    GSMPhone (Context context, CommandsInterface ci, PhoneNotifier notifier, DataConnectionTracker dct,
            int subscription) {
        this(context, ci, notifier, false, dct, subscription);
    }

    public
    GSMPhone (Context context, CommandsInterface ci, PhoneNotifier notifier, boolean unitTestMode,
            DataConnectionTracker dct, int subscription) {
        super(notifier, context, ci, unitTestMode);

        if (ci instanceof SimulatedRadioControl) {
            mSimulatedRadioControl = (SimulatedRadioControl) ci;
        }

        notificationManager = (NotificationManager) mContext
                .getSystemService(Context.NOTIFICATION_SERVICE);

        mSubscription = subscription;
        mVmNumGsmKey = VM_NUMBER;
        mVmCountKey = VM_COUNT;
        mVmSimImsiKey = VM_SIM_IMSI;
        mCfEnabledKey = CF_ENABLED;
        mUiccManager = UiccManager.getInstance();
        mUiccManager.registerForIccChanged(this, EVENT_ICC_CHANGED, null);

        mCM.setPhoneType(Phone.PHONE_TYPE_GSM);
        mCT = new GsmCallTracker(this);
        mSST = new GsmServiceStateTracker (this);
        mDataConnection = dct;
        mDataConnection.setPhone(this);

        if (!unitTestMode) {
            mSimPhoneBookIntManager = new SimPhoneBookInterfaceManager(this);
            mSubInfo = new PhoneSubInfo(this);
        }

        mCM.registerForAvailable(this, EVENT_RADIO_AVAILABLE, null);
        mCM.registerForOffOrNotAvailable(this, EVENT_RADIO_OFF_OR_NOT_AVAILABLE, null);
        mCM.registerForOn(this, EVENT_RADIO_ON, null);
        mCM.setOnUSSD(this, EVENT_USSD, null);
        mCM.setOnSuppServiceNotification(this, EVENT_SSN, null);
        mSST.registerForNetworkAttach(this, EVENT_REGISTERED_TO_NETWORK, null);
        mCM.registerForSubscriptionStatusChanged(this, EVENT_SUBSCRIPTION_STATUS_CHANGED, null);
        mCM.setOnSS(this, EVENT_SS, null);

        // Set the default values of telephony properties.
        setProperties();

        if (false) {
            try {
                //debugSocket = new LocalServerSocket("com.android.internal.telephony.debug");
                debugSocket = new ServerSocket();
                debugSocket.setReuseAddress(true);
                debugSocket.bind (new InetSocketAddress("127.0.0.1", 6666));

                debugPortThread
                    = new Thread(
                        new Runnable() {
                            public void run() {
                                for(;;) {
                                    try {
                                        Socket sock;
                                        sock = debugSocket.accept();
                                        Log.i(LOG_TAG, "New connection; resetting radio");
                                        mCM.resetRadio(null);
                                        sock.close();
                                    } catch (IOException ex) {
                                        Log.w(LOG_TAG,
                                            "Exception accepting socket", ex);
                                    }
                                }
                            }
                        },
                        "GSMPhone debug");

                debugPortThread.start();

            } catch (IOException ex) {
                Log.w(LOG_TAG, "Failure to open com.android.internal.telephony.debug socket", ex);
            }
        }
    }

    public void dispose() {
        synchronized(PhoneProxy.lockForRadioTechnologyChange) {
            super.dispose();

            //Unregister from all former registered events
            mCM.unregisterForAvailable(this); //EVENT_RADIO_AVAILABLE
            mCM.unregisterForOffOrNotAvailable(this); //EVENT_RADIO_OFF_OR_NOT_AVAILABLE
            mCM.unregisterForOn(this); //EVENT_RADIO_ON
            mSST.unregisterForNetworkAttach(this); //EVENT_REGISTERED_TO_NETWORK
            mCM.unSetOnUSSD(this);
            mCM.unSetOnSuppServiceNotification(this);
            mCM.unregisterForSubscriptionStatusChanged(this);
            mCM.unSetOnSS(this);

            mPendingMMIs.clear();

            //Force all referenced classes to unregister their former registered events
            mCT.dispose();
            mSST.dispose();

            mSimPhoneBookIntManager.dispose();
            mSubInfo.dispose();

            //cleanup icc stuff
            mUiccManager.unregisterForIccChanged(this);
            if(mSIMRecords != null) {
                unregisterForSimRecordEvents();
            }
        }
    }

    public void removeReferences() {
            this.mSimulatedRadioControl = null;
            this.mSimPhoneBookIntManager = null;
            this.mSubInfo = null;
            this.mCT = null;
            this.mSST = null;

            this.m3gppApplication = null;
            this.mUiccManager = null;
            this.mSimCard = null;
            this.mSIMRecords = null;
    }

    protected void finalize() {
        if(LOCAL_DEBUG) Log.d(LOG_TAG, "GSMPhone finalized");
    }


    public ServiceState
    getVoiceServiceState() {
        return mSST.ss;
    }

    public ServiceState getServiceState() {
        ServiceState dataSs = null;
        // Consider the data serivce state in case of DDS only.
        if (PhoneFactory.getDataSubscription() == mSubscription) {
            dataSs = mDataConnection.getDataServiceState();
        }

        /* combine voice/data service states and return! */
        return PhoneBase.combineVoiceDataServiceStates(
                getVoiceServiceState(), dataSs);
    }

    public CellLocation getCellLocation() {
        return mSST.cellLoc;
    }

    public Phone.State getState() {
        return mCT.state;
    }

    public String getPhoneName() {
        return "GSM";
    }

    public int getPhoneType() {
        return Phone.PHONE_TYPE_GSM;
    }

    //Sets Subscription information in the Phone Object
    public void setSubscriptionInfo(Subscription subData) {
        mSubscriptionData = subData;
        setSubscription(mSubscriptionData.subId);
        Log.d(LOG_TAG, "slotId:" + mSubscriptionData.slotId + "appId:"
                + mSubscriptionData.m3gppIndex + "subId:" + mSubscriptionData.subId
                + "subStatus:" + mSubscriptionData.subStatus);
        if (mSubscriptionData.subStatus == SUB_DEACTIVATED) {
            resetSubSpecifics();
        }
        updateIccAvailability();
        mSST.updateRecords();
        mDataConnection.setSubscriptionInfo(subData);
    }

    public void resetSubSpecifics() {
        mImei = null;
        mImeiSv = null;
        if (getCallForwardingIndicator()) {
            int notificationId = (mSubscription == 0) ? CALL_FORWARD_NOTIFICATION : CALL_FORWARD_NOTIFICATION_SUB2;
            notificationManager.cancel(notificationId);
        }
        setVoiceMessageCount(0);
    }

    //Gets Subscription information in the Phone Object
    public Subscription getSubscriptionInfo() {
        return mSubscriptionData;
    }

    // Sets the Subscription ID
    public void setSubscription(int subId) {
        mSubscription = subId;
        mVmNumGsmKey = VM_NUMBER + mSubscription;
        mVmCountKey = VM_COUNT + mSubscription;
        mVmSimImsiKey = VM_SIM_IMSI + mSubscription;
        mCfEnabledKey = CF_ENABLED + mSubscription;
        // Make sure properties are set for proper subscription.
        setProperties();
    }

    // Gets the Subscription ID
    public int getSubscription() {
        return mSubscription;
    }

    private void setProperties() {
        //Change the system property
        TelephonyManager.setTelephonyProperty(TelephonyProperties.CURRENT_ACTIVE_PHONE,
                mSubscription,
                new Integer(Phone.PHONE_TYPE_GSM).toString());
    }

    public SignalStrength getSignalStrength() {
        return mSST.mSignalStrength;
    }

    // pending voice mail count updated after phone creation
    private void updateVoiceMail() {
        if (mSIMRecords == null) {
            return;
        }
        // get voice mail count from SIM
        int countVoiceMessages = mSIMRecords.getVoiceMessageCount();
        if (countVoiceMessages == 0) {
            countVoiceMessages = getStoredVoiceMessageCount();
        }
        setVoiceMessageCount(countVoiceMessages);
    }

    public boolean getCallForwardingIndicator() {
        boolean cf = false;
        if (mSIMRecords != null) {
            cf = mSIMRecords.getVoiceCallForwardingFlag();
        }
        if (!cf) {
            cf = getCallForwardingPreference();
        }
        return cf;
    }

    public List<? extends MmiCode>
    getPendingMmiCodes() {
        return mPendingMMIs;
    }

    /**
     * Notify any interested party of a Phone state change {@link Phone.State}
     */
    /*package*/ void notifyPhoneStateChanged() {
        mNotifier.notifyPhoneState(this);
    }

    /**
     * Notify registrants of a change in the call state. This notifies changes in {@link Call.State}
     * Use this when changes in the precise call state are needed, else use notifyPhoneStateChanged.
     */
    /*package*/ void notifyPreciseCallStateChanged() {
        /* we'd love it if this was package-scoped*/
        super.notifyPreciseCallStateChangedP();
    }

    /*package*/ void
    notifyNewRingingConnection(Connection c) {
        /* we'd love it if this was package-scoped*/
        super.notifyNewRingingConnectionP(c);
    }

    /*package*/ void
    notifyDisconnect(Connection cn) {
        mDisconnectRegistrants.notifyResult(cn);
    }

    void notifyUnknownConnection() {
        mUnknownConnectionRegistrants.notifyResult(this);
    }

    void notifySuppServiceFailed(SuppService code) {
        mSuppServiceFailedRegistrants.notifyResult(code);
    }

    /*package*/ void
    notifyServiceStateChanged(ServiceState ss) {
        super.notifyServiceStateChangedP(ss);
    }

    /*package*/
    void notifyLocationChanged() {
        mNotifier.notifyCellLocation(this);
    }

    public void
    notifyCallForwardingIndicator() {
        mNotifier.notifyCallForwardingChanged(this);
    }

    // override for allowing access from other classes of this package
    /**
     * {@inheritDoc}
     */
    public final void
    setSystemProperty(String property, String value) {
        super.setSystemProperty(property, value, mSubscription);
    }

    // override for allowing access from other classes of this package
    /**
     * {@inheritDoc}
     */
    public final String
    getSystemProperty(String property, String defValue) {
        return super.getSystemProperty(property, defValue, mSubscription);
    }

    public void registerForSuppServiceNotification(
            Handler h, int what, Object obj) {
        mSsnRegistrants.addUnique(h, what, obj);
        if (mSsnRegistrants.size() == 1) mCM.setSuppServiceNotifications(true, null);
    }

    public void unregisterForSuppServiceNotification(Handler h) {
        mSsnRegistrants.remove(h);
        if (mSsnRegistrants.size() == 0) mCM.setSuppServiceNotifications(false, null);
    }

    public void
    acceptCall() throws CallStateException {
        mCT.acceptCall();
    }

    public void
    rejectCall() throws CallStateException {
        mCT.rejectCall();
    }

    public void
    switchHoldingAndActive() throws CallStateException {
        mCT.switchWaitingOrHoldingAndActive();
    }

    public boolean canConference() {
        return mCT.canConference();
    }

    public boolean canDial() {
        return mCT.canDial();
    }

    public void conference() throws CallStateException {
        mCT.conference();
    }

    public void clearDisconnected() {
        mCT.clearDisconnected();
    }

    public boolean canTransfer() {
        return mCT.canTransfer();
    }

    public void explicitCallTransfer() throws CallStateException {
        mCT.explicitCallTransfer();
    }

    public GsmCall
    getForegroundCall() {
        return mCT.foregroundCall;
    }

    public GsmCall
    getBackgroundCall() {
        return mCT.backgroundCall;
    }

    public GsmCall
    getRingingCall() {
        return mCT.ringingCall;
    }

    private boolean handleCallDeflectionIncallSupplementaryService(
            String dialString) throws CallStateException {
        if (dialString.length() > 1) {
            return false;
        }

        if (getRingingCall().getState() != GsmCall.State.IDLE) {
            if (LOCAL_DEBUG) Log.d(LOG_TAG, "MmiCode 0: rejectCall");
            try {
                mCT.rejectCall();
            } catch (CallStateException e) {
                if (LOCAL_DEBUG) Log.d(LOG_TAG,
                    "reject failed", e);
                notifySuppServiceFailed(Phone.SuppService.REJECT);
            }
        } else if (getBackgroundCall().getState() != GsmCall.State.IDLE) {
            if (LOCAL_DEBUG) Log.d(LOG_TAG,
                    "MmiCode 0: hangupWaitingOrBackground");
            mCT.hangupWaitingOrBackground();
        }

        return true;
    }

    private boolean handleCallWaitingIncallSupplementaryService(
            String dialString) throws CallStateException {
        int len = dialString.length();

        if (len > 2) {
            return false;
        }

        GsmCall call = (GsmCall) getForegroundCall();

        try {
            if (len > 1) {
                char ch = dialString.charAt(1);
                int callIndex = ch - '0';

                if (callIndex >= 1 && callIndex <= GsmCallTracker.MAX_CONNECTIONS) {
                    if (LOCAL_DEBUG) Log.d(LOG_TAG,
                            "MmiCode 1: hangupConnectionByIndex " +
                            callIndex);
                    mCT.hangupConnectionByIndex(call, callIndex);
                }
            } else {
                if (call.getState() != GsmCall.State.IDLE) {
                    if (LOCAL_DEBUG) Log.d(LOG_TAG,
                            "MmiCode 1: hangup foreground");
                    //mCT.hangupForegroundResumeBackground();
                    mCT.hangup(call);
                } else {
                    if (LOCAL_DEBUG) Log.d(LOG_TAG,
                            "MmiCode 1: switchWaitingOrHoldingAndActive");
                    mCT.switchWaitingOrHoldingAndActive();
                }
            }
        } catch (CallStateException e) {
            if (LOCAL_DEBUG) Log.d(LOG_TAG,
                "hangup failed", e);
            notifySuppServiceFailed(Phone.SuppService.HANGUP);
        }

        return true;
    }

    private boolean handleCallHoldIncallSupplementaryService(String dialString)
            throws CallStateException {
        int len = dialString.length();

        if (len > 2) {
            return false;
        }

        GsmCall call = (GsmCall) getForegroundCall();

        if (len > 1) {
            try {
                char ch = dialString.charAt(1);
                int callIndex = ch - '0';
                GsmConnection conn = mCT.getConnectionByIndex(call, callIndex);

                // gsm index starts at 1, up to 5 connections in a call,
                if (conn != null && callIndex >= 1 && callIndex <= GsmCallTracker.MAX_CONNECTIONS) {
                    if (LOCAL_DEBUG) Log.d(LOG_TAG, "MmiCode 2: separate call "+
                            callIndex);
                    mCT.separate(conn);
                } else {
                    if (LOCAL_DEBUG) Log.d(LOG_TAG, "separate: invalid call index "+
                            callIndex);
                    notifySuppServiceFailed(Phone.SuppService.SEPARATE);
                }
            } catch (CallStateException e) {
                if (LOCAL_DEBUG) Log.d(LOG_TAG,
                    "separate failed", e);
                notifySuppServiceFailed(Phone.SuppService.SEPARATE);
            }
        } else {
            try {
                if (getRingingCall().getState() != GsmCall.State.IDLE) {
                    if (LOCAL_DEBUG) Log.d(LOG_TAG,
                    "MmiCode 2: accept ringing call");
                    mCT.acceptCall();
                } else {
                    if (LOCAL_DEBUG) Log.d(LOG_TAG,
                    "MmiCode 2: switchWaitingOrHoldingAndActive");
                    mCT.switchWaitingOrHoldingAndActive();
                }
            } catch (CallStateException e) {
                if (LOCAL_DEBUG) Log.d(LOG_TAG,
                    "switch failed", e);
                notifySuppServiceFailed(Phone.SuppService.SWITCH);
            }
        }

        return true;
    }

    private boolean handleMultipartyIncallSupplementaryService(
            String dialString) throws CallStateException {
        if (dialString.length() > 1) {
            return false;
        }

        if (LOCAL_DEBUG) Log.d(LOG_TAG, "MmiCode 3: merge calls");
        try {
            conference();
        } catch (CallStateException e) {
            if (LOCAL_DEBUG) Log.d(LOG_TAG,
                "conference failed", e);
            notifySuppServiceFailed(Phone.SuppService.CONFERENCE);
        }
        return true;
    }

    private boolean handleEctIncallSupplementaryService(String dialString)
            throws CallStateException {

        int len = dialString.length();

        if (len != 1) {
            return false;
        }

        if (LOCAL_DEBUG) Log.d(LOG_TAG, "MmiCode 4: explicit call transfer");
        try {
            explicitCallTransfer();
        } catch (CallStateException e) {
            if (LOCAL_DEBUG) Log.d(LOG_TAG,
                "transfer failed", e);
            notifySuppServiceFailed(Phone.SuppService.TRANSFER);
        }
        return true;
    }

    private boolean handleCcbsIncallSupplementaryService(String dialString)
            throws CallStateException {
        if (dialString.length() > 1) {
            return false;
        }

        Log.i(LOG_TAG, "MmiCode 5: CCBS not supported!");
        // Treat it as an "unknown" service.
        notifySuppServiceFailed(Phone.SuppService.UNKNOWN);
        return true;
    }

    public boolean handleInCallMmiCommands(String dialString)
            throws CallStateException {
        if (!isInCall()) {
            return false;
        }

        if (TextUtils.isEmpty(dialString)) {
            return false;
        }

        boolean result = false;
        char ch = dialString.charAt(0);
        switch (ch) {
            case '0':
                result = handleCallDeflectionIncallSupplementaryService(
                        dialString);
                break;
            case '1':
                result = handleCallWaitingIncallSupplementaryService(
                        dialString);
                break;
            case '2':
                result = handleCallHoldIncallSupplementaryService(dialString);
                break;
            case '3':
                result = handleMultipartyIncallSupplementaryService(dialString);
                break;
            case '4':
                result = handleEctIncallSupplementaryService(dialString);
                break;
            case '5':
                result = handleCcbsIncallSupplementaryService(dialString);
                break;
            default:
                break;
        }

        return result;
    }

    boolean isInCall() {
        GsmCall.State foregroundCallState = getForegroundCall().getState();
        GsmCall.State backgroundCallState = getBackgroundCall().getState();
        GsmCall.State ringingCallState = getRingingCall().getState();

       return (foregroundCallState.isAlive() ||
                backgroundCallState.isAlive() ||
                ringingCallState.isAlive());
    }

    public Connection
    dial(String dialString) throws CallStateException {
        return dial(dialString, null);
    }

    public Connection
    dial (String dialString, UUSInfo uusInfo) throws CallStateException {
        // Need to make sure dialString gets parsed properly
        String newDialString = PhoneNumberUtils.stripSeparators(dialString);

        // handle in-call MMI first if applicable
        if (handleInCallMmiCommands(newDialString)) {
            return null;
        }

        // Only look at the Network portion for mmi
        String networkPortion = PhoneNumberUtils.extractNetworkPortionAlt(newDialString);
        GsmMmiCode mmi = GsmMmiCode.newFromDialString(networkPortion, this, m3gppApplication);
        if (LOCAL_DEBUG) Log.d(LOG_TAG,
                               "dialing w/ mmi '" + mmi + "'...");

        if (mmi == null) {
            return mCT.dial(newDialString, uusInfo);
        } else if (mmi.isTemporaryModeCLIR()) {
            return mCT.dial(mmi.dialingNumber, mmi.getCLIRMode(), uusInfo);
        } else if (SystemProperties.getBoolean("ro.config.multimode_cdma", false) &&
                   mmi.isGlobalDevMmi()) {
            return mCT.dial(mmi.dialingNumber, uusInfo);
        } else {
            mPendingMMIs.add(mmi);
            mMmiRegistrants.notifyRegistrants(new AsyncResult(null, mmi, null));
            mmi.processCode();

            // FIXME should this return null or something else?
            return null;
        }
    }

    public boolean handlePinMmi(String dialString) {
        GsmMmiCode mmi = GsmMmiCode.newFromDialString(dialString, this, m3gppApplication);

        if (mmi != null && mmi.isPinCommand()) {
            mPendingMMIs.add(mmi);
            mMmiRegistrants.notifyRegistrants(new AsyncResult(null, mmi, null));
            mmi.processCode();
            return true;
        }

        return false;
    }

    public void sendUssdResponse(String ussdMessge) {
        GsmMmiCode mmi = GsmMmiCode.newFromUssdUserInput(ussdMessge, this, m3gppApplication);
        mPendingMMIs.add(mmi);
        mMmiRegistrants.notifyRegistrants(new AsyncResult(null, mmi, null));
        mmi.sendUssd(ussdMessge);
    }

    public void
    sendDtmf(char c) {
        if (!PhoneNumberUtils.is12Key(c)) {
            Log.e(LOG_TAG,
                    "sendDtmf called with invalid character '" + c + "'");
        } else {
            if (mCT.state ==  Phone.State.OFFHOOK) {
                mCM.sendDtmf(c, null);
            }
        }
    }

    public void
    startDtmf(char c) {
        if (!PhoneNumberUtils.is12Key(c)) {
            Log.e(LOG_TAG,
                "startDtmf called with invalid character '" + c + "'");
        } else {
            mCM.startDtmf(c, null);
        }
    }

    public void
    stopDtmf() {
        mCM.stopDtmf(null);
    }

    public void
    sendBurstDtmf(String dtmfString) {
        Log.e(LOG_TAG, "[GSMPhone] sendBurstDtmf() is a CDMA method");
    }

    private void storeVoiceMailNumber(String number) {
        SharedPreferences sp = PreferenceManager.getDefaultSharedPreferences(getContext());
        SharedPreferences.Editor editor = sp.edit();
        editor.putString(mVmNumGsmKey, number);
        editor.apply();
        setVmSimImsi(getSubscriberId());
    }

    public String getVoiceMailNumber() {
        // Read from the SIM. If its null, try reading from the shared preference area.
        String number = null;
        if (mSIMRecords != null)
            number = mSIMRecords.getVoiceMailNumber();
        if (TextUtils.isEmpty(number)) {
            SharedPreferences sp = PreferenceManager.getDefaultSharedPreferences(getContext());
            number = sp.getString(mVmNumGsmKey, null);
        }
        return number;
    }

    private String getVmSimImsi() {
        SharedPreferences sp = PreferenceManager.getDefaultSharedPreferences(getContext());
        return sp.getString(mVmSimImsiKey, null);
    }

    private void setVmSimImsi(String imsi) {
        SharedPreferences sp = PreferenceManager.getDefaultSharedPreferences(getContext());
        SharedPreferences.Editor editor = sp.edit();
        editor.putString(mVmSimImsiKey, imsi);
        editor.apply();
    }

    public String getVoiceMailAlphaTag() {
        String ret = null;

        if (mSIMRecords != null)
            ret = mSIMRecords.getVoiceMailAlphaTag();

        if (ret == null || ret.length() == 0) {
            return mContext.getText(
                com.android.internal.R.string.defaultVoiceMailAlphaTag).toString();
        }

        return ret;
    }

    public String getDeviceId() {
        return mImei;
    }

    public String getDeviceSvn() {
        return mImeiSv;
    }

    public String getEsn() {
        Log.e(LOG_TAG, "[GSMPhone] getEsn() is a CDMA method");
        return "0";
    }

    public String getMeid() {
        Log.e(LOG_TAG, "[GSMPhone] getMeid() is a CDMA method");
        return "0";
    }

    public String getSubscriberId() {
        return mSIMRecords != null ? mSIMRecords.getIMSI() : null;
    }

    public String getIccSerialNumber() {
        return mSIMRecords != null ? mSIMRecords.iccid : null;
    }

    public String getLine1Number() {
        return mSIMRecords != null ? mSIMRecords.getMsisdnNumber() : null;
    }

    public String getMdn() {
        return mMdn;
    }

    public String getLine1AlphaTag() {
        return mSIMRecords != null ? mSIMRecords.getMsisdnAlphaTag() : null;
    }

    public void setLine1Number(String alphaTag, String number, Message onComplete) {
        if (mSIMRecords != null) {
            mSIMRecords.setMsisdnNumber(alphaTag, number, onComplete);
        } else if (onComplete != null) {
            Exception e = new RuntimeException("Sim is absent.");
            AsyncResult.forMessage(onComplete).exception = e;
            onComplete.sendToTarget();
        }
    }

    public void setVoiceMailNumber(String alphaTag,
                            String voiceMailNumber,
                            Message onComplete) {

        if (mSIMRecords != null) {
            Message resp;
            mVmNumber = voiceMailNumber;
            resp = obtainMessage(EVENT_SET_VM_NUMBER_DONE, 0, 0, onComplete);
            mSIMRecords.setVoiceMailNumber(alphaTag, mVmNumber, resp);
            return;
        }

        if (onComplete != null) {
            Exception e = new RuntimeException("Sim is absent.");
            AsyncResult.forMessage(onComplete).exception = e;
            onComplete.sendToTarget();
        }
    }

    private boolean isValidCommandInterfaceCFReason (int commandInterfaceCFReason) {
        switch (commandInterfaceCFReason) {
        case CF_REASON_UNCONDITIONAL:
        case CF_REASON_BUSY:
        case CF_REASON_NO_REPLY:
        case CF_REASON_NOT_REACHABLE:
        case CF_REASON_ALL:
        case CF_REASON_ALL_CONDITIONAL:
            return true;
        default:
            return false;
        }
    }

    private boolean isValidCommandInterfaceCFAction (int commandInterfaceCFAction) {
        switch (commandInterfaceCFAction) {
        case CF_ACTION_DISABLE:
        case CF_ACTION_ENABLE:
        case CF_ACTION_REGISTRATION:
        case CF_ACTION_ERASURE:
            return true;
        default:
            return false;
        }
    }

    protected  boolean isCfEnable(int action) {
        return (action == CF_ACTION_ENABLE) || (action == CF_ACTION_REGISTRATION);
    }

    public void getCallForwardingOption(int commandInterfaceCFReason, Message onComplete) {
        if (isValidCommandInterfaceCFReason(commandInterfaceCFReason)) {
            if (LOCAL_DEBUG) Log.d(LOG_TAG, "requesting call forwarding query.");
            Message resp;
            if (commandInterfaceCFReason == CF_REASON_UNCONDITIONAL) {
                resp = obtainMessage(EVENT_GET_CALL_FORWARD_DONE, onComplete);
            } else {
                resp = onComplete;
            }
            mCM.queryCallForwardStatus(commandInterfaceCFReason,0,null,resp);
        }
    }

    public void setCallForwardingOption(int commandInterfaceCFAction,
            int commandInterfaceCFReason,
            String dialingNumber,
            int timerSeconds,
            Message onComplete) {
        if (    (isValidCommandInterfaceCFAction(commandInterfaceCFAction)) &&
                (isValidCommandInterfaceCFReason(commandInterfaceCFReason))) {

            Message resp;
            if (commandInterfaceCFReason == CF_REASON_UNCONDITIONAL) {
                resp = obtainMessage(EVENT_SET_CALL_FORWARD_DONE,
                        isCfEnable(commandInterfaceCFAction) ? 1 : 0, 0, onComplete);
            } else {
                resp = onComplete;
            }
            mCM.setCallForward(commandInterfaceCFAction,
                    commandInterfaceCFReason,
                    CommandsInterface.SERVICE_CLASS_VOICE,
                    dialingNumber,
                    timerSeconds,
                    resp);
        }
    }

    public void getOutgoingCallerIdDisplay(Message onComplete) {
        mCM.getCLIR(onComplete);
    }

    public void setOutgoingCallerIdDisplay(int commandInterfaceCLIRMode,
                                           Message onComplete) {
        mCM.setCLIR(commandInterfaceCLIRMode,
                obtainMessage(EVENT_SET_CLIR_COMPLETE, commandInterfaceCLIRMode, 0, onComplete));
    }

    public void getCallWaiting(Message onComplete) {
        //As per 3GPP TS 24.083, section 1.6 UE doesn't need to send service
        //class parameter in call waiting interrogation  to network
        mCM.queryCallWaiting(CommandsInterface.SERVICE_CLASS_NONE, onComplete);
    }

    public void setCallWaiting(boolean enable, Message onComplete) {
        mCM.setCallWaiting(enable, CommandsInterface.SERVICE_CLASS_VOICE, onComplete);
    }

    public boolean
    getIccRecordsLoaded() {
        if (mSIMRecords != null) {
            return mSIMRecords.getRecordsLoaded();
        }
        return false;
    }


    public UiccCard getUiccCard() {
        return mSimCard;
    }

    public void
    getAvailableNetworks(Message response) {
        Message msg;
        msg = obtainMessage(EVENT_GET_NETWORKS_DONE,response);
        mCM.getAvailableNetworks(msg);
    }

    /**
     * Small container class used to hold information relevant to
     * the carrier selection process. operatorNumeric can be ""
     * if we are looking for automatic selection. operatorAlphaLong is the
     * corresponding operator name.
     */
    private static class NetworkSelectMessage {
        public Message message;
        public String operatorNumeric;
        public String operatorAlphaLong;
    }

    public void
    setNetworkSelectionModeAutomatic(Message response) {
        // wrap the response message in our own message along with
        // an empty string (to indicate automatic selection) for the
        // operator's id.
        NetworkSelectMessage nsm = new NetworkSelectMessage();
        nsm.message = response;
        nsm.operatorNumeric = "";
        nsm.operatorAlphaLong = "";

        // get the message
        Message msg = obtainMessage(EVENT_SET_NETWORK_AUTOMATIC_COMPLETE, nsm);

        // Mode is automatic already, dont send request to RIL
        if (!mSST.ss.getIsManualSelection()) {
            Log.d(LOG_TAG, "Posting EVENT_SET_NETWORK_AUTOMATIC_COMPLETE internally ");
            AsyncResult.forMessage(msg, null, null);
            msg.sendToTarget();
        } else {
            mCM.setNetworkSelectionModeAutomatic(msg);
            if (LOCAL_DEBUG)
                Log.d(LOG_TAG, "wrapping and sending message to connect automatically");

        }
    }

    public void
    selectNetworkManually(com.android.internal.telephony.gsm.NetworkInfo network,
            Message response) {
        // wrap the response message in our own message along with
        // the operator's id.
        NetworkSelectMessage nsm = new NetworkSelectMessage();
        nsm.message = response;
        nsm.operatorNumeric = network.operatorNumeric;
        nsm.operatorAlphaLong = network.operatorAlphaLong;

        // get the message
        Message msg = obtainMessage(EVENT_SET_NETWORK_MANUAL_COMPLETE, nsm);

        mCM.setNetworkSelectionModeManual(network.operatorNumeric, msg);
    }

    public void
    getNeighboringCids(Message response) {
        mCM.getNeighboringCids(response);
    }

    public void setOnPostDialCharacter(Handler h, int what, Object obj) {
        mPostDialHandler = new Registrant(h, what, obj);
    }

    public void setMute(boolean muted) {
        mCT.setMute(muted);
    }

    public boolean getMute() {
        return mCT.getMute();
    }

    public void updateServiceLocation() {
        mSST.enableSingleLocationUpdate();
    }

    public void enableLocationUpdates() {
        mSST.enableLocationUpdates();
    }

    public void disableLocationUpdates() {
        mSST.disableLocationUpdates();
    }

    /**
     * Removes the given MMI from the pending list and notifies
     * registrants that it is complete.
     * @param mmi MMI that is done
     */
    /*package*/ void
    onMMIDone(GsmMmiCode mmi) {
        /* Only notify complete if it's on the pending list.
         * Otherwise, it's already been handled (eg, previously canceled).
         * The exception is cancellation of an incoming USSD-REQUEST, which is
         * not on the list.
         */
        if (mPendingMMIs.remove(mmi) || mmi.isUssdRequest() || mmi.isSsInfo()) {
            mMmiCompleteRegistrants.notifyRegistrants(
                new AsyncResult(null, mmi, null));
        }
    }

    /**
     * This method stores the CF_ENABLED flag in preferences
     * @param enabled
     */
    /*package*/ void setCallForwardingPreference(boolean enabled) {
        SharedPreferences sp = PreferenceManager.getDefaultSharedPreferences(mContext);
        SharedPreferences.Editor edit = sp.edit();
        edit.putBoolean(mCfEnabledKey, enabled);
        edit.commit();

        // Using the same method as VoiceMail to be able to track when the sim card is changed.
        setVmSimImsi(getSubscriberId());
    }

    private boolean getCallForwardingPreference() {
        SharedPreferences sp = PreferenceManager.getDefaultSharedPreferences(mContext);
        boolean cf = sp.getBoolean(mCfEnabledKey, false);
        return cf;
    }

    /**
     * Used to check if Call Forwarding status is present on sim card. If not, a message is
     * sent so we can check if the CF status is stored as a Shared Preference.
     */
    private void updateCallForwardStatus(int caller) {
        if (caller == EVENT_SIM_RECORDS_LOADED) {
            if (LOCAL_DEBUG) {
                Log.d(LOG_TAG, "updateCallForwardStatus got sim records");
            }
            if (mSIMRecords != null && mSIMRecords.isCallForwardStatusStored()) {
                // The Sim card has the CF info
                if (LOCAL_DEBUG) {
                    Log.d(LOG_TAG, "info is present on sim");
                }
            } else {
                Message msg = obtainMessage(CHECK_CALLFORWARDING_STATUS);
                sendMessage(msg);
            }
        }
    }

   private void
    onNetworkInitiatedUssd(GsmMmiCode mmi) {
        mMmiCompleteRegistrants.notifyRegistrants(
            new AsyncResult(null, mmi, null));
    }


    /** ussdMode is one of CommandsInterface.USSD_MODE_* */
    private void
    onIncomingUSSD (int ussdMode, String ussdMessage) {
        boolean isUssdError;
        boolean isUssdRequest;

        isUssdRequest
            = (ussdMode == CommandsInterface.USSD_MODE_REQUEST);

        isUssdError
            = (ussdMode != CommandsInterface.USSD_MODE_NOTIFY
                && ussdMode != CommandsInterface.USSD_MODE_REQUEST);

        // See comments in GsmMmiCode.java
        // USSD requests aren't finished until one
        // of these two events happen
        GsmMmiCode found = null;
        for (int i = 0, s = mPendingMMIs.size() ; i < s; i++) {
            if(mPendingMMIs.get(i).isPendingUSSD()) {
                found = mPendingMMIs.get(i);
                break;
            }
        }

        if (found != null) {
            // Complete pending USSD

            if (isUssdError) {
                found.onUssdFinishedError();
            } else {
                found.onUssdFinished(ussdMessage, isUssdRequest);
            }
        } else { // pending USSD not found
            // The network may initiate its own USSD request

            // ignore everything that isnt a Notify or a Request
            // also, discard if there is no message to present
            if (!isUssdError && ussdMessage != null) {
                GsmMmiCode mmi;
                mmi = GsmMmiCode.newNetworkInitiatedUssd(ussdMessage,
                                                   isUssdRequest,
                                                   GSMPhone.this,
                                                   m3gppApplication);
                onNetworkInitiatedUssd(mmi);
            }
        }
    }

    /**
     * Make sure the network knows our preferred setting.
     */
    protected  void syncClirSetting() {
        SharedPreferences sp = PreferenceManager.getDefaultSharedPreferences(getContext());
        int clirSetting = sp.getInt(CLIR_KEY, -1);
        if (clirSetting >= 0) {
            mCM.setCLIR(clirSetting, null);
        }
    }

    @Override
    public void handleMessage (Message msg) {
        AsyncResult ar;
        Message onComplete;

        if (!mIsTheCurrentActivePhone) {
            Log.e(LOG_TAG, "Received message " + msg +
                    "[" + msg.what + "] while being destroyed. Ignoring.");
            return;
        }
        switch (msg.what) {
            case EVENT_RADIO_AVAILABLE: {
                mCM.getBasebandVersion(
                        obtainMessage(EVENT_GET_BASEBAND_VERSION_DONE));

                mCM.getIMEI(obtainMessage(EVENT_GET_IMEI_DONE));
                mCM.getIMEISV(obtainMessage(EVENT_GET_IMEISV_DONE));
            }
            break;

            case EVENT_RADIO_ON:
                if (SystemProperties.getBoolean("ro.config.multimode_cdma", false)) {
                    mCM.getCDMASubscription(obtainMessage(EVENT_GET_MDN_DONE));
                }
                break;

            case EVENT_REGISTERED_TO_NETWORK:
                syncClirSetting();
                break;

            case EVENT_SIM_RECORDS_LOADED:
                updateCurrentCarrierInProvider();

                // Check if this is a different SIM than the previous one. If so unset the
                // voice mail number and the call forwarding flag.
                String imsi = getVmSimImsi();
                if (imsi != null && !getSubscriberId().equals(imsi)) {
                    storeVoiceMailNumber(null);
                    setCallForwardingPreference(false);
                    setVmSimImsi(null);
                }
                updateVoiceMail();
                updateCallForwardStatus(EVENT_SIM_RECORDS_LOADED);
            break;

            case EVENT_GET_BASEBAND_VERSION_DONE:
                ar = (AsyncResult)msg.obj;

                if (ar.exception != null) {
                    break;
                }

                setSystemProperty(PROPERTY_BASEBAND_VERSION, (String)ar.result);
            break;

            case EVENT_GET_IMEI_DONE:
                ar = (AsyncResult)msg.obj;

                if (ar.exception != null) {
                    break;
                }

                mImei = (String)ar.result;
            break;

            case EVENT_GET_IMEISV_DONE:
                ar = (AsyncResult)msg.obj;

                if (ar.exception != null) {
                    break;
                }

                mImeiSv = (String)ar.result;
            break;

            case EVENT_ICC_CHANGED:
                updateIccAvailability();
                break;

            case EVENT_USSD:
                ar = (AsyncResult)msg.obj;

                String[] ussdResult = (String[]) ar.result;

                if (ussdResult.length > 1) {
                    try {
                        onIncomingUSSD(Integer.parseInt(ussdResult[0]), ussdResult[1]);
                    } catch (NumberFormatException e) {
                        Log.w(LOG_TAG, "error parsing USSD");
                    }
                }
            break;

            case EVENT_RADIO_OFF_OR_NOT_AVAILABLE:
                // Some MMI requests (eg USSD) are not completed
                // within the course of a CommandsInterface request
                // If the radio shuts off or resets while one of these
                // is pending, we need to clean up.

                for (int i = 0, s = mPendingMMIs.size() ; i < s; i++) {
                    if (mPendingMMIs.get(i).isPendingUSSD()) {
                        mPendingMMIs.get(i).onUssdFinishedError();
                    }
                }
            break;

            case EVENT_SSN:
                ar = (AsyncResult)msg.obj;
                SuppServiceNotification not = (SuppServiceNotification) ar.result;
                mSsnRegistrants.notifyRegistrants(ar);
            break;

            case EVENT_SET_CALL_FORWARD_DONE:
                ar = (AsyncResult)msg.obj;
                if (ar.exception == null && mSIMRecords != null) {
                    setCallForwardingPreference(msg.arg1 == 1);
                    mSIMRecords.setVoiceCallForwardingFlag(1, msg.arg1 == 1);
                }
                if (mSIMRecords == null) {
                    if (ar.exception == null) {
                        Log.w(LOG_TAG, "setVoiceCallForwardingFlag() aborted. icc absent?");
                        ar.exception = new RuntimeException("Sim card is absent.");
                    }
                }
                onComplete = (Message) ar.userObj;
                if (onComplete != null) {
                    AsyncResult.forMessage(onComplete, ar.result, ar.exception);
                    onComplete.sendToTarget();
                }
                break;

            case EVENT_SET_VM_NUMBER_DONE:
                ar = (AsyncResult)msg.obj;
                if (IccVmNotSupportedException.class.isInstance(ar.exception)) {
                    storeVoiceMailNumber(mVmNumber);
                    ar.exception = null;
                }
                onComplete = (Message) ar.userObj;
                if (onComplete != null) {
                    AsyncResult.forMessage(onComplete, ar.result, ar.exception);
                    onComplete.sendToTarget();
                }
                break;


            case EVENT_GET_CALL_FORWARD_DONE:
                ar = (AsyncResult)msg.obj;
                if (ar.exception == null) {
                    handleCfuQueryResult((CallForwardInfo[])ar.result);
                }
                onComplete = (Message) ar.userObj;
                if (onComplete != null) {
                    AsyncResult.forMessage(onComplete, ar.result, ar.exception);
                    onComplete.sendToTarget();
                }
                break;

            case EVENT_SET_NETWORK_AUTOMATIC:
                ar = (AsyncResult)msg.obj;
                setNetworkSelectionModeAutomatic((Message)ar.result);
                break;

            case EVENT_ICC_RECORD_EVENTS:
                ar = (AsyncResult)msg.obj;
                processIccRecordEvents((Integer)ar.result);
                break;

            // handle the select network completion callbacks.
            case EVENT_SET_NETWORK_MANUAL_COMPLETE:
            case EVENT_SET_NETWORK_AUTOMATIC_COMPLETE:
                handleSetSelectNetwork((AsyncResult) msg.obj);
                break;

            case EVENT_SET_CLIR_COMPLETE:
                ar = (AsyncResult)msg.obj;
                if (ar.exception == null) {
                    saveClirSetting(msg.arg1);
                }
                onComplete = (Message) ar.userObj;
                if (onComplete != null) {
                    AsyncResult.forMessage(onComplete, ar.result, ar.exception);
                    onComplete.sendToTarget();
                }
                break;

            case EVENT_GET_NETWORKS_DONE:
                ArrayList<NetworkInfo> eonsNetworkNames = null;

                ar = (AsyncResult)msg.obj;
                if (ar.exception == null && mSIMRecords != null) {
                    eonsNetworkNames =
                       mSIMRecords.getEonsForAvailableNetworks((ArrayList<NetworkInfo>)ar.result);
                }
                if (mSIMRecords == null) {
                    Log.w(LOG_TAG, "getEonsAvailableNetworks() aborted. icc absent?");
                }
                if (eonsNetworkNames != null) {
                    Log.i(LOG_TAG, "[EONS] Populated EONS for available networks.");
                } else {
                    eonsNetworkNames = (ArrayList<NetworkInfo>)ar.result;
                }

                onComplete = (Message) ar.userObj;
                if (onComplete != null) {
                    AsyncResult.forMessage(onComplete, eonsNetworkNames, ar.exception);
                    onComplete.sendToTarget();
                } else {
                    Log.e(LOG_TAG, "[EONS] In EVENT_GET_NETWORKS_DONE, onComplete is null!");
                }
                break;

            case EVENT_GET_MDN_DONE:
                ar = (AsyncResult)msg.obj;
                if (ar.exception != null) {
                    Log.e(LOG_TAG, "Error while fetching Mdn");
                    break;
                }
                String localTemp[] = (String[])ar.result;
                mMdn = localTemp[0];
                break;

            case EVENT_SUBSCRIPTION_STATUS_CHANGED:
                Log.d(LOG_TAG, "EVENT_SUBSCRIPTION_STATUS_CHANGED");
                ar = (AsyncResult)msg.obj;
                if (ar.exception == null) {
                    int actStatus = ((int[])ar.result)[0];
                    Log.d(LOG_TAG, "actStatus = " + actStatus);
                    if (actStatus == 1) { // Subscription Activated
                        mCM.getBasebandVersion(
                                obtainMessage(EVENT_GET_BASEBAND_VERSION_DONE));
                        mCM.getIMEI(obtainMessage(EVENT_GET_IMEI_DONE));
                        mCM.getIMEISV(obtainMessage(EVENT_GET_IMEISV_DONE));
                    }
                }
                break;

            case CHECK_CALLFORWARDING_STATUS:
                boolean cfEnabled = getCallForwardingPreference();
                if (cfEnabled) {
                    notifyCallForwardingIndicator();
                }
                break;

            case EVENT_SS:
                ar = (AsyncResult)msg.obj;
                Log.d(LOG_TAG, "Event EVENT_SS received");
                // SS data is already being handled through MMI codes.
                // So, this result if processed as MMI response would help
                // in re-using the existing functionality.
                GsmMmiCode mmi = new GsmMmiCode(this, m3gppApplication);
                mmi.processSsData(ar);
                break;

             default:
                 super.handleMessage(msg);
        }
    }

    private void processIccRecordEvents(int eventCode) {
        switch (eventCode) {
            case SIMRecords.EVENT_CFI:
                notifyCallForwardingIndicator();
                break;
            case SIMRecords.EVENT_SPN:
                mSST.updateSpnDisplay();
                break;
            case SIMRecords.EVENT_EONS:
                mSST.updateEons();
                break;
        }
    }

    void updateIccAvailability() {
        if (mUiccManager == null ) {
            return;
        }
        UiccCardApplication new3gppApplication = null;

        if(mSubscriptionData != null) {
            new3gppApplication = mUiccManager
                    .getApplication(mSubscriptionData.slotId, mSubscriptionData.m3gppIndex);
        } else {
            return;
        }

        if (m3gppApplication != new3gppApplication) {
            if (m3gppApplication != null) {
                Log.d(LOG_TAG, "Removing stale 3gpp Application.");
                if (mSIMRecords != null) {
                    unregisterForSimRecordEvents();
                    mSIMRecords = null;
                    mSimPhoneBookIntManager.updateSimRecords(null);
                }
                m3gppApplication.setSubscription(null);
                m3gppApplication = null;
                mSimCard = null;
            }
            if (new3gppApplication != null) {
                Log.d(LOG_TAG, "New 3gpp application found");
                m3gppApplication = new3gppApplication;
                m3gppApplication.setSubscription(mSubscription);
                mSimCard = new3gppApplication.getCard();
                mSIMRecords = (SIMRecords) m3gppApplication.getApplicationRecords();
                registerForSimRecordEvents();
                mSimPhoneBookIntManager.updateSimRecords(mSIMRecords);
            }
        }
    }

    private void processIccEonsRecordsUpdated(int eventCode) {
        switch (eventCode) {
            case SIMRecords.EVENT_SPN:
                mSST.updateSpnDisplay();
                break;
            case SIMRecords.EVENT_EONS:
                mSST.updateEons();
                break;
        }
    }

    /**
     * Used to track the settings upon completion of the network change.
     */
    private void handleSetSelectNetwork(AsyncResult ar) {
        // look for our wrapper within the asyncresult, skip the rest if it
        // is null.
        if (!(ar.userObj instanceof NetworkSelectMessage)) {
            if (LOCAL_DEBUG) Log.d(LOG_TAG, "unexpected result from user object.");
            return;
        }

        NetworkSelectMessage nsm = (NetworkSelectMessage) ar.userObj;

        // found the object, now we send off the message we had originally
        // attached to the request.
        if (nsm.message != null) {
            if (LOCAL_DEBUG) Log.d(LOG_TAG, "sending original message to recipient");
            AsyncResult.forMessage(nsm.message, ar.result, ar.exception);
            nsm.message.sendToTarget();
        }

        // open the shared preferences editor, and write the value.
        // nsm.operatorNumeric is "" if we're in automatic.selection.
        SharedPreferences sp = PreferenceManager.getDefaultSharedPreferences(getContext());
        SharedPreferences.Editor editor = sp.edit();
        editor.putString(NETWORK_SELECTION_KEY, nsm.operatorNumeric);
        editor.putString(NETWORK_SELECTION_NAME_KEY, nsm.operatorAlphaLong);

        Log.d(LOG_TAG, "Writing NETWORK_SELECTION_KEY " + nsm.operatorNumeric);
        Log.d(LOG_TAG, "Writing NETWORK_SELECTION_NAME_KEY " + nsm.operatorAlphaLong);

        // commit and log the result.
        if (! editor.commit()) {
            Log.e(LOG_TAG, "failed to commit network selection preference");
        }

    }

    /**
     * Saves CLIR setting so that we can re-apply it as necessary
     * (in case the RIL resets it across reboots).
     */
    public void saveClirSetting(int commandInterfaceCLIRMode) {
        // open the shared preferences editor, and write the value.
        SharedPreferences sp = PreferenceManager.getDefaultSharedPreferences(getContext());
        SharedPreferences.Editor editor = sp.edit();
        editor.putInt(CLIR_KEY, commandInterfaceCLIRMode);

        // commit and log the result.
        if (! editor.commit()) {
            Log.e(LOG_TAG, "failed to commit CLIR preference");
        }
    }

    private void handleCfuQueryResult(CallForwardInfo[] infos) {

        if (mSIMRecords == null) {
            Log.w(LOG_TAG, "handleCfuQueryResult() called when mSIMRecords is null.");
            return; // will eventually fail anyway.
        }

        if (infos == null || infos.length == 0) {
            // Assume the default is not active
            // Set unconditional CFF in SIM to false
            setCallForwardingPreference(false);
            mSIMRecords.setVoiceCallForwardingFlag(1, false);
        } else {
            for (int i = 0, s = infos.length; i < s; i++) {
                if ((infos[i].serviceClass & SERVICE_CLASS_VOICE) != 0) {
                    setCallForwardingPreference(infos[i].status == 1);
                    mSIMRecords.setVoiceCallForwardingFlag(1, (infos[i].status == 1));
                    // should only have the one
                    break;
                }
            }
        }
    }

    /**
     * Retrieves the PhoneSubInfo of the GSMPhone
     */
    public PhoneSubInfo getPhoneSubInfo(){
        return mSubInfo;
    }

    /**
     * Retrieves the IccPhoneBookInterfaceManager of the GSMPhone
     */
    public IccPhoneBookInterfaceManager getIccPhoneBookInterfaceManager(){
        return mSimPhoneBookIntManager;
    }

    /**
     * {@inheritDoc}
     */
    public IccFileHandler getIccFileHandler() {
        if (m3gppApplication != null) {
            return m3gppApplication.getIccFileHandler();
        }
        return null;
    }

    /**
     * Activate or deactivate cell broadcast SMS.
     *
     * @param activate 0 = activate, 1 = deactivate
     * @param response Callback message is empty on completion
     */
    public void activateCellBroadcastSms(int activate, Message response) {
        Log.e(LOG_TAG, "[GSMPhone] activateCellBroadcastSms() is obsolete; use SmsManager");
        response.sendToTarget();
    }

    /**
     * Query the current configuration of cdma cell broadcast SMS.
     *
     * @param response Callback message is empty on completion
     */
    public void getCellBroadcastSmsConfig(Message response) {
        Log.e(LOG_TAG, "[GSMPhone] getCellBroadcastSmsConfig() is obsolete; use SmsManager");
        response.sendToTarget();
    }

    /**
     * Configure cdma cell broadcast SMS.
     *
     * @param response Callback message is empty on completion
     */
    public void setCellBroadcastSmsConfig(int[] configValuesArray, Message response) {
        Log.e(LOG_TAG, "[GSMPhone] setCellBroadcastSmsConfig() is obsolete; use SmsManager");
        response.sendToTarget();
    }
<<<<<<< HEAD

    public boolean isCspPlmnEnabled() {
        if (mSIMRecords != null) {
            return mSIMRecords.isCspPlmnEnabled();
        } else {
            Log.e(LOG_TAG, "isCspPlmnEnabled(), mSIMRecords is null.");
            return true;
        }
    }

    private void registerForSimRecordEvents() {
        mSIMRecords.registerForNetworkSelectionModeAutomatic(this, EVENT_SET_NETWORK_AUTOMATIC, null);
        mSIMRecords.registerForRecordsEvents(this, EVENT_ICC_RECORD_EVENTS, null);
        mSIMRecords.registerForRecordsLoaded(this, EVENT_SIM_RECORDS_LOADED, null);
    }

    private void unregisterForSimRecordEvents() {
        mSIMRecords.unregisterForNetworkSelectionModeAutomatic(this);
        mSIMRecords.unregisterForRecordsEvents(this);
        mSIMRecords.unregisterForRecordsLoaded(this);
    }

    /** gets the voice mail count from preferences */
    private int getStoredVoiceMessageCount() {
        int countVoiceMessages = 0;
        SharedPreferences sp = PreferenceManager.getDefaultSharedPreferences(mContext);
        String vm_id = VM_ID + mSubscription;
        String imsi = sp.getString(vm_id, null);
        String currentImsi = getSubscriberId();

        Log.d(LOG_TAG, "Voicemail count retrieval for Imsi = " + imsi +
                " current Imsi = " + currentImsi );

        if ((imsi != null) && (currentImsi != null)
                && (currentImsi.equals(imsi))) {
            // get voice mail count from preferences
            countVoiceMessages = sp.getInt(mVmCountKey, 0);
            Log.d(LOG_TAG, "Voice Mail Count from preference = " + countVoiceMessages );
        }
        return countVoiceMessages;
    }

    /**
     * @return operator numeric.
     */
    public String getOperatorNumeric() {
        String operatorNumeric = null;
        if (mSIMRecords != null) {
            operatorNumeric = mSIMRecords.getSIMOperatorNumeric();
        }
        return operatorNumeric;
    }

=======
>>>>>>> 7336486c
}<|MERGE_RESOLUTION|>--- conflicted
+++ resolved
@@ -1720,7 +1720,6 @@
         Log.e(LOG_TAG, "[GSMPhone] setCellBroadcastSmsConfig() is obsolete; use SmsManager");
         response.sendToTarget();
     }
-<<<<<<< HEAD
 
     public boolean isCspPlmnEnabled() {
         if (mSIMRecords != null) {
@@ -1773,7 +1772,4 @@
         }
         return operatorNumeric;
     }
-
-=======
->>>>>>> 7336486c
 }