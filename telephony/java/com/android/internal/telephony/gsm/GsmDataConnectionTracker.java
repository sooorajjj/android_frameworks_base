/*
 * Copyright (C) 2006 The Android Open Source Project
 * Copyright (c) 2011-2012 Code Aurora Forum. All rights reserved.
 *
 * Licensed under the Apache License, Version 2.0 (the "License");
 * you may not use this file except in compliance with the License.
 * You may obtain a copy of the License at
 *
 *      http://www.apache.org/licenses/LICENSE-2.0
 *
 * Unless required by applicable law or agreed to in writing, software
 * distributed under the License is distributed on an "AS IS" BASIS,
 * WITHOUT WARRANTIES OR CONDITIONS OF ANY KIND, either express or implied.
 * See the License for the specific language governing permissions and
 * limitations under the License.
 */

package com.android.internal.telephony.gsm;

import android.app.AlarmManager;
import android.app.PendingIntent;
import android.content.ContentResolver;
import android.content.ContentValues;
import android.content.Context;
import android.content.Intent;
import android.content.IntentFilter;
import android.database.ContentObserver;
import android.database.Cursor;
import android.net.ConnectivityManager;
import android.net.LinkAddress;
import android.net.LinkCapabilities;
import android.net.LinkProperties;
import android.net.LinkProperties.CompareResult;
import android.net.NetworkConfig;
import android.net.NetworkUtils;
import android.net.ProxyProperties;
import android.net.TrafficStats;
import android.net.Uri;
import android.os.AsyncResult;
import android.os.Message;
import android.os.SystemClock;
import android.os.SystemProperties;
import android.provider.Settings;
import android.provider.Telephony;
import android.telephony.CellLocation;
import android.telephony.ServiceState;
import android.telephony.TelephonyManager;
import android.telephony.cdma.CdmaCellLocation;
import android.telephony.gsm.GsmCellLocation;
import android.text.TextUtils;
import android.util.EventLog;
import android.util.Log;

import com.android.internal.R;
import com.android.internal.telephony.ApnContext;
import com.android.internal.telephony.ApnSetting;
import com.android.internal.telephony.DataProfile;
import com.android.internal.telephony.DataCallState;
import com.android.internal.telephony.DataConnection;
import com.android.internal.telephony.DataConnection.FailCause;
import com.android.internal.telephony.DataConnection.UpdateLinkPropertyResult;
import com.android.internal.telephony.DataConnectionAc;
import com.android.internal.telephony.DataConnectionTracker;
import com.android.internal.telephony.EventLogTags;
import com.android.internal.telephony.IccCard;
import com.android.internal.telephony.Phone;
import com.android.internal.telephony.PhoneBase;
import com.android.internal.telephony.RILConstants;
import com.android.internal.telephony.RetryManager;
import com.android.internal.telephony.uicc.IccRecords;
import com.android.internal.telephony.uicc.UiccCard;
import com.android.internal.telephony.uicc.UiccController;
import com.android.internal.util.AsyncChannel;

import java.io.FileDescriptor;
import java.io.PrintWriter;
import java.util.ArrayList;
import java.util.Collection;
import java.util.HashMap;
import java.util.List;
import java.util.concurrent.ConcurrentHashMap;

/**
 * {@hide}
 */
public class GsmDataConnectionTracker extends DataConnectionTracker {
    protected final String LOG_TAG = "GSM";
    private static final boolean RADIO_TESTS = false;

    //***** Instance Variables

    private boolean mReregisterOnReconnectFailure = false;
    private ContentResolver mResolver;

    // Recovery action taken in case of data stall
    private static class RecoveryAction {
        public static final int GET_DATA_CALL_LIST      = 0;
        public static final int CLEANUP                 = 1;
        public static final int REREGISTER              = 2;
        public static final int RADIO_RESTART           = 3;
        public static final int RADIO_RESTART_WITH_PROP = 4;

        private static boolean isAggressiveRecovery(int value) {
            return ((value == RecoveryAction.CLEANUP) ||
                    (value == RecoveryAction.REREGISTER) ||
                    (value == RecoveryAction.RADIO_RESTART) ||
                    (value == RecoveryAction.RADIO_RESTART_WITH_PROP));
        }
    }

    public int getRecoveryAction() {
        int action = Settings.System.getInt(mPhone.getContext().getContentResolver(),
                "radio.data.stall.recovery.action", RecoveryAction.GET_DATA_CALL_LIST);
        if (VDBG) log("getRecoveryAction: " + action);
        return action;
    }
    public void putRecoveryAction(int action) {
        Settings.System.putInt(mPhone.getContext().getContentResolver(),
                "radio.data.stall.recovery.action", action);
        if (VDBG) log("putRecoveryAction: " + action);
    }

    //***** Constants

    private static final int POLL_PDP_MILLIS = 5 * 1000;

    private static final String INTENT_RECONNECT_ALARM =
        "com.android.internal.telephony.gprs-reconnect";
    private static final String INTENT_RECONNECT_ALARM_EXTRA_TYPE = "reconnect_alarm_extra_type";
    private static final String INTENT_RECONNECT_ALARM_EXTRA_RETRY_COUNT =
        "reconnect_alaram_extra_retry_count";

    private static final String INTENT_DATA_STALL_ALARM =
        "com.android.internal.telephony.gprs-data-stall";

    static final Uri PREFERAPN_NO_UPDATE_URI =
                        Uri.parse("content://telephony/carriers/preferapn_no_update");
    static final String APN_ID = "apn_id";
    private boolean canSetPreferApn = false;

    private static final boolean DATA_STALL_SUSPECTED = true;
    private static final boolean DATA_STALL_NOT_SUSPECTED = false;
    /*
     * If this property is set to true then android assumes that multiple PDN is
     * going to be supported in modem/nw. However if second PDN requests fails,
     * then behavior is going to be determined by the
     * SUPPORT_SERVICE_ARBITRATION property below. If MPDN is set to false, then
     * android will ensure that the higher priority service is active. Low
     * priority data calls may be pro-actively torn down to ensure this.
     */
    private static final boolean SUPPORT_MPDN = SystemProperties.getBoolean(
            "persist.telephony.mpdn", true);

    // Holds the cdma operator numeric.  Used only in case of CDMA NV eHRPD case.
    // The value is from the property ro.cdma.home.operator.numeric
    private String mCdmaHomeOperatorNumeric = SystemProperties.get(
            "ro.cdma.home.operator.numeric", null);

    private boolean mUseNvOperatorForEhrpd = SystemProperties.getBoolean(
            "persist.radio.use_nv_for_ehrpd", false);

    @Override
    protected void onActionIntentReconnectAlarm(Intent intent) {
        String reason = intent.getStringExtra(INTENT_RECONNECT_ALARM_EXTRA_REASON);
        int connectionId = intent.getIntExtra(INTENT_RECONNECT_ALARM_EXTRA_TYPE, -1);
        int retryCount = intent.getIntExtra(INTENT_RECONNECT_ALARM_EXTRA_RETRY_COUNT, 0);

        DataConnectionAc dcac= mDataConnectionAsyncChannels.get(connectionId);

        if (DBG) {
            log("onActionIntentReconnectAlarm: mState=" + mState + " reason=" + reason +
                    " connectionId=" + connectionId + " retryCount=" + retryCount);
        }

        if (dcac != null) {
            for (ApnContext apnContext : dcac.getApnListSync()) {
<<<<<<< HEAD
                if (dcac.isInactiveSync()) {
                    log("DataConnectionAC is Inactive.");
                    apnContext.setDataConnectionAc(null);
                    apnContext.setDataConnection(null);
                }
=======
                apnContext.setDataConnectionAc(null);
                apnContext.setDataConnection(null);
>>>>>>> 4873a480
                apnContext.setReason(reason);
                apnContext.setRetryCount(retryCount);
                if (apnContext.getState() == State.FAILED) {
                    apnContext.setState(State.IDLE);
                }
                sendMessage(obtainMessage(EVENT_TRY_SETUP_DATA, apnContext));
            }
            // Alram had expired. Clear pending intent recorded on the DataConnection.
            dcac.setReconnectIntentSync(null);
        }
    }

    //***** Constructor

    public GsmDataConnectionTracker(PhoneBase p) {
        super(p);
        if (DBG) log("GsmDCT.constructor");
        p.mCM.registerForAvailable (this, EVENT_RADIO_AVAILABLE, null);
        p.mCM.registerForOffOrNotAvailable(this, EVENT_RADIO_OFF_OR_NOT_AVAILABLE, null);
        p.mCM.registerForDataNetworkStateChanged (this, EVENT_DATA_STATE_CHANGED, null);
        p.getCallTracker().registerForVoiceCallEnded (this, EVENT_VOICE_CALL_ENDED, null);
        p.getCallTracker().registerForVoiceCallStarted (this, EVENT_VOICE_CALL_STARTED, null);
        p.getServiceStateTracker().registerForDataConnectionAttached(this,
                EVENT_DATA_CONNECTION_ATTACHED, null);
        p.getServiceStateTracker().registerForDataConnectionDetached(this,
                EVENT_DATA_CONNECTION_DETACHED, null);
        p.getServiceStateTracker().registerForRoamingOn(this, EVENT_ROAMING_ON, null);
        p.getServiceStateTracker().registerForRoamingOff(this, EVENT_ROAMING_OFF, null);
        p.getServiceStateTracker().registerForPsRestrictedEnabled(this,
                EVENT_PS_RESTRICT_ENABLED, null);
        p.getServiceStateTracker().registerForPsRestrictedDisabled(this,
                EVENT_PS_RESTRICT_DISABLED, null);

        // install reconnect intent filter for this data connection.
        IntentFilter filter = new IntentFilter();
        filter.addAction(INTENT_DATA_STALL_ALARM);
        p.getContext().registerReceiver(mIntentReceiver, filter, null, p);

        mResolver = mPhone.getContext().getContentResolver();

<<<<<<< HEAD
        mApnContexts = new ConcurrentHashMap<String, ApnContext>();
=======
        mApnObserver = new ApnChangeObserver();
        p.getContext().getContentResolver().registerContentObserver(
                Telephony.Carriers.CONTENT_URI, true, mApnObserver);
>>>>>>> 4873a480

        initApnContextsAndDataConnection();
        broadcastMessenger();

        log("SUPPORT_MPDN = " + SUPPORT_MPDN);
        log("mCdmaHomeOperatorNumeric = " + mCdmaHomeOperatorNumeric);
        log("mUseNvOperatorForEhrpd = " + mUseNvOperatorForEhrpd);

        int radioTech  = mPhone.getServiceState().getRadioTechnology();
        if (mUseNvOperatorForEhrpd && radioTech == ServiceState.RIL_RADIO_TECHNOLOGY_EHRPD &&
                mCdmaHomeOperatorNumeric != null) {
            if (DBG) log("Subscription from NV and EHRPD: createAllApnList");
            createAllApnList();
        }
    }

    @Override
    public void dispose() {
        if (DBG) log("GsmDCT.dispose");
        cleanUpAllConnections(true, null);

        super.dispose();

        //Unregister for all events
        mPhone.mCM.unregisterForAvailable(this);
        mPhone.mCM.unregisterForOffOrNotAvailable(this);
        IccRecords r = mIccRecords.get();
        if (r != null) { r.unregisterForRecordsLoaded(this);}
        mPhone.mCM.unregisterForDataNetworkStateChanged(this);
        mPhone.getCallTracker().unregisterForVoiceCallEnded(this);
        mPhone.getCallTracker().unregisterForVoiceCallStarted(this);
        mPhone.getServiceStateTracker().unregisterForDataConnectionAttached(this);
        mPhone.getServiceStateTracker().unregisterForDataConnectionDetached(this);
        mPhone.getServiceStateTracker().unregisterForRoamingOn(this);
        mPhone.getServiceStateTracker().unregisterForRoamingOff(this);
        mPhone.getServiceStateTracker().unregisterForPsRestrictedEnabled(this);
        mPhone.getServiceStateTracker().unregisterForPsRestrictedDisabled(this);

        mApnContexts.clear();

        destroyDataConnections();
    }

    @Override
    public boolean isApnTypeActive(String type) {
        ApnContext apnContext = mApnContexts.get(type);
        if (apnContext == null) return false;

        return (apnContext.getDataConnection() != null);
    }

    @Override
    protected boolean isDataPossible(String apnType) {
        ApnContext apnContext = mApnContexts.get(apnType);
        if (apnContext == null) {
            return false;
        }
        boolean apnContextIsEnabled = apnContext.isEnabled();
        State apnContextState = apnContext.getState();
        boolean apnTypePossible = !(apnContextIsEnabled &&
                (apnContextState == State.FAILED));
        boolean dataAllowed = isDataAllowed();
        boolean possible = dataAllowed && apnTypePossible;

        if (DBG) {
            log(String.format("isDataPossible(%s): possible=%b isDataAllowed=%b " +
                    "apnTypePossible=%b apnContextisEnabled=%b apnContextState()=%s",
                    apnType, possible, dataAllowed, apnTypePossible,
                    apnContextIsEnabled, apnContextState));
        }
        return possible;
    }

    @Override
    protected void finalize() {
        if(DBG) log("finalize");
    }

    @Override
    protected String getActionIntentReconnectAlarm() {
        return INTENT_RECONNECT_ALARM;
    }

    @Override
    protected String getActionIntentDataStallAlarm() {
        return INTENT_DATA_STALL_ALARM;
    }

    private ApnContext addApnContext(String type) {
        ApnContext apnContext = new ApnContext(type, LOG_TAG);
        apnContext.setDependencyMet(false);
        mApnContexts.put(type, apnContext);
        return apnContext;
    }

    protected void initApnContextsAndDataConnection() {
        boolean defaultEnabled = SystemProperties.getBoolean(DEFALUT_DATA_ON_BOOT_PROP, true);
        // Load device network attributes from resources
        String[] networkConfigStrings = mPhone.getContext().getResources().getStringArray(
                com.android.internal.R.array.networkAttributes);
        for (String networkConfigString : networkConfigStrings) {
            NetworkConfig networkConfig = new NetworkConfig(networkConfigString);
            ApnContext apnContext = null;

            switch (networkConfig.type) {
            case ConnectivityManager.TYPE_MOBILE:
                apnContext = addApnContext(Phone.APN_TYPE_DEFAULT);
                apnContext.setEnabled(defaultEnabled);
                break;
            case ConnectivityManager.TYPE_MOBILE_MMS:
                apnContext = addApnContext(Phone.APN_TYPE_MMS);
                break;
            case ConnectivityManager.TYPE_MOBILE_SUPL:
                apnContext = addApnContext(Phone.APN_TYPE_SUPL);
                break;
            case ConnectivityManager.TYPE_MOBILE_DUN:
                apnContext = addApnContext(Phone.APN_TYPE_DUN);
                break;
            case ConnectivityManager.TYPE_MOBILE_HIPRI:
                apnContext = addApnContext(Phone.APN_TYPE_HIPRI);
                ApnContext defaultContext = mApnContexts.get(Phone.APN_TYPE_DEFAULT);
                if (defaultContext != null) {
                    applyNewState(apnContext, apnContext.isEnabled(),
                            defaultContext.getDependencyMet());
                } else {
                    // the default will set the hipri dep-met when it is created
                }
                continue;
            case ConnectivityManager.TYPE_MOBILE_FOTA:
                apnContext = addApnContext(Phone.APN_TYPE_FOTA);
                break;
            case ConnectivityManager.TYPE_MOBILE_IMS:
                apnContext = addApnContext(Phone.APN_TYPE_IMS);
                break;
            case ConnectivityManager.TYPE_MOBILE_CBS:
                apnContext = addApnContext(Phone.APN_TYPE_CBS);
                break;
            default:
                // skip unknown types
                continue;
            }
            if (apnContext != null) {
                // set the prop, but also apply the newly set enabled and dependency values
                onSetDependencyMet(apnContext.getApnType(), networkConfig.dependencyMet);
            }
        }
    }

    @Override
    protected LinkProperties getLinkProperties(String apnType) {
        ApnContext apnContext = mApnContexts.get(apnType);
        if (apnContext != null) {
            DataConnectionAc dcac = apnContext.getDataConnectionAc();
            if (dcac != null) {
                if (DBG) log("return link properites for " + apnType);
                return dcac.getLinkPropertiesSync();
            }
        }
        if (DBG) log("return new LinkProperties");
        return new LinkProperties();
    }

    @Override
    protected LinkCapabilities getLinkCapabilities(String apnType) {
        ApnContext apnContext = mApnContexts.get(apnType);
        if (apnContext!=null) {
            DataConnectionAc dataConnectionAc = apnContext.getDataConnectionAc();
            if (dataConnectionAc != null) {
                if (DBG) log("get active pdp is not null, return link Capabilities for " + apnType);
                return dataConnectionAc.getLinkCapabilitiesSync();
            }
        }
        if (DBG) log("return new LinkCapabilities");
        return new LinkCapabilities();
    }

    @Override
    // Return all active apn types
    public String[] getActiveApnTypes() {
        if (DBG) log("get all active apn types");
        ArrayList<String> result = new ArrayList<String>();

        for (ApnContext apnContext : mApnContexts.values()) {
            if (apnContext.isReady()) {
                result.add(apnContext.getApnType());
            }
        }

        return (String[])result.toArray(new String[0]);
    }

    @Override
    // Return active apn of specific apn type
    public String getActiveApnString(String apnType) {
        if (DBG) log( "get active apn string for type:" + apnType);
        ApnContext apnContext = mApnContexts.get(apnType);
        if (apnContext != null) {
            ApnSetting apnSetting = (ApnSetting)apnContext.getApnSetting();
            if (apnSetting != null) {
                return apnSetting.apn;
            }
        }
        return null;
    }

    @Override
    public boolean isApnTypeEnabled(String apnType) {
        ApnContext apnContext = mApnContexts.get(apnType);
        if (apnContext == null) {
            return false;
        }
        return apnContext.isEnabled();
    }

    @Override
    protected void setState(State s) {
        if (DBG) log("setState should not be used in GSM" + s);
    }

    // Return state of specific apn type
    @Override
    public State getState(String apnType) {
        ApnContext apnContext = mApnContexts.get(apnType);
        if (apnContext != null) {
            return apnContext.getState();
        }
        return State.FAILED;
    }

    // Return state of overall
    public State getOverallState() {
        boolean isConnecting = false;
        boolean isFailed = true; // All enabled Apns should be FAILED.
        boolean isAnyEnabled = false;

        for (ApnContext apnContext : mApnContexts.values()) {
            if (apnContext.isEnabled()) {
                isAnyEnabled = true;
                switch (apnContext.getState()) {
                case CONNECTED:
                case DISCONNECTING:
                    if (DBG) log("overall state is CONNECTED");
                    return State.CONNECTED;
                case CONNECTING:
                case INITING:
                    isConnecting = true;
                    isFailed = false;
                    break;
                case IDLE:
                case SCANNING:
                    isFailed = false;
                    break;
                }
            }
        }

        if (!isAnyEnabled) { // Nothing enabled. return IDLE.
            if (DBG) log( "overall state is IDLE");
            return State.IDLE;
        }

        if (isConnecting) {
            if (DBG) log( "overall state is CONNECTING");
            return State.CONNECTING;
        } else if (!isFailed) {
            if (DBG) log( "overall state is IDLE");
            return State.IDLE;
        } else {
            if (DBG) log( "overall state is FAILED");
            return State.FAILED;
        }
    }

    /**
     * Ensure that we are connected to an APN of the specified type.
     *
     * @param type the APN type
     * @return Success is indicated by {@code Phone.APN_ALREADY_ACTIVE} or
     *         {@code Phone.APN_REQUEST_STARTED}. In the latter case, a
     *         broadcast will be sent by the ConnectivityManager when a
     *         connection to the APN has been established.
     */
    @Override
    public synchronized int enableApnType(String apnType) {
        ApnContext apnContext = mApnContexts.get(apnType);
        if (apnContext == null || !isApnTypeAvailable(apnType)) {
            if (DBG) log("enableApnType: " + apnType + " is type not available");
            return Phone.APN_TYPE_NOT_AVAILABLE;
        }

        // If already active, return
        if (DBG) log("enableApnType: " + apnType + " mState(" + apnContext.getState() + ")");

        if (apnContext.getState() == State.CONNECTED) {
            if (DBG) log("enableApnType: return APN_ALREADY_ACTIVE");
            return Phone.APN_ALREADY_ACTIVE;
        }
        setEnabled(apnTypeToId(apnType), true);
        if (DBG) {
            log("enableApnType: new apn request for type " + apnType +
                    " return APN_REQUEST_STARTED");
        }
        return Phone.APN_REQUEST_STARTED;
    }

    // A new APN has gone active and needs to send events to catch up with the
    // current condition
    private void notifyApnIdUpToCurrent(String reason, ApnContext apnContext, String type) {
        switch (apnContext.getState()) {
            case IDLE:
            case INITING:
                break;
            case CONNECTING:
            case SCANNING:
                mPhone.notifyDataConnection(reason, type, Phone.DataState.CONNECTING);
                break;
            case CONNECTED:
            case DISCONNECTING:
                mPhone.notifyDataConnection(reason, type, Phone.DataState.CONNECTING);
                mPhone.notifyDataConnection(reason, type, Phone.DataState.CONNECTED);
                break;
        }
    }

    @Override
    public synchronized int disableApnType(String type) {
        if (DBG) log("disableApnType:" + type);
        ApnContext apnContext = mApnContexts.get(type);

        if (apnContext != null) {
            setEnabled(apnTypeToId(type), false);
            if (apnContext.getState() != State.IDLE && apnContext.getState() != State.FAILED) {
                if (DBG) log("diableApnType: return APN_REQUEST_STARTED");
                return Phone.APN_REQUEST_STARTED;
            } else {
                if (DBG) log("disableApnType: return APN_ALREADY_INACTIVE");
                return Phone.APN_ALREADY_INACTIVE;
            }

        } else {
            if (DBG) {
                log("disableApnType: no apn context was found, return APN_REQUEST_FAILED");
            }
            return Phone.APN_REQUEST_FAILED;
        }
    }

    @Override
    protected boolean isApnTypeAvailable(String type) {
        if (type.equals(Phone.APN_TYPE_DUN) && fetchDunApn() != null) {
            return true;
        }

        if (mAllApns != null) {
            for (DataProfile apn : mAllApns) {
                if (apn.canHandleType(type)) {
                    return true;
                }
            }
        }
        return false;
    }

    /**
     * Report on whether data connectivity is enabled for any APN.
     * @return {@code false} if data connectivity has been explicitly disabled,
     * {@code true} otherwise.
     */
    @Override
    public boolean getAnyDataEnabled() {
        synchronized (mDataEnabledLock) {
            if (!(mInternalDataEnabled && mUserDataEnabled && sPolicyDataEnabled)) return false;
            for (ApnContext apnContext : mApnContexts.values()) {
                // Make sure we dont have a context that going down
                // and is explicitly disabled.
                if (isDataAllowed(apnContext)) {
                    return true;
                }
            }
            return false;
        }
    }

    private boolean isDataAllowed(ApnContext apnContext) {
        return apnContext.isReady() && isDataAllowed();
    }

    //****** Called from ServiceStateTracker
    /**
     * Invoked when ServiceStateTracker observes a transition from GPRS
     * attach to detach.
     */
    protected void onDataConnectionDetached() {
        /*
         * We presently believe it is unnecessary to tear down the PDP context
         * when GPRS detaches, but we should stop the network polling.
         */
        if (DBG) log ("onDataConnectionDetached: stop polling and notify detached");
        stopNetStatPoll();
        stopDataStallAlarm();
        notifyDataConnection(Phone.REASON_DATA_DETACHED);
    }

    private void onDataConnectionAttached() {
        if (DBG) log("onDataConnectionAttached");
        if (getOverallState() == State.CONNECTED) {
            if (DBG) log("onDataConnectionAttached: start polling notify attached");
            startNetStatPoll();
            startDataStallAlarm(DATA_STALL_NOT_SUSPECTED);
            notifyDataConnection(Phone.REASON_DATA_ATTACHED);
        } else {
            // update APN availability so that APN can be enabled.
            notifyOffApnsOfAvailability(Phone.REASON_DATA_ATTACHED);
        }

        setupDataOnReadyApns(Phone.REASON_DATA_ATTACHED);
    }

    @Override
    protected boolean isDataAllowed() {
        final boolean internalDataEnabled;
        synchronized (mDataEnabledLock) {
            internalDataEnabled = mInternalDataEnabled;
        }

        int gprsState = mPhone.getServiceStateTracker().getCurrentDataConnectionState();
        boolean desiredPowerState = mPhone.getServiceStateTracker().getDesiredPowerState();
        IccRecords r = mIccRecords.get();
        boolean recordsLoaded = (r != null) ? r.getRecordsLoaded() : false;
        int radioTech  = mPhone.getServiceState().getRadioTechnology();

        boolean allowed =
                    (gprsState == ServiceState.STATE_IN_SERVICE || mAutoAttachOnCreation) &&
                    ((mUseNvOperatorForEhrpd &&
                      radioTech == ServiceState.RIL_RADIO_TECHNOLOGY_EHRPD &&
                      mCdmaHomeOperatorNumeric != null) ||
                     recordsLoaded) &&
                    (mPhone.getState() == Phone.State.IDLE ||
                     mPhone.getServiceStateTracker().isConcurrentVoiceAndDataAllowed()) &&
                    internalDataEnabled &&
                    (!mPhone.getServiceState().getRoaming() || getDataOnRoamingEnabled()) &&
                    !mIsPsRestricted &&
                    desiredPowerState;
        if (!allowed && DBG) {
            String reason = "";
            if (!((gprsState == ServiceState.STATE_IN_SERVICE) || mAutoAttachOnCreation)) {
                reason += " - gprs= " + gprsState;
            }
            if (mUseNvOperatorForEhrpd && radioTech == ServiceState.RIL_RADIO_TECHNOLOGY_EHRPD &&
                    mCdmaHomeOperatorNumeric == null)
                reason += " - Cdma Home Operator Numeric not available";
            if (!mUseNvOperatorForEhrpd && !recordsLoaded) reason += " - SIM not loaded";
            if (mPhone.getState() != Phone.State.IDLE &&
                    !mPhone.getServiceStateTracker().isConcurrentVoiceAndDataAllowed()) {
                reason += " - PhoneState= " + mPhone.getState();
                reason += " - Concurrent voice and data not allowed";
            }
            if (!internalDataEnabled) reason += " - mInternalDataEnabled= false";
            if (mPhone.getServiceState().getRoaming() && !getDataOnRoamingEnabled()) {
                reason += " - Roaming and data roaming not enabled";
            }
            if (mIsPsRestricted) reason += " - mIsPsRestricted= true";
            if (!desiredPowerState) reason += " - desiredPowerState= false";
            if (DBG) log("isDataAllowed: not allowed due to" + reason);
        }
        return allowed;
    }

    private void setupDataOnReadyApns(String reason) {
        // Stop reconnect alarms on all data connections pending
        // retry. Reset ApnContext state to IDLE.
        log("setupDataOnReadyApns: " + reason);

        for (DataConnectionAc dcac : mDataConnectionAsyncChannels.values()) {
            if (dcac.getReconnectIntentSync() != null) {
                cancelReconnectAlarm(dcac);
            }
            // update retry config for existing calls to match up
            // ones for the new RAT.
            if (dcac.dataConnection != null) {
                Collection<ApnContext> apns = dcac.getApnListSync();

                boolean hasDefault = false;
                for (ApnContext apnContext : apns) {
                    if (apnContext.getApnType().equals(Phone.APN_TYPE_DEFAULT)) {
                        hasDefault = true;
                        break;
                    }
                }
                configureRetry(dcac.dataConnection, hasDefault, 0);
            }
        }

        // Be sure retry counts for Apncontexts and DC's are sync'd.
        // When DCT/ApnContexts are refactored and we cleanup retrying
        // this won't be needed.
        resetAllRetryCounts();

        // Only check for default APN state
        for (ApnContext apnContext :
                    getPrioritySortedApnContextList().toArray(new ApnContext[0])) {
            if (apnContext.getState() == State.FAILED) {
                // By this time, alarms for all failed Apns
                // should be stopped if any.
                // Make sure to set the state back to IDLE
                // so that setup data can happen.
                apnContext.setState(State.IDLE);
            }
            if (apnContext.isReady()) {
                if (apnContext.getState() == State.IDLE) {
                    apnContext.setReason(reason);
                    trySetupData(apnContext);
                }
            }
        }
    }

    private boolean trySetupData(String reason, String type) {
        if (DBG) {
            log("trySetupData: " + type + " due to " + (reason == null ? "(unspecified)" : reason)
                    + " isPsRestricted=" + mIsPsRestricted);
        }

        if (type == null) {
            type = Phone.APN_TYPE_DEFAULT;
        }

        ApnContext apnContext = mApnContexts.get(type);

        if (apnContext == null ){
            if (DBG) log("trySetupData new apn context for type:" + type);
            apnContext = new ApnContext(type, LOG_TAG);
            mApnContexts.put(type, apnContext);
        }
        apnContext.setReason(reason);

        return trySetupData(apnContext);
    }

    private boolean trySetupData(ApnContext apnContext) {
        if (DBG) {
            log("trySetupData for type:" + apnContext.getApnType() +
                    " due to " + apnContext.getReason());
            log("trySetupData with mIsPsRestricted=" + mIsPsRestricted);
        }

        if (mPhone.getSimulatedRadioControl() != null) {
            // Assume data is connected on the simulator
            // FIXME  this can be improved
            apnContext.setState(State.CONNECTED);
            mPhone.notifyDataConnection(apnContext.getReason(), apnContext.getApnType());

            log("trySetupData: (fix?) We're on the simulator; assuming data is connected");
            return true;
        }

        boolean desiredPowerState = mPhone.getServiceStateTracker().getDesiredPowerState();

        // If MPDN is disabled and if the current active ApnContext cannot handle the
        // requested apnType, then
        //  - Disconnect one active low priority data call if there is any, and after
        //    disconnect setup up the new requested connection.
        //  - Do not bring up the requested connection, if there is any high priority
        //    data connection is active.
        if (SUPPORT_MPDN == false
                && !isAnyActiveApnContextHandlesType(apnContext.getApnType())) {
            if (disconnectOneLowerPriorityCall(apnContext.getApnType())) {
                log("Lower/Equal priority call disconnected.");
                return false;
            }

            if (isHigherPriorityDataCallActive(apnContext.getApnType())) {
                log("Higher priority call active. Ignoring setup data call request.");
                return false;
            }
        }

        if ((apnContext.getState() == State.IDLE || apnContext.getState() == State.SCANNING) &&
                isDataAllowed(apnContext) && getAnyDataEnabled() && !isEmergency()) {

            if (apnContext.getState() == State.IDLE) {
                ArrayList<DataProfile> waitingApns = buildWaitingApns(apnContext.getApnType());
                if (waitingApns.isEmpty()) {
                    if (DBG) log("trySetupData: No APN found");
                    notifyNoData(GsmDataConnection.FailCause.MISSING_UNKNOWN_APN, apnContext);
                    notifyOffApnsOfAvailability(apnContext.getReason());
                    return false;
                } else {
                    apnContext.setWaitingApns(waitingApns);
                    if (DBG) {
                        log ("trySetupData: Create from mAllApns : " + apnListToString(mAllApns));
                    }
                }
            }

            if (DBG) {
                log ("Setup watingApns : " + apnListToString(apnContext.getWaitingApns()));
            }
            // apnContext.setReason(apnContext.getReason());
            boolean retValue = setupData(apnContext);
            notifyOffApnsOfAvailability(apnContext.getReason());
            return retValue;
        } else {
            // TODO: check the condition.
            if (!apnContext.getApnType().equals(Phone.APN_TYPE_DEFAULT)
                && (apnContext.getState() == State.IDLE
                    || apnContext.getState() == State.SCANNING))
                mPhone.notifyDataConnectionFailed(apnContext.getReason(), apnContext.getApnType());
            notifyOffApnsOfAvailability(apnContext.getReason());
            return false;
        }
    }

    @Override
    // Disabled apn's still need avail/unavail notificiations - send them out
    protected void notifyOffApnsOfAvailability(String reason) {
        for (ApnContext apnContext : mApnContexts.values()) {
            if (!apnContext.isReady()) {
                if (DBG) log("notifyOffApnOfAvailability type:" + apnContext.getApnType());
                mPhone.notifyDataConnection(reason != null ? reason : apnContext.getReason(),
                                            apnContext.getApnType(),
                                            Phone.DataState.DISCONNECTED);
            } else {
                if (DBG) {
                    log("notifyOffApnsOfAvailability skipped apn due to isReady==false: " +
                            apnContext.toString());
                }
            }
        }
    }

    /**
     * If tearDown is true, this only tears down a CONNECTED session. Presently,
     * there is no mechanism for abandoning an INITING/CONNECTING session,
     * but would likely involve cancelling pending async requests or
     * setting a flag or new state to ignore them when they came in
     * @param tearDown true if the underlying GsmDataConnection should be
     * disconnected.
     * @param reason reason for the clean up.
     */
    protected void cleanUpAllConnections(boolean tearDown, String reason) {
        if (DBG) log("cleanUpAllConnections: tearDown=" + tearDown + " reason=" + reason);

        for (ApnContext apnContext : mApnContexts.values()) {
            apnContext.setReason(reason);
            cleanUpConnection(tearDown, apnContext, true);
        }

        stopNetStatPoll();
        stopDataStallAlarm();

        // TODO: Do we need mRequestedApnType?
        mRequestedApnType = Phone.APN_TYPE_DEFAULT;
    }

    /**
     * Cleanup all connections.
     *
     * TODO: Cleanup only a specified connection passed as a parameter.
     *       Also, make sure when you clean up a conn, if it is last apply
     *       logic as though it is cleanupAllConnections
     *
     * @param tearDown true if the underlying DataConnection should be disconnected.
     * @param reason for the clean up.
     */

    @Override
    protected void onCleanUpAllConnections(String cause) {
        cleanUpAllConnections(true, cause);
    }

    protected void cleanUpConnection(boolean tearDown, ApnContext apnContext, boolean doAll) {

        if (apnContext == null) {
            if (DBG) log("cleanUpConnection: apn context is null");
            return;
        }

        DataConnectionAc dcac = apnContext.getDataConnectionAc();
        if (DBG) {
            log("cleanUpConnection: E tearDown=" + tearDown + " reason=" + apnContext.getReason() +
                    " apnContext=" + apnContext);
        }
        if (tearDown) {
            if (apnContext.isDisconnected()) {
                // The request is tearDown and but ApnContext is not connected.
                // If apnContext is not enabled anymore, break the linkage to the DCAC/DC.
                apnContext.setState(State.IDLE);
                if (!apnContext.isReady()) {
                    apnContext.setDataConnection(null);
                    apnContext.setDataConnectionAc(null);
                }
            } else {
                // Connection is still there. Try to clean up.
                if (dcac != null) {
                    if (apnContext.getState() != State.DISCONNECTING) {
                        boolean disconnectAll = doAll;
                        if (Phone.APN_TYPE_DUN.equals(apnContext.getApnType())) {
                            DataProfile dunSetting = fetchDunApn();
                            if (dunSetting != null &&
                                    dunSetting.equals(apnContext.getApnSetting())) {
                                if (DBG) log("tearing down dedicated DUN connection");
                                // we need to tear it down - we brought it up just for dun and
                                // other people are camped on it and now dun is done.  We need
                                // to stop using it and let the normal apn list get used to find
                                // connections for the remaining desired connections
                                disconnectAll = true;
                            }
                        }
                        if (DBG) {
                            log("cleanUpConnection: tearing down" + (disconnectAll ? " all" :""));
                        }
                        Message msg = obtainMessage(EVENT_DISCONNECT_DONE, apnContext);
                        if (disconnectAll) {
                            apnContext.getDataConnection().tearDownAll(apnContext.getReason(), msg);
                        } else {
                            apnContext.getDataConnection().tearDown(apnContext.getReason(), msg);
                        }
                        apnContext.setState(State.DISCONNECTING);
                    }
                } else {
                    // apn is connected but no reference to dcac.
                    // Should not be happen, but reset the state in case.
                    apnContext.setState(State.IDLE);
                    mPhone.notifyDataConnection(apnContext.getReason(),
                                                apnContext.getApnType());
                }
            }
        } else {
            // force clean up the data connection.
            if (dcac != null) dcac.resetSync();
            apnContext.setState(State.IDLE);
            mPhone.notifyDataConnection(apnContext.getReason(), apnContext.getApnType());
            apnContext.setDataConnection(null);
            apnContext.setDataConnectionAc(null);
        }

        // make sure reconnection alarm is cleaned up if there is no ApnContext
        // associated to the connection.
        if (dcac != null) {
            Collection<ApnContext> apnList = dcac.getApnListSync();
            if (apnList.isEmpty()) {
                cancelReconnectAlarm(dcac);
            }
        }
        if (DBG) {
            log("cleanUpConnection: X tearDown=" + tearDown + " reason=" + apnContext.getReason() +
                    " apnContext=" + apnContext + " dc=" + apnContext.getDataConnection());
        }
    }

    /**
     * Cancels the alarm associated with DCAC.
     *
     * @param DataConnectionAc on which the alarm should be stopped.
     */
    protected void cancelReconnectAlarm(DataConnectionAc dcac) {
        if (dcac == null) return;

        PendingIntent intent = dcac.getReconnectIntentSync();

        if (intent != null) {
                AlarmManager am =
                    (AlarmManager) mPhone.getContext().getSystemService(Context.ALARM_SERVICE);
                am.cancel(intent);
                dcac.setReconnectIntentSync(null);
        }
    }

    /**
     * @param types comma delimited list of APN types
     * @return array of APN types
     */
    private String[] parseTypes(String types) {
        String[] result;
        // If unset, set to DEFAULT.
        if (types == null || types.equals("")) {
            result = new String[1];
            result[0] = Phone.APN_TYPE_ALL;
        } else {
            result = types.split(",");
        }
        return result;
    }

    private ArrayList<DataProfile> createApnList(Cursor cursor) {
        ArrayList<DataProfile> result = new ArrayList<DataProfile>();
        if (cursor.moveToFirst()) {
            do {
                String[] types = parseTypes(
                        cursor.getString(cursor.getColumnIndexOrThrow(Telephony.Carriers.TYPE)));
                ApnSetting apn = new ApnSetting(
                        cursor.getInt(cursor.getColumnIndexOrThrow(Telephony.Carriers._ID)),
                        cursor.getString(cursor.getColumnIndexOrThrow(Telephony.Carriers.NUMERIC)),
                        cursor.getString(cursor.getColumnIndexOrThrow(Telephony.Carriers.NAME)),
                        cursor.getString(cursor.getColumnIndexOrThrow(Telephony.Carriers.APN)),
                        NetworkUtils.trimV4AddrZeros(
                                cursor.getString(
                                cursor.getColumnIndexOrThrow(Telephony.Carriers.PROXY))),
                        cursor.getString(cursor.getColumnIndexOrThrow(Telephony.Carriers.PORT)),
                        NetworkUtils.trimV4AddrZeros(
                                cursor.getString(
                                cursor.getColumnIndexOrThrow(Telephony.Carriers.MMSC))),
                        NetworkUtils.trimV4AddrZeros(
                                cursor.getString(
                                cursor.getColumnIndexOrThrow(Telephony.Carriers.MMSPROXY))),
                        cursor.getString(cursor.getColumnIndexOrThrow(Telephony.Carriers.MMSPORT)),
                        cursor.getString(cursor.getColumnIndexOrThrow(Telephony.Carriers.USER)),
                        cursor.getString(cursor.getColumnIndexOrThrow(Telephony.Carriers.PASSWORD)),
                        cursor.getInt(cursor.getColumnIndexOrThrow(Telephony.Carriers.AUTH_TYPE)),
                        types,
                        cursor.getString(cursor.getColumnIndexOrThrow(Telephony.Carriers.PROTOCOL)),
                        cursor.getString(cursor.getColumnIndexOrThrow(
                                Telephony.Carriers.ROAMING_PROTOCOL)),
                        cursor.getInt(cursor.getColumnIndexOrThrow(
                                Telephony.Carriers.CARRIER_ENABLED)) == 1,
                        cursor.getInt(cursor.getColumnIndexOrThrow(Telephony.Carriers.BEARER)));
                 result.add((DataProfile)apn);

            } while (cursor.moveToNext());
        }
        if (DBG) log("createApnList: X result=" + result);
        return result;
    }

    private boolean dataConnectionNotInUse(DataConnectionAc dcac) {
        if (DBG) log("dataConnectionNotInUse: check if dcac is inuse dc=" + dcac.dataConnection);
        for (ApnContext apnContext : mApnContexts.values()) {
            if (apnContext.getDataConnectionAc() == dcac) {
                if (DBG) log("dataConnectionNotInUse: in use by apnContext=" + apnContext);
                return false;
            }
        }
        // TODO: Fix retry handling so free DataConnections have empty apnlists.
        // Probably move retry handling into DataConnections and reduce complexity
        // of DCT.
        for (ApnContext apnContext : dcac.getApnListSync()) {
            if (DBG) {
                log("dataConnectionNotInUse: removing apnContext=" + apnContext);
            }
            dcac.removeApnContextSync(apnContext);
        }
        if (DBG) log("dataConnectionNotInUse: not in use return true");
        return true;
    }

    private GsmDataConnection findFreeDataConnection() {
        for (DataConnectionAc dcac : mDataConnectionAsyncChannels.values()) {
            if (dcac.isInactiveSync() && dataConnectionNotInUse(dcac)) {
                DataConnection dc = dcac.dataConnection;
                if (DBG) {
                    log("findFreeDataConnection: found free GsmDataConnection=" +
                        " dcac=" + dcac + " dc=" + dc);
                }
                return (GsmDataConnection) dc;
            }
        }
        log("findFreeDataConnection: NO free GsmDataConnection");
        return null;
    }

    protected GsmDataConnection findReadyDataConnection(DataProfile apn) {
        if (apn == null) {
            return null;
        }
        if (DBG) {
            log("findReadyDataConnection: apn string <" + apn + ">" +
                    " dcacs.size=" + mDataConnectionAsyncChannels.size());
        }
        for (DataConnectionAc dcac : mDataConnectionAsyncChannels.values()) {
            ApnSetting apnSetting = (ApnSetting)dcac.getApnSettingSync();
            if (DBG) {
                log("findReadyDataConnection: dc apn string <" +
                         (apnSetting != null ? (apnSetting.toString()) : "null") + ">");
            }
            if ((apnSetting != null) && TextUtils.equals(apnSetting.toString(), apn.toString())) {
                DataConnection dc = dcac.dataConnection;
                if (DBG) {
                    log("findReadyDataConnection: found ready GsmDataConnection=" +
                        " dcac=" + dcac + " dc=" + dc);
                }
                return (GsmDataConnection) dc;
            }
        }
        return null;
    }


    private boolean setupData(ApnContext apnContext) {
        if (DBG) log("setupData: apnContext=" + apnContext);
        DataProfile apn;
        GsmDataConnection dc;

        int profileId = getApnProfileID(apnContext.getApnType());
        apn = (ApnSetting)apnContext.getNextWaitingApn();
        if (apn == null) {
            if (DBG) log("setupData: return for no apn found!");
            return false;
        }


        dc = (GsmDataConnection) checkForConnectionForApnContext(apnContext);

        if (dc == null) {
            dc = findReadyDataConnection(apn);

            if (dc == null) {
                if (DBG) log("setupData: No ready GsmDataConnection found!");
                // TODO: When allocating you are mapping type to id. If more than 1 free,
                // then could findFreeDataConnection get the wrong one??
                dc = findFreeDataConnection();
            }

            if (dc == null) {
                dc = createDataConnection();
            }

            if (dc == null) {
                if (DBG) log("setupData: No free GsmDataConnection found!");
                return false;
            }
        } else {
            apn = mDataConnectionAsyncChannels.get(dc.getDataConnectionId()).getApnSettingSync();
        }

        DataConnectionAc dcac = mDataConnectionAsyncChannels.get(dc.getDataConnectionId());
        dc.setProfileId( profileId );  //  assumed no connection sharing on profiled types

        int refCount = dcac.getRefCountSync();
        if (DBG) log("setupData: init dc and apnContext refCount=" + refCount);

        // configure retry count if no other Apn is using the same connection.
        if (refCount == 0) {
            configureRetry(dc, apn.canHandleType(Phone.APN_TYPE_DEFAULT),
                    apnContext.getRetryCount());
        }
        apnContext.setDataConnectionAc(dcac);
        apnContext.setDataConnection(dc);

        apnContext.setApnSetting(apn);
        apnContext.setState(State.INITING);
        mPhone.notifyDataConnection(apnContext.getReason(), apnContext.getApnType());
        // If reconnect alarm is active on this DataConnection, wait for the alarm being
        // fired so that we don't disruppt data retry pattern engaged.
        if (apnContext.getDataConnectionAc().getReconnectIntentSync() != null) {
            if (DBG) log("setupData: data reconnection pending");
            apnContext.setState(State.FAILED);
            mPhone.notifyDataConnection(apnContext.getReason(), apnContext.getApnType());
            return true;
        }

        Message msg = obtainMessage();
        msg.what = EVENT_DATA_SETUP_COMPLETE;
        msg.obj = apnContext;
        dc.bringUp(msg, apn);

        if (DBG) log("setupData: initing!");
        return true;
    }

    /**
     * Handles changes to the APN database.
     */
    @Override
    protected void onApnChanged() {
        State overallState = getOverallState();
        boolean isDisconnected = (overallState == State.IDLE || overallState == State.FAILED);

        if (mPhone instanceof GSMPhone) {
            // The "current" may no longer be valid.  MMS depends on this to send properly. TBD
            ((GSMPhone)mPhone).updateCurrentCarrierInProvider();
        }

        // TODO: It'd be nice to only do this if the changed entrie(s)
        // match the current operator.
        if (DBG) log("onApnChanged: createAllApnList and cleanUpAllConnections");
        createAllApnList();
        cleanUpAllConnections(!isDisconnected, Phone.REASON_APN_CHANGED);
        if (isDisconnected) {
            setupDataOnReadyApns(Phone.REASON_APN_CHANGED);
        }
    }

    /**
     * @param cid Connection id provided from RIL.
     * @return DataConnectionAc associated with specified cid.
     */
    private DataConnectionAc findDataConnectionAcByCid(int cid) {
        for (DataConnectionAc dcac : mDataConnectionAsyncChannels.values()) {
            if (dcac.getCidSync() == cid) {
                return dcac;
            }
        }
        return null;
    }

    /**
     * @param dcacs Collection of DataConnectionAc reported from RIL.
     * @return List of ApnContext which is connected, but is not present in
     *         data connection list reported from RIL.
     */
    private List<ApnContext> findApnContextToClean(Collection<DataConnectionAc> dcacs) {
        if (dcacs == null) return null;

        if (DBG) log("findApnContextToClean(ar): E dcacs=" + dcacs);

        ArrayList<ApnContext> list = new ArrayList<ApnContext>();
        for (ApnContext apnContext : mApnContexts.values()) {
            if (apnContext.getState() == State.CONNECTED) {
                boolean found = false;
                for (DataConnectionAc dcac : dcacs) {
                    if (dcac == apnContext.getDataConnectionAc()) {
                        // ApnContext holds the ref to dcac present in data call list.
                        found = true;
                        break;
                    }
                }
                if (!found) {
                    // ApnContext does not have dcac reported in data call list.
                    // Fetch all the ApnContexts that map to this dcac which are in
                    // INITING state too.
                    if (DBG) log("findApnContextToClean(ar): Connected apn not found in the list (" +
                                 apnContext.toString() + ")");
                    if (apnContext.getDataConnectionAc() != null) {
                        list.addAll(apnContext.getDataConnectionAc().getApnListSync());
                    } else {
                        list.add(apnContext);
                    }
                }
            }
        }
        if (DBG) log("findApnContextToClean(ar): X list=" + list);
        return list;
    }

    /**
     * @param ar is the result of RIL_REQUEST_DATA_CALL_LIST
     * or RIL_UNSOL_DATA_CALL_LIST_CHANGED
     */
    private void onDataStateChanged (AsyncResult ar) {
        ArrayList<DataCallState> dataCallStates;

        if (DBG) log("onDataStateChanged(ar): E");
        dataCallStates = (ArrayList<DataCallState>)(ar.result);

        if (ar.exception != null) {
            // This is probably "radio not available" or something
            // of that sort. If so, the whole connection is going
            // to come down soon anyway
            if (DBG) log("onDataStateChanged(ar): exception; likely radio not available, ignore");
            return;
        }
        if (DBG) log("onDataStateChanged(ar): DataCallState size=" + dataCallStates.size());

        boolean isAnyDataCallDormant = false;
        boolean isAnyDataCallActive = false;

        // Create a hash map to store the dataCallState of each DataConnectionAc
        HashMap<DataCallState, DataConnectionAc> dataCallStateToDcac;
        dataCallStateToDcac = new HashMap<DataCallState, DataConnectionAc>();
        for (DataCallState dataCallState : dataCallStates) {
            DataConnectionAc dcac = findDataConnectionAcByCid(dataCallState.cid);

            if (dcac != null) dataCallStateToDcac.put(dataCallState, dcac);
        }

        // A list of apns to cleanup, those that aren't in the list we know we have to cleanup
        List<ApnContext> apnsToCleanup = findApnContextToClean(dataCallStateToDcac.values());

        // Find which connections have changed state and send a notification or cleanup
        for (DataCallState newState : dataCallStates) {
            DataConnectionAc dcac = dataCallStateToDcac.get(newState);

            if (dcac == null) {
                loge("onDataStateChanged(ar): No associated DataConnection ignore");
                continue;
            }

            if (newState.active == DATA_CONNECTION_ACTIVE_PH_LINK_UP) isAnyDataCallActive = true;
            if (newState.active == DATA_CONNECTION_ACTIVE_PH_LINK_DOWN) isAnyDataCallDormant = true;

            // The list of apn's associated with this DataConnection
            Collection<ApnContext> apns = dcac.getApnListSync();

            // Find which ApnContexts of this DC are in the "Connected/Connecting" state.
            ArrayList<ApnContext> connectedApns = new ArrayList<ApnContext>();
            for (ApnContext apnContext : apns) {
                if (apnContext.getState() == State.CONNECTED ||
                       apnContext.getState() == State.CONNECTING ||
                       apnContext.getState() == State.INITING) {
                    connectedApns.add(apnContext);
                }
            }
            if (connectedApns.size() == 0) {
                if (DBG) log("onDataStateChanged(ar): no connected apns");
            } else {
                // Determine if the connection/apnContext should be cleaned up
                // or just a notification should be sent out.
                if (DBG) log("onDataStateChanged(ar): Found ConnId=" + newState.cid
                        + " newState=" + newState.toString());
                if (newState.active == 0) {
                    if (DBG) {
                        log("onDataStateChanged(ar): inactive, cleanup apns=" + connectedApns);
                    }
                    apnsToCleanup.addAll(connectedApns);
                    if (FailCause.fromInt(newState.status) == FailCause.TETHERED_CALL_ACTIVE) {
                        // Mark apnContexts as busy in a tethered call
                        for (ApnContext apnc : connectedApns) {
                            if (DBG) log("setTetheredCallOn for apncontext:" + apnc.toString());
                            apnc.setTetheredCallOn(true);
                        }
                    }
                } else {
                    // Its active so update the DataConnections link properties
                    UpdateLinkPropertyResult result =
                        dcac.updateLinkPropertiesDataCallStateSync(newState);
                    if (result.setupResult == DataCallState.SetupResult.ERR_Stale) {
                        log("onDataStateChanged(ar): state is Inactive no changes");
                    } else if (result.oldLp.equals(result.newLp)) {
                        if (DBG) log("onDataStateChanged(ar): no change");
                    } else {
                        if (result.oldLp.isIdenticalInterfaceName(result.newLp)) {
                            if (! result.oldLp.isIdenticalDnses(result.newLp) ||
                                    ! result.oldLp.isIdenticalRoutes(result.newLp) ||
                                    ! result.oldLp.isIdenticalHttpProxy(result.newLp) ||
                                    ! result.oldLp.isIdenticalAddresses(result.newLp)) {
                                // If the same address type was removed and added we need to cleanup
                                CompareResult<LinkAddress> car =
                                    result.oldLp.compareAddresses(result.newLp);
                                if (DBG) {
                                    log("onDataStateChanged: oldLp=" + result.oldLp +
                                            " newLp=" + result.newLp + " car=" + car);
                                }
                                boolean needToClean = false;
                                for (LinkAddress added : car.added) {
                                    for (LinkAddress removed : car.removed) {
                                        if (NetworkUtils.addressTypeMatches(removed.getAddress(),
                                                added.getAddress())) {
                                            needToClean = true;
                                            break;
                                        }
                                    }
                                }
                                if (needToClean) {
                                    if (DBG) {
                                        log("onDataStateChanged(ar): addr change, cleanup apns=" +
                                                connectedApns + " oldLp=" + result.oldLp +
                                                " newLp=" + result.newLp);
                                    }
                                    apnsToCleanup.addAll(connectedApns);
                                } else {
                                    if (DBG) log("onDataStateChanged(ar): simple change");
                                    for (ApnContext apnContext : connectedApns) {
                                         mPhone.notifyDataConnection(
                                                 Phone.REASON_LINK_PROPERTIES_CHANGED,
                                                 apnContext.getApnType());
                                    }
                                }
                            } else {
                                if (DBG) {
                                    log("onDataStateChanged(ar): no changes");
                                }
                            }
                        } else {
                            if (DBG) {
                                log("onDataStateChanged(ar): interface change, cleanup apns="
                                        + connectedApns);
                            }
                            apnsToCleanup.addAll(connectedApns);
                        }
                    }
                }
            }
        }

        if (isAnyDataCallDormant && !isAnyDataCallActive) {
            // There is no way to indicate link activity per APN right now. So
            // Link Activity will be considered dormant only when all data calls
            // are dormant.
            // If a single data call is in dormant state and none of the data
            // calls are active broadcast overall link state as dormant.
            mActivity = Activity.DORMANT;
            if (DBG) {
                log("onDataStateChanged: Data Activity updated to DORMANT. stopNetStatePoll");
            }
            stopNetStatPoll();
        } else {
            mActivity = Activity.NONE;
            if (DBG) {
                log("onDataStateChanged: Data Activity updated to NONE. " +
                         "isAnyDataCallActive = " + isAnyDataCallActive +
                         " isAnyDataCallDormant = " + isAnyDataCallDormant);
            }
            if (isAnyDataCallActive) startNetStatPoll();
        }
        mPhone.notifyDataActivity();

        if (apnsToCleanup.size() != 0) {
            // Add an event log when the network drops PDP
            int cid = getCellLocationId();
            EventLog.writeEvent(EventLogTags.PDP_NETWORK_DROP, cid,
                                TelephonyManager.getDefault().getNetworkType());
        }

        // Cleanup those dropped connections
        if (DBG) log("onDataStateChange(ar): apnsToCleanup=" + apnsToCleanup);
        for (ApnContext apnContext : apnsToCleanup) {
            cleanUpConnection(true, apnContext, false);
        }

        if (DBG) log("onDataStateChanged(ar): X");
    }

    private void notifyDefaultData(ApnContext apnContext) {
        if (DBG) {
            log("notifyDefaultData: type=" + apnContext.getApnType()
                + ", reason:" + apnContext.getReason());
        }
        apnContext.setState(State.CONNECTED);
        // setState(State.CONNECTED);
        mPhone.notifyDataConnection(apnContext.getReason(), apnContext.getApnType());
        startNetStatPoll();
        startDataStallAlarm(DATA_STALL_NOT_SUSPECTED);
        // reset reconnect timer
        apnContext.setRetryCount(0);
    }

    // TODO: For multiple Active APNs not exactly sure how to do this.
    protected void gotoIdleAndNotifyDataConnection(String reason) {
        if (DBG) log("gotoIdleAndNotifyDataConnection: reason=" + reason);
        notifyDataConnection(reason);
        mActiveApn = null;
    }

    private void resetPollStats() {
        mTxPkts = -1;
        mRxPkts = -1;
        mNetStatPollPeriod = POLL_NETSTAT_MILLIS;
    }

    private void doRecovery() {
        if (getOverallState() == State.CONNECTED) {
            // Go through a series of recovery steps, each action transitions to the next action
            int recoveryAction = getRecoveryAction();
            switch (recoveryAction) {
            case RecoveryAction.GET_DATA_CALL_LIST:
                EventLog.writeEvent(EventLogTags.DATA_STALL_RECOVERY_GET_DATA_CALL_LIST,
                        mSentSinceLastRecv);
                if (DBG) log("doRecovery() get data call list");
                mPhone.mCM.getDataCallList(obtainMessage(EVENT_DATA_STATE_CHANGED));
                putRecoveryAction(RecoveryAction.CLEANUP);
                break;
            case RecoveryAction.CLEANUP:
                EventLog.writeEvent(EventLogTags.DATA_STALL_RECOVERY_CLEANUP, mSentSinceLastRecv);
                if (DBG) log("doRecovery() cleanup all connections");
                cleanUpAllConnections(true, Phone.REASON_PDP_RESET);
                putRecoveryAction(RecoveryAction.REREGISTER);
                break;
            case RecoveryAction.REREGISTER:
                EventLog.writeEvent(EventLogTags.DATA_STALL_RECOVERY_REREGISTER,
                        mSentSinceLastRecv);
                if (DBG) log("doRecovery() re-register");
                mPhone.getServiceStateTracker().reRegisterNetwork(null);
                putRecoveryAction(RecoveryAction.RADIO_RESTART);
                break;
            case RecoveryAction.RADIO_RESTART:
                EventLog.writeEvent(EventLogTags.DATA_STALL_RECOVERY_RADIO_RESTART,
                        mSentSinceLastRecv);
                if (DBG) log("restarting radio");
                putRecoveryAction(RecoveryAction.RADIO_RESTART_WITH_PROP);
                restartRadio();
                break;
            case RecoveryAction.RADIO_RESTART_WITH_PROP:
                // This is in case radio restart has not recovered the data.
                // It will set an additional "gsm.radioreset" property to tell
                // RIL or system to take further action.
                // The implementation of hard reset recovery action is up to OEM product.
                // Once gsm.radioreset property is consumed, it is expected to set back
                // to false by RIL.
                EventLog.writeEvent(EventLogTags.DATA_STALL_RECOVERY_RADIO_RESTART_WITH_PROP, -1);
                if (DBG) log("restarting radio with gsm.radioreset to true");
                SystemProperties.set("gsm.radioreset", "true");
                // give 1 sec so property change can be notified.
                try {
                    Thread.sleep(1000);
                } catch (InterruptedException e) {}
                restartRadio();
                putRecoveryAction(RecoveryAction.GET_DATA_CALL_LIST);
                break;
            default:
                throw new RuntimeException("doRecovery: Invalid recoveryAction=" +
                    recoveryAction);
            }
        }
    }

    @Override
    protected void startNetStatPoll() {
        if (getOverallState() == State.CONNECTED && mNetStatPollEnabled == false) {
            if (DBG) log("startNetStatPoll");
            resetPollStats();
            mNetStatPollEnabled = true;
            mPollNetStat.run();
        }
    }

    @Override
    protected void stopNetStatPoll() {
        mNetStatPollEnabled = false;
        removeCallbacks(mPollNetStat);
        if (DBG) log("stopNetStatPoll");
    }

    @Override
    protected DataProfile fetchDunApn() {
        Context c = mPhone.getContext();
        String apnData = Settings.Secure.getString(c.getContentResolver(),
                Settings.Secure.TETHER_DUN_APN);
        ApnSetting dunSetting = ApnSetting.fromString(apnData);
        if (dunSetting != null) return dunSetting;

        apnData = c.getResources().getString(R.string.config_tether_apndata);
        return (DataProfile)ApnSetting.fromString(apnData);
    }

    private boolean isAnyActiveApnContextHandlesType(String apnType) {
        for (ApnContext apnContext : mApnContexts.values()) {
            if (!apnContext.isDisconnected()) {
                // If the ApnContext can handle the request apnType, do not disconnect
                DataProfile apnSetting = apnContext.getApnSetting();
                if (apnSetting != null && apnSetting.canHandleType(apnType)) {
                    // Found a ApnContext, which can handle the required apn type
                    log("isAnyActiveApnContextHandlesType:  - apnContext = [" + apnContext + "]"
                            + " can handle apnType=" + apnType);
                    return true;
                }
            }
        }
        return false;
    }

    private boolean isHigherPriorityDataCallActive(String apnType) {
        boolean result = false;
        ApnContext apnContext = mApnContexts.get(apnType);

        for (ApnContext apnContextEntry :
                getPrioritySortedApnContextList().toArray(new ApnContext[0])) {
            if (apnContextEntry.isHigherPriority(apnContext)
                    && (apnContextEntry.getState() == State.CONNECTED
                        || apnContextEntry.getState() == State.CONNECTING
                        || apnContextEntry.getState() == State.INITING)) {
                result = true;
                break;
            }
        }
        return result;
    }

    @Override
    protected boolean disconnectOneLowerPriorityCall(String apnType) {
        boolean disconnect = false;

        ApnContext apnContext = mApnContexts.get(apnType);

        for (ApnContext apnContextEntry :
                getPrioritySortedApnContextList().toArray(new ApnContext[0])) {
            if (!apnContextEntry.isDisconnected() &&
                    apnContextEntry.isLowerPriority(apnContext)) {
                disconnect = true;

                // Found a lower priority call, disconnect it.
                apnContextEntry.setReason(Phone.REASON_SINGLE_PDN_ARBITRATION);
                cleanUpConnection(true, apnContextEntry, false);
                break;
            }
        }

        log("disconnectOneLowerPriorityCall:" + apnContext.getApnType() + " " + disconnect);

        return disconnect;
    }

    @Override
    protected void restartRadio() {
        if (DBG) log("restartRadio: ************TURN OFF RADIO**************");
        cleanUpAllConnections(true, Phone.REASON_RADIO_TURNED_OFF);
        mPhone.getServiceStateTracker().powerOffRadioSafely(this);
        /* Note: no need to call setRadioPower(true).  Assuming the desired
         * radio power state is still ON (as tracked by ServiceStateTracker),
         * ServiceStateTracker will call setRadioPower when it receives the
         * RADIO_STATE_CHANGED notification for the power off.  And if the
         * desired power state has changed in the interim, we don't want to
         * override it with an unconditional power on.
         */

        int reset = Integer.parseInt(SystemProperties.get("net.ppp.reset-by-timeout", "0"));
        SystemProperties.set("net.ppp.reset-by-timeout", String.valueOf(reset+1));
    }


    private void updateDataStallInfo() {
        long sent, received;

        TxRxSum preTxRxSum = new TxRxSum(mDataStallTxRxSum);
        mDataStallTxRxSum.updateTxRxSum();

        if (VDBG) {
            log("updateDataStallInfo: mDataStallTxRxSum=" + mDataStallTxRxSum +
                    " preTxRxSum=" + preTxRxSum);
        }

        sent = mDataStallTxRxSum.txPkts - preTxRxSum.txPkts;
        received = mDataStallTxRxSum.rxPkts - preTxRxSum.rxPkts;

        if (RADIO_TESTS) {
            if (SystemProperties.getBoolean("radio.test.data.stall", false)) {
                log("updateDataStallInfo: radio.test.data.stall true received = 0;");
                received = 0;
            }
        }
        if ( sent > 0 && received > 0 ) {
            if (VDBG) log("updateDataStallInfo: IN/OUT");
            mSentSinceLastRecv = 0;
            putRecoveryAction(RecoveryAction.GET_DATA_CALL_LIST);
        } else if (sent > 0 && received == 0) {
            if (mPhone.getState() == Phone.State.IDLE) {
                mSentSinceLastRecv += sent;
            } else {
                mSentSinceLastRecv = 0;
            }
            if (DBG) {
                log("updateDataStallInfo: OUT sent=" + sent +
                        " mSentSinceLastRecv=" + mSentSinceLastRecv);
            }
        } else if (sent == 0 && received > 0) {
            if (VDBG) log("updateDataStallInfo: IN");
            mSentSinceLastRecv = 0;
            putRecoveryAction(RecoveryAction.GET_DATA_CALL_LIST);
        } else {
            if (VDBG) log("updateDataStallInfo: NONE");
        }
    }

    @Override
    protected void onDataStallAlarm(int tag) {
        if (mDataStallAlarmTag != tag) {
            if (DBG) {
                log("onDataStallAlarm: ignore, tag=" + tag + " expecting " + mDataStallAlarmTag);
            }
            return;
        }
        updateDataStallInfo();

        int hangWatchdogTrigger = Settings.Secure.getInt(mResolver,
                Settings.Secure.PDP_WATCHDOG_TRIGGER_PACKET_COUNT,
                NUMBER_SENT_PACKETS_OF_HANG);

        boolean suspectedStall = DATA_STALL_NOT_SUSPECTED;
        if (mSentSinceLastRecv >= hangWatchdogTrigger) {
            if (DBG) {
                log("onDataStallAlarm: tag=" + tag + " do recovery action=" + getRecoveryAction());
            }
            suspectedStall = DATA_STALL_SUSPECTED;
            sendMessage(obtainMessage(EVENT_DO_RECOVERY));
        } else {
            if (VDBG) {
                log("onDataStallAlarm: tag=" + tag + " Sent " + String.valueOf(mSentSinceLastRecv) +
                    " pkts since last received, < watchdogTrigger=" + hangWatchdogTrigger);
            }
        }
        startDataStallAlarm(suspectedStall);
    }


    private void updateDataActivity() {
        long sent, received;

        Activity newActivity;

        TxRxSum preTxRxSum = new TxRxSum(mTxPkts, mRxPkts);
        TxRxSum curTxRxSum = new TxRxSum();
        curTxRxSum.updateTxRxSum();
        mTxPkts = curTxRxSum.txPkts;
        mRxPkts = curTxRxSum.rxPkts;

        if (VDBG) {
            log("updateDataActivity: curTxRxSum=" + curTxRxSum + " preTxRxSum=" + preTxRxSum);
        }

        if (mNetStatPollEnabled && (preTxRxSum.txPkts > 0 || preTxRxSum.rxPkts > 0)) {
            sent = mTxPkts - preTxRxSum.txPkts;
            received = mRxPkts - preTxRxSum.rxPkts;

            if (VDBG) log("updateDataActivity: sent=" + sent + " received=" + received);
            if ( sent > 0 && received > 0 ) {
                newActivity = Activity.DATAINANDOUT;
            } else if (sent > 0 && received == 0) {
                newActivity = Activity.DATAOUT;
            } else if (sent == 0 && received > 0) {
                newActivity = Activity.DATAIN;
            } else {
                newActivity = (mActivity == Activity.DORMANT) ? mActivity : Activity.NONE;
            }

            if (mActivity != newActivity && mIsScreenOn) {
                if (VDBG) log("updateDataActivity: newActivity=" + newActivity);
                mActivity = newActivity;
                mPhone.notifyDataActivity();
            }
        }
    }

    private Runnable mPollNetStat = new Runnable()
    {
        @Override
        public void run() {
            updateDataActivity();

            if (mIsScreenOn) {
                mNetStatPollPeriod = Settings.Secure.getInt(mResolver,
                        Settings.Secure.PDP_WATCHDOG_POLL_INTERVAL_MS, POLL_NETSTAT_MILLIS);
            } else {
                mNetStatPollPeriod = Settings.Secure.getInt(mResolver,
                        Settings.Secure.PDP_WATCHDOG_LONG_POLL_INTERVAL_MS,
                        POLL_NETSTAT_SCREEN_OFF_MILLIS);
            }

            if (mNetStatPollEnabled) {
                postDelayed(this, mNetStatPollPeriod);
            }
        }
    };

    /**
     * Returns true if the last fail cause is something that
     * seems like it deserves an error notification.
     * Transient errors are ignored
     */
    private boolean shouldPostNotification(GsmDataConnection.FailCause  cause) {
        return (cause != GsmDataConnection.FailCause.UNKNOWN);
    }

    /**
     * Return true if data connection need to be setup after disconnected due to
     * reason.
     *
     * @param reason the reason why data is disconnected
     * @return true if try setup data connection is need for this reason
     */
    private boolean retryAfterDisconnected(String reason) {
        boolean retry = true;

        if (( Phone.REASON_RADIO_TURNED_OFF.equals(reason) )
                || (!SUPPORT_MPDN && Phone.REASON_SINGLE_PDN_ARBITRATION.equals(reason)) ) {
            retry = false;
        }
        return retry;
    }

    private void reconnectAfterFail(FailCause lastFailCauseCode,
                                    ApnContext apnContext, int retryOverride) {
        if (apnContext == null) {
            loge("reconnectAfterFail: apnContext == null, impossible");
            return;
        }
        if (DBG) {
            log("reconnectAfterFail: lastFailCause=" + lastFailCauseCode +
                    " retryOverride=" + retryOverride + " apnContext=" + apnContext);
        }
        if ((apnContext.getState() == State.FAILED) &&
            (apnContext.getDataConnection() != null)) {
            if (!apnContext.getDataConnection().isRetryNeeded()) {
                if (!apnContext.getApnType().equals(Phone.APN_TYPE_DEFAULT)) {
                    mPhone.notifyDataConnection(Phone.REASON_APN_FAILED, apnContext.getApnType());
                    return;
                }
                if (mReregisterOnReconnectFailure) {
                    // We've re-registerd once now just retry forever.
                    apnContext.getDataConnection().retryForeverUsingLastTimeout();
                } else {
<<<<<<< HEAD
                    if (!apnContext.getTetheredCallOn()) {
                        // Try to Re-register to the network.
                        if (DBG) log("reconnectAfterFail: activate failed, Reregistering to network");
                        mReregisterOnReconnectFailure = true;
                        mPhone.getServiceStateTracker().reRegisterNetwork(null);
                        apnContext.getDataConnection().resetRetryCount();
                        return;
                    } else {
                        if (DBG) log("Tethered mode ON, skip re-registering");
                    }
=======
                    // Try to Re-register to the network.
                    if (DBG) log("reconnectAfterFail: activate failed, Reregistering to network");
                    mReregisterOnReconnectFailure = true;
                    mPhone.getServiceStateTracker().reRegisterNetwork(null);
                    apnContext.setRetryCount(0);
                    return;
>>>>>>> 4873a480
                }
            }

            // If retry needs to be backed off for specific case (determined by RIL/Modem)
            // use the specified timer instead of pre-configured retry pattern.
            int nextReconnectDelay = retryOverride;
            if (nextReconnectDelay < 0) {
                nextReconnectDelay = apnContext.getDataConnection().getRetryTimer();
                apnContext.getDataConnection().increaseRetryCount();
                if (DBG) {
                    log("reconnectAfterFail: increaseRetryCount=" +
                            apnContext.getDataConnection().getRetryCount() +
                            " nextReconnectDelay=" + nextReconnectDelay);
                }
            }
            startAlarmForReconnect(nextReconnectDelay, apnContext);

            if (!shouldPostNotification(lastFailCauseCode)) {
                if (DBG) {
                    log("reconnectAfterFail: NOT Posting GPRS Unavailable notification "
                                + "-- likely transient error");
                }
            } else {
                notifyNoData(lastFailCauseCode, apnContext);
            }
        }
    }

    private void startAlarmForReconnect(int delay, ApnContext apnContext) {

        DataConnectionAc dcac = apnContext.getDataConnectionAc();

        if ((dcac == null) || (dcac.dataConnection == null)) {
            // should not happen, but just in case.
            loge("startAlarmForReconnect: null dcac or dc.");
            return;
        }

        AlarmManager am =
            (AlarmManager) mPhone.getContext().getSystemService(Context.ALARM_SERVICE);

        Intent intent = new Intent(INTENT_RECONNECT_ALARM + '.' +
                                   dcac.dataConnection.getDataConnectionId());
        String reason = apnContext.getReason();
        intent.putExtra(INTENT_RECONNECT_ALARM_EXTRA_REASON, reason);
        int connectionId = dcac.dataConnection.getDataConnectionId();
        intent.putExtra(INTENT_RECONNECT_ALARM_EXTRA_TYPE, connectionId);

        // TODO: Until a real fix is created, which probably entails pushing
        // retires into the DC itself, this fix gets the retry count and
        // puts it in the reconnect alarm. When the reconnect alarm fires
        // onActionIntentReconnectAlarm is called which will use the value saved
        // here and save it in the ApnContext and send the EVENT_CONNECT message
        // which invokes setupData. Then setupData will use the value in the ApnContext
        // and to tell the DC to set the retry count in the retry manager.
        int retryCount = dcac.dataConnection.getRetryCount();
        intent.putExtra(INTENT_RECONNECT_ALARM_EXTRA_RETRY_COUNT, retryCount);

        if (DBG) {
            log("startAlarmForReconnect: next attempt in " + (delay / 1000) + "s" +
                    " reason='" + reason + "' connectionId=" + connectionId +
                    " retryCount=" + retryCount);
        }

        PendingIntent alarmIntent = PendingIntent.getBroadcast (mPhone.getContext(), 0,
                                        intent, PendingIntent.FLAG_UPDATE_CURRENT);
        dcac.setReconnectIntentSync(alarmIntent);
        am.set(AlarmManager.ELAPSED_REALTIME_WAKEUP,
                SystemClock.elapsedRealtime() + delay, alarmIntent);

    }

    private void startDataStallAlarm(boolean suspectedStall) {
        int nextAction = getRecoveryAction();
        int delayInMs;

        // If screen is on or data stall is currently suspected, set the alarm
        // with an aggresive timeout.
        if (mIsScreenOn || suspectedStall || RecoveryAction.isAggressiveRecovery(nextAction)) {
            delayInMs = Settings.Secure.getInt(mResolver,
                                       Settings.Secure.DATA_STALL_ALARM_AGGRESSIVE_DELAY_IN_MS,
                                       DATA_STALL_ALARM_AGGRESSIVE_DELAY_IN_MS_DEFAULT);
        } else {
            delayInMs = Settings.Secure.getInt(mResolver,
                                       Settings.Secure.DATA_STALL_ALARM_NON_AGGRESSIVE_DELAY_IN_MS,
                                       DATA_STALL_ALARM_NON_AGGRESSIVE_DELAY_IN_MS_DEFAULT);
        }

        mDataStallAlarmTag += 1;
        if (VDBG) {
            log("startDataStallAlarm: tag=" + mDataStallAlarmTag +
                    " delay=" + (delayInMs / 1000) + "s");
        }
        AlarmManager am =
            (AlarmManager) mPhone.getContext().getSystemService(Context.ALARM_SERVICE);

        Intent intent = new Intent(INTENT_DATA_STALL_ALARM);
        intent.putExtra(DATA_STALL_ALARM_TAG_EXTRA, mDataStallAlarmTag);
        mDataStallAlarmIntent = PendingIntent.getBroadcast(mPhone.getContext(), 0, intent,
                PendingIntent.FLAG_UPDATE_CURRENT);
        am.set(AlarmManager.ELAPSED_REALTIME_WAKEUP,
                SystemClock.elapsedRealtime() + delayInMs, mDataStallAlarmIntent);
    }

    private void stopDataStallAlarm() {
        AlarmManager am =
            (AlarmManager) mPhone.getContext().getSystemService(Context.ALARM_SERVICE);

        if (VDBG) {
            log("stopDataStallAlarm: current tag=" + mDataStallAlarmTag +
                    " mDataStallAlarmIntent=" + mDataStallAlarmIntent);
        }
        mDataStallAlarmTag += 1;
        if (mDataStallAlarmIntent != null) {
            am.cancel(mDataStallAlarmIntent);
            mDataStallAlarmIntent = null;
        }
    }

    @Override
    protected void restartDataStallAlarm() {
        if (isConnected() == false) return;
        // To be called on screen status change.
        // Do not cancel the alarm if it is set with aggressive timeout.
        int nextAction = getRecoveryAction();

        if (RecoveryAction.isAggressiveRecovery(nextAction)) {
            if (DBG) log("data stall recovery action is pending. not resetting the alarm.");
            return;
        }
        stopDataStallAlarm();
        startDataStallAlarm(DATA_STALL_NOT_SUSPECTED);
    }

    private void notifyNoData(GsmDataConnection.FailCause lastFailCauseCode,
                              ApnContext apnContext) {
        if (DBG) log( "notifyNoData: type=" + apnContext.getApnType());
        apnContext.setState(State.FAILED);
        if (lastFailCauseCode.isPermanentFail()
            && (!apnContext.getApnType().equals(Phone.APN_TYPE_DEFAULT))) {
            mPhone.notifyDataConnectionFailed(apnContext.getReason(), apnContext.getApnType());
        }
    }

    private void onRecordsLoaded() {
        if (DBG) log("onRecordsLoaded: createAllApnList");
        createAllApnList();
        if (mPhone.mCM.getRadioState().isOn()) {
            if (DBG) log("onRecordsLoaded: notifying data availability");
            notifyOffApnsOfAvailability(Phone.REASON_SIM_LOADED);
        }
        setupDataOnReadyApns(Phone.REASON_SIM_LOADED);
    }

    @Override
    protected void onSetDependencyMet(String apnType, boolean met) {
        // don't allow users to tweak hipri to work around default dependency not met
        if (Phone.APN_TYPE_HIPRI.equals(apnType)) return;

        ApnContext apnContext = mApnContexts.get(apnType);
        if (apnContext == null) {
            loge("onSetDependencyMet: ApnContext not found in onSetDependencyMet(" +
                    apnType + ", " + met + ")");
            return;
        }
        applyNewState(apnContext, apnContext.isEnabled(), met);
        if (Phone.APN_TYPE_DEFAULT.equals(apnType)) {
            // tie actions on default to similar actions on HIPRI regarding dependencyMet
            apnContext = mApnContexts.get(Phone.APN_TYPE_HIPRI);
            if (apnContext != null) applyNewState(apnContext, apnContext.isEnabled(), met);
        }
    }

    private void applyNewState(ApnContext apnContext, boolean enabled, boolean met) {
        boolean cleanup = false;
        boolean trySetup = false;
        if (DBG) {
            log("applyNewState(" + apnContext.getApnType() + ", " + enabled +
                    "(" + apnContext.isEnabled() + "), " + met + "(" +
                    apnContext.getDependencyMet() +"))");
        }
        if (apnContext.isReady()) {
            if (enabled && met) {
                trySetup = true;
            } else {
                if (!enabled) {
                    apnContext.setReason(Phone.REASON_DATA_DISABLED);
                } else {
                    apnContext.setReason(Phone.REASON_DATA_DEPENDENCY_UNMET);
                }
                cleanup = true;
            }
        } else {
            if (enabled && met) {
                if (apnContext.isEnabled()) {
                    apnContext.setReason(Phone.REASON_DATA_DEPENDENCY_MET);
                } else {
                    apnContext.setReason(Phone.REASON_DATA_ENABLED);
                }
                if (apnContext.getState() == State.FAILED) {
                    apnContext.setState(State.IDLE);
                }
                trySetup = true;
            }
        }
        apnContext.setEnabled(enabled);
        apnContext.setDependencyMet(met);
        if (cleanup) cleanUpConnection(true, apnContext, false);
        if (trySetup) trySetupData(apnContext);
    }

    private DataConnection checkForConnectionForApnContext(ApnContext apnContext) {
        // Loop through all apnContexts looking for one with a conn that satisfies this apnType
        String apnType = apnContext.getApnType();
        DataProfile dunSetting = null;

        if (Phone.APN_TYPE_DUN.equals(apnType)) {
            dunSetting = fetchDunApn();
        }

        DataConnection potential = null;
        for (ApnContext c : mApnContexts.values()) {
            DataConnection conn = c.getDataConnection();
            if (conn != null) {
                DataProfile apnSetting = c.getApnSetting();
                if (dunSetting != null) {
                    if (dunSetting.equals(apnSetting)) {
                        switch (c.getState()) {
                            case CONNECTED:
                                if (DBG) {
                                    log("checkForConnectionForApnContext: apnContext=" +
                                            apnContext + " found conn=" + conn);
                                }
                                return conn;
                            case CONNECTING:
                                potential = conn;
                        }
                    }
                } else if (apnSetting != null && apnSetting.canHandleType(apnType)) {
                    switch (c.getState()) {
                        case CONNECTED:
                            if (DBG) {
                                log("checkForConnectionForApnContext: apnContext=" + apnContext +
                                        " found conn=" + conn);
                            }
                            return conn;
                        case CONNECTING:
                            potential = conn;
                    }
                }
            }
        }
        if (potential != null) {
            if (DBG) {
                log("checkForConnectionForApnContext: apnContext=" + apnContext +
                    " found conn=" + potential);
            }
            return potential;
        }

        if (DBG) log("checkForConnectionForApnContext: apnContext=" + apnContext + " NO conn");
        return null;
    }

    @Override
    protected void onEnableApn(int apnId, int enabled) {
        ApnContext apnContext = mApnContexts.get(apnIdToType(apnId));
        if (apnContext == null) {
            loge("onEnableApn(" + apnId + ", " + enabled + "): NO ApnContext");
            return;
        }
        // TODO change our retry manager to use the appropriate numbers for the new APN
        if (DBG) log("onEnableApn: apnContext=" + apnContext + " call applyNewState");
        applyNewState(apnContext, enabled == ENABLED, apnContext.getDependencyMet());
    }

    @Override
    // TODO: We shouldnt need this.
    protected boolean onTrySetupData(String reason) {
        if (DBG) log("onTrySetupData: reason=" + reason);
        setupDataOnReadyApns(reason);
        return true;
    }

    protected boolean onTrySetupData(ApnContext apnContext) {
        if (DBG) log("onTrySetupData: apnContext=" + apnContext);
        return trySetupData(apnContext);
    }

    @Override
    protected void onRoamingOff() {
        if (DBG) log("onRoamingOff");

        if (mUserDataEnabled == false) return;

        if (getDataOnRoamingEnabled() == false) {
            notifyOffApnsOfAvailability(Phone.REASON_ROAMING_OFF);
            setupDataOnReadyApns(Phone.REASON_ROAMING_OFF);
        } else {
            notifyDataConnection(Phone.REASON_ROAMING_OFF);
        }
    }

    @Override
    protected void onRoamingOn() {
        if (mUserDataEnabled == false) return;

        if (getDataOnRoamingEnabled()) {
            if (DBG) log("onRoamingOn: setup data on roaming");
            setupDataOnReadyApns(Phone.REASON_ROAMING_ON);
            notifyDataConnection(Phone.REASON_ROAMING_ON);
        } else {
            if (DBG) log("onRoamingOn: Tear down data connection on roaming.");
            cleanUpAllConnections(true, Phone.REASON_ROAMING_ON);
            notifyOffApnsOfAvailability(Phone.REASON_ROAMING_ON);
        }
    }

    @Override
    protected void onRadioAvailable() {
        if (DBG) log("onRadioAvailable");
        if (mPhone.getSimulatedRadioControl() != null) {
            // Assume data is connected on the simulator
            // FIXME  this can be improved
            // setState(State.CONNECTED);
            notifyDataConnection(null);

            log("onRadioAvailable: We're on the simulator; assuming data is connected");
        }

        IccRecords r = mIccRecords.get();
        if (r != null && r.getRecordsLoaded()) {
            notifyOffApnsOfAvailability(null);
        }

        if (getOverallState() != State.IDLE) {
            cleanUpConnection(true, null, false);
        }
    }

    @Override
    protected void onRadioOffOrNotAvailable() {
        // Make sure our reconnect delay starts at the initial value
        // next time the radio comes on

        resetAllRetryCounts();
        mReregisterOnReconnectFailure = false;

        if (mPhone.getSimulatedRadioControl() != null) {
            // Assume data is connected on the simulator
            // FIXME  this can be improved
            log("We're on the simulator; assuming radio off is meaningless");
        } else {
            if (DBG) log("onRadioOffOrNotAvailable: is off and clean up all connections");
            cleanUpAllConnections(false, Phone.REASON_RADIO_TURNED_OFF);
        }
        notifyOffApnsOfAvailability(null);
    }

    @Override
    protected void onDataSetupComplete(AsyncResult ar) {

        DataConnection.FailCause cause = DataConnection.FailCause.UNKNOWN;
        boolean handleError = false;
        ApnContext apnContext = null;

        if(ar.userObj instanceof ApnContext){
            apnContext = (ApnContext)ar.userObj;
        } else {
            throw new RuntimeException("onDataSetupComplete: No apnContext");
        }

        if (isDataSetupCompleteOk(ar)) {
            DataConnectionAc dcac = apnContext.getDataConnectionAc();

            if (RADIO_TESTS) {
                // Note: To change radio.test.onDSC.null.dcac from command line you need to
                // adb root and adb remount and from the command line you can only change the
                // value to 1 once. To change it a second time you can reboot or execute
                // adb shell stop and then adb shell start. The command line to set the value is:
                //   adb shell sqlite3 /data/data/com.android.providers.settings/databases/settings.db "insert into system (name,value) values ('radio.test.onDSC.null.dcac', '1');"
                ContentResolver cr = mPhone.getContext().getContentResolver();
                String radioTestProperty = "radio.test.onDSC.null.dcac";
                if (Settings.System.getInt(cr, radioTestProperty, 0) == 1) {
                    log("onDataSetupComplete: " + radioTestProperty +
                            " is true, set dcac to null and reset property to false");
                    dcac = null;
                    Settings.System.putInt(cr, radioTestProperty, 0);
                    log("onDataSetupComplete: " + radioTestProperty + "=" +
                            Settings.System.getInt(mPhone.getContext().getContentResolver(),
                                    radioTestProperty, -1));
                }
            }
            if (dcac == null) {
                log("onDataSetupComplete: no connection to DC, handle as error");
                cause = DataConnection.FailCause.CONNECTION_TO_DATACONNECTIONAC_BROKEN;
                handleError = true;
            } else {
                DataConnection dc = apnContext.getDataConnection();
                ApnSetting apn = (ApnSetting)apnContext.getApnSetting();
                if (DBG) {
                    log("onDataSetupComplete: success apn=" + (apn == null ? "unknown" : apn.apn));
                }
                if (apn != null && apn.proxy != null && apn.proxy.length() != 0) {
                    try {
                        String port = apn.port;
                        if (TextUtils.isEmpty(port)) port = "8080";
                        ProxyProperties proxy = new ProxyProperties(apn.proxy,
                                Integer.parseInt(port), null);
                        dcac.setLinkPropertiesHttpProxySync(proxy);
                    } catch (NumberFormatException e) {
                        loge("onDataSetupComplete: NumberFormatException making ProxyProperties (" +
                                apn.port + "): " + e);
                    }
                }

                // everything is setup
                if(TextUtils.equals(apnContext.getApnType(),Phone.APN_TYPE_DEFAULT)) {
                    SystemProperties.set("gsm.defaultpdpcontext.active", "true");
                    if (canSetPreferApn && mPreferredApn == null) {
                        if (DBG) log("onDataSetupComplete: PREFERED APN is null");
                        mPreferredApn = apn;
                        if (mPreferredApn != null) {
                            setPreferredApn(mPreferredApn.id);
                        }
                    }
                } else {
                    SystemProperties.set("gsm.defaultpdpcontext.active", "false");
                }
                notifyDefaultData(apnContext);
            }
        } else {
            cause = (DataConnection.FailCause) (ar.result);
            if (DBG) {
                DataProfile apn = apnContext.getApnSetting();
                log(String.format("onDataSetupComplete: error apn=%s cause=%s",
                        (apn == null ? "unknown" : apn.apn), cause));
            }
            if (cause.isEventLoggable()) {
                // Log this failure to the Event Logs.
                int cid = getCellLocationId();
                EventLog.writeEvent(EventLogTags.PDP_SETUP_FAIL,
                        cause.ordinal(), cid, TelephonyManager.getDefault().getNetworkType());
            }

            // Count permanent failures and remove the APN we just tried
            if (cause.isPermanentFail()) apnContext.decWaitingApnsPermFailCount();

            apnContext.removeWaitingApn(apnContext.getApnSetting());
            if (DBG) {
                log(String.format("onDataSetupComplete: WaitingApns.size=%d" +
                        " WaitingApnsPermFailureCountDown=%d",
                        apnContext.getWaitingApns().size(),
                        apnContext.getWaitingApnsPermFailCount()));
            }
            handleError = true;
        }

        if (handleError) {
            // See if there are more APN's to try
            if (apnContext.getWaitingApns().isEmpty()) {
                if (apnContext.getWaitingApnsPermFailCount() == 0) {
                    if (DBG) {
                        log("onDataSetupComplete: All APN's had permanent failures, stop retrying");
                    }
                    apnContext.setState(State.FAILED);
                    mPhone.notifyDataConnection(Phone.REASON_APN_FAILED, apnContext.getApnType());

                    apnContext.setDataConnection(null);
                    apnContext.setDataConnectionAc(null);
                } else {
                    if (DBG) log("onDataSetupComplete: Not all permanent failures, retry");
                    // check to see if retry should be overridden for this failure.
                    int retryOverride = -1;
                    if (ar.exception instanceof DataConnection.CallSetupException) {
                        retryOverride =
                            ((DataConnection.CallSetupException)ar.exception).getRetryOverride();
                    }
                    if (retryOverride == RILConstants.MAX_INT) {
                        if (DBG) log("No retry is suggested.");
                    } else {
                        startDelayedRetry(cause, apnContext, retryOverride);
                    }
                }
            } else {
                if (DBG) log("onDataSetupComplete: Try next APN");
                apnContext.setState(State.SCANNING);
                // Wait a bit before trying the next APN, so that
                // we're not tying up the RIL command channel
                startAlarmForReconnect(APN_DELAY_MILLIS, apnContext);
            }
        }
    }

    /**
     * Called when EVENT_DISCONNECT_DONE is received.
     */
    @Override
    protected void onDisconnectDone(int connId, AsyncResult ar) {
        ApnContext apnContext = null;

        if (ar.userObj instanceof ApnContext) {
            apnContext = (ApnContext) ar.userObj;
        } else {
            loge("onDisconnectDone: Invalid ar in onDisconnectDone, ignore");
            return;
        }

        if(DBG) log("onDisconnectDone: EVENT_DISCONNECT_DONE apnContext=" + apnContext);
        apnContext.setState(State.IDLE);

        mPhone.notifyDataConnection(apnContext.getReason(), apnContext.getApnType());

        // if all data connection are gone, check whether Airplane mode request was
        // pending.
        if (isDisconnected()) {
            if (mPhone.getServiceStateTracker().processPendingRadioPowerOffAfterDataOff()) {
                // Radio will be turned off. No need to retry data setup
                apnContext.setApnSetting(null);
                apnContext.setDataConnection(null);
                apnContext.setDataConnectionAc(null);
                return;
            }
        }

        // If APN is still enabled, try to bring it back up automatically
        if (apnContext.isReady() && retryAfterDisconnected(apnContext.getReason())) {
            SystemProperties.set("gsm.defaultpdpcontext.active", "false");  // TODO - what the heck?  This shoudld go
            // Wait a bit before trying the next APN, so that
            // we're not tying up the RIL command channel.
            // This also helps in any external dependency to turn off the context.
            startAlarmForReconnect(APN_DELAY_MILLIS, apnContext);
        } else {
            apnContext.setApnSetting(null);
            apnContext.setDataConnection(null);
            apnContext.setDataConnectionAc(null);
        }

        if (SUPPORT_MPDN == false)
            setupDataOnReadyApns(Phone.REASON_SINGLE_PDN_ARBITRATION);
    }

    protected void onPollPdp() {
        if (getOverallState() == State.CONNECTED) {
            // only poll when connected
            mPhone.mCM.getDataCallList(this.obtainMessage(EVENT_DATA_STATE_CHANGED));
            sendMessageDelayed(obtainMessage(EVENT_POLL_PDP), POLL_PDP_MILLIS);
        }
    }

    @Override
    protected void onVoiceCallStarted() {
        if (DBG) log("onVoiceCallStarted");
        if (isConnected() && ! mPhone.getServiceStateTracker().isConcurrentVoiceAndDataAllowed()) {
            if (DBG) log("onVoiceCallStarted stop polling");
            stopNetStatPoll();
            stopDataStallAlarm();
            notifyDataConnection(Phone.REASON_VOICE_CALL_STARTED);
        }
    }

    @Override
    protected void onVoiceCallEnded() {
        if (DBG) log("onVoiceCallEnded");
        if (isConnected()) {
            if (!mPhone.getServiceStateTracker().isConcurrentVoiceAndDataAllowed()) {
                startNetStatPoll();
                startDataStallAlarm(DATA_STALL_NOT_SUSPECTED);
                notifyDataConnection(Phone.REASON_VOICE_CALL_ENDED);
            } else {
                // clean slate after call end.
                resetPollStats();
            }
        }
        // reset reconnect timer
        setupDataOnReadyApns(Phone.REASON_VOICE_CALL_ENDED);
    }

    @Override
    protected void onCleanUpConnection(boolean tearDown, int apnId, String reason) {
        if (DBG) log("onCleanUpConnection");
        ApnContext apnContext = mApnContexts.get(apnIdToType(apnId));
        if (apnContext != null) {
            apnContext.setReason(reason);
            cleanUpConnection(tearDown, apnContext, false);
        }
    }

    protected boolean isConnected() {
        for (ApnContext apnContext : mApnContexts.values()) {
            if (apnContext.getState() == State.CONNECTED) {
                // At least one context is connected, return true
                return true;
            }
        }
        // There are not any contexts connected, return false
        return false;
    }

    @Override
    public boolean isDisconnected() {
        for (ApnContext apnContext : mApnContexts.values()) {
            if (!apnContext.isDisconnected()) {
                // At least one context was not disconnected return false
                return false;
            }
        }
        // All contexts were disconnected so return true
        return true;
    }

    @Override
    protected void notifyDataConnection(String reason) {
        if (DBG) log("notifyDataConnection: reason=" + reason);
        for (ApnContext apnContext : mApnContexts.values()) {
            if (apnContext.isReady()) {
                if (DBG) log("notifyDataConnection: type:"+apnContext.getApnType());
                mPhone.notifyDataConnection(reason != null ? reason : apnContext.getReason(),
                        apnContext.getApnType());
            }
        }
        notifyOffApnsOfAvailability(reason);
    }

    /**
     * Based on the sim operator numeric, create a list for all possible
     * Data Connections and setup the preferredApn.
     */
    private void createAllApnList() {
        mAllApns = new ArrayList<DataProfile>();
        String operator = getOperatorNumeric();

        if (operator != null) {
            String selection = "numeric = '" + operator + "'";
            // query only enabled apn.
            // carrier_enabled : 1 means enabled apn, 0 disabled apn.
            selection += " and carrier_enabled = 1";
            if (DBG) log("createAllApnList: selection=" + selection);

            Cursor cursor = mPhone.getContext().getContentResolver().query(
                    Telephony.Carriers.CONTENT_URI, null, selection, null, null);

            if (cursor != null) {
                if (cursor.getCount() > 0) {
                    mAllApns = createApnList(cursor);
                }
                cursor.close();
            }
        }

        if (mAllApns.isEmpty()) {
            if (DBG) log("createAllApnList: No APN found for carrier: " + operator);
            mPreferredApn = null;
            // TODO: What is the right behaviour?
            //notifyNoData(GsmDataConnection.FailCause.MISSING_UNKNOWN_APN);
        } else {
            mPreferredApn = getPreferredApn();
            if (mPreferredApn != null && !mPreferredApn.numeric.equals(operator)) {
                mPreferredApn = null;
                setPreferredApn(-1);
            }
            if (DBG) log("createAllApnList: mPreferredApn=" + mPreferredApn);
        }
        if (DBG) log("createAllApnList: X mAllApns=" + mAllApns);
    }

    /** Return the id for a new data connection */
    private GsmDataConnection createDataConnection() {
        if (DBG) log("createDataConnection E");

        RetryManager rm = new RetryManager();
        int id = mUniqueIdGenerator.getAndIncrement();
        GsmDataConnection conn = GsmDataConnection.makeDataConnection(mPhone, id, rm, this);
        mDataConnections.put(id, conn);
        DataConnectionAc dcac = new DataConnectionAc(conn, LOG_TAG);
        int status = dcac.fullyConnectSync(mPhone.getContext(), this, conn.getHandler());
        if (status == AsyncChannel.STATUS_SUCCESSFUL) {
            mDataConnectionAsyncChannels.put(dcac.dataConnection.getDataConnectionId(), dcac);
        } else {
            loge("createDataConnection: Could not connect to dcac.mDc=" + dcac.dataConnection +
                    " status=" + status);
        }

        // install reconnect intent filter for this data connection.
        IntentFilter filter = new IntentFilter();
        filter.addAction(INTENT_RECONNECT_ALARM + '.' + id);
        mPhone.getContext().registerReceiver(mIntentReceiver, filter, null, mPhone);

        if (DBG) log("createDataConnection() X id=" + id + " dc=" + conn);
        return conn;
    }

    private void configureRetry(DataConnection dc, boolean forDefault, int retryCount) {
        if (DBG) {
            log("configureRetry: forDefault=" + forDefault + " retryCount=" + retryCount +
                    " dc=" + dc);
        }
        if (dc == null) return;

        if (!dc.configureRetry(getReryConfig(forDefault))) {
            if (forDefault) {
                if (!dc.configureRetry(DEFAULT_DATA_RETRY_CONFIG)) {
                    // Should never happen, log an error and default to a simple linear sequence.
                    loge("configureRetry: Could not configure using " +
                            "DEFAULT_DATA_RETRY_CONFIG=" + DEFAULT_DATA_RETRY_CONFIG);
                    dc.configureRetry(20, 2000, 1000);
                }
            } else {
                if (!dc.configureRetry(SECONDARY_DATA_RETRY_CONFIG)) {
                    // Should never happen, log an error and default to a simple sequence.
                    loge("configureRetry: Could note configure using " +
                            "SECONDARY_DATA_RETRY_CONFIG=" + SECONDARY_DATA_RETRY_CONFIG);
                    dc.configureRetry("max_retries=3, 333, 333, 333");
                }
            }
        }
        dc.setRetryCount(retryCount);
    }

    private void destroyDataConnections() {
        if(mDataConnections != null) {
            if (DBG) log("destroyDataConnections: clear mDataConnectionList");
            mDataConnections.clear();
        } else {
            if (DBG) log("destroyDataConnections: mDataConnecitonList is empty, ignore");
        }
    }

    /**
     * Build a list of APNs to be used to create PDP's.
     *
     * @param requestedApnType
     * @return waitingApns list to be used to create PDP
     *          error when waitingApns.isEmpty()
     */
    private ArrayList<DataProfile> buildWaitingApns(String requestedApnType) {
        ArrayList<DataProfile> apnList = new ArrayList<DataProfile>();

        if (requestedApnType.equals(Phone.APN_TYPE_DUN)) {
            DataProfile dun = fetchDunApn();
            if (dun != null) {
                apnList.add(dun);
                if (DBG) log("buildWaitingApns: X added APN_TYPE_DUN apnList=" + apnList);
                return apnList;
            }
        }

<<<<<<< HEAD
        String operator = getOperatorNumeric();
=======
        String operator = mPhone.mIccRecords.getOperatorNumeric();
>>>>>>> 4873a480
        int radioTech = mPhone.getServiceState().getRilRadioTechnology();

        if (canSetPreferApn && mPreferredApn != null &&
                mPreferredApn.canHandleType(requestedApnType)) {
            if (DBG) {
                log("buildWaitingApns: Preferred APN:" + operator + ":"
                        + mPreferredApn.numeric + ":" + mPreferredApn);
            }
            if (mPreferredApn.numeric.equals(operator)) {
                if (mPreferredApn.bearer == 0 || mPreferredApn.bearer == radioTech) {
                    apnList.add(mPreferredApn);
                    if (DBG) log("buildWaitingApns: X added preferred apnList=" + apnList);
                    return apnList;
                } else {
                    if (DBG) log("buildWaitingApns: no preferred APN");
                    setPreferredApn(-1);
                    mPreferredApn = null;
                }
            } else {
                if (DBG) log("buildWaitingApns: no preferred APN");
                setPreferredApn(-1);
                mPreferredApn = null;
            }
        }
        if (mAllApns != null) {
            for (DataProfile apn : mAllApns) {
                if (apn.canHandleType(requestedApnType)) {
                    if (apn.bearer == 0 || apn.bearer == radioTech) {
                        if (DBG) log("apn info : " +apn.toString());
                        apnList.add(apn);
                    }
                }
            }
        } else {
            loge("mAllApns is empty!");
        }
        if (DBG) log("buildWaitingApns: X apnList=" + apnList);
        return apnList;
    }

    private String apnListToString (ArrayList<DataProfile> apns) {
        StringBuilder result = new StringBuilder();
        for (int i = 0, size = apns.size(); i < size; i++) {
            result.append('[')
                  .append(apns.get(i).toString())
                  .append(']');
        }
        return result.toString();
    }

    private void startDelayedRetry(GsmDataConnection.FailCause cause,
                                   ApnContext apnContext, int retryOverride) {
        notifyNoData(cause, apnContext);
        reconnectAfterFail(cause, apnContext, retryOverride);
    }

    private void setPreferredApn(int pos) {
        if (!canSetPreferApn) {
            log("setPreferredApn: X !canSEtPreferApn");
            return;
        }

        log("setPreferredApn: delete");
        ContentResolver resolver = mPhone.getContext().getContentResolver();
        resolver.delete(PREFERAPN_NO_UPDATE_URI, null, null);

        if (pos >= 0) {
            log("setPreferredApn: insert");
            ContentValues values = new ContentValues();
            values.put(APN_ID, pos);
            resolver.insert(PREFERAPN_NO_UPDATE_URI, values);
        }
    }

    private DataProfile getPreferredApn() {
        if (mAllApns.isEmpty()) {
            log("getPreferredApn: X not found mAllApns.isEmpty");
            return null;
        }

        Cursor cursor = mPhone.getContext().getContentResolver().query(
                PREFERAPN_NO_UPDATE_URI, new String[] { "_id", "name", "apn" },
                null, null, Telephony.Carriers.DEFAULT_SORT_ORDER);

        if (cursor != null) {
            canSetPreferApn = true;
        } else {
            canSetPreferApn = false;
        }

        if (canSetPreferApn && cursor.getCount() > 0) {
            int pos;
            cursor.moveToFirst();
            pos = cursor.getInt(cursor.getColumnIndexOrThrow(Telephony.Carriers._ID));
            for(DataProfile p:mAllApns) {
                if (p.id == pos && p.canHandleType(mRequestedApnType)) {
                    log("getPreferredApn: X found apnSetting" + p);
                    cursor.close();
                    return p;
                }
            }
        }

        if (cursor != null) {
            cursor.close();
        }

        log("getPreferredApn: X not found");
        return null;
    }

    @Override
    public void handleMessage (Message msg) {
        if (DBG) log("handleMessage msg=" + msg);

        if (!mPhone.mIsTheCurrentActivePhone || mIsDisposed) {
            loge("handleMessage: Ignore GSM msgs since GSM phone is inactive");
            return;
        }

        switch (msg.what) {
            case EVENT_RECORDS_LOADED:
                onRecordsLoaded();
                break;

            case EVENT_DATA_CONNECTION_DETACHED:
                onDataConnectionDetached();
                break;

            case EVENT_DATA_CONNECTION_ATTACHED:
                onDataConnectionAttached();
                break;

            case EVENT_DATA_STATE_CHANGED:
                onDataStateChanged((AsyncResult) msg.obj);
                break;

            case EVENT_POLL_PDP:
                onPollPdp();
                break;

            case EVENT_DO_RECOVERY:
                doRecovery();
                break;

            case EVENT_PS_RESTRICT_ENABLED:
                /**
                 * We don't need to explicitly to tear down the PDP context
                 * when PS restricted is enabled. The base band will deactive
                 * PDP context and notify us with PDP_CONTEXT_CHANGED.
                 * But we should stop the network polling and prevent reset PDP.
                 */
                if (DBG) log("EVENT_PS_RESTRICT_ENABLED " + mIsPsRestricted);
                stopNetStatPoll();
                stopDataStallAlarm();
                mIsPsRestricted = true;
                break;

            case EVENT_PS_RESTRICT_DISABLED:
                /**
                 * When PS restrict is removed, we need setup PDP connection if
                 * PDP connection is down.
                 */
                if (DBG) log("EVENT_PS_RESTRICT_DISABLED " + mIsPsRestricted);
                mIsPsRestricted  = false;
                if (isConnected()) {
                    startNetStatPoll();
                    startDataStallAlarm(DATA_STALL_NOT_SUSPECTED);
                } else {
                    // TODO: Should all PDN states be checked to fail?
                    if (mState == State.FAILED) {
                        cleanUpAllConnections(false, Phone.REASON_PS_RESTRICT_ENABLED);
                        resetAllRetryCounts();
                        mReregisterOnReconnectFailure = false;
                    }
                    trySetupData(Phone.REASON_PS_RESTRICT_ENABLED, Phone.APN_TYPE_DEFAULT);
                }
                break;
            case EVENT_TRY_SETUP_DATA:
                if (msg.obj instanceof ApnContext) {
                    onTrySetupData((ApnContext)msg.obj);
                } else if (msg.obj instanceof String) {
                    onTrySetupData((String)msg.obj);
                } else {
                    loge("EVENT_TRY_SETUP request w/o apnContext or String");
                }
                break;

            case EVENT_CLEAN_UP_CONNECTION:
                boolean tearDown = (msg.arg1 == 0) ? false : true;
                if (DBG) log("EVENT_CLEAN_UP_CONNECTION tearDown=" + tearDown);
                if (msg.obj instanceof ApnContext) {
                    cleanUpConnection(tearDown, (ApnContext)msg.obj, false);
                } else {
                    loge("EVENT_CLEAN_UP_CONNECTION request w/o apn context");
                }
                break;
            default:
                // handle the message in the super class DataConnectionTracker
                super.handleMessage(msg);
                break;
        }
    }

    protected int getApnProfileID(String apnType) {
        if (TextUtils.equals(apnType, Phone.APN_TYPE_IMS)) {
            return RILConstants.DATA_PROFILE_IMS;
        } else if (TextUtils.equals(apnType, Phone.APN_TYPE_FOTA)) {
            return RILConstants.DATA_PROFILE_FOTA;
        } else if (TextUtils.equals(apnType, Phone.APN_TYPE_CBS)) {
            return RILConstants.DATA_PROFILE_CBS;
        } else {
            return RILConstants.DATA_PROFILE_DEFAULT;
        }
    }

    private int getCellLocationId() {
        int cid = -1;
        CellLocation loc = mPhone.getCellLocation();

        if (loc != null) {
            if (loc instanceof GsmCellLocation) {
                cid = ((GsmCellLocation)loc).getCid();
            } else if (loc instanceof CdmaCellLocation) {
                cid = ((CdmaCellLocation)loc).getBaseStationId();
            }
        }
        return cid;
    }

    protected IccRecords getUiccCardApplication() {
        return  mUiccController.getIccRecords(UiccController.APP_FAM_3GPP);
    }

    @Override
    protected void onUpdateIcc() {
        if (mUiccController == null ) {
            return;
        }

        IccRecords newIccRecords = getUiccCardApplication();
        if (newIccRecords == null) {
            return;
        }

        IccRecords r = mIccRecords.get();
        if (r != newIccRecords) {
            if (r != null) {
                log("Removing stale icc objects.");
                r.unregisterForRecordsLoaded(this);
                mIccRecords.set(null);
            }
            if (newIccRecords != null) {
                log("New records found");
                mIccRecords.set(newIccRecords);
                newIccRecords.registerForRecordsLoaded(this, EVENT_RECORDS_LOADED, null);
            }
        }
    }

    protected void setDataReadinessChecks(
            boolean checkConnectivity, boolean checkSubscription, boolean tryDataCalls) {
        // Not used for GSM
    }

    private String getOperatorNumeric() {
        int radioTech = mPhone.getServiceState().getRadioTechnology();
        String operatorNumeric;
        String source;
        IccRecords r = mIccRecords.get();
        if (mUseNvOperatorForEhrpd && radioTech == ServiceState.RIL_RADIO_TECHNOLOGY_EHRPD) {
            operatorNumeric = mCdmaHomeOperatorNumeric;
            source = "ro.cdma.home.operator_numeric";
        } else if (r == null) {
            operatorNumeric = null;
            source = "IccRecords == null";
        } else {
            operatorNumeric = r.getOperatorNumeric();
            source = "IccRecords";
        }
        log("getOperatorNumeric = " + operatorNumeric + " from " + source +
                " (mUseNvOperatorForEhrpd=" + mUseNvOperatorForEhrpd + " radioTech=" +
                radioTech + ")");
        return operatorNumeric;
    }

    @Override
    protected DataConnection getActiveDataConnection(String type) {
        return mApnContexts.get(type).getState() ==
                    DataConnectionTracker.State.CONNECTED ?
                    mApnContexts.get(type).getDataConnection() : null;
    }

    @Override
    protected void clearTetheredStateOnStatus() {
        if (DBG) log("clearTetheredStateOnStatus()");
        for (ApnContext apnc : mApnContexts.values()) {
            apnc.setTetheredCallOn(false);
        }
    }

    @Override
    protected void log(String s) {
        Log.d(LOG_TAG, "[GsmDCT] "+ s);
    }

    @Override
    protected void loge(String s) {
        Log.e(LOG_TAG, "[GsmDCT] " + s);
    }

    @Override
    public void dump(FileDescriptor fd, PrintWriter pw, String[] args) {
        pw.println("GsmDataConnectionTracker extends:");
        super.dump(fd, pw, args);
        pw.println(" RADIO_TESTS=" + RADIO_TESTS);
        pw.println(" mReregisterOnReconnectFailure=" + mReregisterOnReconnectFailure);
        pw.println(" mResolver=" + mResolver);
        pw.println(" canSetPreferApn=" + canSetPreferApn);
        pw.println(" getOverallState=" + getOverallState());
    }
}<|MERGE_RESOLUTION|>--- conflicted
+++ resolved
@@ -174,16 +174,11 @@
 
         if (dcac != null) {
             for (ApnContext apnContext : dcac.getApnListSync()) {
-<<<<<<< HEAD
                 if (dcac.isInactiveSync()) {
                     log("DataConnectionAC is Inactive.");
                     apnContext.setDataConnectionAc(null);
                     apnContext.setDataConnection(null);
                 }
-=======
-                apnContext.setDataConnectionAc(null);
-                apnContext.setDataConnection(null);
->>>>>>> 4873a480
                 apnContext.setReason(reason);
                 apnContext.setRetryCount(retryCount);
                 if (apnContext.getState() == State.FAILED) {
@@ -224,13 +219,7 @@
 
         mResolver = mPhone.getContext().getContentResolver();
 
-<<<<<<< HEAD
         mApnContexts = new ConcurrentHashMap<String, ApnContext>();
-=======
-        mApnObserver = new ApnChangeObserver();
-        p.getContext().getContentResolver().registerContentObserver(
-                Telephony.Carriers.CONTENT_URI, true, mApnObserver);
->>>>>>> 4873a480
 
         initApnContextsAndDataConnection();
         broadcastMessenger();
@@ -1811,25 +1800,16 @@
                     // We've re-registerd once now just retry forever.
                     apnContext.getDataConnection().retryForeverUsingLastTimeout();
                 } else {
-<<<<<<< HEAD
                     if (!apnContext.getTetheredCallOn()) {
                         // Try to Re-register to the network.
                         if (DBG) log("reconnectAfterFail: activate failed, Reregistering to network");
                         mReregisterOnReconnectFailure = true;
                         mPhone.getServiceStateTracker().reRegisterNetwork(null);
-                        apnContext.getDataConnection().resetRetryCount();
+                        apnContext.setRetryCount(0);
                         return;
                     } else {
                         if (DBG) log("Tethered mode ON, skip re-registering");
                     }
-=======
-                    // Try to Re-register to the network.
-                    if (DBG) log("reconnectAfterFail: activate failed, Reregistering to network");
-                    mReregisterOnReconnectFailure = true;
-                    mPhone.getServiceStateTracker().reRegisterNetwork(null);
-                    apnContext.setRetryCount(0);
-                    return;
->>>>>>> 4873a480
                 }
             }
 
@@ -2577,11 +2557,7 @@
             }
         }
 
-<<<<<<< HEAD
         String operator = getOperatorNumeric();
-=======
-        String operator = mPhone.mIccRecords.getOperatorNumeric();
->>>>>>> 4873a480
         int radioTech = mPhone.getServiceState().getRilRadioTechnology();
 
         if (canSetPreferApn && mPreferredApn != null &&
