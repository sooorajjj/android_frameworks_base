--- conflicted
+++ resolved
@@ -510,7 +510,6 @@
     }
 
     /**
-<<<<<<< HEAD
      * @hide
      */
     @Override
@@ -555,6 +554,14 @@
      */
     @Override
     public void updateUserFlags(int id, int flags) {
+        throw new UnsupportedOperationException();
+    }
+
+    /**
+     * @hide - to match hiding in superclass
+     */
+    @Override
+    public List<PackageInfo> getInstalledThemePackages() {
         throw new UnsupportedOperationException();
     }
 
@@ -576,15 +583,6 @@
     /**
      * @hide
      */
-=======
-     * @hide - to match hiding in superclass
-     */
-    @Override
-    public List<PackageInfo> getInstalledThemePackages() {
-        throw new UnsupportedOperationException();
-    }
-
->>>>>>> 44ffc93b
     @Override
     public VerifierDeviceIdentity getVerifierDeviceIdentity() {
         throw new UnsupportedOperationException();
