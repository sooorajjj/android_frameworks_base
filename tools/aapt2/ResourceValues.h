/*
 * Copyright (C) 2015 The Android Open Source Project
 *
 * Licensed under the Apache License, Version 2.0 (the "License");
 * you may not use this file except in compliance with the License.
 * You may obtain a copy of the License at
 *
 *      http://www.apache.org/licenses/LICENSE-2.0
 *
 * Unless required by applicable law or agreed to in writing, software
 * distributed under the License is distributed on an "AS IS" BASIS,
 * WITHOUT WARRANTIES OR CONDITIONS OF ANY KIND, either express or implied.
 * See the License for the specific language governing permissions and
 * limitations under the License.
 */

#ifndef AAPT_RESOURCE_VALUES_H
#define AAPT_RESOURCE_VALUES_H

#include "Diagnostics.h"
#include "Resource.h"
#include "StringPool.h"
#include "io/File.h"
#include "util/Maybe.h"

#include <array>
#include <androidfw/ResourceTypes.h>
#include <ostream>
#include <vector>

namespace aapt {

struct RawValueVisitor;

/**
 * A resource value. This is an all-encompassing representation
 * of Item and Map and their subclasses. The way to do
 * type specific operations is to check the Value's type() and
 * cast it to the appropriate subclass. This isn't super clean,
 * but it is the simplest strategy.
 */
struct Value {
	virtual ~Value() = default;

    /**
     * Whether this value is weak and can be overridden without
     * warning or error. Default is false.
     */
    bool isWeak() const {
        return mWeak;
    }

    void setWeak(bool val) {
        mWeak = val;
    }

    /**
     * Returns the source where this value was defined.
     */
    const Source& getSource() const {
        return mSource;
    }

    void setSource(const Source& source) {
        mSource = source;
    }

    void setSource(Source&& source) {
        mSource = std::move(source);
    }

    /**
     * Returns the comment that was associated with this resource.
     */
    StringPiece16 getComment() const {
        return mComment;
    }

    void setComment(const StringPiece16& str) {
        mComment = str.toString();
    }

    void setComment(std::u16string&& str) {
        mComment = std::move(str);
    }

    /**
     * Calls the appropriate overload of ValueVisitor.
     */
    virtual void accept(RawValueVisitor* visitor) = 0;

    /**
     * Clone the value.
     */
    virtual Value* clone(StringPool* newPool) const = 0;

    /**
     * Human readable printout of this value.
     */
    virtual void print(std::ostream* out) const = 0;

protected:
    Source mSource;
    std::u16string mComment;
    bool mWeak = false;
};

/**
 * Inherit from this to get visitor accepting implementations for free.
 */
template <typename Derived>
struct BaseValue : public Value {
    void accept(RawValueVisitor* visitor) override;
};

/**
 * A resource item with a single value. This maps to android::ResTable_entry.
 */
struct Item : public Value {
    /**
     * Clone the Item.
     */
    virtual Item* clone(StringPool* newPool) const override = 0;

    /**
     * Fills in an android::Res_value structure with this Item's binary representation.
     * Returns false if an error occurred.
     */
    virtual bool flatten(android::Res_value* outValue) const = 0;
};

/**
 * Inherit from this to get visitor accepting implementations for free.
 */
template <typename Derived>
struct BaseItem : public Item {
    void accept(RawValueVisitor* visitor) override;
};

/**
 * A reference to another resource. This maps to android::Res_value::TYPE_REFERENCE.
 *
 * A reference can be symbolic (with the name set to a valid resource name) or be
 * numeric (the id is set to a valid resource ID).
 */
struct Reference : public BaseItem<Reference> {
    enum class Type {
        kResource,
        kAttribute,
    };

    Maybe<ResourceName> name;
    Maybe<ResourceId> id;
    Reference::Type referenceType;
    bool privateReference = false;

    Reference();
<<<<<<< HEAD
    explicit Reference(const ResourceNameRef& n, Type type = Type::kResource);
=======
    Reference(const ResourceNameRef& n, Type type = Type::kResource);  // NOLINT(implicit)
>>>>>>> 17bd236b
    explicit Reference(const ResourceId& i, Type type = Type::kResource);

    bool flatten(android::Res_value* outValue) const override;
    Reference* clone(StringPool* newPool) const override;
    void print(std::ostream* out) const override;
};

/**
 * An ID resource. Has no real value, just a place holder.
 */
struct Id : public BaseItem<Id> {
    Id() { mWeak = true; }
    bool flatten(android::Res_value* out) const override;
    Id* clone(StringPool* newPool) const override;
    void print(std::ostream* out) const override;
};

/**
 * A raw, unprocessed string. This may contain quotations,
 * escape sequences, and whitespace. This shall *NOT*
 * end up in the final resource table.
 */
struct RawString : public BaseItem<RawString> {
    StringPool::Ref value;

    explicit RawString(const StringPool::Ref& ref);

    bool flatten(android::Res_value* outValue) const override;
    RawString* clone(StringPool* newPool) const override;
    void print(std::ostream* out) const override;
};

struct String : public BaseItem<String> {
    StringPool::Ref value;

    explicit String(const StringPool::Ref& ref);

    // Whether the string is marked as translateable. This does not persist when flattened.
    // It is only used during compilation phase.
    void setTranslateable(bool val);
    bool isTranslateable() const;

    bool flatten(android::Res_value* outValue) const override;
    String* clone(StringPool* newPool) const override;
    void print(std::ostream* out) const override;

private:
    bool mTranslateable;
};

struct StyledString : public BaseItem<StyledString> {
    StringPool::StyleRef value;

    explicit StyledString(const StringPool::StyleRef& ref);

    // Whether the string is marked as translateable. This does not persist when flattened.
    // It is only used during compilation phase.
    void setTranslateable(bool val);
    bool isTranslateable() const;

    bool flatten(android::Res_value* outValue) const override;
    StyledString* clone(StringPool* newPool) const override;
    void print(std::ostream* out) const override;

private:
    bool mTranslateable;
};

struct FileReference : public BaseItem<FileReference> {
    StringPool::Ref path;

    /**
     * A handle to the file object from which this file can be read.
     */
    io::IFile* file = nullptr;

    FileReference() = default;
    explicit FileReference(const StringPool::Ref& path);

    bool flatten(android::Res_value* outValue) const override;
    FileReference* clone(StringPool* newPool) const override;
    void print(std::ostream* out) const override;
};

/**
 * Represents any other android::Res_value.
 */
struct BinaryPrimitive : public BaseItem<BinaryPrimitive> {
    android::Res_value value;

    BinaryPrimitive() = default;
<<<<<<< HEAD
    BinaryPrimitive(const android::Res_value& val);
    BinaryPrimitive(uint8_t dataType, uint32_t data);
=======
    explicit BinaryPrimitive(const android::Res_value& val);
>>>>>>> 17bd236b

    bool flatten(android::Res_value* outValue) const override;
    BinaryPrimitive* clone(StringPool* newPool) const override;
    void print(std::ostream* out) const override;
};

struct Attribute : public BaseValue<Attribute> {
    struct Symbol {
        Reference symbol;
        uint32_t value;
    };

    uint32_t typeMask;
    int32_t minInt;
    int32_t maxInt;
    std::vector<Symbol> symbols;

    explicit Attribute(bool w, uint32_t t = 0u);

    Attribute* clone(StringPool* newPool) const override;
    void printMask(std::ostream* out) const;
    void print(std::ostream* out) const override;
    bool matches(const Item* item, DiagMessage* outMsg) const;
};

struct Style : public BaseValue<Style> {
    struct Entry {
        Reference key;
        std::unique_ptr<Item> value;
    };

    Maybe<Reference> parent;

    /**
     * If set to true, the parent was auto inferred from the
     * style's name.
     */
    bool parentInferred = false;

    std::vector<Entry> entries;

    Style* clone(StringPool* newPool) const override;
    void print(std::ostream* out) const override;
};

struct Array : public BaseValue<Array> {
    std::vector<std::unique_ptr<Item>> items;

    Array* clone(StringPool* newPool) const override;
    void print(std::ostream* out) const override;
};

struct Plural : public BaseValue<Plural> {
    enum {
        Zero = 0,
        One,
        Two,
        Few,
        Many,
        Other,
        Count
    };

    std::array<std::unique_ptr<Item>, Count> values;

    Plural* clone(StringPool* newPool) const override;
    void print(std::ostream* out) const override;
};

struct Styleable : public BaseValue<Styleable> {
    std::vector<Reference> entries;

    Styleable* clone(StringPool* newPool) const override;
    void print(std::ostream* out) const override;
};

/**
 * Stream operator for printing Value objects.
 */
inline ::std::ostream& operator<<(::std::ostream& out, const Value& value) {
    value.print(&out);
    return out;
}

inline ::std::ostream& operator<<(::std::ostream& out, const Attribute::Symbol& s) {
    if (s.symbol.name) {
        out << s.symbol.name.value().entry;
    } else {
        out << "???";
    }
<<<<<<< HEAD
    return out << "=" << s.value;
=======

    virtual void visit(StyledString& string, ValueVisitorArgs& args) {
        visitItem(string, args);
    }

    virtual void visit(FileReference& file, ValueVisitorArgs& args) {
        visitItem(file, args);
    }

    virtual void visit(Id& id, ValueVisitorArgs& args) {
        visitItem(id, args);
    }

    virtual void visit(BinaryPrimitive& primitive, ValueVisitorArgs& args) {
        visitItem(primitive, args);
    }

    virtual void visit(Attribute& attr, ValueVisitorArgs& args) {}
    virtual void visit(Style& style, ValueVisitorArgs& args) {}
    virtual void visit(Array& array, ValueVisitorArgs& args) {}
    virtual void visit(Plural& array, ValueVisitorArgs& args) {}
    virtual void visit(Styleable& styleable, ValueVisitorArgs& args) {}

    virtual void visitItem(Item& item, ValueVisitorArgs& args) {}
};

/**
 * Const version of ValueVisitor.
 */
struct ConstValueVisitor {
    virtual void visit(const Reference& reference, ValueVisitorArgs& args) {
        visitItem(reference, args);
    }

    virtual void visit(const RawString& string, ValueVisitorArgs& args) {
        visitItem(string, args);
    }

    virtual void visit(const String& string, ValueVisitorArgs& args) {
        visitItem(string, args);
    }

    virtual void visit(const StyledString& string, ValueVisitorArgs& args) {
        visitItem(string, args);
    }

    virtual void visit(const FileReference& file, ValueVisitorArgs& args) {
        visitItem(file, args);
    }

    virtual void visit(const Id& id, ValueVisitorArgs& args) {
        visitItem(id, args);
    }

    virtual void visit(const BinaryPrimitive& primitive, ValueVisitorArgs& args) {
        visitItem(primitive, args);
    }

    virtual void visit(const Attribute& attr, ValueVisitorArgs& args) {}
    virtual void visit(const Style& style, ValueVisitorArgs& args) {}
    virtual void visit(const Array& array, ValueVisitorArgs& args) {}
    virtual void visit(const Plural& array, ValueVisitorArgs& args) {}
    virtual void visit(const Styleable& styleable, ValueVisitorArgs& args) {}

    virtual void visitItem(const Item& item, ValueVisitorArgs& args) {}
};

/**
 * Convenience Visitor that forwards a specific type to a function.
 * Args are not used as the function can bind variables. Do not use
 * directly, use the wrapper visitFunc() method.
 */
template <typename T, typename TFunc>
struct ValueVisitorFunc : ValueVisitor {
    TFunc func;

    explicit ValueVisitorFunc(TFunc f) : func(f) {
    }

    void visit(T& value, ValueVisitorArgs&) override {
        func(value);
    }
};

/**
 * Const version of ValueVisitorFunc.
 */
template <typename T, typename TFunc>
struct ConstValueVisitorFunc : ConstValueVisitor {
    TFunc func;

    explicit ConstValueVisitorFunc(TFunc f) : func(f) {
    }

    void visit(const T& value, ValueVisitorArgs&) override {
        func(value);
    }
};

template <typename T, typename TFunc>
void visitFunc(Value& value, TFunc f) {
    ValueVisitorFunc<T, TFunc> visitor(f);
    value.accept(visitor, ValueVisitorArgs{});
}

template <typename T, typename TFunc>
void visitFunc(const Value& value, TFunc f) {
    ConstValueVisitorFunc<T, TFunc> visitor(f);
    value.accept(visitor, ValueVisitorArgs{});
}

template <typename Derived>
void BaseValue<Derived>::accept(ValueVisitor& visitor, ValueVisitorArgs&& args) {
    visitor.visit(static_cast<Derived&>(*this), args);
}

template <typename Derived>
void BaseValue<Derived>::accept(ConstValueVisitor& visitor, ValueVisitorArgs&& args) const {
    visitor.visit(static_cast<const Derived&>(*this), args);
}

template <typename Derived>
void BaseItem<Derived>::accept(ValueVisitor& visitor, ValueVisitorArgs&& args) {
    visitor.visit(static_cast<Derived&>(*this), args);
}

template <typename Derived>
void BaseItem<Derived>::accept(ConstValueVisitor& visitor, ValueVisitorArgs&& args) const {
    visitor.visit(static_cast<const Derived&>(*this), args);
>>>>>>> 17bd236b
}

} // namespace aapt

#endif // AAPT_RESOURCE_VALUES_H<|MERGE_RESOLUTION|>--- conflicted
+++ resolved
@@ -155,11 +155,7 @@
     bool privateReference = false;
 
     Reference();
-<<<<<<< HEAD
     explicit Reference(const ResourceNameRef& n, Type type = Type::kResource);
-=======
-    Reference(const ResourceNameRef& n, Type type = Type::kResource);  // NOLINT(implicit)
->>>>>>> 17bd236b
     explicit Reference(const ResourceId& i, Type type = Type::kResource);
 
     bool flatten(android::Res_value* outValue) const override;
@@ -251,12 +247,8 @@
     android::Res_value value;
 
     BinaryPrimitive() = default;
-<<<<<<< HEAD
-    BinaryPrimitive(const android::Res_value& val);
+    explicit BinaryPrimitive(const android::Res_value& val);
     BinaryPrimitive(uint8_t dataType, uint32_t data);
-=======
-    explicit BinaryPrimitive(const android::Res_value& val);
->>>>>>> 17bd236b
 
     bool flatten(android::Res_value* outValue) const override;
     BinaryPrimitive* clone(StringPool* newPool) const override;
@@ -347,141 +339,9 @@
     } else {
         out << "???";
     }
-<<<<<<< HEAD
     return out << "=" << s.value;
-=======
-
-    virtual void visit(StyledString& string, ValueVisitorArgs& args) {
-        visitItem(string, args);
-    }
-
-    virtual void visit(FileReference& file, ValueVisitorArgs& args) {
-        visitItem(file, args);
-    }
-
-    virtual void visit(Id& id, ValueVisitorArgs& args) {
-        visitItem(id, args);
-    }
-
-    virtual void visit(BinaryPrimitive& primitive, ValueVisitorArgs& args) {
-        visitItem(primitive, args);
-    }
-
-    virtual void visit(Attribute& attr, ValueVisitorArgs& args) {}
-    virtual void visit(Style& style, ValueVisitorArgs& args) {}
-    virtual void visit(Array& array, ValueVisitorArgs& args) {}
-    virtual void visit(Plural& array, ValueVisitorArgs& args) {}
-    virtual void visit(Styleable& styleable, ValueVisitorArgs& args) {}
-
-    virtual void visitItem(Item& item, ValueVisitorArgs& args) {}
-};
-
-/**
- * Const version of ValueVisitor.
- */
-struct ConstValueVisitor {
-    virtual void visit(const Reference& reference, ValueVisitorArgs& args) {
-        visitItem(reference, args);
-    }
-
-    virtual void visit(const RawString& string, ValueVisitorArgs& args) {
-        visitItem(string, args);
-    }
-
-    virtual void visit(const String& string, ValueVisitorArgs& args) {
-        visitItem(string, args);
-    }
-
-    virtual void visit(const StyledString& string, ValueVisitorArgs& args) {
-        visitItem(string, args);
-    }
-
-    virtual void visit(const FileReference& file, ValueVisitorArgs& args) {
-        visitItem(file, args);
-    }
-
-    virtual void visit(const Id& id, ValueVisitorArgs& args) {
-        visitItem(id, args);
-    }
-
-    virtual void visit(const BinaryPrimitive& primitive, ValueVisitorArgs& args) {
-        visitItem(primitive, args);
-    }
-
-    virtual void visit(const Attribute& attr, ValueVisitorArgs& args) {}
-    virtual void visit(const Style& style, ValueVisitorArgs& args) {}
-    virtual void visit(const Array& array, ValueVisitorArgs& args) {}
-    virtual void visit(const Plural& array, ValueVisitorArgs& args) {}
-    virtual void visit(const Styleable& styleable, ValueVisitorArgs& args) {}
-
-    virtual void visitItem(const Item& item, ValueVisitorArgs& args) {}
-};
-
-/**
- * Convenience Visitor that forwards a specific type to a function.
- * Args are not used as the function can bind variables. Do not use
- * directly, use the wrapper visitFunc() method.
- */
-template <typename T, typename TFunc>
-struct ValueVisitorFunc : ValueVisitor {
-    TFunc func;
-
-    explicit ValueVisitorFunc(TFunc f) : func(f) {
-    }
-
-    void visit(T& value, ValueVisitorArgs&) override {
-        func(value);
-    }
-};
-
-/**
- * Const version of ValueVisitorFunc.
- */
-template <typename T, typename TFunc>
-struct ConstValueVisitorFunc : ConstValueVisitor {
-    TFunc func;
-
-    explicit ConstValueVisitorFunc(TFunc f) : func(f) {
-    }
-
-    void visit(const T& value, ValueVisitorArgs&) override {
-        func(value);
-    }
-};
-
-template <typename T, typename TFunc>
-void visitFunc(Value& value, TFunc f) {
-    ValueVisitorFunc<T, TFunc> visitor(f);
-    value.accept(visitor, ValueVisitorArgs{});
 }
 
-template <typename T, typename TFunc>
-void visitFunc(const Value& value, TFunc f) {
-    ConstValueVisitorFunc<T, TFunc> visitor(f);
-    value.accept(visitor, ValueVisitorArgs{});
-}
-
-template <typename Derived>
-void BaseValue<Derived>::accept(ValueVisitor& visitor, ValueVisitorArgs&& args) {
-    visitor.visit(static_cast<Derived&>(*this), args);
-}
-
-template <typename Derived>
-void BaseValue<Derived>::accept(ConstValueVisitor& visitor, ValueVisitorArgs&& args) const {
-    visitor.visit(static_cast<const Derived&>(*this), args);
-}
-
-template <typename Derived>
-void BaseItem<Derived>::accept(ValueVisitor& visitor, ValueVisitorArgs&& args) {
-    visitor.visit(static_cast<Derived&>(*this), args);
-}
-
-template <typename Derived>
-void BaseItem<Derived>::accept(ConstValueVisitor& visitor, ValueVisitorArgs&& args) const {
-    visitor.visit(static_cast<const Derived&>(*this), args);
->>>>>>> 17bd236b
-}
-
 } // namespace aapt
 
 #endif // AAPT_RESOURCE_VALUES_H