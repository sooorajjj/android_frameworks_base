/**
 * Copyright (c) 2008, The Android Open Source Project
 *
 * Licensed under the Apache License, Version 2.0 (the "License");
 * you may not use this file except in compliance with the License.
 * You may obtain a copy of the License at
 *
 *     http://www.apache.org/licenses/LICENSE-2.0
 *
 * Unless required by applicable law or agreed to in writing, software
 * distributed under the License is distributed on an "AS IS" BASIS,
 * WITHOUT WARRANTIES OR CONDITIONS OF ANY KIND, either express or implied.
 * See the License for the specific language governing permissions and
 * limitations under the License.
 */

package android.net.wifi;

import android.net.wifi.BatchedScanResult;
import android.net.wifi.BatchedScanSettings;
import android.net.wifi.WifiConfiguration;
import android.net.wifi.WifiEapSimInfo;
import android.net.wifi.WifiInfo;
import android.net.wifi.ScanSettings;
import android.net.wifi.WifiChannel;
import android.net.wifi.ScanResult;
import android.net.wifi.WifiConnectionStatistics;
import android.net.wifi.WifiActivityEnergyInfo;

import android.net.DhcpInfo;


import android.os.Messenger;
import android.os.WorkSource;

/**
 * Interface that allows controlling and querying Wi-Fi connectivity.
 *
 * {@hide}
 */
interface IWifiManager
{
    int getSupportedFeatures();

    WifiActivityEnergyInfo reportActivityInfo();

    List<WifiConfiguration> getConfiguredNetworks();

    List<WifiConfiguration> getPrivilegedConfiguredNetworks();

    int addOrUpdateNetwork(in WifiConfiguration config);

    boolean removeNetwork(int netId);

    boolean enableNetwork(int netId, boolean disableOthers);

    boolean disableNetwork(int netId);

    boolean pingSupplicant();

    List<WifiChannel> getChannelList();

    void startScan(in ScanSettings requested, in WorkSource ws);

    void startLocationRestrictedScan(in WorkSource ws);

    List<ScanResult> getScanResults(String callingPackage);

    void disconnect();

    void reconnect();

    void reassociate();

    WifiInfo getConnectionInfo();

    boolean setWifiEnabled(boolean enable);

    int getWifiEnabledState();

    void setCountryCode(String country, boolean persist);

    void setFrequencyBand(int band, boolean persist);

    int getFrequencyBand();

    boolean isDualBandSupported();

    boolean saveConfiguration();

    DhcpInfo getDhcpInfo();

    boolean isScanAlwaysAvailable();

    boolean acquireWifiLock(IBinder lock, int lockType, String tag, in WorkSource ws);

    void updateWifiLockWorkSource(IBinder lock, in WorkSource ws);

    boolean releaseWifiLock(IBinder lock);

    void initializeMulticastFiltering();

    boolean isMulticastEnabled();

    void acquireMulticastLock(IBinder binder, String tag);

    void releaseMulticastLock();

    void setWifiApEnabled(in WifiConfiguration wifiConfig, boolean enable);

    int getWifiApEnabledState();

    WifiConfiguration getWifiApConfiguration();

    void setWifiApConfiguration(in WifiConfiguration wifiConfig);

    void startWifi();

    void stopWifi();

    void addToBlacklist(String bssid);

    void clearBlacklist();

    Messenger getWifiServiceMessenger();

    String getConfigFile();

    void enableTdls(String remoteIPAddress, boolean enable);

    void enableTdlsWithMacAddress(String remoteMacAddress, boolean enable);

    boolean requestBatchedScan(in BatchedScanSettings requested, IBinder binder, in WorkSource ws);

    void stopBatchedScan(in BatchedScanSettings requested);

    List<BatchedScanResult> getBatchedScanResults(String callingPackage);

    boolean isBatchedScanSupported();

    void pollBatchedScan();

    String getWpsNfcConfigurationToken(int netId);

    void enableVerboseLogging(int verbose);

    int getVerboseLoggingLevel();

    int getAggressiveHandover();

    void enableAggressiveHandover(int enabled);

    int getAllowScansWithTraffic();

    void setAllowScansWithTraffic(int enabled);

    WifiConnectionStatistics getConnectionStatistics();

    WifiEapSimInfo getSimInfo();
<<<<<<< HEAD
=======
    
    void disableEphemeralNetwork(String SSID);

>>>>>>> 9a7baac4
}
<|MERGE_RESOLUTION|>--- conflicted
+++ resolved
@@ -157,10 +157,7 @@
     WifiConnectionStatistics getConnectionStatistics();
 
     WifiEapSimInfo getSimInfo();
-<<<<<<< HEAD
-=======
     
     void disableEphemeralNetwork(String SSID);
 
->>>>>>> 9a7baac4
 }
